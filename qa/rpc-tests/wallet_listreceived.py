--- conflicted
+++ resolved
@@ -384,9 +384,7 @@
         assert_equal(len(receivers), 3)
         assert 'transparent' in receivers
         assert 'sapling' in receivers
-<<<<<<< HEAD
         assert 'orchard' in receivers
-=======
         assert_raises_message(
             JSONRPCException,
             "The provided address is a bare receiver from a Unified Address in this wallet.",
@@ -396,7 +394,6 @@
             "The provided address is a bare receiver from a Unified Address in this wallet.",
             node.z_listreceivedbyaddress, receivers['sapling'], 0)
 
->>>>>>> 7d9dda4b
         # Wallet contains no notes
         r = node.z_listreceivedbyaddress(unified_addr, 0)
         assert_equal(len(r), 0, "unified_addr should have received zero notes")
