--- conflicted
+++ resolved
@@ -4,13 +4,8 @@
 
 DATADIR=./benchmark-datadir
 
-<<<<<<< HEAD
 function dwcash_rpc {
-    ./src/dwcash-cli -rpcwait -rpcuser=user -rpcpassword=password -rpcport=5983 "$@"
-=======
-function zcash_rpc {
-    ./src/zcash-cli -datadir="$DATADIR" -rpcwait -rpcuser=user -rpcpassword=password -rpcport=5983 "$@"
->>>>>>> 499e34fc
+    ./src/dwcash-cli -datadir="$DATADIR" -rpcwait -rpcuser=user -rpcpassword=password -rpcport=5983 "$@"
 }
 
 function dwcashd_generate {
@@ -20,14 +15,9 @@
 function dwcashd_start {
     rm -rf "$DATADIR"
     mkdir -p "$DATADIR"
-<<<<<<< HEAD
+    touch "$DATADIR/dwcash.conf"
     ./src/dwcashd -regtest -datadir="$DATADIR" -rpcuser=user -rpcpassword=password -rpcport=5983 -showmetrics=0 &
     DWCASHD_PID=$!
-=======
-    touch "$DATADIR/zcash.conf"
-    ./src/zcashd -regtest -datadir="$DATADIR" -rpcuser=user -rpcpassword=password -rpcport=5983 -showmetrics=0 &
-    ZCASHD_PID=$!
->>>>>>> 499e34fc
 }
 
 function dwcashd_stop {
@@ -38,7 +28,7 @@
 function dwcashd_massif_start {
     rm -rf "$DATADIR"
     mkdir -p "$DATADIR"
-    touch "$DATADIR/zcash.conf"
+    touch "$DATADIR/dwcash.conf"
     rm -f massif.out
     valgrind --tool=massif --time-unit=ms --massif-out-file=massif.out ./src/dwcashd -regtest -datadir="$DATADIR" -rpcuser=user -rpcpassword=password -rpcport=5983 -showmetrics=0 &
     DWCASHD_PID=$!
@@ -53,7 +43,7 @@
 function dwcashd_valgrind_start {
     rm -rf "$DATADIR"
     mkdir -p "$DATADIR"
-    touch "$DATADIR/zcash.conf"
+    touch "$DATADIR/dwcash.conf"
     rm -f valgrind.out
     valgrind --leak-check=yes -v --error-limit=no --log-file="valgrind.out" ./src/dwcashd -regtest -datadir="$DATADIR" -rpcuser=user -rpcpassword=password -rpcport=5983 -showmetrics=0 &
     DWCASHD_PID=$!
@@ -87,11 +77,7 @@
                 dwcash_rpc zcbenchmark parameterloading 10
                 ;;
             createjoinsplit)
-<<<<<<< HEAD
-                dwcash_rpc zcbenchmark createjoinsplit 10
-=======
-                zcash_rpc zcbenchmark createjoinsplit 10 "${@:3}"
->>>>>>> 499e34fc
+                dwcash_rpc zcbenchmark createjoinsplit 10 "${@:3}"
                 ;;
             verifyjoinsplit)
                 dwcash_rpc zcbenchmark verifyjoinsplit 1000 "\"$RAWJOINSPLIT\""
@@ -106,10 +92,10 @@
                 dwcash_rpc zcbenchmark validatelargetx 5
                 ;;
             trydecryptnotes)
-                zcash_rpc zcbenchmark trydecryptnotes 1000 "${@:3}"
+                dwcash_rpc zcbenchmark trydecryptnotes 1000 "${@:3}"
                 ;;
             incnotewitnesses)
-                zcash_rpc zcbenchmark incnotewitnesses 100 "${@:3}"
+                dwcash_rpc zcbenchmark incnotewitnesses 100 "${@:3}"
                 ;;
             *)
                 dwcashd_stop
@@ -128,11 +114,7 @@
                 dwcash_rpc zcbenchmark parameterloading 1
                 ;;
             createjoinsplit)
-<<<<<<< HEAD
-                dwcash_rpc zcbenchmark createjoinsplit 1
-=======
-                zcash_rpc zcbenchmark createjoinsplit 1 "${@:3}"
->>>>>>> 499e34fc
+                dwcash_rpc zcbenchmark createjoinsplit 1 "${@:3}"
                 ;;
             verifyjoinsplit)
                 dwcash_rpc zcbenchmark verifyjoinsplit 1 "\"$RAWJOINSPLIT\""
@@ -144,10 +126,10 @@
                 dwcash_rpc zcbenchmark verifyequihash 1
                 ;;
             trydecryptnotes)
-                zcash_rpc zcbenchmark trydecryptnotes 1 "${@:3}"
+                dwcash_rpc zcbenchmark trydecryptnotes 1 "${@:3}"
                 ;;
             incnotewitnesses)
-                zcash_rpc zcbenchmark incnotewitnesses 1 "${@:3}"
+                dwcash_rpc zcbenchmark incnotewitnesses 1 "${@:3}"
                 ;;
             *)
                 dwcashd_massif_stop
@@ -167,11 +149,7 @@
                 dwcash_rpc zcbenchmark parameterloading 1
                 ;;
             createjoinsplit)
-<<<<<<< HEAD
-                dwcash_rpc zcbenchmark createjoinsplit 1
-=======
-                zcash_rpc zcbenchmark createjoinsplit 1 "${@:3}"
->>>>>>> 499e34fc
+                dwcash_rpc zcbenchmark createjoinsplit 1 "${@:3}"
                 ;;
             verifyjoinsplit)
                 dwcash_rpc zcbenchmark verifyjoinsplit 1 "\"$RAWJOINSPLIT\""
@@ -183,10 +161,10 @@
                 dwcash_rpc zcbenchmark verifyequihash 1
                 ;;
             trydecryptnotes)
-                zcash_rpc zcbenchmark trydecryptnotes 1 "${@:3}"
+                dwcash_rpc zcbenchmark trydecryptnotes 1 "${@:3}"
                 ;;
             incnotewitnesses)
-                zcash_rpc zcbenchmark incnotewitnesses 1 "${@:3}"
+                dwcash_rpc zcbenchmark incnotewitnesses 1 "${@:3}"
                 ;;
             *)
                 dwcashd_valgrind_stop
