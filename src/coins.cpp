--- conflicted
+++ resolved
@@ -578,7 +578,6 @@
     return GetSpendFor(coins, input);
 }
 
-<<<<<<< HEAD
 CAmount CCoinsViewCache::GetValueIn(int32_t nHeight,int64_t *interestp,const CTransaction& tx,uint32_t tiptime) const
 {
     CAmount value,nResult = 0;
@@ -607,10 +606,7 @@
         }
 #endif
     }
-    nResult += tx.GetJoinSplitValueIn();
-=======
     nResult += tx.GetShieldedValueIn();
->>>>>>> 0e0f5e4e
 
     return nResult;
 }
