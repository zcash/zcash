// Copyright (c) 2009-2010 Satoshi Nakamoto
// Copyright (c) 2009-2014 The Bitcoin Core developers
// Distributed under the MIT software license, see the accompanying
// file COPYING or http://www.opensource.org/licenses/mit-license.php.

#include "txmempool.h"

#include "clientversion.h"
#include "consensus/consensus.h"
#include "consensus/validation.h"
#include "main.h"
#include "policy/fees.h"
#include "streams.h"
#include "timedata.h"
#include "util.h"
#include "utilmoneystr.h"
#include "version.h"
#define _COINBASE_MATURITY 100

using namespace std;

CTxMemPoolEntry::CTxMemPoolEntry():
    nFee(0), nTxSize(0), nModSize(0), nUsageSize(0), nTime(0), dPriority(0.0),
    hadNoDependencies(false), spendsCoinbase(false)
{
    nHeight = MEMPOOL_HEIGHT;
}

CTxMemPoolEntry::CTxMemPoolEntry(const CTransaction& _tx, const CAmount& _nFee,
                                 int64_t _nTime, double _dPriority,
                                 unsigned int _nHeight, bool poolHasNoInputsOf,
                                 bool _spendsCoinbase, uint32_t _nBranchId):
    tx(_tx), nFee(_nFee), nTime(_nTime), dPriority(_dPriority), nHeight(_nHeight),
    hadNoDependencies(poolHasNoInputsOf),
    spendsCoinbase(_spendsCoinbase), nBranchId(_nBranchId)
{
    nTxSize = ::GetSerializeSize(tx, SER_NETWORK, PROTOCOL_VERSION);
    nModSize = tx.CalculateModifiedSize(nTxSize);
    nUsageSize = RecursiveDynamicUsage(tx);
    feeRate = CFeeRate(nFee, nTxSize);
}

CTxMemPoolEntry::CTxMemPoolEntry(const CTxMemPoolEntry& other)
{
    *this = other;
}

double
CTxMemPoolEntry::GetPriority(unsigned int currentHeight) const
{
    CAmount nValueIn = tx.GetValueOut()+nFee;
    double deltaPriority = ((double)(currentHeight-nHeight)*nValueIn)/nModSize;
    double dResult = dPriority + deltaPriority;
    return dResult;
}

CTxMemPool::CTxMemPool(const CFeeRate& _minRelayFee) :
    nTransactionsUpdated(0)
{
    // Sanity checks off by default for performance, because otherwise
    // accepting transactions becomes O(N^2) where N is the number
    // of transactions in the pool
    nCheckFrequency = 0;

    minerPolicyEstimator = new CBlockPolicyEstimator(_minRelayFee);
}

CTxMemPool::~CTxMemPool()
{
    delete minerPolicyEstimator;
}

void CTxMemPool::pruneSpent(const uint256 &hashTx, CCoins &coins)
{
    LOCK(cs);

    std::map<COutPoint, CInPoint>::iterator it = mapNextTx.lower_bound(COutPoint(hashTx, 0));

    // iterate over all COutPoints in mapNextTx whose hash equals the provided hashTx
    while (it != mapNextTx.end() && it->first.hash == hashTx) {
        coins.Spend(it->first.n); // and remove those outputs from coins
        it++;
    }
}

unsigned int CTxMemPool::GetTransactionsUpdated() const
{
    LOCK(cs);
    return nTransactionsUpdated;
}

void CTxMemPool::AddTransactionsUpdated(unsigned int n)
{
    LOCK(cs);
    nTransactionsUpdated += n;
}


bool CTxMemPool::addUnchecked(const uint256& hash, const CTxMemPoolEntry &entry, bool fCurrentEstimate)
{
    // Add to memory pool without checking anything.
    // Used by main.cpp AcceptToMemoryPool(), which DOES do
    // all the appropriate checks.
    LOCK(cs);
    mapTx.insert(entry);
    const CTransaction& tx = mapTx.find(hash)->GetTx();
    for (unsigned int i = 0; i < tx.vin.size(); i++)
        mapNextTx[tx.vin[i].prevout] = CInPoint(&tx, i);
    BOOST_FOREACH(const JSDescription &joinsplit, tx.vjoinsplit) {
        BOOST_FOREACH(const uint256 &nf, joinsplit.nullifiers) {
            mapNullifiers[nf] = &tx;
        }
    }
    nTransactionsUpdated++;
    totalTxSize += entry.GetTxSize();
    cachedInnerUsage += entry.DynamicMemoryUsage();
    minerPolicyEstimator->processTransaction(entry, fCurrentEstimate);

    return true;
}


void CTxMemPool::remove(const CTransaction &origTx, std::list<CTransaction>& removed, bool fRecursive)
{
    // Remove transaction from memory pool
    {
        LOCK(cs);
        std::deque<uint256> txToRemove;
        txToRemove.push_back(origTx.GetHash());
        if (fRecursive && !mapTx.count(origTx.GetHash())) {
            // If recursively removing but origTx isn't in the mempool
            // be sure to remove any children that are in the pool. This can
            // happen during chain re-orgs if origTx isn't re-accepted into
            // the mempool for any reason.
            for (unsigned int i = 0; i < origTx.vout.size(); i++) {
                std::map<COutPoint, CInPoint>::iterator it = mapNextTx.find(COutPoint(origTx.GetHash(), i));
                if (it == mapNextTx.end())
                    continue;
                txToRemove.push_back(it->second.ptx->GetHash());
            }
        }
        while (!txToRemove.empty())
        {
            uint256 hash = txToRemove.front();
            txToRemove.pop_front();
            if (!mapTx.count(hash))
                continue;
            const CTransaction& tx = mapTx.find(hash)->GetTx();
            if (fRecursive) {
                for (unsigned int i = 0; i < tx.vout.size(); i++) {
                    std::map<COutPoint, CInPoint>::iterator it = mapNextTx.find(COutPoint(hash, i));
                    if (it == mapNextTx.end())
                        continue;
                    txToRemove.push_back(it->second.ptx->GetHash());
                }
            }
            BOOST_FOREACH(const CTxIn& txin, tx.vin)
                mapNextTx.erase(txin.prevout);
            BOOST_FOREACH(const JSDescription& joinsplit, tx.vjoinsplit) {
                BOOST_FOREACH(const uint256& nf, joinsplit.nullifiers) {
                    mapNullifiers.erase(nf);
                }
            }

            removed.push_back(tx);
            totalTxSize -= mapTx.find(hash)->GetTxSize();
            cachedInnerUsage -= mapTx.find(hash)->DynamicMemoryUsage();
            mapTx.erase(hash);
            nTransactionsUpdated++;
            minerPolicyEstimator->removeTx(hash);
        }
    }
}

void CTxMemPool::removeForReorg(const CCoinsViewCache *pcoins, unsigned int nMemPoolHeight, int flags)
{
<<<<<<< HEAD
    // Remove transactions spending a coinbase which are now immature
    extern char ASSETCHAINS_SYMBOL[];
    if ( ASSETCHAINS_SYMBOL[0] == 0 )
        COINBASE_MATURITY = _COINBASE_MATURITY;
=======
    // Remove transactions spending a coinbase which are now immature and no-longer-final transactions
>>>>>>> 4d6498b9
    LOCK(cs);
    list<CTransaction> transactionsToRemove;
    for (indexed_transaction_set::const_iterator it = mapTx.begin(); it != mapTx.end(); it++) {
        const CTransaction& tx = it->GetTx();
        if (!CheckFinalTx(tx, flags)) {
            transactionsToRemove.push_back(tx);
        } else if (it->GetSpendsCoinbase()) {
            BOOST_FOREACH(const CTxIn& txin, tx.vin) {
                indexed_transaction_set::const_iterator it2 = mapTx.find(txin.prevout.hash);
                if (it2 != mapTx.end())
                    continue;
                const CCoins *coins = pcoins->AccessCoins(txin.prevout.hash);
		if (nCheckFrequency != 0) assert(coins);
                if (!coins || (coins->IsCoinBase() && ((signed long)nMemPoolHeight) - coins->nHeight < COINBASE_MATURITY)) {
                    transactionsToRemove.push_back(tx);
                    break;
                }
            }
        }
    }
    BOOST_FOREACH(const CTransaction& tx, transactionsToRemove) {
        list<CTransaction> removed;
        remove(tx, removed, true);
    }
}


void CTxMemPool::removeWithAnchor(const uint256 &invalidRoot)
{
    // If a block is disconnected from the tip, and the root changed,
    // we must invalidate transactions from the mempool which spend
    // from that root -- almost as though they were spending coinbases
    // which are no longer valid to spend due to coinbase maturity.
    LOCK(cs);
    list<CTransaction> transactionsToRemove;

    for (indexed_transaction_set::const_iterator it = mapTx.begin(); it != mapTx.end(); it++) {
        const CTransaction& tx = it->GetTx();
        BOOST_FOREACH(const JSDescription& joinsplit, tx.vjoinsplit) {
            if (joinsplit.anchor == invalidRoot) {
                transactionsToRemove.push_back(tx);
                break;
            }
        }
    }

    BOOST_FOREACH(const CTransaction& tx, transactionsToRemove) {
        list<CTransaction> removed;
        remove(tx, removed, true);
    }
}

void CTxMemPool::removeConflicts(const CTransaction &tx, std::list<CTransaction>& removed)
{
    // Remove transactions which depend on inputs of tx, recursively
    list<CTransaction> result;
    LOCK(cs);
    BOOST_FOREACH(const CTxIn &txin, tx.vin) {
        std::map<COutPoint, CInPoint>::iterator it = mapNextTx.find(txin.prevout);
        if (it != mapNextTx.end()) {
            const CTransaction &txConflict = *it->second.ptx;
            if (txConflict != tx)
            {
                remove(txConflict, removed, true);
            }
        }
    }

    BOOST_FOREACH(const JSDescription &joinsplit, tx.vjoinsplit) {
        BOOST_FOREACH(const uint256 &nf, joinsplit.nullifiers) {
            std::map<uint256, const CTransaction*>::iterator it = mapNullifiers.find(nf);
            if (it != mapNullifiers.end()) {
                const CTransaction &txConflict = *it->second;
                if (txConflict != tx)
                {
                    remove(txConflict, removed, true);
                }
            }
        }
    }
}

void CTxMemPool::removeExpired(unsigned int nBlockHeight)
{
    // Remove expired txs from the mempool
    LOCK(cs);
    list<CTransaction> transactionsToRemove;
    for (indexed_transaction_set::const_iterator it = mapTx.begin(); it != mapTx.end(); it++)
    {
        const CTransaction& tx = it->GetTx();
        if (IsExpiredTx(tx, nBlockHeight)) {
            transactionsToRemove.push_back(tx);
        }
    }
    for (const CTransaction& tx : transactionsToRemove) {
        list<CTransaction> removed;
        remove(tx, removed, true);
        LogPrint("mempool", "Removing expired txid: %s\n", tx.GetHash().ToString());
    }
}

/**
 * Called when a block is connected. Removes from mempool and updates the miner fee estimator.
 */
void CTxMemPool::removeForBlock(const std::vector<CTransaction>& vtx, unsigned int nBlockHeight,
                                std::list<CTransaction>& conflicts, bool fCurrentEstimate)
{
    LOCK(cs);
    std::vector<CTxMemPoolEntry> entries;
    BOOST_FOREACH(const CTransaction& tx, vtx)
    {
        uint256 hash = tx.GetHash();

        indexed_transaction_set::iterator i = mapTx.find(hash);
        if (i != mapTx.end())
            entries.push_back(*i);
    }
    BOOST_FOREACH(const CTransaction& tx, vtx)
    {
        std::list<CTransaction> dummy;
        remove(tx, dummy, false);
        removeConflicts(tx, conflicts);
        ClearPrioritisation(tx.GetHash());
    }
    // After the txs in the new block have been removed from the mempool, update policy estimates
    minerPolicyEstimator->processBlock(nBlockHeight, entries, fCurrentEstimate);
}

/**
 * Called whenever the tip changes. Removes transactions which don't commit to
 * the given branch ID from the mempool.
 */
void CTxMemPool::removeWithoutBranchId(uint32_t nMemPoolBranchId)
{
    LOCK(cs);
    std::list<CTransaction> transactionsToRemove;

    for (indexed_transaction_set::const_iterator it = mapTx.begin(); it != mapTx.end(); it++) {
        const CTransaction& tx = it->GetTx();
        if (it->GetValidatedBranchId() != nMemPoolBranchId) {
            transactionsToRemove.push_back(tx);
        }
    }

    for (const CTransaction& tx : transactionsToRemove) {
        std::list<CTransaction> removed;
        remove(tx, removed, true);
    }
}

void CTxMemPool::clear()
{
    LOCK(cs);
    mapTx.clear();
    mapNextTx.clear();
    totalTxSize = 0;
    cachedInnerUsage = 0;
    ++nTransactionsUpdated;
}

void CTxMemPool::check(const CCoinsViewCache *pcoins) const
{
    if (nCheckFrequency == 0)
        return;

    if (insecure_rand() >= nCheckFrequency)
        return;

    LogPrint("mempool", "Checking mempool with %u transactions and %u inputs\n", (unsigned int)mapTx.size(), (unsigned int)mapNextTx.size());

    uint64_t checkTotal = 0;
    uint64_t innerUsage = 0;

    CCoinsViewCache mempoolDuplicate(const_cast<CCoinsViewCache*>(pcoins));
    const int64_t nSpendHeight = GetSpendHeight(mempoolDuplicate);

    LOCK(cs);
    list<const CTxMemPoolEntry*> waitingOnDependants;
    for (indexed_transaction_set::const_iterator it = mapTx.begin(); it != mapTx.end(); it++) {
        unsigned int i = 0;
        checkTotal += it->GetTxSize();
        innerUsage += it->DynamicMemoryUsage();
        const CTransaction& tx = it->GetTx();
        bool fDependsWait = false;
        BOOST_FOREACH(const CTxIn &txin, tx.vin) {
            // Check that every mempool transaction's inputs refer to available coins, or other mempool tx's.
            indexed_transaction_set::const_iterator it2 = mapTx.find(txin.prevout.hash);
            if (it2 != mapTx.end()) {
                const CTransaction& tx2 = it2->GetTx();
                assert(tx2.vout.size() > txin.prevout.n && !tx2.vout[txin.prevout.n].IsNull());
                fDependsWait = true;
            } else {
                const CCoins* coins = pcoins->AccessCoins(txin.prevout.hash);
                assert(coins && coins->IsAvailable(txin.prevout.n));
            }
            // Check whether its inputs are marked in mapNextTx.
            std::map<COutPoint, CInPoint>::const_iterator it3 = mapNextTx.find(txin.prevout);
            assert(it3 != mapNextTx.end());
            assert(it3->second.ptx == &tx);
            assert(it3->second.n == i);
            i++;
        }

        boost::unordered_map<uint256, ZCIncrementalMerkleTree, CCoinsKeyHasher> intermediates;

        BOOST_FOREACH(const JSDescription &joinsplit, tx.vjoinsplit) {
            BOOST_FOREACH(const uint256 &nf, joinsplit.nullifiers) {
                assert(!pcoins->GetNullifier(nf));
            }

            ZCIncrementalMerkleTree tree;
            auto it = intermediates.find(joinsplit.anchor);
            if (it != intermediates.end()) {
                tree = it->second;
            } else {
                assert(pcoins->GetAnchorAt(joinsplit.anchor, tree));
            }

            BOOST_FOREACH(const uint256& commitment, joinsplit.commitments)
            {
                tree.append(commitment);
            }

            intermediates.insert(std::make_pair(tree.root(), tree));
        }
        if (fDependsWait)
            waitingOnDependants.push_back(&(*it));
        else {
            CValidationState state;
            bool fCheckResult = tx.IsCoinBase() ||
                Consensus::CheckTxInputs(tx, state, mempoolDuplicate, nSpendHeight, Params().GetConsensus());
            assert(fCheckResult);
            UpdateCoins(tx, mempoolDuplicate, 1000000);
        }
    }
    unsigned int stepsSinceLastRemove = 0;
    while (!waitingOnDependants.empty()) {
        const CTxMemPoolEntry* entry = waitingOnDependants.front();
        waitingOnDependants.pop_front();
        CValidationState state;
        if (!mempoolDuplicate.HaveInputs(entry->GetTx())) {
            waitingOnDependants.push_back(entry);
            stepsSinceLastRemove++;
            assert(stepsSinceLastRemove < waitingOnDependants.size());
        } else {
            bool fCheckResult = entry->GetTx().IsCoinBase() ||
                Consensus::CheckTxInputs(entry->GetTx(), state, mempoolDuplicate, nSpendHeight, Params().GetConsensus());
            assert(fCheckResult);
            UpdateCoins(entry->GetTx(), mempoolDuplicate, 1000000);
            stepsSinceLastRemove = 0;
        }
    }
    for (std::map<COutPoint, CInPoint>::const_iterator it = mapNextTx.begin(); it != mapNextTx.end(); it++) {
        uint256 hash = it->second.ptx->GetHash();
        indexed_transaction_set::const_iterator it2 = mapTx.find(hash);
        const CTransaction& tx = it2->GetTx();
        assert(it2 != mapTx.end());
        assert(&tx == it->second.ptx);
        assert(tx.vin.size() > it->second.n);
        assert(it->first == it->second.ptx->vin[it->second.n].prevout);
    }

    for (std::map<uint256, const CTransaction*>::const_iterator it = mapNullifiers.begin(); it != mapNullifiers.end(); it++) {
        uint256 hash = it->second->GetHash();
        indexed_transaction_set::const_iterator it2 = mapTx.find(hash);
        const CTransaction& tx = it2->GetTx();
        assert(it2 != mapTx.end());
        assert(&tx == it->second);
    }

    assert(totalTxSize == checkTotal);
    assert(innerUsage == cachedInnerUsage);
}

void CTxMemPool::queryHashes(vector<uint256>& vtxid)
{
    vtxid.clear();

    LOCK(cs);
    vtxid.reserve(mapTx.size());
    for (indexed_transaction_set::iterator mi = mapTx.begin(); mi != mapTx.end(); ++mi)
        vtxid.push_back(mi->GetTx().GetHash());
}

bool CTxMemPool::lookup(uint256 hash, CTransaction& result) const
{
    LOCK(cs);
    indexed_transaction_set::const_iterator i = mapTx.find(hash);
    if (i == mapTx.end()) return false;
    result = i->GetTx();
    return true;
}

CFeeRate CTxMemPool::estimateFee(int nBlocks) const
{
    LOCK(cs);
    return minerPolicyEstimator->estimateFee(nBlocks);
}
double CTxMemPool::estimatePriority(int nBlocks) const
{
    LOCK(cs);
    return minerPolicyEstimator->estimatePriority(nBlocks);
}

bool
CTxMemPool::WriteFeeEstimates(CAutoFile& fileout) const
{
    try {
        LOCK(cs);
        fileout << 109900; // version required to read: 0.10.99 or later
        fileout << CLIENT_VERSION; // version that wrote the file
        minerPolicyEstimator->Write(fileout);
    }
    catch (const std::exception&) {
        LogPrintf("CTxMemPool::WriteFeeEstimates(): unable to write policy estimator data (non-fatal)\n");
        return false;
    }
    return true;
}

bool
CTxMemPool::ReadFeeEstimates(CAutoFile& filein)
{
    try {
        int nVersionRequired, nVersionThatWrote;
        filein >> nVersionRequired >> nVersionThatWrote;
        if (nVersionRequired > CLIENT_VERSION)
            return error("CTxMemPool::ReadFeeEstimates(): up-version (%d) fee estimate file", nVersionRequired);

        LOCK(cs);
        minerPolicyEstimator->Read(filein);
    }
    catch (const std::exception&) {
        LogPrintf("CTxMemPool::ReadFeeEstimates(): unable to read policy estimator data (non-fatal)\n");
        return false;
    }
    return true;
}

void CTxMemPool::PrioritiseTransaction(const uint256 hash, const string strHash, double dPriorityDelta, const CAmount& nFeeDelta)
{
    {
        LOCK(cs);
        std::pair<double, CAmount> &deltas = mapDeltas[hash];
        deltas.first += dPriorityDelta;
        deltas.second += nFeeDelta;
    }
    LogPrintf("PrioritiseTransaction: %s priority += %f, fee += %d\n", strHash, dPriorityDelta, FormatMoney(nFeeDelta));
}

void CTxMemPool::ApplyDeltas(const uint256 hash, double &dPriorityDelta, CAmount &nFeeDelta)
{
    LOCK(cs);
    std::map<uint256, std::pair<double, CAmount> >::iterator pos = mapDeltas.find(hash);
    if (pos == mapDeltas.end())
        return;
    const std::pair<double, CAmount> &deltas = pos->second;
    dPriorityDelta += deltas.first;
    nFeeDelta += deltas.second;
}

void CTxMemPool::ClearPrioritisation(const uint256 hash)
{
    LOCK(cs);
    mapDeltas.erase(hash);
}

bool CTxMemPool::HasNoInputsOf(const CTransaction &tx) const
{
    for (unsigned int i = 0; i < tx.vin.size(); i++)
        if (exists(tx.vin[i].prevout.hash))
            return false;
    return true;
}

CCoinsViewMemPool::CCoinsViewMemPool(CCoinsView *baseIn, CTxMemPool &mempoolIn) : CCoinsViewBacked(baseIn), mempool(mempoolIn) { }

bool CCoinsViewMemPool::GetNullifier(const uint256 &nf) const {
    if (mempool.mapNullifiers.count(nf))
        return true;

    return base->GetNullifier(nf);
}

bool CCoinsViewMemPool::GetCoins(const uint256 &txid, CCoins &coins) const {
    // If an entry in the mempool exists, always return that one, as it's guaranteed to never
    // conflict with the underlying cache, and it cannot have pruned entries (as it contains full)
    // transactions. First checking the underlying cache risks returning a pruned entry instead.
    CTransaction tx;
    if (mempool.lookup(txid, tx)) {
        coins = CCoins(tx, MEMPOOL_HEIGHT);
        return true;
    }
    return (base->GetCoins(txid, coins) && !coins.IsPruned());
}

bool CCoinsViewMemPool::HaveCoins(const uint256 &txid) const {
    return mempool.exists(txid) || base->HaveCoins(txid);
}

size_t CTxMemPool::DynamicMemoryUsage() const {
    LOCK(cs);
    // Estimate the overhead of mapTx to be 6 pointers + an allocation, as no exact formula for boost::multi_index_contained is implemented.
    return memusage::MallocUsage(sizeof(CTxMemPoolEntry) + 6 * sizeof(void*)) * mapTx.size() + memusage::DynamicUsage(mapNextTx) + memusage::DynamicUsage(mapDeltas) + cachedInnerUsage;
}<|MERGE_RESOLUTION|>--- conflicted
+++ resolved
@@ -174,14 +174,11 @@
 
 void CTxMemPool::removeForReorg(const CCoinsViewCache *pcoins, unsigned int nMemPoolHeight, int flags)
 {
-<<<<<<< HEAD
     // Remove transactions spending a coinbase which are now immature
     extern char ASSETCHAINS_SYMBOL[];
     if ( ASSETCHAINS_SYMBOL[0] == 0 )
         COINBASE_MATURITY = _COINBASE_MATURITY;
-=======
     // Remove transactions spending a coinbase which are now immature and no-longer-final transactions
->>>>>>> 4d6498b9
     LOCK(cs);
     list<CTransaction> transactionsToRemove;
     for (indexed_transaction_set::const_iterator it = mapTx.begin(); it != mapTx.end(); it++) {
