/******************************************************************************
 * Copyright © 2014-2018 The SuperNET Developers.                             *
 *                                                                            *
 * See the AUTHORS, DEVELOPER-AGREEMENT and LICENSE files at                  *
 * the top-level directory of this distribution for the individual copyright  *
 * holder information and the developer policies on copyright and licensing.  *
 *                                                                            *
 * Unless otherwise agreed in a custom licensing agreement, no part of the    *
 * SuperNET software, including this file may be copied, modified, propagated *
 * or distributed except according to the terms contained in the LICENSE file *
 *                                                                            *
 * Removal or modification of this copyright notice is prohibited.            *
 *                                                                            *
 ******************************************************************************/

#include "CCdice.h"

// timeout

/*
 in order to implement a dice game, we need a source of entropy, reasonably fast completion time and a way to manage the utxos.

 1. CC vout locks "house" funds with hash(entropy)
 2. bettor submits bet, with entropy, odds, houseid and sends combined amount into another CC vout.
 3. house account sends funds to winner/loser with proof of entropy
 4. if timeout, bettor gets refund

 2. and 3. can be done in mempool

 The house commits to an entropy value by including the hash of the entropy value  in the 'E' transaction.

 To bet, one of these 'E' transactions is used as the first input and its hashed entropy is combined with the unhashed entropy attached to the bet 'B' transaction.

 The house node monitors the 'B' transactions and if it sees one of its own, it creates either a winner 'W' or loser 'L' transaction, with proof of hash of entropy.

 In the even the house node doesnt respond before timeoutblocks, then anybody (including bettor) can undo the bet with funds going back to the house and bettor

 In order for people to play dice, someone (anyone) needs to create a funded dice plan and addfunding with enough utxo to allow players to find one.

createfunding:
 vins.*: normal inputs
 vout.0: CC vout for funding
 vout.1: owner vout
 vout.2: dice marker address vout for easy searching
 vout.3: normal change
 vout.n-1: opreturn 'F' sbits minbet maxbet maxodds timeoutblocks

addfunding (entropy):
 vins.*: normal inputs
 vout.0: CC vout for locked entropy funds
 vout.1: tag to owner address for entropy funds
 vout.2: normal change
 vout.n-1: opreturn 'E' sbits fundingtxid hentropy

bet:
 vin.0: entropy txid from house (must validate vin0 of 'E')
 vins.1+: normal inputs
 vout.0: CC vout for locked entropy
 vout.1: CC vout for locked bet
 vout.2: tag for bettor's address (txfee + odds)
 vout.3: change
 vout.n-1: opreturn 'B' sbits fundingtxid entropy

loser:
 vin.0: normal input
 vin.1: betTx CC vout.0 entropy from bet
 vin.2: betTx CC vout.1 bet amount from bet
 vin.3+: funding CC vout.0 from 'F', 'E', 'W', 'L' or 'T'
 vout.0: funding CC to entropy owner
 vout.1: tag to owner address for entropy funds
 vout.2: change to fundingpk
 vout.n-1: opreturn 'L' sbits fundingtxid hentropy proof

winner:
 same as loser, but vout.2 is winnings
 vout.3: change to fundingpk
 vout.n-1: opreturn 'W' sbits fundingtxid hentropy proof

timeout:
 same as winner, just without hentropy or proof

WARNING: there is an attack vector that precludes betting any large amounts, it goes as follows:
 1. do dicebet to get the house entropy revealed
 2. calculate bettor entropy that would win against the house entropy
 3. reorg the chain and make a big bet using the winning entropy calculated in 2.

 In order to mitigate this, the disclosure of the house entropy needs to be delayed beyond a reasonable reorg depth (notarization). It is recommended for production dice game with significant amounts of money to use such a delayed disclosure method.

 Actually a much better solution to this is possible, which allows to retain the realtime response aspect of dice CC, which is critical to its usage.

What is needed is for the dealer node to track the entropy tx that was already broadcast into the mempool with its entropy revealed. Then before processing a dicebet, it is checked against the already revealed list. If it is found, the dicebet is refunded with proof that a different dicebet was already used to reveal the entropy

 change to hashtables
 validate refund

 */

#include "../compat/endian.h"

#define MAX_ENTROPYUSED 8192
#define DICE_MINUTXOS 7777
extern int32_t KOMODO_INSYNC;


static uint256 bettxids[MAX_ENTROPYUSED],Entropyused[MAX_ENTROPYUSED][2]; // change to hashtable
static CTransaction betTxs[MAX_ENTROPYUSED];
static int32_t entropyvouts[MAX_ENTROPYUSED];

pthread_mutex_t DICE_MUTEX,DICEREVEALED_MUTEX;

struct dicefinish_utxo { uint256 txid; int32_t vout; };

struct dicefinish_info
{
    struct dicefinish_info *prev,*next;
    CTransaction betTx;
    uint256 fundingtxid,bettxid,entropyused,txid;
    uint64_t sbits;
    int64_t winamount;
    int32_t iswin,entropyvout,orphaned;
    uint32_t bettxid_ready,revealed;
    std::string rawtx;
    uint8_t funcid;
} *DICEFINISH_LIST;

int32_t _dicehash_find(uint256 bettxid)
{
    int32_t i;
    for (i=0; i<MAX_ENTROPYUSED; i++)
        if ( bettxids[i] == bettxid )
            return(1);
    return(0);
}

int32_t _dicehash_clear(uint256 bettxid)
{
    int32_t i;
    for (i=0; i<MAX_ENTROPYUSED; i++)
        if ( bettxids[i] == bettxid )
        {
            bettxids[i] = zeroid;
            return(1);
        }
    return(0);
}

void _dicehash_add(uint256 bettxid)
{
    int32_t i;
    for (i=0; i<MAX_ENTROPYUSED; i++)
        if ( bettxids[i] == zeroid )
        {
            bettxids[i] = bettxid;
            return;
        }
    bettxids[rand() % MAX_ENTROPYUSED] = bettxid;
}

int32_t _dicerevealed_find(uint256 &oldbettxid,CTransaction &oldbetTx,int32_t &oldentropyvout,uint256 entropyused,uint256 bettxid,int32_t entropyvout)
{
    int32_t i;
    for (i=0; i<MAX_ENTROPYUSED; i++)
    {
        if ( Entropyused[i][0] == entropyused )
        {
            if ( entropyvout == entropyvouts[i] )
            {
                if ( bettxid == Entropyused[i][1] )
                    return(i+1);
                fprintf(stderr,"found identical entropy used.%d B different bettxid!\n",i);
                oldbettxid = Entropyused[i][1];
                oldbetTx = betTxs[i];
                oldentropyvout = entropyvouts[i];
                return(-1);
            } else fprintf(stderr,"shared entropy.%s vouts %d vs %d\n",entropyused.GetHex().c_str(),entropyvout,entropyvouts[i]);
        }
    }
    return(0);
}

void _dicerevealed_add(uint256 entropyused,uint256 bettxid,CTransaction betTx,int32_t entropyvout)
{
    int32_t i;
    for (i=0; i<MAX_ENTROPYUSED; i++)
    {
        if ( Entropyused[i][0] == zeroid )
            break;
    }
    if ( i == MAX_ENTROPYUSED )
        i = (rand() % MAX_ENTROPYUSED);
    Entropyused[i][0] = entropyused;
    Entropyused[i][1] = bettxid;
    entropyvouts[i] = entropyvout;
    betTxs[i] = betTx;
}

int32_t DiceEntropyUsed(CTransaction &oldbetTx,uint256 &oldbettxid,int32_t &oldentropyvout,uint256 entropyused,uint256 bettxid,CTransaction betTx,int32_t entropyvout)
{
    int32_t retval;
    oldbettxid = zeroid;
    if ( entropyused == zeroid || bettxid == zeroid )
    {
        fprintf(stderr,"null entropyused or bettxid\n");
        return(1);
    }
    pthread_mutex_lock(&DICEREVEALED_MUTEX);
    retval = _dicerevealed_find(oldbettxid,oldbetTx,oldentropyvout,entropyused,bettxid,entropyvout);
    pthread_mutex_unlock(&DICEREVEALED_MUTEX);
    return(retval);
}

bool mySenddicetransaction(std::string res,uint256 entropyused,int32_t entropyvout,uint256 bettxid,CTransaction betTx,uint8_t funcid,struct dicefinish_info *ptr)
{
    CTransaction tx; int32_t i=0,retval=-1,oldentropyvout; uint256 oldbettxid; CTransaction oldbetTx;
    if ( res.empty() == 0 && res.size() > 64 && is_hexstr((char *)res.c_str(),0) > 64 )
    {
        if ( DecodeHexTx(tx,res) != 0 )
        {
            if ( ptr != 0 )
                ptr->txid = tx.GetHash();
            //fprintf(stderr,"%s\n%s\n",res.c_str(),uint256_str(str,tx.GetHash()));
            if ( funcid == 'R' || (retval= DiceEntropyUsed(oldbetTx,oldbettxid,oldentropyvout,entropyused,bettxid,betTx,entropyvout)) >= 0 )
            {
                //LOCK(cs_main);
                if ( myAddtomempool(tx) != 0 )
                {
                    RelayTransaction(tx);
                    if ( retval == 0 )
                    {
                        if ( ptr != 0 )
                            ptr->revealed = (uint32_t)time(NULL);
                        pthread_mutex_lock(&DICEREVEALED_MUTEX);
                        _dicerevealed_add(entropyused,bettxid,betTx,entropyvout);
                        pthread_mutex_unlock(&DICEREVEALED_MUTEX);
                        fprintf(stderr,"added.%c to mempool.[%d] and broadcast entropyused.%s bettxid.%s -> %s\n",funcid,i,entropyused.GetHex().c_str(),bettxid.GetHex().c_str(),tx.GetHash().GetHex().c_str());
                    } else fprintf(stderr,"rebroadcast.%c to mempool.[%d] and broadcast entropyused.%s bettxid.%s -> %s\n",funcid,i,entropyused.GetHex().c_str(),bettxid.GetHex().c_str(),tx.GetHash().GetHex().c_str());
                    return(true);
                }
                else
                {
                    RelayTransaction(tx);
                    fprintf(stderr,"rebroadcast.%c and clear [%d] and broadcast entropyused.%s bettxid.%s -> %s\n",funcid,i,entropyused.GetHex().c_str(),bettxid.GetHex().c_str(),tx.GetHash().GetHex().c_str());
                    if ( ptr->rawtx.empty() == 0 )
                        ptr->rawtx.clear();
                    ptr->txid = zeroid;
                    //fprintf(stderr,"error adding funcid.%c E.%s bet.%s -> %s to mempool, probably Disable replacement feature size.%d\n",funcid,entropyused.GetHex().c_str(),bettxid.GetHex().c_str(),tx.GetHash().GetHex().c_str(),(int32_t)ptr->rawtx.size());
                }
            } else fprintf(stderr,"error duplicate entropyused different bettxid\n");
        } else fprintf(stderr,"error decoding hex\n");
    }
    return(false);
}

int32_t dicefinish_utxosget(int32_t &total,struct dicefinish_utxo *utxos,int32_t max,char *coinaddr)
{
    int32_t n = 0; int64_t threshold = 2 * 10000;
    total = 0;
    std::vector<std::pair<CAddressUnspentKey, CAddressUnspentValue> > unspentOutputs;
    SetCCunspents(unspentOutputs,coinaddr);
    {
        LOCK(mempool.cs);
        for (std::vector<std::pair<CAddressUnspentKey, CAddressUnspentValue> >::const_iterator it=unspentOutputs.begin(); it!=unspentOutputs.end(); it++)
        {
            if ( myIsutxo_spentinmempool(it->first.txhash,(int32_t)it->first.index) == 0 )
            {
                if ( it->second.satoshis < threshold || it->second.satoshis > 10*threshold )
                    continue;
                total++;
                if ( n < max )
                {
                    if ( utxos != 0 )
                    {
                        utxos[n].txid = it->first.txhash;
                        utxos[n].vout = (int32_t)it->first.index;
                    }
                    n++;
                }
            }
        }
    }
    total -= n;
    return(n);
}

int32_t dice_betspent(char *debugstr,uint256 bettxid)
{
    CSpentIndexValue value,value2;
    CSpentIndexKey key(bettxid,0);
    CSpentIndexKey key2(bettxid,1);
    if ( GetSpentIndex(key,value) != 0 || GetSpentIndex(key2,value2) != 0 )
    {
        //fprintf(stderr,"%s txid.%s already spent\n",debugstr,bettxid.GetHex().c_str());
        return(1);
    }
    {
        //LOCK(mempool.cs);
        if ( myIsutxo_spentinmempool(bettxid,0) != 0 || myIsutxo_spentinmempool(bettxid,1) != 0 )
        {
            fprintf(stderr,"%s bettxid.%s already spent in mempool\n",debugstr,bettxid.GetHex().c_str());
            return(-1);
        }
    }
    return(0);
}

void dicefinish_delete(struct dicefinish_info *ptr)
{
    pthread_mutex_lock(&DICE_MUTEX);
    _dicehash_clear(ptr->bettxid);
    pthread_mutex_unlock(&DICE_MUTEX);
    DL_DELETE(DICEFINISH_LIST,ptr);
    free(ptr);
}

void *dicefinish(void *_ptr)
{
    std::vector<uint8_t> mypk; struct CCcontract_info *cp,C; char name[32],coinaddr[64],CCaddr[64]; std::string res; int32_t newht,newblock,entropyvout,numblocks,lastheight=0,vin0_needed,n,m,num,iter,result; struct dicefinish_info *ptr,*tmp; uint32_t now; struct dicefinish_utxo *utxos; uint256 hashBlock,entropyused; CTransaction betTx,finishTx;
    mypk = Mypubkey();
    pubkey2addr(coinaddr,mypk.data());
    cp = CCinit(&C,EVAL_DICE);
    GetCCaddress(cp,CCaddr,GetUnspendable(cp,0));
    fprintf(stderr,"start dicefinish thread %s CCaddr.%s\n",coinaddr,CCaddr);
    if ( (newht= KOMODO_INSYNC) == 0 )
        sleep(7);
    sleep(3);
    while ( 1 )
    {
        if ( newht != 0 && lastheight != newht )
        {
            lastheight = newht;
            newblock = 1;
            fprintf(stderr,"dicefinish process lastheight.%d <- newht.%d\n",lastheight,newht);
        } else newblock = 0;
        now = (uint32_t)time(NULL);
        for (iter=-1; iter<=1; iter+=2)
        {
            vin0_needed = 0;
            DL_FOREACH_SAFE(DICEFINISH_LIST,ptr,tmp)
            {
                if ( ptr->iswin != iter )
                    continue;
                if ( ptr->revealed != 0 && now > ptr->revealed+3600 )
                {
                    fprintf(stderr,"purge %s\n",ptr->bettxid.GetHex().c_str());
                    dicefinish_delete(ptr);
                    continue;
                }
                if ( ptr->bettxid_ready == 0 )
                {
                    if ( myGetTransaction(ptr->bettxid,betTx,hashBlock) != 0 && hashBlock != zeroid )
                        ptr->bettxid_ready = (uint32_t)time(NULL);
                    else if ( mytxid_inmempool(ptr->bettxid) != 0 )
                        ptr->bettxid_ready = (uint32_t)time(NULL);
                }
                else if ( newblock != 0 && myGetTransaction(ptr->bettxid,betTx,hashBlock) == 0 )
                {
                    fprintf(stderr,"ORPHANED bettxid.%s\n",ptr->bettxid.GetHex().c_str());
                    dicefinish_delete(ptr);
                    continue;
                }
                else if ( newblock != 0 && ptr->txid != zeroid )
                {
                    if ( myGetTransaction(ptr->txid,finishTx,hashBlock) == 0 )
                    {
                        ptr->orphaned++;
                        fprintf(stderr,"ORPHANED.%d finish txid.%s\n",ptr->orphaned,ptr->txid.GetHex().c_str());
                        if ( ptr->orphaned < 3 )
                            continue;
                        if ( ptr->rawtx.empty() == 0 )
                            ptr->rawtx.clear();
                        ptr->txid = zeroid;
                        unstringbits(name,ptr->sbits);
                        result = 0;
                        ptr->orphaned = 0;
                        res = DiceBetFinish(ptr->funcid,entropyused,entropyvout,&result,0,name,ptr->fundingtxid,ptr->bettxid,ptr->iswin,zeroid,-2);
                        if ( ptr->entropyused == zeroid )
                        {
                            ptr->entropyused = entropyused;
                            ptr->entropyvout = entropyvout;
                        }
                        if ( entropyused != ptr->entropyused || entropyvout != ptr->entropyvout )
                        {
                            fprintf(stderr,"WARNING entropy %s != %s || %d != %d\n",entropyused.GetHex().c_str(),ptr->entropyused.GetHex().c_str(),entropyvout,ptr->entropyvout);
                        }
                        if ( result > 0 )
                        {
                            ptr->rawtx = res;
                            fprintf(stderr,"send refund!\n");
                            mySenddicetransaction(ptr->rawtx,ptr->entropyused,ptr->entropyvout,ptr->bettxid,ptr->betTx,ptr->funcid,ptr);
                        }
                        continue;
                    }
                }
                if ( ptr->bettxid_ready != 0 )
                {
                    if ( newblock != 0 && ptr->txid != zeroid )
                    {
                        CCduration(numblocks,ptr->txid);
                        //fprintf(stderr,"duration finish txid.%s\n",ptr->txid.GetHex().c_str());
                        if ( numblocks == 0 )
                            mySenddicetransaction(ptr->rawtx,ptr->entropyused,ptr->entropyvout,ptr->bettxid,ptr->betTx,ptr->funcid,ptr);
                        else continue;
                    }
                    if ( ptr->txid == zeroid )
                        vin0_needed++;
                }
            }
            if ( vin0_needed > 0 )
            {
                num = 0;
                //fprintf(stderr,"iter.%d vin0_needed.%d\n",iter,vin0_needed);
                utxos = (struct dicefinish_utxo *)calloc(vin0_needed,sizeof(*utxos));
                if ( (n= dicefinish_utxosget(num,utxos,vin0_needed,coinaddr)) > 0 )
                {
                    //fprintf(stderr,"iter.%d vin0_needed.%d got %d\n",iter,vin0_needed,n);
                    m = 0;
                    DL_FOREACH_SAFE(DICEFINISH_LIST,ptr,tmp)
                    {
                        if ( ptr->iswin != iter )
                            continue;
                        if ( ptr->revealed != 0 && time(NULL) > ptr->revealed+3600 )
                        {
                            fprintf(stderr,"purge2 %s\n",ptr->bettxid.GetHex().c_str());
                            dicefinish_delete(ptr);
                            continue;
                        }
                        if ( ptr->txid != zeroid )
                        {
                            CCduration(numblocks,ptr->txid);
                            //fprintf(stderr,"numblocks %s %d\n",ptr->txid.GetHex().c_str(),numblocks);
                            if ( numblocks > 0 )
                                continue;
                        }
                        if ( ptr->bettxid_ready != 0 && ptr->rawtx.size() == 0 && dice_betspent((char *)"dicefinish",ptr->bettxid) <= 0 && ptr->txid == zeroid )
                        {
                            unstringbits(name,ptr->sbits);
                            result = 0;
                            res = DiceBetFinish(ptr->funcid,entropyused,entropyvout,&result,0,name,ptr->fundingtxid,ptr->bettxid,ptr->iswin,utxos[m].txid,utxos[m].vout);
                            if ( ptr->entropyused == zeroid )
                            {
                                ptr->entropyused = entropyused;
                                ptr->entropyvout = entropyvout;
                            }
                            if ( entropyused != ptr->entropyused || entropyvout != ptr->entropyvout )
                            {
                                fprintf(stderr,"WARNING entropy %s != %s || %d != %d\n",entropyused.GetHex().c_str(),ptr->entropyused.GetHex().c_str(),entropyvout,ptr->entropyvout);
                            }
                            if ( result > 0 )
                            {
                                ptr->rawtx = res;
                                mySenddicetransaction(ptr->rawtx,ptr->entropyused,ptr->entropyvout,ptr->bettxid,ptr->betTx,ptr->funcid,ptr);
                            }
                            else if ( result != -2 )
                            {
                                fprintf(stderr,"error doing the dicefinish %d of %d process %s %s using %s/v%d need %.8f\n",m,n,iter<0?"loss":"win",ptr->bettxid.GetHex().c_str(),utxos[m].txid.GetHex().c_str(),utxos[m].vout,(double)(iter<0 ? 0 : ptr->winamount)/COIN);
                                if ( ptr->rawtx.empty() == 0 )
                                    ptr->rawtx.clear();
                                ptr->txid = zeroid;
                            }
                            if ( ++m >= n )
                                break;
                        }
                        else
                        {
                            //fprintf(stderr,"error ready.%d dicefinish %d of %d process %s %s using need %.8f finish.%s size.%d betspent.%d\n",ptr->bettxid_ready,m,n,iter<0?"loss":"win",ptr->bettxid.GetHex().c_str(),(double)(iter<0 ? 0 : ptr->winamount)/COIN,ptr->txid.GetHex().c_str(),(int32_t)ptr->rawtx.size(),dice_betspent((char *)"dicefinish",ptr->bettxid));
                        }
                    }
                }
                else if ( newblock != 0 )
                    dicefinish_utxosget(num,0,0,coinaddr);
                free(utxos);
                if ( newblock != 0 && num < DICE_MINUTXOS )
                {
                    char *cmd = (char *)malloc(100 * 128);
                    sprintf(cmd,"./komodo-cli -ac_name=%s sendmany \"\"  \"{\\\"%s\\\":0.0002,\\\"%s\\\":0.0002,\\\"%s\\\":0.0002,\\\"%s\\\":0.0002,\\\"%s\\\":0.0002,\\\"%s\\\":0.0002,\\\"%s\\\":0.0002,\\\"%s\\\":0.0002,\\\"%s\\\":0.0002,\\\"%s\\\":0.0002,\\\"%s\\\":0.0002,\\\"%s\\\":0.0002,\\\"%s\\\":0.0002,\\\"%s\\\":0.0002,\\\"%s\\\":0.0002,\\\"%s\\\":0.0002,\\\"%s\\\":0.0002,\\\"%s\\\":0.0002,\\\"%s\\\":0.0002,\\\"%s\\\":0.0002,\\\"%s\\\":0.0002,\\\"%s\\\":0.0002,\\\"%s\\\":0.0002,\\\"%s\\\":0.0002,\\\"%s\\\":0.0002,\\\"%s\\\":0.0002,\\\"%s\\\":0.0002,\\\"%s\\\":0.0002,\\\"%s\\\":0.0002,\\\"%s\\\":0.0002,\\\"%s\\\":0.0002,\\\"%s\\\":0.0002,\\\"%s\\\":0.0002,\\\"%s\\\":0.0002,\\\"%s\\\":0.0002,\\\"%s\\\":0.0002,\\\"%s\\\":0.0002,\\\"%s\\\":0.0002,\\\"%s\\\":0.0002,\\\"%s\\\":0.0002,\\\"%s\\\":0.0002,\\\"%s\\\":0.0002,\\\"%s\\\":0.0002,\\\"%s\\\":0.0002,\\\"%s\\\":0.0002,\\\"%s\\\":0.0002,\\\"%s\\\":0.0002,\\\"%s\\\":0.0002,\\\"%s\\\":0.0002,\\\"%s\\\":0.0002,\\\"%s\\\":0.0002,\\\"%s\\\":0.0002,\\\"%s\\\":0.0002,\\\"%s\\\":0.0002,\\\"%s\\\":0.0002,\\\"%s\\\":0.0002,\\\"%s\\\":0.0002,\\\"%s\\\":0.0002,\\\"%s\\\":0.0002,\\\"%s\\\":0.0002,\\\"%s\\\":0.0002,\\\"%s\\\":0.0002,\\\"%s\\\":0.0002,\\\"%s\\\":0.0002,\\\"%s\\\":0.0002,\\\"%s\\\":0.0002,\\\"%s\\\":0.0002,\\\"%s\\\":0.0002,\\\"%s\\\":0.0002,\\\"%s\\\":0.0002,\\\"%s\\\":0.0002,\\\"%s\\\":0.0002,\\\"%s\\\":0.0002,\\\"%s\\\":0.0002,\\\"%s\\\":0.0002,\\\"%s\\\":0.0002,\\\"%s\\\":0.0002,\\\"%s\\\":0.0002,\\\"%s\\\":0.0002,\\\"%s\\\":0.0002,\\\"%s\\\":0.0002,\\\"%s\\\":0.0002,\\\"%s\\\":0.0002,\\\"%s\\\":0.0002,\\\"%s\\\":0.0002,\\\"%s\\\":0.0002,\\\"%s\\\":0.0002,\\\"%s\\\":0.0002,\\\"%s\\\":0.0002,\\\"%s\\\":0.0002,\\\"%s\\\":0.0002,\\\"%s\\\":0.0002,\\\"%s\\\":0.0002,\\\"%s\\\":0.0002,\\\"%s\\\":0.0002,\\\"%s\\\":0.0002,\\\"%s\\\":0.0002,\\\"%s\\\":0.0002,\\\"%s\\\":0.0002,\\\"%s\\\":0.0002}\"",ASSETCHAINS_SYMBOL,coinaddr,coinaddr,coinaddr,coinaddr,coinaddr,coinaddr,coinaddr,coinaddr,coinaddr,coinaddr,coinaddr,coinaddr,coinaddr,coinaddr,coinaddr,coinaddr,coinaddr,coinaddr,coinaddr,coinaddr,coinaddr,coinaddr,coinaddr,coinaddr,coinaddr,coinaddr,coinaddr,coinaddr,coinaddr,coinaddr,coinaddr,coinaddr,coinaddr,coinaddr,coinaddr,coinaddr,coinaddr,coinaddr,coinaddr,coinaddr,coinaddr,coinaddr,coinaddr,coinaddr,coinaddr,coinaddr,coinaddr,coinaddr,coinaddr,coinaddr,coinaddr,coinaddr,coinaddr,coinaddr,coinaddr,coinaddr,coinaddr,coinaddr,coinaddr,coinaddr,coinaddr,coinaddr,coinaddr,coinaddr,coinaddr,coinaddr,coinaddr,coinaddr,coinaddr,coinaddr,coinaddr,coinaddr,coinaddr,coinaddr,coinaddr,coinaddr,coinaddr,coinaddr,coinaddr,coinaddr,coinaddr,coinaddr,coinaddr,coinaddr,coinaddr,coinaddr,coinaddr,coinaddr,coinaddr,coinaddr,coinaddr,coinaddr,coinaddr,coinaddr,coinaddr,coinaddr,coinaddr,coinaddr,coinaddr,coinaddr);
                    fprintf(stderr,"num normal 0.0002 utxos.%d < %d\n",num,DICE_MINUTXOS);
                    if ( system(cmd) != 0 )
                        fprintf(stderr,"system error issuing.(%s)\n",cmd);
                    free(cmd);
                    if ( (rand() % 100) == 0 )
                    {
                        fprintf(stderr,"make 0.023 utxos\n");
                        if ( system("cc/dapps/sendmany") != 0 )
                            fprintf(stderr,"system error issuing.(cc/dapps/sendmany)\n");
                    }
                }
            }
        }
        if ( (newht= KOMODO_INSYNC) == 0 || newht == lastheight )
            sleep(3);
        else usleep(500000);
    }
    return(0);
}

void DiceQueue(int32_t iswin,uint64_t sbits,uint256 fundingtxid,uint256 bettxid,CTransaction betTx,int32_t entropyvout)
{
    static int32_t didinit;
    struct dicefinish_info *ptr; int32_t i,duplicate=0; uint64_t txfee = 10000;
    if ( didinit == 0 )
    {
        if ( pthread_create((pthread_t *)malloc(sizeof(pthread_t)),NULL,dicefinish,0) == 0 )
        {
            pthread_mutex_init(&DICE_MUTEX,NULL);
            pthread_mutex_init(&DICEREVEALED_MUTEX,NULL);
            didinit = 1;
        }
        else
        {
            fprintf(stderr,"error launching dicefinish thread\n");
            return;
        }
    }
    //if ( dice_betspent((char *)"DiceQueue",bettxid) != 0 )
    //    return;
    pthread_mutex_lock(&DICE_MUTEX);
    if ( _dicehash_find(bettxid) == 0 )
    {
        _dicehash_add(bettxid);
        ptr = (struct dicefinish_info *)calloc(1,sizeof(*ptr));
        ptr->fundingtxid = fundingtxid;
        ptr->bettxid = bettxid;
        ptr->betTx = betTx;
        ptr->sbits = sbits;
        ptr->iswin = iswin;
        ptr->winamount = betTx.vout[1].nValue * ((betTx.vout[2].nValue - txfee)+1);
        ptr->entropyvout = entropyvout;
        DL_APPEND(DICEFINISH_LIST,ptr);
        fprintf(stderr,"queued iswin.%d %.8f -> %.8f %s\n",iswin,(double)betTx.vout[1].nValue/COIN,(double)ptr->winamount/COIN,bettxid.GetHex().c_str());
    }
    else
    {
        //fprintf(stderr,"DiceQueue status bettxid.%s already in list\n",bettxid.GetHex().c_str());
        //_dicehash_clear(bettxid);
    }
    pthread_mutex_unlock(&DICE_MUTEX);
}

CPubKey DiceFundingPk(CScript scriptPubKey)
{
    CPubKey pk; uint8_t *ptr,*dest; int32_t i;
    if ( scriptPubKey.size() == 35 )
    {
        ptr = (uint8_t *)scriptPubKey.data();
        dest = (uint8_t *)pk.begin();
        for (i=0; i<33; i++)
            dest[i] = ptr[i+1];
    } else fprintf(stderr,"DiceFundingPk invalid size.%d\n",(int32_t)scriptPubKey.size());
    return(pk);
}

uint256 DiceHashEntropy(uint256 &entropy,uint256 _txidpriv,int32_t vout,int32_t usevout)
{
    int32_t i; uint8_t _entropy[32],_hentropy[32]; bits256 tmp256,txidpub,txidpriv,mypriv,mypub,ssecret,ssecret2; uint256 hentropy;
    memset(&hentropy,0,32);
    endiancpy(txidpriv.bytes,(uint8_t *)&_txidpriv,32);
    if ( usevout != 0 )
    {
        txidpriv.bytes[1] ^= (vout & 0xff);
        txidpriv.bytes[2] ^= ((vout>>8) & 0xff);
    }
    txidpriv.bytes[0] &= 0xf8, txidpriv.bytes[31] &= 0x7f, txidpriv.bytes[31] |= 0x40;
    txidpub = curve25519(txidpriv,curve25519_basepoint9());

    Myprivkey(tmp256.bytes);
    vcalc_sha256(0,mypriv.bytes,tmp256.bytes,32);
    mypriv.bytes[0] &= 0xf8, mypriv.bytes[31] &= 0x7f, mypriv.bytes[31] |= 0x40;
    mypub = curve25519(mypriv,curve25519_basepoint9());

    ssecret = curve25519(mypriv,txidpub);
    ssecret2 = curve25519(txidpriv,mypub);
    if ( memcmp(ssecret.bytes,ssecret2.bytes,32) == 0 )
    {
        vcalc_sha256(0,(uint8_t *)&_entropy,ssecret.bytes,32);
        vcalc_sha256(0,(uint8_t *)&_hentropy,_entropy,32);
        endiancpy((uint8_t *)&entropy,_entropy,32);
        endiancpy((uint8_t *)&hentropy,_hentropy,32);
    }
    else
    {
        for (i=0; i<32; i++)
            fprintf(stderr,"%02x",ssecret.bytes[i]);
        fprintf(stderr," ssecret\n");
        for (i=0; i<32; i++)
            fprintf(stderr,"%02x",ssecret2.bytes[i]);
        fprintf(stderr," ssecret2 dont match\n");
    }
    //char str[65],str2[65];
    //fprintf(stderr,"generated house hentropy.%s <- entropy.%s\n",uint256_str(str,hentropy),uint256_str(str2,entropy));
    return(hentropy);
}

int32_t dice_5nibbles(uint8_t *fivevals)
{
    return(((int32_t)fivevals[0]<<16) + ((int32_t)fivevals[1]<<12) + ((int32_t)fivevals[2]<<8) + ((int32_t)fivevals[3]<<4) + ((int32_t)fivevals[4]));
}

uint64_t DiceCalc(int64_t bet,int64_t vout2,int64_t minbet,int64_t maxbet,int64_t maxodds,int64_t timeoutblocks,uint256 houseentropy,uint256 bettorentropy)
{
    uint8_t buf[64],_house[32],_bettor[32],_hash[32],hash[32],hash16[64]; uint64_t odds,winnings; arith_uint256 house,bettor; char str[65],str2[65]; int32_t i,modval;
    if ( vout2 <= 10000 )
    {
        fprintf(stderr,"unexpected vout2.%llu\n",(long long)vout2);
        return(0);
    }
    else odds = (vout2 - 10000);
    if ( bet < minbet || bet > maxbet )
    {
        CCerror = strprintf("bet size violation %.8f",(double)bet/COIN);
        fprintf(stderr,"%s\n", CCerror.c_str() );
        return(0);
    }
    if ( odds > maxodds )
    {
        CCerror = strprintf("invalid odds %d, must be <= %d",odds, maxodds);
        fprintf(stderr,"%s\n", CCerror.c_str() );
        return(0);
    }

    endiancpy(buf,(uint8_t *)&houseentropy,32);
    endiancpy(&buf[32],(uint8_t *)&bettorentropy,32);
    vcalc_sha256(0,(uint8_t *)&_house,buf,64);
    endiancpy((uint8_t *)&house,_house,32);

    endiancpy(buf,(uint8_t *)&bettorentropy,32);
    endiancpy(&buf[32],(uint8_t *)&houseentropy,32);
    vcalc_sha256(0,(uint8_t *)&_bettor,buf,64);
    endiancpy((uint8_t *)&bettor,_bettor,32);
    winnings = 0;
    //fprintf(stderr,"calc house entropy %s vs bettor %s\n",uint256_str(str,*(uint256 *)&house),uint256_str(str2,*(uint256 *)&bettor));
    if ( odds > 1 )
    {
        if ( 0 )
        { // old way
            bettor = (bettor / arith_uint256(odds));
            if ( bettor >= house )
                winnings = bet * (odds+1);
            return(winnings);
        }
        if ( odds > 9999 ) // shouldnt happen
            return(0);
        endiancpy(buf,(uint8_t *)&house,32);
        endiancpy(&buf[32],(uint8_t *)&bettor,32);
        vcalc_sha256(0,(uint8_t *)&_hash,buf,64);
        endiancpy(hash,_hash,32);
        for (i=0; i<32; i++)
        {
            hash16[i<<1] = ((hash[i] >> 4) & 0x0f);
            hash16[(i<<1) + 1] = (hash[i] & 0x0f);
        }
        modval = 0;
        for (i=0; i<12; i++)
        {
            modval = dice_5nibbles(&hash16[i*5]);
            if ( modval < 1000000 )
            {
                modval %= 10000;
                break;
            }
        }
        //fprintf(stderr,"modval %d vs %d\n",modval,(int32_t)(10000/(odds+1)));
        if ( modval < 10000/(odds+1) )
            winnings = bet * (odds+1);
    }
    else if ( bettor >= house )
        winnings = bet * (odds+1);
    return(winnings);
}

CScript EncodeDiceFundingOpRet(uint8_t funcid,uint64_t sbits,int64_t minbet,int64_t maxbet,int64_t maxodds,int64_t timeoutblocks)
{
    CScript opret; uint8_t evalcode = EVAL_DICE;
    opret << OP_RETURN << E_MARSHAL(ss << evalcode << 'F' << sbits << minbet << maxbet << maxodds << timeoutblocks);
    return(opret);
}

uint8_t DecodeDiceFundingOpRet(const CScript &scriptPubKey,uint64_t &sbits,int64_t &minbet,int64_t &maxbet,int64_t &maxodds,int64_t &timeoutblocks)
{
    std::vector<uint8_t> vopret; uint8_t *script,e,f;
    GetOpReturnData(scriptPubKey, vopret);
    script = (uint8_t *)vopret.data();
    if ( vopret.size() > 2 && E_UNMARSHAL(vopret,ss >> e; ss >> f; ss >> sbits; ss >> minbet; ss >> maxbet; ss >> maxodds; ss >> timeoutblocks) != 0 )
    {
        if ( e == EVAL_DICE && f == 'F' )
            return(f);
    }
    return(0);
}

CScript EncodeDiceOpRet(uint8_t funcid,uint64_t sbits,uint256 fundingtxid,uint256 hash,uint256 proof)
{
    CScript opret; uint8_t evalcode = EVAL_DICE;
    opret << OP_RETURN << E_MARSHAL(ss << evalcode << funcid << sbits << fundingtxid << hash << proof);
    return(opret);
}

uint8_t DecodeDiceOpRet(uint256 txid,const CScript &scriptPubKey,uint64_t &sbits,uint256 &fundingtxid,uint256 &hash,uint256 &proof)
{
    std::vector<uint8_t> vopret; uint8_t *script,e,f,funcid; int64_t minbet,maxbet,maxodds,timeoutblocks;
    //script = (uint8_t *)scriptPubKey.data();
    //fprintf(stderr,"decode %02x %02x %02x\n",script[0],script[1],script[2]);
    GetOpReturnData(scriptPubKey,vopret);
    if ( vopret.size() > 2 )//&& script[0] == 0x6a )
    {
        script = (uint8_t *)vopret.data();
        if ( script[0] == EVAL_DICE )
        {
            if ( script[1] == 'F' )
            {
                if ( E_UNMARSHAL(vopret,ss >> e; ss >> f; ss >> sbits; ss >> minbet; ss >> maxbet; ss >> maxodds; ss >> timeoutblocks) != 0 )
                {
                    memset(&hash,0,32);
                    fundingtxid = txid;
                    return('F');
                } else fprintf(stderr,"unmarshal error for F\n");
            }
            else if ( E_UNMARSHAL(vopret,ss >> e; ss >> f; ss >> sbits; ss >> fundingtxid; ss >> hash; ss >> proof) != 0 )
            {
                if ( e == EVAL_DICE && (f == 'R' || f == 'B' || f == 'W' || f == 'L' || f == 'T' || f == 'E') )
                    return(f);
                else fprintf(stderr,"mismatched e.%02x f.(%c)\n",e,f);
            }
        } else fprintf(stderr,"script[0] %02x != EVAL_DICE\n",script[0]);
    } else fprintf(stderr,"not enough opret.[%d]\n",(int32_t)vopret.size());
    return(0);
}

uint256 DiceGetEntropy(CTransaction tx,uint8_t reffuncid)
{
    uint256 hash,fundingtxid,proof; uint64_t sbits; int32_t numvouts;
    if ( (numvouts= tx.vout.size()) > 0 && DecodeDiceOpRet(tx.GetHash(),tx.vout[numvouts-1].scriptPubKey,sbits,fundingtxid,hash,proof) == reffuncid )
        return(hash);
    else return(zeroid);
}

uint64_t IsDicevout(struct CCcontract_info *cp,const CTransaction& tx,int32_t v,uint64_t refsbits,uint256 reffundingtxid)
{
    char destaddr[64]; uint8_t funcid; int32_t numvouts; uint64_t sbits; uint256 fundingtxid,hash,proof;
    if ( tx.vout[v].scriptPubKey.IsPayToCryptoCondition() != 0 )
    {
        if ( Getscriptaddress(destaddr,tx.vout[v].scriptPubKey) > 0 && strcmp(destaddr,cp->unspendableCCaddr) == 0 && (numvouts= tx.vout.size()) > 0 )
        {
            if ( (funcid= DecodeDiceOpRet(tx.GetHash(),tx.vout[numvouts-1].scriptPubKey,sbits,fundingtxid,hash,proof)) != 0 && sbits == refsbits && ((funcid == 'F' && tx.GetHash() == reffundingtxid) || fundingtxid == reffundingtxid) )
                return(tx.vout[v].nValue);
        }
    }
    return(0);
}

int64_t DiceAmounts(uint64_t &inputs,uint64_t &outputs,struct CCcontract_info *cp,Eval *eval,const CTransaction &tx,uint64_t refsbits,uint256 reffundingtxid)
{
    CTransaction vinTx; uint256 hashBlock; int32_t i,numvins,numvouts; uint64_t assetoshis;
    numvins = tx.vin.size();
    numvouts = tx.vout.size();
    inputs = outputs = 0;
    for (i=0; i<numvins; i++)
    {
        if ( (*cp->ismyvin)(tx.vin[i].scriptSig) != 0 )
        {
            if ( eval->GetTxUnconfirmed(tx.vin[i].prevout.hash,vinTx,hashBlock) == 0 )
                return eval->Invalid("always should find vin, but didnt");
            else
            {
                if ( (assetoshis= IsDicevout(cp,vinTx,(int32_t)tx.vin[i].prevout.n,refsbits,reffundingtxid)) != 0 )
                    inputs += assetoshis;
            }
        }
    }
    for (i=0; i<numvouts; i++)
    {
        //fprintf(stderr,"i.%d of numvouts.%d\n",i,numvouts);
        if ( (assetoshis= IsDicevout(cp,tx,i,refsbits,reffundingtxid)) != 0 )
            outputs += assetoshis;
    }
    return(inputs - outputs);
}

bool DiceIsmine(const CScript scriptPubKey)
{
    char destaddr[64],myaddr[64];
    Getscriptaddress(destaddr,scriptPubKey);
    Getscriptaddress(myaddr,CScript() << Mypubkey() << OP_CHECKSIG);
    return(strcmp(destaddr,myaddr) == 0);
}

int32_t DiceIsWinner(uint256 &entropy,int32_t &entropyvout,uint256 txid,CTransaction tx,CTransaction vinTx,uint256 bettorentropy,uint64_t sbits,int64_t minbet,int64_t maxbet,int64_t maxodds,int64_t timeoutblocks,uint256 fundingtxid)
{
    uint64_t vinsbits,winnings; uint256 vinproof,vinfundingtxid,hentropy,hentropy2; uint8_t funcid;
    //char str[65],str2[65];
    if ( vinTx.vout.size() > 1 && DiceIsmine(vinTx.vout[1].scriptPubKey) != 0 && vinTx.vout[0].scriptPubKey.IsPayToCryptoCondition() != 0 )
    {
        if ( ((funcid= DecodeDiceOpRet(txid,vinTx.vout[vinTx.vout.size()-1].scriptPubKey,vinsbits,vinfundingtxid,hentropy,vinproof)) == 'E' || funcid == 'W' || funcid == 'L') && sbits == vinsbits && fundingtxid == vinfundingtxid )
        {
            hentropy2 = DiceHashEntropy(entropy,vinTx.vin[0].prevout.hash,vinTx.vin[0].prevout.n,0);
            entropyvout = vinTx.vin[0].prevout.n;
            //fprintf(stderr,"bettxid %s -> vin0 %s/v%d -> %s\n",txid.GetHex().c_str(),vinTx.vin[0].prevout.hash.GetHex().c_str(),entropyvout,entropy.GetHex().c_str());
            if ( hentropy != hentropy2 )
            {
                hentropy2 = DiceHashEntropy(entropy,vinTx.vin[0].prevout.hash,vinTx.vin[0].prevout.n,1);
                //fprintf(stderr,"alt bettxid %s -> vin0 %s/v%d -> %s\n",txid.GetHex().c_str(),vinTx.vin[0].prevout.hash.GetHex().c_str(),entropyvout,entropy.GetHex().c_str());
            }
            if ( hentropy == hentropy2 )
            {
                winnings = DiceCalc(tx.vout[1].nValue,tx.vout[2].nValue,minbet,maxbet,maxodds,timeoutblocks,entropy,bettorentropy);
                //char str[65]; fprintf(stderr,"%s winnings %.8f bet %.8f at odds %d:1\n",uint256_str(str,tx.GetHash()),(double)winnings/COIN,(double)tx.vout[1].nValue/COIN,(int32_t)(tx.vout[2].nValue-10000));
                //fprintf(stderr,"I am house entropy %.8f entropy.(%s) vs %s -> winnings %.8f\n",(double)vinTx.vout[0].nValue/COIN,uint256_str(str,entropy),uint256_str(str2,hash),(double)winnings/COIN);
                if ( winnings == 0 )
                {
                    // queue 'L' losing tx
                    return(-1);
                }
                else
                {
                    // queue 'W' winning tx
                    return(1);
                }
            }
            else
            {
                fprintf(stderr,"both hentropy != hentropy2\n");
            }
        } else fprintf(stderr,"funcid.%c sbits %llx vs %llx cmp.%d\n",funcid,(long long)sbits,(long long)vinsbits,fundingtxid == vinfundingtxid);
    } //else fprintf(stderr,"notmine.%d or not CC.%d\n",DiceIsmine(vinTx.vout[1].scriptPubKey) != 0,vinTx.vout[0].scriptPubKey.IsPayToCryptoCondition() != 0);
    return(0);
}

bool DiceVerifyTimeout(CTransaction &betTx,int32_t timeoutblocks)
{
    int32_t numblocks;
    if ( CCduration(numblocks,betTx.GetHash()) <= 0 )
        return(false);
    return(numblocks >= timeoutblocks);
}

bool DiceValidate(struct CCcontract_info *cp,Eval *eval,const CTransaction &tx)
{
    uint256 txid,fundingtxid,vinfundingtxid,vinhentropy,vinproof,hashBlock,hash,proof,entropy; int64_t minbet,maxbet,maxodds,timeoutblocks,odds,winnings; uint64_t vinsbits,refsbits=0,sbits,amount,inputs,outputs,txfee=10000; int32_t numvins,entropyvout,numvouts,preventCCvins,preventCCvouts,i,iswin; uint8_t funcid; CScript fundingPubKey; CTransaction fundingTx,vinTx,vinofvinTx; char CCaddr[64];
    numvins = tx.vin.size();
    numvouts = tx.vout.size();
    preventCCvins = preventCCvouts = -1;
    if ( numvouts < 1 )
        return eval->Invalid("no vouts");
    else
    {
        txid = tx.GetHash();
        if ( (funcid=  DecodeDiceOpRet(txid,tx.vout[numvouts-1].scriptPubKey,refsbits,fundingtxid,hash,proof)) != 0 )
        {
            if ( eval->GetTxUnconfirmed(fundingtxid,fundingTx,hashBlock) == 0 )
                return eval->Invalid("cant find fundingtxid");
            else if ( fundingTx.vout.size() > 0 && DecodeDiceFundingOpRet(fundingTx.vout[fundingTx.vout.size()-1].scriptPubKey,sbits,minbet,maxbet,maxodds,timeoutblocks) != 'F' )
                return eval->Invalid("fundingTx not valid");
            if ( maxodds > 9999 )
                return eval->Invalid("maxodds too big");
            fundingPubKey = fundingTx.vout[1].scriptPubKey;
            if ( sbits != refsbits )
            {
                fprintf(stderr,"VALIDATION ERROR: sbits %llx != refsbits %llx\n",(long long)sbits,(long long)refsbits);
                //return eval->Invalid("mismatched diceplan");
            }
            switch ( funcid )
            {
                case 'F':
                    //vins.*: normal inputs
                    //vout.0: CC vout for funding
                    //vout.1: normal marker vout for easy searching
                    //vout.2: normal change
                    //vout.n-1: opreturn 'F' sbits minbet maxbet maxodds timeoutblocks
                    return eval->Invalid("unexpected DiceValidate for createfunding");
                    break;
                case 'E': // check sig of vin to match fundingtxid in the 'B' tx
                    //vins.*: normal inputs
                    //vout.0: CC vout for locked entropy funds
                    //vout.1: tag to owner address for entropy funds
                    //vout.2: normal change
                    //vout.n-1: opreturn 'E' sbits fundingtxid hentropy
                    return eval->Invalid("unexpected DiceValidate for addfunding entropy");
                    break;
                case 'B':
                    //vin.0: entropy txid from house
                    //vins.1+: normal inputs
                    //vout.0: CC vout for locked entropy
                    //vout.1: CC vout for locked bet
                    //vout.2: tag for bettor's address (txfee + odds)
                    //vout.3: change
                    //vout.n-1: opreturn 'B' sbits fundingtxid entropy
                    preventCCvouts = 2;
                    preventCCvins = 1;
                    if ( IsCCInput(tx.vin[0].scriptSig) == 0 )
                        return eval->Invalid("vin.0 is normal for bet");
                    else if ( tx.vout[0].scriptPubKey.IsPayToCryptoCondition() == 0 )
                        return eval->Invalid("vout.0 is normal for bet");
                    else if ( tx.vout[1].scriptPubKey.IsPayToCryptoCondition() == 0 )
                        return eval->Invalid("vout.1 is normal for bet");
                    else if ( eval->GetTxUnconfirmed(tx.vin[0].prevout.hash,vinTx,hashBlock) == 0 )
                        return eval->Invalid("always should find vin.0, but didnt for bet");
                    else if ( vinTx.vout[1].scriptPubKey != fundingPubKey )
                        return eval->Invalid("entropy tx not fundingPubKey for bet");
                    else if ( ConstrainVout(tx.vout[0],1,cp->unspendableCCaddr,(int64_t)vinTx.vout[tx.vin[0].prevout.n].nValue) == 0 )
                    {
                        fprintf(stderr,"%s prevout.%d %.8f\n",tx.vin[0].prevout.hash.GetHex().c_str(),(int32_t)tx.vin[0].prevout.n,(double)vinTx.vout[tx.vin[0].prevout.n].nValue/COIN);
                        return eval->Invalid("vout[0] != entropy nValue for bet");
                    }
                    else if ( ConstrainVout(tx.vout[1],1,cp->unspendableCCaddr,0) == 0 )
                        return eval->Invalid("vout[1] constrain violation for bet");
                    else if ( tx.vout[2].nValue > txfee+maxodds || tx.vout[2].nValue <= txfee )
                        return eval->Invalid("vout[2] nValue violation for bet");
                    else if ( eval->GetTxUnconfirmed(vinTx.vin[0].prevout.hash,vinofvinTx,hashBlock) == 0 || vinofvinTx.vout.size() < 1 )
                        return eval->Invalid("always should find vinofvin.0, but didnt for bet");
                    else if ( vinTx.vin[0].prevout.hash != fundingtxid )
                    {
                        if ( (int32_t)vinTx.vin[0].prevout.n < 0 || vinofvinTx.vout[vinTx.vin[0].prevout.n].scriptPubKey != fundingPubKey )
                        {
                            uint8_t *ptr0,*ptr1; int32_t i; char str[65],addr0[64],addr1[64];
                            Getscriptaddress(addr0,vinofvinTx.vout[vinTx.vin[0].prevout.n].scriptPubKey);
                            Getscriptaddress(addr1,fundingPubKey);
                            if ( strcmp(addr0,addr1) != 0 )
                            {
                                fprintf(stderr,"%s != %s betTx.%s\n",addr0,addr1,uint256_str(str,txid));
                                fprintf(stderr,"entropyTx.%s v%d\n",uint256_str(str,tx.vin[0].prevout.hash),(int32_t)tx.vin[0].prevout.n);
                                fprintf(stderr,"entropyTx vin0 %s v%d\n",uint256_str(str,vinTx.vin[0].prevout.hash),(int32_t)vinTx.vin[0].prevout.n);
                                ptr0 = (uint8_t *)vinofvinTx.vout[vinTx.vin[0].prevout.n].scriptPubKey.data();
                                ptr1 = (uint8_t *)fundingPubKey.data();
                                for (i=0; i<vinofvinTx.vout[vinTx.vin[0].prevout.n].scriptPubKey.size(); i++)
                                    fprintf(stderr,"%02x",ptr0[i]);
                                fprintf(stderr," script vs ");
                                for (i=0; i<fundingPubKey.size(); i++)
                                    fprintf(stderr,"%02x",ptr1[i]);
                                fprintf(stderr," (%c) entropy vin.%d fundingPubKey mismatch %s\n",funcid,vinTx.vin[0].prevout.n,uint256_str(str,vinTx.vin[0].prevout.hash));
                                return eval->Invalid("vin1 of entropy tx not fundingPubKey for bet");
                            }
                        }
                    }
                    if ( (iswin= DiceIsWinner(entropy,entropyvout,txid,tx,vinTx,hash,sbits,minbet,maxbet,maxodds,timeoutblocks,fundingtxid)) != 0 )
                    {
                        // will only happen for fundingPubKey
                        if ( KOMODO_INSYNC != 0 )
                            DiceQueue(iswin,sbits,fundingtxid,txid,tx,entropyvout);
                    }
                    else
                    {
                        //fprintf(stderr,"why does node1 get VALIDATION ERROR: invalid dicebet bettxid %s\n",txid.GetHex().c_str());
                        //return eval->Invalid("invalid dicebet bettxid");
                    }
                    break;
                    // make sure all funding txid are from matching sbits and fundingtxid!!
                case 'L':
                case 'W':
                case 'T':
                    //vin.0: normal input
                    //vin.1: betTx CC vout.0 entropy from bet
                    //vin.2: betTx CC vout.1 bet amount from bet
                    //vin.3+: funding CC vout.0 from 'F', 'E', 'W', 'L' or 'T'
                    //vout.1: tag to owner address for entropy funds
                    preventCCvouts = 1;
                    DiceAmounts(inputs,outputs,cp,eval,tx,sbits,fundingtxid);
                    if ( IsCCInput(tx.vin[1].scriptSig) == 0 || IsCCInput(tx.vin[2].scriptSig) == 0 )
                        return eval->Invalid("vin0 or vin1 normal vin for bet");
                    else if ( tx.vin[1].prevout.hash != tx.vin[2].prevout.hash )
                        return eval->Invalid("vin0 != vin1 prevout.hash for bet");
                    else if ( eval->GetTxUnconfirmed(tx.vin[1].prevout.hash,vinTx,hashBlock) == 0 )
                        return eval->Invalid("always should find vin.0, but didnt for wlt");
                    else if ( vinTx.vout.size() < 3 || DecodeDiceOpRet(tx.vin[1].prevout.hash,vinTx.vout[vinTx.vout.size()-1].scriptPubKey,vinsbits,vinfundingtxid,vinhentropy,vinproof) != 'B' )
                        return eval->Invalid("not betTx for vin0/1 for wlt");
                    else if ( sbits != vinsbits || fundingtxid != vinfundingtxid )
                        return eval->Invalid("sbits or fundingtxid mismatch for wlt");
                    else if ( fundingPubKey != tx.vout[1].scriptPubKey )
                        return eval->Invalid("tx.vout[1] != fundingPubKey for wlt");
                    if ( funcid == 'L' )
                    {
                        //vout.0: funding CC to entropy owner
                        //vout.n-1: opreturn 'L' sbits fundingtxid hentropy proof
                        if ( ConstrainVout(tx.vout[0],1,cp->unspendableCCaddr,inputs) == 0 )
                            return eval->Invalid("vout[0] != inputs-txfee for loss");
                        else if ( tx.vout[2].scriptPubKey != fundingPubKey )
                        {
                            if ( tx.vout[2].scriptPubKey.size() == 0 || ((uint8_t *)tx.vout[2].scriptPubKey.data())[0] != 0x6a )
                                return eval->Invalid("vout[2] not send to fundingPubKey for loss");
                        }
                        iswin = -1;
                    }
                    else
                    {
                        //vout.0: funding CC change to entropy owner
                        //vout.2: normal output to bettor's address
                        //vout.n-1: opreturn 'W' sbits fundingtxid hentropy proof
                        odds = vinTx.vout[2].nValue - txfee;
                        if ( ConstrainVout(tx.vout[0],1,cp->unspendableCCaddr,0) == 0 )
                            return eval->Invalid("vout[0] != inputs-txfee for win/timeout");
                        else if ( tx.vout[2].scriptPubKey != vinTx.vout[2].scriptPubKey )
                            return eval->Invalid("vout[2] scriptPubKey mismatch for win/timeout");
                        else if ( tx.vout[2].nValue != (odds+1)*vinTx.vout[1].nValue )
                            return eval->Invalid("vout[2] payut mismatch for win/timeout");
                        else if ( inputs != (outputs + tx.vout[2].nValue) && inputs != (outputs + tx.vout[2].nValue+txfee) )
                        {
                            fprintf(stderr,"inputs %.8f != outputs %.8f (%.8f %.8f %.8f %.8f)\n",(double)inputs/COIN,(double)outputs/COIN,(double)tx.vout[0].nValue/COIN,(double)tx.vout[1].nValue/COIN,(double)tx.vout[2].nValue/COIN,(double)tx.vout[3].nValue/COIN);
                            return eval->Invalid("CC funds mismatch for win/timeout");
                        }
                        else if ( tx.vout[3].scriptPubKey != fundingPubKey )
                        {
                            if ( tx.vout[3].scriptPubKey.size() == 0 || ((uint8_t *)tx.vout[3].scriptPubKey.data())[0] != 0x6a )
                                return eval->Invalid("vout[3] not send to fundingPubKey for win/timeout");
                        }
                        iswin = (funcid == 'W');
                    }
                    if ( iswin != 0 )
                    {
                        //char str[65],str2[65];
                        entropy = DiceGetEntropy(vinTx,'B');
                        vcalc_sha256(0,(uint8_t *)&hash,(uint8_t *)&proof,32);
                        //fprintf(stderr,"calculated house hentropy.%s\n",uint256_str(str,hash));
                        //fprintf(stderr,"verify house entropy %s vs bettor %s\n",uint256_str(str,proof),uint256_str(str2,entropy));
                        winnings = DiceCalc(vinTx.vout[1].nValue,vinTx.vout[2].nValue,minbet,maxbet,maxodds,timeoutblocks,proof,entropy);
                        if ( (winnings == 0 && iswin > 0) || (winnings > 0 && iswin < 0) )
                            return eval->Invalid("DiceCalc mismatch for win/loss");
                    }
                    else if ( DiceVerifyTimeout(vinTx,timeoutblocks) == 0 )
                        return eval->Invalid("invalid timeout claim for timeout");
                    break;
                case 'R':
                    if ( eval->GetTxUnconfirmed(tx.vin[0].prevout.hash,vinTx,hashBlock) == 0 )
                        return eval->Invalid("always should find vin.0, but didnt for refund");
                    else if ( vinTx.vout[tx.vin[0].prevout.n].scriptPubKey != fundingPubKey )
                    {
                        char fundingaddr[64],cmpaddr[64];
                        Getscriptaddress(fundingaddr,fundingPubKey);
                        Getscriptaddress(cmpaddr,vinTx.vout[tx.vin[0].prevout.n].scriptPubKey);
                        if ( strcmp(cmpaddr,fundingaddr) != 0 )
                        {
                            fprintf(stderr,"cmpaddr.%s != fundingaddr.%s\n",cmpaddr,fundingaddr);
                            return eval->Invalid("vin.0 not from fundingPubKey for refund");
                        }
                    }
                    if ( (rand() % 1000) == 0 )
                        fprintf(stderr,"add more validation for refunds\n");
                    break;
                default:
                    fprintf(stderr,"illegal dice funcid.(%c)\n",funcid);
                    return eval->Invalid("unexpected dice funcid");
                    break;
            }
        } else return eval->Invalid("unexpected dice missing funcid");
        return(PreventCC(eval,tx,preventCCvins,numvins,preventCCvouts,numvouts));
    }
    return(true);
}

uint64_t AddDiceInputs(struct CCcontract_info *cp,CMutableTransaction &mtx,CPubKey pk,uint64_t total,int32_t maxinputs,uint64_t refsbits,uint256 reffundingtxid)
{
    char coinaddr[64],str[65]; uint64_t threshold,sbits,nValue,totalinputs = 0; uint256 txid,hash,proof,hashBlock,fundingtxid; CTransaction tx; int32_t j,vout,n = 0; uint8_t funcid;
    std::vector<std::pair<CAddressUnspentKey, CAddressUnspentValue> > unspentOutputs;
    GetCCaddress(cp,coinaddr,pk);
    SetCCunspents(unspentOutputs,coinaddr);
    if ( maxinputs > 0 )
        threshold = total / maxinputs;
    else threshold = total / 64;
    for (std::vector<std::pair<CAddressUnspentKey, CAddressUnspentValue> >::const_iterator it=unspentOutputs.begin(); it!=unspentOutputs.end(); it++)
    {
        txid = it->first.txhash;
        vout = (int32_t)it->first.index;
        if ( vout != 0 || it->second.satoshis < threshold )
            continue;
        //fprintf(stderr,"(%s) %s/v%d %.8f\n",coinaddr,uint256_str(str,txid),vout,(double)it->second.satoshis/COIN);
        for (j=0; j<mtx.vin.size(); j++)
            if ( txid == mtx.vin[j].prevout.hash && vout == mtx.vin[j].prevout.n )
                break;
        if ( j != mtx.vin.size() )
            continue;
        if ( myGetTransaction(txid,tx,hashBlock) != 0 && tx.vout.size() > 0 && tx.vout[vout].scriptPubKey.IsPayToCryptoCondition() != 0 && myIsutxo_spentinmempool(txid,vout) == 0 )
        {
            if ( (funcid= DecodeDiceOpRet(txid,tx.vout[tx.vout.size()-1].scriptPubKey,sbits,fundingtxid,hash,proof)) != 0 )
            {
                char str[65],sstr[16];
                unstringbits(sstr,sbits);
                if ( sbits == refsbits && (funcid == 'F' && reffundingtxid == txid) || reffundingtxid == fundingtxid )
                {
                    if ( funcid == 'F' || funcid == 'E' || funcid == 'W' || funcid == 'L' || funcid == 'T' )
                    {
                        if ( total != 0 && maxinputs != 0 )
                        {
                            fprintf(stderr,"use (%c) %.8f %s %s/v%d\n",funcid,(double)tx.vout[0].nValue/COIN,sstr,uint256_str(str,txid),vout);
                            mtx.vin.push_back(CTxIn(txid,vout,CScript()));
                        }
                        totalinputs += it->second.satoshis;
                        n++;
                        if ( (total > 0 && totalinputs >= total) || (maxinputs > 0 && n >= maxinputs) )
                            break;
                    }
                }
            } else fprintf(stderr,"null funcid\n");
        }
    }
    return(totalinputs);
}

int64_t DicePlanFunds(uint64_t &entropyval,uint256 &entropytxid,uint64_t refsbits,struct CCcontract_info *cp,CPubKey dicepk,uint256 reffundingtxid, int32_t &entropytxs,bool random)
{
    char coinaddr[64],str[65]; uint64_t sbits; int64_t nValue,sum,totalinputs = 0; uint256 hash,txid,proof,hashBlock,fundingtxid; CScript fundingPubKey; CTransaction tx,vinTx; int32_t vout,first=0,n=0,i=0,pendingbets=0; uint8_t funcid;
    std::vector<std::pair<CAddressUnspentKey, CAddressUnspentValue> > unspentOutputs;
    entropyval = 0;
    entropytxid = zeroid;
    if ( myGetTransaction(reffundingtxid,tx,hashBlock) != 0 && tx.vout.size() > 1 && ConstrainVout(tx.vout[0],1,cp->unspendableCCaddr,0) != 0 )
    {
        fundingPubKey = tx.vout[1].scriptPubKey;
    } else return(0);
    GetCCaddress(cp,coinaddr,dicepk);
    SetCCunspents(unspentOutputs,coinaddr);
    entropyval = 0;
    int loops = 0;
    int numtxs = unspentOutputs.size()/2;
    int startfrom = rand() % (numtxs+1);
    for (std::vector<std::pair<CAddressUnspentKey, CAddressUnspentValue> >::const_iterator it=unspentOutputs.begin(); it!=unspentOutputs.end(); it++)
    {
        txid = it->first.txhash;
        vout = (int32_t)it->first.index;
        if ( vout != 0 )
            continue;
        sum += it->second.satoshis;
        loops++;
        if (random) {
            if ( loops < startfrom )
                continue;
            if ( (rand() % 100) < 90 )
                continue;
        }
        if ( myGetTransaction(txid,tx,hashBlock) != 0 && tx.vout[vout].scriptPubKey.IsPayToCryptoCondition() != 0 )
        {
            if ( (funcid= DecodeDiceOpRet(txid,tx.vout[tx.vout.size()-1].scriptPubKey,sbits,fundingtxid,hash,proof)) != 0 && sbits == refsbits )
            {
                if ( funcid == 'B' )
                {
                    pendingbets++;
                    fprintf(stderr,"%d: %s/v%d (%c %.8f) %.8f %.8f\n",n,uint256_str(str,txid),vout,funcid,(double)it->second.satoshis/COIN,(double)totalinputs/COIN,(double)sum/COIN);
                }
                if ( (funcid == 'F' && reffundingtxid == txid) || reffundingtxid == fundingtxid )
                {
                    //fprintf(stderr,"%d: %s/v%d (%c %.8f) %.8f %.8f\n",n,uint256_str(str,txid),vout,funcid,(double)it->second.satoshis/COIN,(double)totalinputs/COIN,(double)sum/COIN);
                    if ( (nValue= IsDicevout(cp,tx,vout,refsbits,reffundingtxid)) >= 10000 && (funcid == 'F' || funcid == 'E' || funcid == 'W' || funcid == 'L' || funcid == 'T')  )
                    {
                        if ( funcid == 'L' || funcid == 'W' || funcid == 'E' )
                            n++;
                        totalinputs += nValue;
                        if ( first == 0 && (funcid == 'E' || funcid == 'W' || funcid == 'L') )
                        {
                            //fprintf(stderr,"check first\n");
                            if ( tx.vout.size() > 1 && fundingPubKey == tx.vout[1].scriptPubKey )
                            {
                                if ( myGetTransaction(tx.vin[0].prevout.hash,vinTx,hashBlock) == 0 || (int32_t)tx.vin[0].prevout.n < 0 )
                                {
                                    fprintf(stderr,"cant find entropy vin0 %s or vin0prev %d vouts[%d], iscoinbase.%d\n",uint256_str(str,tx.vin[0].prevout.hash),(int32_t)tx.vin[0].prevout.n,(int32_t)vinTx.vout.size(),(int32_t)vinTx.vin.size());
                                    continue;
                                }
                                if ( (int32_t)vinTx.vin[0].prevout.n < 0 || vinTx.vout.size() < 2 )
                                {
                                    fprintf(stderr,"skip coinbase or strange entropy tx\n");
                                    continue;
                                }
                                //if ( fundingtxid != tx.vin[0].prevout.hash && vinTx.vout[tx.vin[0].prevout.n].scriptPubKey != fundingPubKey )
                                if ( fundingtxid != tx.vin[0].prevout.hash && vinTx.vout[1].scriptPubKey != fundingPubKey )
                                {
                                    uint8_t *ptr0,*ptr1; int32_t i; char str[65],addr0[64],addr1[64];
                                    Getscriptaddress(addr0,vinTx.vout[1].scriptPubKey);
                                    Getscriptaddress(addr1,fundingPubKey);
                                    if ( strcmp(addr0,addr1) != 0 )
                                    {
                                        ptr0 = (uint8_t *)vinTx.vout[1].scriptPubKey.data();
                                        ptr1 = (uint8_t *)fundingPubKey.data();
                                        for (i=0; i<vinTx.vout[1].scriptPubKey.size(); i++)
                                            fprintf(stderr,"%02x",ptr0[i]);
                                        fprintf(stderr," script vs ");
                                        for (i=0; i<fundingPubKey.size(); i++)
                                            fprintf(stderr,"%02x",ptr1[i]);
                                        fprintf(stderr," (%c) entropy vin.%d fundingPubKey mismatch %s %s vs %s\n",funcid,1,uint256_str(str,tx.vin[0].prevout.hash),addr0,addr1);
                                        continue;
                                    }
                                }
                                if ( myIsutxo_spentinmempool(txid,vout) == 0 )
                                {
                                    entropytxid = txid;
                                    entropyval = tx.vout[0].nValue;
                                    //fprintf(stderr,"funcid.%c first.%d entropytxid.%s val %.8f\n",funcid,first,txid.GetHex().c_str(),(double)entropyval/COIN);
                                    first = 1;
                                    if (random) {
                                        fprintf(stderr, "chosen entropy on loop: %d\n",loops);
                                    }
                                }
                            }
                            else
                            {
                                uint8_t *ptr0,*ptr1; int32_t i; char str[65];
                                ptr0 = (uint8_t *)tx.vout[1].scriptPubKey.data();
                                ptr1 = (uint8_t *)fundingPubKey.data();
                                for (i=0; i<tx.vout[1].scriptPubKey.size(); i++)
                                    fprintf(stderr,"%02x",ptr0[i]);
                                fprintf(stderr," script vs ");
                                for (i=0; i<fundingPubKey.size(); i++)
                                    fprintf(stderr,"%02x",ptr1[i]);
                                fprintf(stderr," (%c) tx vin.%d fundingPubKey mismatch %s\n",funcid,tx.vin[0].prevout.n,uint256_str(str,tx.vin[0].prevout.hash));
                            }
                        }
                    }
                    else if ( funcid != 'B' )
                        fprintf(stderr,"%s %c refsbits.%llx sbits.%llx nValue %.8f\n",uint256_str(str,txid),funcid,(long long)refsbits,(long long)sbits,(double)nValue/COIN);
                } //else fprintf(stderr,"else case funcid (%c) %d %s vs %s\n",funcid,funcid,uint256_str(str,reffundingtxid),uint256_str(str2,fundingtxid));
            } //else fprintf(stderr,"funcid.%d %c skipped %.8f\n",funcid,funcid,(double)tx.vout[vout].nValue/COIN);
        } i = i + 1;
    }
    if (!random) {
        fprintf(stderr,"pendingbets.%d numentropy tx %d: %.8f\n",pendingbets,n,(double)totalinputs/COIN);
        entropytxs = n;
        return(totalinputs);
    } else {
        return(0);
    }
}

bool DicePlanExists(CScript &fundingPubKey,uint256 &fundingtxid,struct CCcontract_info *cp,uint64_t refsbits,CPubKey dicepk,int64_t &minbet,int64_t &maxbet,int64_t &maxodds,int64_t &timeoutblocks)
{
    char CCaddr[64]; uint64_t sbits=0; uint256 txid,hashBlock; CTransaction tx;
    std::vector<std::pair<CAddressIndexKey, CAmount> > txids;
    GetCCaddress(cp,CCaddr,dicepk);
    SetCCtxids(txids,cp->normaladdr);
    if ( fundingtxid != zeroid ) // avoid scan unless creating new funding plan
    {
        //fprintf(stderr,"check fundingtxid\n");
        if ( myGetTransaction(fundingtxid,tx,hashBlock) != 0 && tx.vout.size() > 1 && ConstrainVout(tx.vout[0],1,CCaddr,0) != 0 )
        {
            if ( DecodeDiceFundingOpRet(tx.vout[tx.vout.size()-1].scriptPubKey,sbits,minbet,maxbet,maxodds,timeoutblocks) == 'F' && sbits == refsbits )
            {
                fundingPubKey = tx.vout[1].scriptPubKey;
                return(true);
            } else fprintf(stderr,"error decoding opret or sbits mismatch %llx vs %llx\n",(long long)sbits,(long long)refsbits);
        } else fprintf(stderr,"couldnt get funding tx\n");
        return(false);
    }
    for (std::vector<std::pair<CAddressIndexKey, CAmount> >::const_iterator it=txids.begin(); it!=txids.end(); it++)
    {
        //int height = it->first.blockHeight;
        txid = it->first.txhash;
        if ( fundingtxid != zeroid && txid != fundingtxid )
            continue;
        if ( myGetTransaction(txid,tx,hashBlock) != 0 && tx.vout.size() > 0 && ConstrainVout(tx.vout[0],1,CCaddr,0) != 0 )
        {
            if ( DecodeDiceFundingOpRet(tx.vout[tx.vout.size()-1].scriptPubKey,sbits,minbet,maxbet,maxodds,timeoutblocks) == 'F' )
            {
                if ( sbits == refsbits )
                {
                    fundingPubKey = tx.vout[1].scriptPubKey;
                    fundingtxid = txid;
                    return(true);
                }
            }
        }
    }
    return(false);
}

struct CCcontract_info *Diceinit(CScript &fundingPubKey,uint256 reffundingtxid,struct CCcontract_info *C,char *planstr,uint64_t &txfee,CPubKey &mypk,CPubKey &dicepk,uint64_t &sbits,int64_t &minbet,int64_t &maxbet,int64_t &maxodds,int64_t &timeoutblocks)
{
    struct CCcontract_info *cp; int32_t cmpflag;
    cp = CCinit(C,EVAL_DICE);
    if ( txfee == 0 )
        txfee = 10000;
    mypk = pubkey2pk(Mypubkey());
    dicepk = GetUnspendable(cp,0);
    sbits = stringbits(planstr);
    if ( reffundingtxid == zeroid )
        cmpflag = 0;
    else cmpflag = 1;
    if ( DicePlanExists(fundingPubKey,reffundingtxid,cp,sbits,dicepk,minbet,maxbet,maxodds,timeoutblocks) != cmpflag )
    {
        fprintf(stderr,"Dice plan (%s) exists.%d vs cmpflag.%d\n",planstr,!cmpflag,cmpflag);
        return(0);
    }
    return(cp);
}

UniValue DiceInfo(uint256 diceid)
{
    UniValue result(UniValue::VOBJ); CPubKey dicepk; uint256 hashBlock,entropytxid; CTransaction vintx; int64_t minbet,maxbet,maxodds,timeoutblocks; uint64_t sbits,funding,entropyval; char str[67],numstr[65]; struct CCcontract_info *cp,C;
    if ( myGetTransaction(diceid,vintx,hashBlock) == 0 )
    {
        fprintf(stderr,"cant find fundingtxid\n");
        ERR_RESULT("cant find fundingtxid");
        return(result);
    }
    if ( vintx.vout.size() > 0 && DecodeDiceFundingOpRet(vintx.vout[vintx.vout.size()-1].scriptPubKey,sbits,minbet,maxbet,maxodds,timeoutblocks) == 0 )
    {
        fprintf(stderr,"fundingtxid isnt dice creation txid\n");
        ERR_RESULT("fundingtxid isnt dice creation txid");
        return(result);
    }
    result.push_back(Pair("result","success"));
    result.push_back(Pair("fundingtxid",uint256_str(str,diceid)));
    unstringbits(str,sbits);
    result.push_back(Pair("name",str));
    result.push_back(Pair("sbits",sbits));
    sprintf(numstr,"%.8f",(double)minbet/COIN);
    result.push_back(Pair("minbet",numstr));
    sprintf(numstr,"%.8f",(double)maxbet/COIN);
    result.push_back(Pair("maxbet",numstr));
    result.push_back(Pair("maxodds",maxodds));
    result.push_back(Pair("timeoutblocks",timeoutblocks));
    cp = CCinit(&C,EVAL_DICE);
    dicepk = GetUnspendable(cp,0);
    int32_t entropytxs;
    funding = DicePlanFunds(entropyval,entropytxid,sbits,cp,dicepk,diceid,entropytxs,false);
    sprintf(numstr,"%.8f",(double)funding/COIN);
    result.push_back(Pair("funding",numstr));
    result.push_back(Pair("entropytxs",entropytxs));
    return(result);
}

UniValue DiceList()
{
    UniValue result(UniValue::VARR); std::vector<std::pair<CAddressIndexKey, CAmount> > addressIndex; struct CCcontract_info *cp,C; uint256 txid,hashBlock; CTransaction vintx; uint64_t sbits; int64_t minbet,maxbet,maxodds,timeoutblocks; char str[65];
    cp = CCinit(&C,EVAL_DICE);
    SetCCtxids(addressIndex,cp->normaladdr);
    for (std::vector<std::pair<CAddressIndexKey, CAmount> >::const_iterator it=addressIndex.begin(); it!=addressIndex.end(); it++)
    {
        txid = it->first.txhash;
        if ( myGetTransaction(txid,vintx,hashBlock) != 0 )
        {
            if ( vintx.vout.size() > 0 && DecodeDiceFundingOpRet(vintx.vout[vintx.vout.size()-1].scriptPubKey,sbits,minbet,maxbet,maxodds,timeoutblocks) != 0 )
            {
                result.push_back(uint256_str(str,txid));
            }
        }
    }
    return(result);
}

std::string DiceCreateFunding(uint64_t txfee,char *planstr,int64_t funds,int64_t minbet,int64_t maxbet,int64_t maxodds,int64_t timeoutblocks)
{
    CMutableTransaction mtx; uint256 zero; CScript fundingPubKey; CPubKey mypk,dicepk; int64_t a,b,c,d; uint64_t sbits; struct CCcontract_info *cp,C;
    if ( funds < 0 || minbet < 0 || maxbet < 0 || maxodds < 2 || maxodds > 9999 || timeoutblocks < 0 || timeoutblocks > 1440 )
    {
        CCerror = "invalid parameter error";
        fprintf(stderr,"%s\n", CCerror.c_str() );
        return("");
    }
    if ( funds < 100*COIN )
    {
        CCerror = "dice plan needs at least 100 coins";
        fprintf(stderr,"%s\n", CCerror.c_str() );
        return("");
    }
    memset(&zero,0,sizeof(zero));
    if ( (cp= Diceinit(fundingPubKey,zero,&C,planstr,txfee,mypk,dicepk,sbits,a,b,c,d)) == 0 )
    {
        CCerror = "Diceinit error in create funding, is your transaction confirmed?";
        fprintf(stderr,"%s\n", CCerror.c_str() );
        return("");
    }
    if ( AddNormalinputs(mtx,mypk,funds+3*txfee,60) > 0 )
    {
        mtx.vout.push_back(MakeCC1vout(cp->evalcode,funds,dicepk));
        mtx.vout.push_back(CTxOut(txfee,CScript() << ParseHex(HexStr(mypk)) << OP_CHECKSIG));
        mtx.vout.push_back(CTxOut(txfee,CScript() << ParseHex(HexStr(dicepk)) << OP_CHECKSIG));
        return(FinalizeCCTx(0,cp,mtx,mypk,txfee,EncodeDiceFundingOpRet('F',sbits,minbet,maxbet,maxodds,timeoutblocks)));
    }
    CCerror = "cant find enough inputs";
    fprintf(stderr,"%s\n", CCerror.c_str() );
    return("");
}

std::string DiceAddfunding(uint64_t txfee,char *planstr,uint256 fundingtxid,int64_t amount)
{
    CMutableTransaction mtx; CScript fundingPubKey,scriptPubKey; uint256 entropy,hentropy; CPubKey mypk,dicepk; uint64_t sbits; struct CCcontract_info *cp,C; int64_t minbet,maxbet,maxodds,timeoutblocks;
    if ( amount < 0 )
    {
        CCerror = "amount must be positive";
        fprintf(stderr,"%s\n", CCerror.c_str() );
        return("");
    }
    if ( (cp= Diceinit(fundingPubKey,fundingtxid,&C,planstr,txfee,mypk,dicepk,sbits,minbet,maxbet,maxodds,timeoutblocks)) == 0 ) {
        CCerror = "Diceinit error in add funding, is your transaction confirmed?";
        return("");
    }
    scriptPubKey = CScript() << ParseHex(HexStr(mypk)) << OP_CHECKSIG;
    if ( 0 )
    {
        uint8_t *ptr0,*ptr1; int32_t i;
        ptr0 = (uint8_t *)scriptPubKey.data();
        ptr1 = (uint8_t *)fundingPubKey.data();
        for (i=0; i<35; i++)
            fprintf(stderr,"%02x",ptr0[i]);
        fprintf(stderr," script vs ");
        for (i=0; i<35; i++)
            fprintf(stderr,"%02x",ptr1[i]);
        fprintf(stderr," funding\n");
    }
    if ( scriptPubKey == fundingPubKey )
    {
        if ( AddNormalinputs(mtx,mypk,amount+2*txfee,1) > 0 )
        {
            hentropy = DiceHashEntropy(entropy,mtx.vin[0].prevout.hash,mtx.vin[0].prevout.n,1);
            mtx.vout.push_back(MakeCC1vout(cp->evalcode,amount,dicepk));
            mtx.vout.push_back(CTxOut(txfee,fundingPubKey));
            return(FinalizeCCTx(0,cp,mtx,mypk,txfee,EncodeDiceOpRet('E',sbits,fundingtxid,hentropy,zeroid)));
        } else {
            CCerror = "cant find enough inputs";
            fprintf(stderr,"%s\n", CCerror.c_str() );
        }
    } else {
        CCerror = "only fund creator can add more funds (entropy)";
        fprintf(stderr,"%s\n", CCerror.c_str() );
    }
    return("");
}

std::string DiceBet(uint64_t txfee,char *planstr,uint256 fundingtxid,int64_t bet,int32_t odds)
{
    CMutableTransaction mtx; CScript fundingPubKey; CPubKey mypk,dicepk; uint64_t sbits,entropyval,entropyval2; int64_t funding,minbet,maxbet,maxodds,timeoutblocks; uint256 entropytxid,entropytxid2,entropy,hentropy; struct CCcontract_info *cp,C;
    if ( bet < 0 )
    {
        CCerror = "bet must be positive";
        return("");
    }
    if ( odds < 2 || odds > 9999 )
    {
        CCerror = "odds must be between 2 and 9999";
        return("");
    }
    if ( (cp= Diceinit(fundingPubKey,fundingtxid,&C,planstr,txfee,mypk,dicepk,sbits,minbet,maxbet,maxodds,timeoutblocks)) == 0 ) {
<<<<<<< HEAD
        CCerror = "error in Diceinit";
=======
        CCerror = "Diceinit error in bet, is your transaction confirmed?";
>>>>>>> 2dd34e46
        return("");
    }
    if ( bet < minbet || bet > maxbet || odds > maxodds )
    {
        CCerror = strprintf("Dice plan %s illegal bet %.8f: minbet %.8f maxbet %.8f or odds %d vs max.%d\n",planstr,(double)bet/COIN,(double)minbet/COIN,(double)maxbet/COIN,(int32_t)odds,(int32_t)maxodds);
        return("");
    }
    int32_t entropytxs=0,emptyvar=0;
    funding = DicePlanFunds(entropyval,entropytxid,sbits,cp,dicepk,fundingtxid,entropytxs,false);
    DicePlanFunds(entropyval2,entropytxid2,sbits,cp,dicepk,fundingtxid,emptyvar,true);
    if ( entropyval2 != 0 && entropytxid2 != zeroid )
    {
        entropyval = entropyval2;
        entropytxid = entropytxid2;
    }
    if ( ( funding >= 2*bet*odds+txfee && entropyval != 0 ) )
    {
        if ( entropytxs < 100 ) {
            CCerror = "Your dealer is broke, find a new casino.";
            return("");
        }
        if ( myIsutxo_spentinmempool(entropytxid,0) != 0 )
        {
            CCerror = "entropy txid is spent";
            return("");
        }
        mtx.vin.push_back(CTxIn(entropytxid,0,CScript()));
        if ( AddNormalinputs(mtx,mypk,bet+2*txfee+odds,60) > 0 )
        {
            hentropy = DiceHashEntropy(entropy,mtx.vin[0].prevout.hash,mtx.vin[0].prevout.n,1);
            mtx.vout.push_back(MakeCC1vout(cp->evalcode,entropyval,dicepk));
            mtx.vout.push_back(MakeCC1vout(cp->evalcode,bet,dicepk));
            mtx.vout.push_back(CTxOut(txfee+odds,CScript() << ParseHex(HexStr(mypk)) << OP_CHECKSIG));
            return(FinalizeCCTx(0,cp,mtx,mypk,txfee,EncodeDiceOpRet('B',sbits,fundingtxid,entropy,zeroid)));
        } else CCerror = "cant find enough normal inputs for %.8f, plan funding %.8f\n";
    }
    if ( entropyval == 0 && funding != 0 )
        CCerror = "cant find dice entropy inputs";
    else
        CCerror = "cant find dice input";
    return("");
}

std::string DiceBetFinish(uint8_t &funcid,uint256 &entropyused,int32_t &entropyvout,int32_t *resultp,uint64_t txfee,char *planstr,uint256 fundingtxid,uint256 bettxid,int32_t winlosetimeout,uint256 vin0txid,int32_t vin0vout)
{
    CMutableTransaction mtx; CScript scriptPubKey,fundingPubKey; CTransaction oldbetTx,betTx,entropyTx; uint256 hentropyproof,entropytxid,hashBlock,bettorentropy,entropy,hentropy,oldbettxid; CPubKey mypk,dicepk,fundingpk; struct CCcontract_info *cp,C; int64_t inputs=0,CCchange=0,odds,fundsneeded,minbet,maxbet,maxodds,timeoutblocks; int32_t oldentropyvout,retval=0,iswin=0; uint64_t entropyval,sbits;
    entropyused = zeroid;
    *resultp = 0;
    funcid = 0;
    //char str[65]; fprintf(stderr,"DiceBetFinish.%s %s\n",planstr,uint256_str(str,bettxid));
    if ( (cp= Diceinit(fundingPubKey,fundingtxid,&C,planstr,txfee,mypk,dicepk,sbits,minbet,maxbet,maxodds,timeoutblocks)) == 0 )
    {
        CCerror = "Diceinit error in finish, is your transaction confirmed?";
        fprintf(stderr,"%s\n", CCerror.c_str() );
        return("");
    }
    fundingpk = DiceFundingPk(fundingPubKey);
    if ( winlosetimeout != 0 ) // must be dealernode
    {
        scriptPubKey = CScript() << ParseHex(HexStr(mypk)) << OP_CHECKSIG;
        if ( scriptPubKey != fundingPubKey )
        {
            //fprintf(stderr,"only dice fund creator can submit winner or loser\n");
            winlosetimeout = 0;
        }
    }
    if ( myGetTransaction(bettxid,betTx,hashBlock) != 0 && myGetTransaction(betTx.vin[0].prevout.hash,entropyTx,hashBlock) != 0 )
    {
        entropytxid = betTx.vin[0].prevout.hash;
        /*if ( dice_betspent((char *)"DiceBetFinish",bettxid) != 0 )
        {
            CCerror = "bettxid already spent";
            fprintf(stderr,"%s\n", CCerror.c_str() );
            return("");
        }*/
        bettorentropy = DiceGetEntropy(betTx,'B');
        if ( winlosetimeout == 0 || (iswin= DiceIsWinner(hentropyproof,entropyvout,bettxid,betTx,entropyTx,bettorentropy,sbits,minbet,maxbet,maxodds,timeoutblocks,fundingtxid)) != 0 )
        {
            if ( vin0txid == zeroid || vin0vout < 0 )
            {
                if ( AddNormalinputs(mtx,mypk,2*txfee,1) == 0 ) // must be a single vin!!
                {
                    CCerror = "no txfee inputs for win/lose";
                    fprintf(stderr,"%s\n", CCerror.c_str() );
                    return("");
                }
            }
            else
            {
                //fprintf(stderr,"use vin0 %s/%d\n",vin0txid.GetHex().c_str(),vin0vout);
                mtx.vin.push_back(CTxIn(vin0txid,vin0vout,CScript()));
            }
            if ( winlosetimeout != 0 ) // dealernode
            {
                entropyused = hentropyproof;
                if ( vin0vout == -2 )
                    retval = -1;
                /*if ( iswin == 0 )
                {
                    retval = -1;
                    fprintf(stderr,"invalid dicebet %s\n",bettxid.GetHex().c_str());
                } else retval = 0;*/
                if ( retval < 0 || (retval= DiceEntropyUsed(oldbetTx,oldbettxid,oldentropyvout,entropyused,bettxid,betTx,entropyvout)) != 0 )
                {
                    if ( retval < 0 )
                    {
                        fprintf(stderr,"orphan that reveals entropy, generate refund tx with proofs\n");
                        // make sure we dont refund wrong amounts
                        mtx.vin.push_back(CTxIn(bettxid,0,CScript()));
                        mtx.vin.push_back(CTxIn(bettxid,1,CScript()));
                        funcid = 'R';
                        mtx.vout.push_back(CTxOut(betTx.vout[0].nValue,fundingPubKey));
                        mtx.vout.push_back(CTxOut(txfee,fundingPubKey));
                        mtx.vout.push_back(CTxOut(betTx.vout[1].nValue,betTx.vout[2].scriptPubKey));
                        *resultp = 1;
                        return(FinalizeCCTx(0,cp,mtx,fundingpk,txfee,EncodeDiceOpRet(funcid,sbits,fundingtxid,entropyused,oldbettxid))); // need to change opreturn to include oldbetTx to allow validation
                    }
                    else
                    {
                        CCerror = "DiceBetFinish: duplicate betTx";
                        *resultp = -2; // demote error to warning
                    }
                    //fprintf(stderr,"%s\n", CCerror.c_str() );
                    return("");
                }
                //fprintf(stderr,"set winlosetimeout %d <- %d\n",winlosetimeout,iswin);
                if ( (winlosetimeout= iswin) > 0 )
                    funcid = 'W';
                else funcid = 'L';
            }
            if ( iswin == winlosetimeout ) // dealernode and normal node paths should always get here
            {
                //fprintf(stderr,"iswin.%d matches\n",iswin);
                mtx.vin.push_back(CTxIn(bettxid,0,CScript()));
                mtx.vin.push_back(CTxIn(bettxid,1,CScript()));
                if ( iswin == 0 && funcid != 'L' && funcid != 'W' ) // normal node path
                {
                    if ( DiceVerifyTimeout(betTx,timeoutblocks) == 0 ) // hasnt timed out yet
                    {
                        return("");
                    }
                    else
                    {
                        funcid = 'T';
                        hentropy = hentropyproof = zeroid;
                        iswin = 1;
                        fprintf(stderr,"set timeout win T\n");
                    }
                }
                if ( iswin > 0 && funcid != 0 ) // dealernode 'W' or normal node 'T' path
                {
                    odds = (betTx.vout[2].nValue - txfee);
                    if ( odds < 1 || odds > maxodds )
                    {
                        CCerror = strprintf("illegal odds.%d vs maxodds.%d\n",(int32_t)odds,(int32_t)maxodds);
                        fprintf(stderr,"%s\n", CCerror.c_str() );
                        return("");
                    }
                    CCchange = betTx.vout[0].nValue + betTx.vout[1].nValue;
                    fundsneeded = txfee + (odds+1)*betTx.vout[1].nValue;
                    if ( CCchange >= fundsneeded )
                        CCchange -= fundsneeded;
                    else if ( (inputs= AddDiceInputs(cp,mtx,dicepk,fundsneeded,1,sbits,fundingtxid)) >= fundsneeded )
                    {
                        if ( inputs > fundsneeded )
                            CCchange += (inputs - fundsneeded);
                    }
                    else
                    {
                        if ( (inputs= AddDiceInputs(cp,mtx,dicepk,fundsneeded,60,sbits,fundingtxid)) > 0 )
                        {
                            if ( inputs > fundsneeded )
                                CCchange += (inputs - fundsneeded);
                        }
                        else
                        {
                            CCerror = strprintf("not enough inputs for %.8f\n",(double)fundsneeded/COIN);
                            fprintf(stderr,"%s\n", CCerror.c_str() );
                            return("");
                        }
                    }
                    mtx.vout.push_back(MakeCC1vout(cp->evalcode,CCchange,dicepk));
                    mtx.vout.push_back(CTxOut(txfee,fundingPubKey));
                    mtx.vout.push_back(CTxOut((odds+1) * betTx.vout[1].nValue,betTx.vout[2].scriptPubKey));
                }
                else // dealernode 'L' path
                {
                    funcid = 'L';
                    mtx.vout.push_back(MakeCC1vout(cp->evalcode,betTx.vout[0].nValue + betTx.vout[1].nValue,dicepk));
                    mtx.vout.push_back(CTxOut(txfee,fundingPubKey));
                }
                //fprintf(stderr,"make tx.%c\n",funcid);
                if ( funcid == 'L' || funcid == 'W' ) // dealernode only
                    hentropy = DiceHashEntropy(entropy,mtx.vin[0].prevout.hash,mtx.vin[0].prevout.n,1);
                *resultp = 1;
                //char str[65],str2[65];
                //fprintf(stderr,"iswin.%d house entropy %s vs bettor %s\n",iswin,uint256_str(str,hentropyproof),uint256_str(str2,bettorentropy));
                return(FinalizeCCTx(0,cp,mtx,fundingpk,txfee,EncodeDiceOpRet(funcid,sbits,fundingtxid,hentropy,hentropyproof)));
            } else fprintf(stderr,"iswin.%d does not match.%d\n",iswin,winlosetimeout);
        }
        else
        {
            *resultp = -1;
            fprintf(stderr,"iswin.%d winlosetimeout.%d\n",iswin,winlosetimeout);
            return("");
        }
    }
    *resultp = -1;
    return("couldnt find bettx or entropytx");
}

double DiceStatus(uint64_t txfee,char *planstr,uint256 fundingtxid,uint256 bettxid)
{
    CScript fundingPubKey,scriptPubKey; CTransaction spenttx,betTx,entropyTx; uint256 hentropyproof,entropyused,hash,proof,txid,hashBlock,spenttxid,bettorentropy; CPubKey mypk,dicepk,fundingpk; struct CCcontract_info *cp,C; int32_t i,entropyvout,flag,win,loss,duplicate=0,result,iswin,vout,n=0; int64_t minbet,maxbet,maxodds,timeoutblocks,sum=0; uint64_t sbits,refsbits; char coinaddr[64]; std::string res; uint8_t funcid;
    if ( (cp= Diceinit(fundingPubKey,fundingtxid,&C,planstr,txfee,mypk,dicepk,refsbits,minbet,maxbet,maxodds,timeoutblocks)) == 0 )
    {
<<<<<<< HEAD
        CCerror = "Diceinit error in status";
=======
        CCerror = "Diceinit error in status, is your transaction confirmed?";
        fprintf(stderr,"%s\n", CCerror.c_str() );
>>>>>>> 2dd34e46
        return(0.);
    }
    win = loss = 0;
    fundingpk = DiceFundingPk(fundingPubKey);
    scriptPubKey = CScript() << ParseHex(HexStr(mypk)) << OP_CHECKSIG;
    GetCCaddress(cp,coinaddr,dicepk);
    if ( bettxid == zeroid ) // scan
    {
        std::vector<std::pair<CAddressUnspentKey, CAddressUnspentValue> > unspentOutputs;
        SetCCunspents(unspentOutputs,coinaddr);
        for (std::vector<std::pair<CAddressUnspentKey, CAddressUnspentValue> >::const_iterator it=unspentOutputs.begin(); it!=unspentOutputs.end(); it++)
        {
            txid = it->first.txhash;
            vout = (int32_t)it->first.index;
            if ( vout != 0 )
                continue;
            sum += it->second.satoshis;
            if ( myGetTransaction(txid,betTx,hashBlock) != 0 && betTx.vout.size() >= 4 && betTx.vout[vout].scriptPubKey.IsPayToCryptoCondition() != 0 )
            {
                if ( DecodeDiceOpRet(txid,betTx.vout[betTx.vout.size()-1].scriptPubKey,sbits,fundingtxid,hash,proof) == 'B' && sbits == refsbits )
                {
                    if ( myGetTransaction(betTx.vin[0].prevout.hash,entropyTx,hashBlock) != 0 )
                    {
                        flag = 0;
                        if ( scriptPubKey == fundingPubKey )
                        {
                            bettorentropy = DiceGetEntropy(betTx,'B');
                            if ( (iswin= DiceIsWinner(hentropyproof,entropyvout,txid,betTx,entropyTx,bettorentropy,sbits,minbet,maxbet,maxodds,timeoutblocks,fundingtxid)) != 0 )
                            {
                                if ( iswin > 0 )
                                    win++;
                                else if ( iswin < 0 )
                                    loss++;
                                n++;
                                DiceQueue(iswin,sbits,fundingtxid,txid,betTx,entropyvout);
                            } //else flag = 1;
                        }
                        if ( flag != 0 || scriptPubKey != fundingPubKey )
                        {
                            if ( flag != 0 )
                                fprintf(stderr,"illegal bettxid %d: iswin.%d W.%d L.%d %s/v%d (%c %.8f) %.8f\n",n,iswin,win,loss,txid.GetHex().c_str(),vout,funcid,(double)it->second.satoshis/COIN,(double)sum/COIN);
                            res = DiceBetFinish(funcid,entropyused,entropyvout,&result,txfee,planstr,fundingtxid,txid,scriptPubKey == fundingPubKey,zeroid,-1);
                            if ( result > 0 )
                            {
                                mySenddicetransaction(res,entropyused,entropyvout,txid,betTx,funcid,0);
                                n++;
                            }
                        }
                    } else fprintf(stderr,"bettxid.%s cant find entropyTx.%s\n",txid.GetHex().c_str(),betTx.vin[0].prevout.hash.GetHex().c_str());
                }
            }
        }
        if ( scriptPubKey == fundingPubKey )
        {
            CTransaction tx; uint64_t entropyval; uint256 entropytxid; int32_t entropytxs;
            DicePlanFunds(entropyval,entropytxid,refsbits,cp,dicepk,fundingtxid,entropytxs,false);
            if ( entropytxs < DICE_MINUTXOS )
            {
                for (i=0; i<DICE_MINUTXOS - entropytxs && i<10; i++)
                {
                    res = DiceAddfunding(txfee,planstr,fundingtxid,COIN/100);
                    if ( res.empty() == 0 && res.size() > 64 && is_hexstr((char *)res.c_str(),0) > 64 )
                    {
                        if ( DecodeHexTx(tx,res) != 0 )
                        {
                            //LOCK(cs_main);
                            if ( myAddtomempool(tx) != 0 )
                            {
                                fprintf(stderr,"ENTROPY %s: %d of %d\n",tx.GetHash().GetHex().c_str(),i,DICE_MINUTXOS - entropytxs);
                                RelayTransaction(tx);
                            } else break;
                        } else break;
                    } else break;
                }
            }
        }
        return(n);
    }
    else
    {
        char str[65];
        if ( (vout= myIsutxo_spent(spenttxid,bettxid,1)) >= 0 )
        {
            //fprintf(stderr,"bettx is spent\n");
            if ( myGetTransaction(bettxid,betTx,hashBlock) != 0 && myGetTransaction(spenttxid,spenttx,hashBlock) != 0 && spenttx.vout.size() > 2 )
            {
                //fprintf(stderr,"found spenttxid %s\n",uint256_str(str,spenttxid));
                if ( betTx.vout[1].scriptPubKey.IsPayToCryptoCondition() == 0 || betTx.vout[2].scriptPubKey.IsPayToCryptoCondition() != 0 || spenttx.vout[2].scriptPubKey != betTx.vout[2].scriptPubKey )
                    return(0.);
                else return((double)spenttx.vout[2].nValue/COIN);
            }
            CCerror = "couldnt find bettx or spenttx %s\n",uint256_str(str,spenttxid);
            return(-1.);
        }
        else if ( scriptPubKey == fundingPubKey )
            res = DiceBetFinish(funcid,entropyused,entropyvout,&result,txfee,planstr,fundingtxid,bettxid,1,zeroid,-1);
        else res = DiceBetFinish(funcid,entropyused,entropyvout,&result,txfee,planstr,fundingtxid,bettxid,0,zeroid,-1);
        if ( result > 0 )
        {
            mySenddicetransaction(res,entropyused,entropyvout,bettxid,betTx,funcid,0);
            sleep(1);
            if ( (vout= myIsutxo_spent(spenttxid,bettxid,1)) >= 0 )
            {
                if ( myGetTransaction(txid,betTx,hashBlock) != 0 && myGetTransaction(spenttxid,spenttx,hashBlock) != 0 && spenttx.vout.size() >= 2 )
                {
                    if ( funcid == 'L' )//betTx.vout[1].scriptPubKey.IsPayToCryptoCondition() == 0 || betTx.vout[2].scriptPubKey.IsPayToCryptoCondition() != 0 || spenttx.vout[2].scriptPubKey != betTx.vout[2].scriptPubKey )
                    //if ( spenttx.vout[2].scriptPubKey == fundingPubKey || ((uint8_t *)spenttx.vout[2].scriptPubKey.data())[0] == 0x6a )
                        return(0.);
                    else return((double)spenttx.vout[2].nValue/COIN);
                } else return(0.);
            }
            CCerror = "didnt find dicefinish tx";
        } else CCerror = res;
        return(-1.);
    }
    return(0.);
}<|MERGE_RESOLUTION|>--- conflicted
+++ resolved
@@ -1422,11 +1422,7 @@
         return("");
     }
     if ( (cp= Diceinit(fundingPubKey,fundingtxid,&C,planstr,txfee,mypk,dicepk,sbits,minbet,maxbet,maxodds,timeoutblocks)) == 0 ) {
-<<<<<<< HEAD
-        CCerror = "error in Diceinit";
-=======
         CCerror = "Diceinit error in bet, is your transaction confirmed?";
->>>>>>> 2dd34e46
         return("");
     }
     if ( bet < minbet || bet > maxbet || odds > maxodds )
@@ -1643,12 +1639,8 @@
     CScript fundingPubKey,scriptPubKey; CTransaction spenttx,betTx,entropyTx; uint256 hentropyproof,entropyused,hash,proof,txid,hashBlock,spenttxid,bettorentropy; CPubKey mypk,dicepk,fundingpk; struct CCcontract_info *cp,C; int32_t i,entropyvout,flag,win,loss,duplicate=0,result,iswin,vout,n=0; int64_t minbet,maxbet,maxodds,timeoutblocks,sum=0; uint64_t sbits,refsbits; char coinaddr[64]; std::string res; uint8_t funcid;
     if ( (cp= Diceinit(fundingPubKey,fundingtxid,&C,planstr,txfee,mypk,dicepk,refsbits,minbet,maxbet,maxodds,timeoutblocks)) == 0 )
     {
-<<<<<<< HEAD
-        CCerror = "Diceinit error in status";
-=======
         CCerror = "Diceinit error in status, is your transaction confirmed?";
         fprintf(stderr,"%s\n", CCerror.c_str() );
->>>>>>> 2dd34e46
         return(0.);
     }
     win = loss = 0;
