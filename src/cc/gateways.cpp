/******************************************************************************
 * Copyright © 2014-2019 The SuperNET Developers.                             *
 *                                                                            *
 * See the AUTHORS, DEVELOPER-AGREEMENT and LICENSE files at                  *
 * the top-level directory of this distribution for the individual copyright  *
 * holder information and the developer policies on copyright and licensing.  *
 *                                                                            *
 * Unless otherwise agreed in a custom licensing agreement, no part of the    *
 * SuperNET software, including this file may be copied, modified, propagated *
 * or distributed except according to the terms contained in the LICENSE file *
 *                                                                            *
 * Removal or modification of this copyright notice is prohibited.            *
 *                                                                            *
 ******************************************************************************/

#include "CCGateways.h"
#include "key_io.h"

/*
 prevent duplicate bindtxid via mempool scan
 wait for notarization for oraclefeed and validation of gatewaysdeposit
 debug multisig and do partial signing
 validation
 
 string oracles
 */

/*
 Uses MofN CC's normal msig handling to create automated deposits -> token issuing. And partial signing by the selected pubkeys for releasing the funds. A user would be able to select which pubkeys to use to construct the automated deposit/redeem multisigs.
 
 the potential pubkeys to be used would be based on active oracle data providers with recent activity.
 
 bind asset <-> KMD gateway deposit address
 KMD deposit -> globally spendable marker utxo
 spend marker utxo and spend linked/locked asset to user's CC address
 
 redeem -> asset to global CC address with withdraw address -> gateway spendable marker utxo
 spend market utxo and withdraw from gateway deposit address
 
 rpc calls:
 GatewayList
 GatewayInfo bindtxid
 GatewayBind coin tokenid M N pubkey(s)
 external: deposit to depositaddr with claimpubkey
 GatewayDeposit coin tokenid external.deposittxid -> markertxid
 GatewayClaim coin tokenid external.deposittxid markertxid -> spend marker and deposit asset
 
 GatewayWithdraw coin tokenid withdrawaddr
 external: do withdraw to withdrawaddr and spend marker, support for partial signatures and autocomplete
 
 deposit addr can be 1 to MofN pubkeys
 1:1 gateway with native coin
 
 In order to create a new gateway it is necessary to follow some strict steps.
 1. create a token with the max possible supply that will be issued
 2. transfer 100% of them to the gateways CC's global pubkey's asset CC address. (yes it is a bit confusing)
 3. create an oracle with the identical name, ie. KMD and format must start with Ihh (height, blockhash, merkleroot)
 4. register a publisher and fund it with a subscribe. there will be a special client app that will automatically publish the merkleroots.
 5. Now a gatewaysbind can bind an external coin to an asset, along with the oracle for the merkleroots. the txid from the bind is used in most of the other gateways CC calls
 
 usage:
 ./c tokencreate KMD 1000000 KMD_equivalent_token_for_gatewaysCC
 a7398a8748354dd0a3f8d07d70e65294928ecc3674674bb2d9483011ccaa9a7a
 
 transfer to gateways pubkey: 03ea9c062b9652d8eff34879b504eda0717895d27597aaeb60347d65eed96ccb40 RDMqGyREkP1Gwub1Nr5Ye8a325LGZsWBCb
 ./c tokentransfer a7398a8748354dd0a3f8d07d70e65294928ecc3674674bb2d9483011ccaa9a7a 03ea9c062b9652d8eff34879b504eda0717895d27597aaeb60347d65eed96ccb40 100000000000000
 2206fc39c0f384ca79819eb491ddbf889642cbfe4d0796bb6a8010ed53064a56
 
 ./c oraclescreate KMD blockheaders Ihh
 1f1aefcca2bdea8196cfd77337fb21de22d200ddea977c2f9e8742c55829d808
 
 ./c oraclesregister 1f1aefcca2bdea8196cfd77337fb21de22d200ddea977c2f9e8742c55829d808 1000000
 83b59eac238cbe54616ee13b2fdde85a48ec869295eb04051671a1727c9eb402
 
 ./c oraclessubscribe 1f1aefcca2bdea8196cfd77337fb21de22d200ddea977c2f9e8742c55829d808 02ebc786cb83de8dc3922ab83c21f3f8a2f3216940c3bf9da43ce39e2a3a882c92 1000
 f9499d8bb04ffb511fcec4838d72e642ec832558824a2ce5aed87f1f686f8102
 
 gatewaysbind tokenid oracletxid coin tokensupply M N pubkey(s)
 ./c gatewaysbind a7398a8748354dd0a3f8d07d70e65294928ecc3674674bb2d9483011ccaa9a7a 1f1aefcca2bdea8196cfd77337fb21de22d200ddea977c2f9e8742c55829d808 KMD 100000000000000 1 1 02ebc786cb83de8dc3922ab83c21f3f8a2f3216940c3bf9da43ce39e2a3a882c92
 e6c99f79d4afb216aa8063658b4222edb773dd24bb0f8e91bd4ef341f3e47e5e
 
 ./c gatewaysinfo e6c99f79d4afb216aa8063658b4222edb773dd24bb0f8e91bd4ef341f3e47e5e
 {
 "result": "success",
 "name": "Gateways",
 "pubkey": "02ebc786cb83de8dc3922ab83c21f3f8a2f3216940c3bf9da43ce39e2a3a882c92",
 "coin": "KMD",
 "oracletxid": "1f1aefcca2bdea8196cfd77337fb21de22d200ddea977c2f9e8742c55829d808",
 "taddr": 0,
 "prefix": 60,
 "prefix2": 85,
 "deposit": "",
 "tokenid": "a7398a8748354dd0a3f8d07d70e65294928ecc3674674bb2d9483011ccaa9a7a",
 "totalsupply": "1000000.00000000",
 "remaining": "1000000.00000000",
 "issued": "0.00000000"
 }
 
 To make a gateway deposit, send the funds to the "deposit" address, along with any amount to the same pubkey address you want to get the assetized KMD to appear in.
 
 0223d114dededb04f253816d6ad0ce78dd08c617c94ce3c53bf50dc74a5157bef8 pubkey for RFpxgqff7FDHFuHa3jSX5NzqqWCcELz8ha
 ./komodo-cli z_sendmany "<funding addr>" '[{"address":"RFpxgqff7FDHFuHa3jSX5NzqqWCcELz8ha","amount":0.0001},{"address":"RHV2As4rox97BuE3LK96vMeNY8VsGRTmBj","amount":7.6999}]'
 bc41a00e429db741c3199f17546a48012fd3b7eea45dfc6bc2f5228278133009 height.1003776 merkle.90aedc2f19200afc9aca2e351438d011ebae8264a58469bf225883045f61917f
 
 ./komodo-cli gettxoutproof '["bc41a00e429db741c3199f17546a48012fd3b7eea45dfc6bc2f5228278133009"]'
 04000000232524ea04b54489eb222f8b3f566ed35504e3050488a63f0ab7b1c2030000007f91615f04835822bf6984a56482aeeb11d03814352eca9afc0a20192fdcae900000000000000000000000000000000000000000000000000000000000000000268e965ba608071d0800038e16762900000000000000000000000000000000000000000042008dd6fd4005016b4292b05df6dfd316c458c53e28fb2befb96e4870a40c6c04e733d75d8a7a18cce34fe326005efdc403bfa4644e30eeafdaeff34419edc591299e6cc5933cb2eeecbab5c4dfe97cd413b75215999a3dd02b540373581e81d8512bff1640590a6b4da4aaa9b8adc0102c38ca0022daed997b53ed192ba326e212fba5e505ce29e3ad149cef7f48d0e00948a1acd81731d84008760759211eb4abbc7b037939a7964182edb59cf9065357e864188ee5fc7316e8796963036bb99eeb9f06c95d64f78749ecec7181c12eb5d83a3b9b1c1e8a0aae9a20ce04a250b28216620bfc99bb81a6de4db80b93a5aea916de97c1a272e26644abdd683f19c5e3174a2e4513ed767d8f11a4c3074295f697839c5d9139676a813451cc7da38f68cbae5d990a79075f98903233ca04fe1b4b099e433585e5adcc45d41d54a9c648179297359c75950a5e574f13f70b728bbbf552770256315cd0a00139d6ab6934cb5ed70a4fc01a92611b096dd0028f17f4cc687b75f37dca530aa47a18321c50528dbd9272eabb3e13a87021a05918a6d2627e2caba6d7cf1a9f0b831ea3337b9a6af92746d83140078d60c72b6beacf91c9e68a34cee209e08670be1d17ff8d80b7a2285b1325461a2e33f2ee675593f1900e066a5d212615cd8da18749b0e684eee73edcc9031709be715b889c6d015cf4bd4ad5ab7e21bd3492c208930a54d353ef36a437f507ead38855633c1b88d060d9e4221ca8ce2f698e8a6ae0d41e9ace3cbd401f1e0f07650e9c126d4ef20278c8be6e85c7637513643f8d02d7ad64c09da11c16429d60e5160c345844b8158ece62794e8ad280d4e4664150e74978609ece431e51a9f9e1ce8aa49c16f36c7fd12b71acc42d893e18476b8b1e144a8175519612efc93e0aecc61f3b21212c958b0e2331d76aaa62faf11a58fe2bd91ab9ab01b906406c9bbc02df2a106e67182aae0a20b538bf19f09c57f9de5e198ba254580fb1b11e22ad526550093420cb7c68628d4c3ad329c8acc6e219093d277810ed016b6099b7e3781de412a22dacedaa2acf29e8062debcd85c7b9529a20b2782a2470763ac27cf89611a527d43ac89b8063ffb93b6ed993425194f8ee821a8493a563072c896f9584f95db28e3f2fc5fb4a6f3c39d615cd563641717cd50afb73ed3989cbf504b2043882993ce9575f56402534173b1396fbc13df80920b46788ae340ad5a91f25177cc74aa69024d76f56166199d2e4d50a053555256c4e3137ea1cee1130e916a88b6ee5cf2c85652fb8824d5dacfa485e3ef6190591ac0c2fcacc4fc7deb65aca4b0b89b76e35a46b0627e2e967cc63a5d606a984c8e63eabb98fde3e69114340ae524c974cb936e57690e98a7a74533f6f7d1d0496976496b54d14a8163efb32b70dfbb79d80a3022c4f53571c08bf044270565716b435084376714b224ab23e9817c05af8223723afc0577af5c8fc28f71036ca82528aaa4ca9bcd18a50e25d2a528f183d3a2074d968d170876d8dce434c5937261b55173ab87e03d5632ca0834fdc5387c15ab3a17d75c0f274004f289ff1bf7d14e97fdf4172eb49adfb418cc2f4794806ae7c0111c97df4d65d38679ec93fea3ef738ed565e8906a8fe1861cafe3938c772fedcfab40159938e06ef414fd299f2355c6d3369bc1bd3c4db64ce205f0a1b70a40030f505b736e28230de82e97776b5ee7b10708bb3020d28cec7a8e124549ec80c547ac4e7b52bf397c72bcfce30820554ab8fb4d1f73b209bc32a0e7e878843cdbf5f01222728ccea7e6ab7cb5e3fee3234f5b85d1985f91492f6ceaa6454a658dab5074f163ce26ed753137fa61c940679de13bd7b212cd3cf2b334f5201cecbc7473342bd7a239e09169bccd56d03000000037a9068df0625e548e71263c8361b4e904c998378f6b9e32729c3f19b10ad752e093013788222f5c26bfc5da4eeb7d32f01486a54179f19c341b79d420ea041bc8878d22fad4692b2d609c3cf190903874d3682a714c7483518c9392e07c25035010b
 
 ./komodo-cli getrawtransaction bc41a00e429db741c3199f17546a48012fd3b7eea45dfc6bc2f5228278133009
 010000000149964cdcd17fe9b1cae4d0f3b5f5db301d9b4f54099fdf4d34498df281757094010000006a4730440220594f3a630dd73c123f44621aa8bb9968ab86734833453dd479af6d79ae6f584202207bb5e35f13b337ccc8a88d9a006c8c5ddb016c0a6f4f2dc44357a8128623d85d01210223154bf53cd3a75e64d86697070d6437c8f0010a09c1df35b659e31ce3d79b5dffffffff0310270000000000001976a91447d2e323a14b0c3be08698aa46a9b91489b189d688ac701de52d000000001976a91459fdba29ea85c65ad90f6d38f7a6646476b26b1688acb0a86a00000000001976a914f9a9daf5519dae38b8b61d945f075da895df441d88ace18d965b
 
 gatewaysdeposit bindtxid height coin cointxid claimvout deposithex proof destpub amount
 ./komodo-cli -ac_name=AT5 gatewaysdeposit e6c99f79d4afb216aa8063658b4222edb773dd24bb0f8e91bd4ef341f3e47e5e 1003776 KMD bc41a00e429db741c3199f17546a48012fd3b7eea45dfc6bc2f5228278133009 0 010000000149964cdcd17fe9b1cae4d0f3b5f5db301d9b4f54099fdf4d34498df281757094010000006a4730440220594f3a630dd73c123f44621aa8bb9968ab86734833453dd479af6d79ae6f584202207bb5e35f13b337ccc8a88d9a006c8c5ddb016c0a6f4f2dc44357a8128623d85d01210223154bf53cd3a75e64d86697070d6437c8f0010a09c1df35b659e31ce3d79b5dffffffff0310270000000000001976a91447d2e323a14b0c3be08698aa46a9b91489b189d688ac701de52d000000001976a91459fdba29ea85c65ad90f6d38f7a6646476b26b1688acb0a86a00000000001976a914f9a9daf5519dae38b8b61d945f075da895df441d88ace18d965b 04000000232524ea04b54489eb222f8b3f566ed35504e3050488a63f0ab7b1c2030000007f91615f04835822bf6984a56482aeeb11d03814352eca9afc0a20192fdcae900000000000000000000000000000000000000000000000000000000000000000268e965ba608071d0800038e16762900000000000000000000000000000000000000000042008dd6fd4005016b4292b05df6dfd316c458c53e28fb2befb96e4870a40c6c04e733d75d8a7a18cce34fe326005efdc403bfa4644e30eeafdaeff34419edc591299e6cc5933cb2eeecbab5c4dfe97cd413b75215999a3dd02b540373581e81d8512bff1640590a6b4da4aaa9b8adc0102c38ca0022daed997b53ed192ba326e212fba5e505ce29e3ad149cef7f48d0e00948a1acd81731d84008760759211eb4abbc7b037939a7964182edb59cf9065357e864188ee5fc7316e8796963036bb99eeb9f06c95d64f78749ecec7181c12eb5d83a3b9b1c1e8a0aae9a20ce04a250b28216620bfc99bb81a6de4db80b93a5aea916de97c1a272e26644abdd683f19c5e3174a2e4513ed767d8f11a4c3074295f697839c5d9139676a813451cc7da38f68cbae5d990a79075f98903233ca04fe1b4b099e433585e5adcc45d41d54a9c648179297359c75950a5e574f13f70b728bbbf552770256315cd0a00139d6ab6934cb5ed70a4fc01a92611b096dd0028f17f4cc687b75f37dca530aa47a18321c50528dbd9272eabb3e13a87021a05918a6d2627e2caba6d7cf1a9f0b831ea3337b9a6af92746d83140078d60c72b6beacf91c9e68a34cee209e08670be1d17ff8d80b7a2285b1325461a2e33f2ee675593f1900e066a5d212615cd8da18749b0e684eee73edcc9031709be715b889c6d015cf4bd4ad5ab7e21bd3492c208930a54d353ef36a437f507ead38855633c1b88d060d9e4221ca8ce2f698e8a6ae0d41e9ace3cbd401f1e0f07650e9c126d4ef20278c8be6e85c7637513643f8d02d7ad64c09da11c16429d60e5160c345844b8158ece62794e8ad280d4e4664150e74978609ece431e51a9f9e1ce8aa49c16f36c7fd12b71acc42d893e18476b8b1e144a8175519612efc93e0aecc61f3b21212c958b0e2331d76aaa62faf11a58fe2bd91ab9ab01b906406c9bbc02df2a106e67182aae0a20b538bf19f09c57f9de5e198ba254580fb1b11e22ad526550093420cb7c68628d4c3ad329c8acc6e219093d277810ed016b6099b7e3781de412a22dacedaa2acf29e8062debcd85c7b9529a20b2782a2470763ac27cf89611a527d43ac89b8063ffb93b6ed993425194f8ee821a8493a563072c896f9584f95db28e3f2fc5fb4a6f3c39d615cd563641717cd50afb73ed3989cbf504b2043882993ce9575f56402534173b1396fbc13df80920b46788ae340ad5a91f25177cc74aa69024d76f56166199d2e4d50a053555256c4e3137ea1cee1130e916a88b6ee5cf2c85652fb8824d5dacfa485e3ef6190591ac0c2fcacc4fc7deb65aca4b0b89b76e35a46b0627e2e967cc63a5d606a984c8e63eabb98fde3e69114340ae524c974cb936e57690e98a7a74533f6f7d1d0496976496b54d14a8163efb32b70dfbb79d80a3022c4f53571c08bf044270565716b435084376714b224ab23e9817c05af8223723afc0577af5c8fc28f71036ca82528aaa4ca9bcd18a50e25d2a528f183d3a2074d968d170876d8dce434c5937261b55173ab87e03d5632ca0834fdc5387c15ab3a17d75c0f274004f289ff1bf7d14e97fdf4172eb49adfb418cc2f4794806ae7c0111c97df4d65d38679ec93fea3ef738ed565e8906a8fe1861cafe3938c772fedcfab40159938e06ef414fd299f2355c6d3369bc1bd3c4db64ce205f0a1b70a40030f505b736e28230de82e97776b5ee7b10708bb3020d28cec7a8e124549ec80c547ac4e7b52bf397c72bcfce30820554ab8fb4d1f73b209bc32a0e7e878843cdbf5f01222728ccea7e6ab7cb5e3fee3234f5b85d1985f91492f6ceaa6454a658dab5074f163ce26ed753137fa61c940679de13bd7b212cd3cf2b334f5201cecbc7473342bd7a239e09169bccd56d03000000037a9068df0625e548e71263c8361b4e904c998378f6b9e32729c3f19b10ad752e093013788222f5c26bfc5da4eeb7d32f01486a54179f19c341b79d420ea041bc8878d22fad4692b2d609c3cf190903874d3682a714c7483518c9392e07c25035010b 0223d114dededb04f253816d6ad0ce78dd08c617c94ce3c53bf50dc74a5157bef8 7.6999
 -> 9d80ea79a65aaa0d464f8b762356fa01047e16e9793505a22ca04559f81a6eb6
 
 to get the merkleroots onchain, from the multisig signers nodes run the oraclefeed program with acname oracletxid pubkey Ihh
 ./oraclefeed AT5 1f1aefcca2bdea8196cfd77337fb21de22d200ddea977c2f9e8742c55829d808 02ebc786cb83de8dc3922ab83c21f3f8a2f3216940c3bf9da43ce39e2a3a882c92 Ihh
 
 gatewaysclaim bindtxid coin deposittxid destpub amount
 ./c gatewaysclaim e6c99f79d4afb216aa8063658b4222edb773dd24bb0f8e91bd4ef341f3e47e5e KMD 9d80ea79a65aaa0d464f8b762356fa01047e16e9793505a22ca04559f81a6eb6 0223d114dededb04f253816d6ad0ce78dd08c617c94ce3c53bf50dc74a5157bef8 7.6999
 
 now the asset is in the pubkey's asset address!
 it can be used, traded freely and any node who has the asset can do a gatewayswithdraw
 
 gatewayswithdraw bindtxid coin withdrawpub amount
 ./c gatewayswithdraw e6c99f79d4afb216aa8063658b4222edb773dd24bb0f8e91bd4ef341f3e47e5e KMD 03b7621b44118017a16043f19b30cc8a4cfe068ac4e42417bae16ba460c80f3828 1
 ef3cc452da006eb2edda6b6ed3d3347664be51260f3e91f59ec44ec9701367f0
 
 Now there is a withdraw pending, so it needs to be processed by the signing nodes on the KMD side
 
 gatewayspending bindtxid coin
 gatewayspending will display all pending withdraws and if it is done on one of the msigpubkeys, then it will queue it for processing
 ./c gatewayspending e6c99f79d4afb216aa8063658b4222edb773dd24bb0f8e91bd4ef341f3e47e5e KMD
 
 
 Implementation Issues:
    -- When thinking about validation, it is clear that we cant use EVAL_ASSETS for the locked coins as there wont be any enforcement of the gateways locking. 
    -- This means we need a way to transfer assets into gateways outputs and back. It seems a tokenconvert rpc will be needed and hopefully that will be enough to make it all work properly.
    ++ The use of tokenconvert has been changed to the use of the new Tokens contract which can enforce other contracts validation by forwarding eval->validate call to GatewaysValidate
	++ So all tokens remain within that Tokens contract eval code.
 
    -- Care must be taken so that tokens are not lost and can be converted back.
    -- This changes the usage to require tokenconvert before doing the bind and also tokenconvert before doing a withdraw. EVAL_GATEWAYS has evalcode of 241
	++ tokenconvert now returns 'not implemented', no need to use it at all.
 
    -- The gatewaysclaim automatically converts the deposit amount of tokens back to EVAL_ASSETS.
    ++ The gatewaysclaim automatically transfers the deposit amount of tokens to depositor's address (within EVAL_TOKENS).

 */
// start of consensus code

#define KMD_PUBTYPE 60
#define KMD_P2SHTYPE 85
#define KMD_WIFTYPE 188
#define KMD_TADDR 0
#define CC_MARKER_VALUE 10000

CScript EncodeGatewaysBindOpRet(uint8_t funcid,uint256 tokenid,std::string coin,int64_t totalsupply,uint256 oracletxid,uint8_t M,uint8_t N,std::vector<CPubKey> gatewaypubkeys,uint8_t taddr,uint8_t prefix,uint8_t prefix2,uint8_t wiftype)
{
    CScript opret; uint8_t evalcode = EVAL_GATEWAYS; struct CCcontract_info *cp,C; CPubKey gatewayspk;
    std::vector<CPubKey> pubkeys;
    vscript_t vopret;
    
    cp = CCinit(&C,EVAL_GATEWAYS);
    gatewayspk = GetUnspendable(cp,0);
    pubkeys.push_back(gatewayspk);
    vopret = E_MARSHAL(ss << evalcode << funcid << coin << totalsupply << oracletxid << M << N << gatewaypubkeys << taddr << prefix << prefix2 << wiftype);
    return(EncodeTokenOpRet(tokenid,pubkeys, std::make_pair(OPRETID_GATEWAYSDATA, vopret)));
}

uint8_t DecodeGatewaysBindOpRet(char *depositaddr,const CScript &scriptPubKey,uint256 &tokenid,std::string &coin,int64_t &totalsupply,uint256 &oracletxid,uint8_t &M,uint8_t &N,std::vector<CPubKey> &gatewaypubkeys,uint8_t &taddr,uint8_t &prefix,uint8_t &prefix2,uint8_t &wiftype)
{
    std::vector<std::pair<uint8_t, vscript_t>>  oprets;
    std::vector<uint8_t> vopret,vOpretExtra; uint8_t *script,e,f,tokenevalcode; std::vector<CPubKey> pubkeys;

    if (DecodeTokenOpRet(scriptPubKey,tokenevalcode,tokenid,pubkeys,oprets)!=0 && GetOpretBlob(oprets, OPRETID_GATEWAYSDATA, vOpretExtra) && tokenevalcode==EVAL_TOKENS && vOpretExtra.size()>0)
    {
        vopret=vOpretExtra;
    }
    else GetOpReturnData(scriptPubKey, vopret);
    script = (uint8_t *)vopret.data();
    depositaddr[0] = 0;
    if ( vopret.size() > 2 && E_UNMARSHAL(vopret,ss >> e; ss >> f; ss >> coin; ss >> totalsupply; ss >> oracletxid; ss >> M; ss >> N; ss >> gatewaypubkeys; ss >> taddr; ss >> prefix; ss >> prefix2; ss >> wiftype) != 0 )
    {
        if ( prefix == KMD_PUBTYPE && prefix2 == KMD_P2SHTYPE )
        {
            if ( N > 1 )
            {
                strcpy(depositaddr,CBitcoinAddress(CScriptID(GetScriptForMultisig(M,gatewaypubkeys))).ToString().c_str());
                LOGSTREAM("gatewayscc", CCLOG_DEBUG1, stream << "f." << f << " M." << (int)M << " of N." << (int)N << " size." << (int32_t)gatewaypubkeys.size() << " -> " << depositaddr << std::endl);
            } else Getscriptaddress(depositaddr,CScript() << ParseHex(HexStr(gatewaypubkeys[0])) << OP_CHECKSIG);
        }
        else
        {
            if ( N > 1 ) strcpy(depositaddr,CCustomBitcoinAddress(CScriptID(GetScriptForMultisig(M,gatewaypubkeys)),taddr,prefix,prefix2).ToString().c_str());
            else GetCustomscriptaddress(depositaddr,CScript() << ParseHex(HexStr(gatewaypubkeys[0])) << OP_CHECKSIG,taddr,prefix,prefix2);
        }
        return(f);
    } else LOGSTREAM("gatewayscc",CCLOG_DEBUG1, stream << "error decoding bind opret" << std::endl);
    return(0);
}

CScript EncodeGatewaysDepositOpRet(uint8_t funcid,uint256 bindtxid,std::string refcoin,std::vector<CPubKey> publishers,std::vector<uint256>txids,int32_t height,uint256 cointxid,int32_t claimvout,std::string deposithex,std::vector<uint8_t>proof,CPubKey destpub,int64_t amount)
{
    CScript opret; uint8_t evalcode = EVAL_GATEWAYS;

    opret << OP_RETURN << E_MARSHAL(ss << evalcode << funcid << refcoin << bindtxid << publishers << txids << height << cointxid << claimvout << deposithex << proof << destpub << amount);
    return(opret);
}

uint8_t DecodeGatewaysDepositOpRet(const CScript &scriptPubKey,uint256 &bindtxid,std::string &refcoin,std::vector<CPubKey>&publishers,std::vector<uint256>&txids,int32_t &height,uint256 &cointxid, int32_t &claimvout,std::string &deposithex,std::vector<uint8_t> &proof,CPubKey &destpub,int64_t &amount)
{
    std::vector<uint8_t> vopret; uint8_t *script,e,f;

    GetOpReturnData(scriptPubKey, vopret);
    script = (uint8_t *)vopret.data();
    if ( vopret.size() > 2 && E_UNMARSHAL(vopret,ss >> e; ss >> f; ss >> refcoin; ss >> bindtxid; ss >> publishers; ss >> txids; ss >> height; ss >> cointxid; ss >> claimvout; ss >> deposithex; ss >> proof; ss >> destpub; ss >> amount) != 0 )
    {
        return(f);
    }
    return(0);
}

CScript EncodeGatewaysClaimOpRet(uint8_t funcid,uint256 tokenid,uint256 bindtxid,std::string refcoin,uint256 deposittxid,CPubKey destpub,int64_t amount)
{
    CScript opret; uint8_t evalcode = EVAL_GATEWAYS; struct CCcontract_info *cp,C; CPubKey gatewayspk;
    std::vector<CPubKey> pubkeys;
    vscript_t vopret;

    pubkeys.push_back(destpub);
    vopret = /*<< OP_RETURN <<*/ E_MARSHAL(ss << evalcode << funcid << bindtxid << refcoin << deposittxid << destpub << amount);        
    return(EncodeTokenOpRet(tokenid,pubkeys, make_pair(OPRETID_GATEWAYSDATA, vopret)));
}

uint8_t DecodeGatewaysClaimOpRet(const CScript &scriptPubKey,uint256 &tokenid,uint256 &bindtxid,std::string &refcoin,uint256 &deposittxid,CPubKey &destpub,int64_t &amount)
{
    std::vector<std::pair<uint8_t, vscript_t>>  oprets;
    std::vector<uint8_t> vopret,vOpretExtra; uint8_t *script,e,f,tokenevalcode; std::vector<CPubKey> pubkeys;

    if (DecodeTokenOpRet(scriptPubKey,tokenevalcode,tokenid,pubkeys, oprets)!=0 && GetOpretBlob(oprets, OPRETID_GATEWAYSDATA, vOpretExtra) && tokenevalcode==EVAL_TOKENS && vOpretExtra.size()>0)
    {
        vopret=vOpretExtra;
    }
    else GetOpReturnData(scriptPubKey, vopret);
    script = (uint8_t *)vopret.data();
    if ( vopret.size() > 2 && E_UNMARSHAL(vopret, ss >> e; ss >> f; ss >> bindtxid; ss >> refcoin; ss >> deposittxid; ss >> destpub; ss >> amount) != 0 )
    {
        return(f);
    }
    return(0);
}

CScript EncodeGatewaysWithdrawOpRet(uint8_t funcid,uint256 tokenid,uint256 bindtxid,std::string refcoin,CPubKey withdrawpub,int64_t amount)
{
    CScript opret; uint8_t evalcode = EVAL_GATEWAYS; struct CCcontract_info *cp,C; CPubKey gatewayspk;
    std::vector<CPubKey> pubkeys;
    vscript_t vopret;

    cp = CCinit(&C,EVAL_GATEWAYS);
    gatewayspk = GetUnspendable(cp,0);
    pubkeys.push_back(gatewayspk);
    vopret = /*opret << OP_RETURN << */ E_MARSHAL(ss << evalcode << funcid << bindtxid << refcoin << withdrawpub << amount);        
    return(EncodeTokenOpRet(tokenid,pubkeys, std::make_pair(OPRETID_GATEWAYSDATA, vopret)));
}

uint8_t DecodeGatewaysWithdrawOpRet(const CScript &scriptPubKey, uint256& tokenid, uint256 &bindtxid, std::string &refcoin, CPubKey &withdrawpub, int64_t &amount)
{
    std::vector<std::pair<uint8_t, vscript_t>>  oprets;
    std::vector<uint8_t> vopret,vOpretExtra; uint8_t *script,e,f,tokenevalcode; std::vector<CPubKey> pubkeys;

    if (DecodeTokenOpRet(scriptPubKey,tokenevalcode,tokenid,pubkeys, oprets)!=0 && GetOpretBlob(oprets, OPRETID_GATEWAYSDATA, vOpretExtra) && tokenevalcode==EVAL_TOKENS && vOpretExtra.size()>0)
    {
        vopret=vOpretExtra;
    }
    else GetOpReturnData(scriptPubKey, vopret);
    script = (uint8_t *)vopret.data();
    if ( vopret.size() > 2 && E_UNMARSHAL(vopret, ss >> e; ss >> f; ss >> bindtxid; ss >> refcoin; ss >> withdrawpub; ss >> amount) != 0 )
    {
        return(f);
    }
    return(0);
}

CScript EncodeGatewaysPartialOpRet(uint8_t funcid, uint256 withdrawtxid,std::string refcoin,uint8_t K, CPubKey signerpk,std::string hex)
{
    CScript opret; uint8_t evalcode = EVAL_GATEWAYS;

    opret << OP_RETURN << E_MARSHAL(ss << evalcode << funcid << withdrawtxid << refcoin  << K << signerpk << hex);        
    return(opret);
}

uint8_t DecodeGatewaysPartialOpRet(const CScript &scriptPubKey,uint256 &withdrawtxid,std::string &refcoin,uint8_t &K,CPubKey &signerpk,std::string &hex)
{
    std::vector<uint8_t> vopret; uint8_t *script,e,f;
    GetOpReturnData(scriptPubKey, vopret);
    script = (uint8_t *)vopret.data();
    if ( vopret.size() > 2 && E_UNMARSHAL(vopret,ss >> e; ss >> f; ss >> withdrawtxid; ss >> refcoin; ss >> K; ss >> signerpk; ss >> hex) != 0 )
    {
        return(f);
    }
    return(0);
}

CScript EncodeGatewaysCompleteSigningOpRet(uint8_t funcid,uint256 withdrawtxid,std::string refcoin,uint8_t K,std::string hex)
{
    CScript opret; uint8_t evalcode = EVAL_GATEWAYS;
    opret << OP_RETURN << E_MARSHAL(ss << evalcode << funcid << withdrawtxid << refcoin << K << hex);        
    return(opret);
}

uint8_t DecodeGatewaysCompleteSigningOpRet(const CScript &scriptPubKey,uint256 &withdrawtxid,std::string &refcoin,uint8_t &K,std::string &hex)
{
    std::vector<uint8_t> vopret; uint8_t *script,e,f;

    GetOpReturnData(scriptPubKey, vopret);
    script = (uint8_t *)vopret.data();
    if ( vopret.size() > 2 && E_UNMARSHAL(vopret,ss >> e; ss >> f; ss >> withdrawtxid; ss >> refcoin; ss >> K; ss >> hex) != 0 )
    {
        return(f);
    }
    return(0);
}

CScript EncodeGatewaysMarkDoneOpRet(uint8_t funcid,uint256 withdrawtxid,std::string refcoin,uint256 completetxid)
{
    CScript opret; uint8_t evalcode = EVAL_GATEWAYS;

    opret << OP_RETURN << E_MARSHAL(ss << evalcode << funcid << withdrawtxid << refcoin << completetxid);        
    return(opret);
}

uint8_t DecodeGatewaysMarkDoneOpRet(const CScript &scriptPubKey, uint256 &withdrawtxid, std::string &refcoin, uint256 &completetxid)
{
    std::vector<uint8_t> vopret; uint8_t *script,e,f;

    GetOpReturnData(scriptPubKey, vopret);
    script = (uint8_t *)vopret.data();
    if ( vopret.size() > 2 && E_UNMARSHAL(vopret,ss >> e; ss >> f; ss >> withdrawtxid; ss >> refcoin; ss >> completetxid;) != 0 )
    {
        return(f);
    }
    return(0);
}

uint8_t DecodeGatewaysOpRet(const CScript &scriptPubKey)
{
    std::vector<std::pair<uint8_t, vscript_t>>  oprets;
    std::vector<uint8_t> vopret,vOpretExtra; uint8_t *script,e,f,tokenevalcode; std::vector<CPubKey> pubkeys; uint256 tokenid;

    if (DecodeTokenOpRet(scriptPubKey,tokenevalcode,tokenid,pubkeys, oprets)!=0 && GetOpretBlob(oprets, OPRETID_GATEWAYSDATA, vOpretExtra) && tokenevalcode==EVAL_TOKENS && vOpretExtra.size()>0)
    {
        vopret=vOpretExtra;
    }
    else GetOpReturnData(scriptPubKey, vopret);
    script = (uint8_t *)vopret.data();
    if ( vopret.size() > 2 && script[0] == EVAL_GATEWAYS)
    {
        f=script[1];
        if (f == 'B' || f == 'D' || f == 'C' || f == 'W' || f == 'P' || f == 'S' || f == 'M')
          return(f);
    }
    return(0);
}

int64_t IsGatewaysvout(struct CCcontract_info *cp,const CTransaction& tx,int32_t v)
{
    char destaddr[64];

    if ( tx.vout[v].scriptPubKey.IsPayToCryptoCondition() != 0 )
    {
        if ( Getscriptaddress(destaddr,tx.vout[v].scriptPubKey) > 0 && strcmp(destaddr,cp->unspendableCCaddr) == 0 )
            return(tx.vout[v].nValue);
    }
    return(0);
}

bool GatewaysExactAmounts(struct CCcontract_info *cp,Eval* eval,const CTransaction &tx,int32_t minage,uint64_t txfee)
{
    static uint256 zerohash;
    CTransaction vinTx; uint256 hashBlock,activehash; int32_t i,numvins,numvouts; int64_t inputs=0,outputs=0,assetoshis;

    numvins = tx.vin.size();
    numvouts = tx.vout.size();
    for (i=0; i<numvins; i++)
    {
        LOGSTREAM("gatewayscc",CCLOG_DEBUG2, stream << "vini." << i << std::endl);
        if ( (*cp->ismyvin)(tx.vin[i].scriptSig) != 0 )
        {
            LOGSTREAM("gatewayscc",CCLOG_DEBUG2, stream << "vini." << i << " check mempool" << std::endl);
            if ( eval->GetTxUnconfirmed(tx.vin[i].prevout.hash,vinTx,hashBlock) == 0 )
                return eval->Invalid("cant find vinTx");
            else
            {
                LOGSTREAM("gatewayscc",CCLOG_DEBUG2, stream << "vini." << i << " check hash and vout" << std::endl);
                if ( hashBlock == zerohash )
                    return eval->Invalid("cant Gateways from mempool");
                if ( (assetoshis= IsGatewaysvout(cp,vinTx,tx.vin[i].prevout.n)) != 0 )
                    inputs += assetoshis;
            }
        }
    }
    for (i=0; i<numvouts; i++)
    {
        LOGSTREAM("gatewayscc",CCLOG_DEBUG2, stream << "i." << i << " of numvouts." << numvouts << std::endl);
        if ( (assetoshis= IsGatewaysvout(cp,tx,i)) != 0 )
            outputs += assetoshis;
    }
    if ( inputs != outputs+txfee )
    {
        LOGSTREAM("gatewayscc",CCLOG_INFO, stream << "inputs " << (long long)inputs << " vs outputs " << (long long)outputs << std::endl);
        return eval->Invalid("mismatched inputs != outputs + txfee");
    }
    else return(true);
}

int64_t GatewaysVerify(char *refdepositaddr,uint256 oracletxid,int32_t claimvout,std::string refcoin,uint256 cointxid,const std::string deposithex,std::vector<uint8_t>proof,uint256 merkleroot,CPubKey destpub,uint8_t taddr,uint8_t prefix,uint8_t prefix2)
{
    std::vector<uint256> txids; uint256 proofroot,hashBlock,txid = zeroid; CTransaction tx; std::string name,description,format;
    char destaddr[64],destpubaddr[64],claimaddr[64]; int32_t i,numvouts; int64_t nValue = 0;
    
    if ( myGetTransaction(oracletxid,tx,hashBlock) == 0 || (numvouts= tx.vout.size()) <= 0 )
    {
        LOGSTREAM("gatewayscc",CCLOG_INFO, stream << "GatewaysVerify cant find oracletxid " << oracletxid.GetHex() << std::endl);
        return(0);
    }
    if ( DecodeOraclesCreateOpRet(tx.vout[numvouts-1].scriptPubKey,name,description,format) != 'C' || name != refcoin )
    {
        LOGSTREAM("gatewayscc",CCLOG_INFO, stream << "GatewaysVerify mismatched oracle name " << name << " != " << refcoin << std::endl);
        return(0);
    }
    proofroot = BitcoinGetProofMerkleRoot(proof,txids);
    if ( proofroot != merkleroot )
    {
        LOGSTREAM("gatewayscc",CCLOG_INFO, stream << "GatewaysVerify mismatched merkleroot " << proofroot.GetHex() << " != " << merkleroot.GetHex() << std::endl);
        return(0);
    }
    if (std::find(txids.begin(), txids.end(), cointxid) == txids.end())
    {
        LOGSTREAM("gatewayscc",CCLOG_INFO, stream << "GatewaysVerify invalid proof for this cointxid" << std::endl);
        return 0;
    }
    if ( DecodeHexTx(tx,deposithex) != 0 )
    {
        GetCustomscriptaddress(claimaddr,tx.vout[claimvout].scriptPubKey,taddr,prefix,prefix2);
        GetCustomscriptaddress(destpubaddr,CScript() << ParseHex(HexStr(destpub)) << OP_CHECKSIG,taddr,prefix,prefix2);
        if ( strcmp(claimaddr,destpubaddr) == 0 )
        {
            for (i=0; i<numvouts; i++)
            {
                GetCustomscriptaddress(destaddr,tx.vout[i].scriptPubKey,taddr,prefix,prefix2);
                if ( strcmp(refdepositaddr,destaddr) == 0 )
                {
                    txid = tx.GetHash();
                    nValue = tx.vout[i].nValue;
                    break;
                }
            }
            if ( txid == cointxid )
            {
                LOGSTREAM("gatewayscc",CCLOG_DEBUG1, stream << "verified proof for cointxid in merkleroot" << std::endl);
                return(nValue);
            } else LOGSTREAM("gatewayscc",CCLOG_INFO, stream << "(" << refdepositaddr << ") != (" << destaddr << ") or txid " << txid.GetHex() << " mismatch." << (txid!=cointxid) << " or script mismatch" << std::endl);
        } else LOGSTREAM("gatewayscc",CCLOG_INFO, stream << "claimaddr." << claimaddr << " != destpubaddr." << destpubaddr << std::endl);
    }    
    return(0);
}

int64_t GatewaysDepositval(CTransaction tx,CPubKey mypk)
{
    int32_t numvouts,claimvout,height; int64_t amount; std::string coin,deposithex; std::vector<CPubKey> publishers; std::vector<uint256>txids; uint256 bindtxid,cointxid; std::vector<uint8_t> proof; CPubKey claimpubkey;
    if ( (numvouts= tx.vout.size()) > 0 )
    {
        if ( DecodeGatewaysDepositOpRet(tx.vout[numvouts-1].scriptPubKey,bindtxid,coin,publishers,txids,height,cointxid,claimvout,deposithex,proof,claimpubkey,amount) == 'D' && claimpubkey == mypk )
        {
            return(amount);
        }
    }
    return(0);
}

int32_t GatewaysBindExists(struct CCcontract_info *cp,CPubKey gatewayspk,uint256 reftokenid)
{
    char markeraddr[64],depositaddr[64]; std::string coin; int32_t numvouts; int64_t totalsupply; uint256 tokenid,oracletxid,hashBlock; 
    uint8_t M,N,taddr,prefix,prefix2,wiftype; std::vector<CPubKey> pubkeys; CTransaction tx;
    std::vector<std::pair<CAddressIndexKey, CAmount> > addressIndex;

    _GetCCaddress(markeraddr,EVAL_GATEWAYS,gatewayspk);
    SetCCtxids(addressIndex,markeraddr,true);
    for (std::vector<std::pair<CAddressIndexKey, CAmount> >::const_iterator it=addressIndex.begin(); it!=addressIndex.end(); it++)
    {
        if ( myGetTransaction(it->first.txhash,tx,hashBlock) != 0 && (numvouts= tx.vout.size()) > 0 && DecodeGatewaysOpRet(tx.vout[numvouts-1].scriptPubKey)=='B' )
        {
            if ( DecodeGatewaysBindOpRet(depositaddr,tx.vout[numvouts-1].scriptPubKey,tokenid,coin,totalsupply,oracletxid,M,N,pubkeys,taddr,prefix,prefix2,wiftype) == 'B' )
            {
                if ( tokenid == reftokenid )
                {
                    LOGSTREAM("gatewayscc",CCLOG_INFO, stream << "trying to bind an existing tokenid" << std::endl);
                    return(1);
                }
            }
        }
    }
    BOOST_FOREACH(const CTxMemPoolEntry &e, mempool.mapTx)
    {
        const CTransaction &txmempool = e.GetTx();
        const uint256 &hash = txmempool.GetHash();

        if ((numvouts=txmempool.vout.size()) > 0 && DecodeGatewaysOpRet(tx.vout[numvouts-1].scriptPubKey)=='B')
            if (DecodeGatewaysBindOpRet(depositaddr,tx.vout[numvouts-1].scriptPubKey,tokenid,coin,totalsupply,oracletxid,M,N,pubkeys,taddr,prefix,prefix2,wiftype) == 'B' &&
            tokenid == reftokenid)
                return(1);
    }

    return(0);
}

bool GatewaysValidate(struct CCcontract_info *cp,Eval *eval,const CTransaction &tx, uint32_t nIn)
{
    int32_t numvins,numvouts,preventCCvins,preventCCvouts,i,numblocks,height,claimvout; bool retval; uint8_t funcid,hash[32],K,M,N,taddr,prefix,prefix2,wiftype;
    char str[65],destaddr[65],depositaddr[65],gatewaystokensaddr[65],validationError[512];
    std::vector<uint256> txids; std::vector<CPubKey> pubkeys,publishers,tmppublishers; std::vector<uint8_t> proof; int64_t fullsupply,totalsupply,amount,tmpamount;  
    uint256 hashblock,txid,bindtxid,deposittxid,withdrawtxid,completetxid,tokenid,tmptokenid,oracletxid,bindtokenid,cointxid,tmptxid,merkleroot,mhash; CTransaction bindtx,tmptx;
    std::string refcoin,tmprefcoin,hex,name,description,format; CPubKey pubkey,tmppubkey,gatewayspk;

    numvins = tx.vin.size();
    numvouts = tx.vout.size();
    preventCCvins = preventCCvouts = -1;
    if ( numvouts < 1 )
        return eval->Invalid("no vouts");
    else
    {
        //LogPrint("gatewayscc-1","check amounts\n");
        // if ( GatewaysExactAmounts(cp,eval,tx,1,10000) == false )
        // {
        //      return eval->Invalid("invalid inputs vs. outputs!");   
        // }
        // else
        // {        
            gatewayspk = GetUnspendable(cp,0);      
            GetTokensCCaddress(cp, gatewaystokensaddr, gatewayspk);      
            if ( (funcid = DecodeGatewaysOpRet(tx.vout[numvouts-1].scriptPubKey)) != 0)
            {
                switch ( funcid )
                {
                    case 'B':
                        //vin.0: normal input
                        //vin.1: CC input of tokens
                        //vout.0: CC vout of gateways tokens to gateways tokens CC address
                        //vout.1: CC vout marker                        
                        //vout.n-1: opreturn - 'B' tokenid coin totalsupply oracletxid M N pubkeys taddr prefix prefix2 wiftype
                        return eval->Invalid("unexpected GatewaysValidate for gatewaysbind!");
                        break;
                    case 'D':
                        //vin.0: normal input                        
                        //vout.0: CC vout marker to destination pubkey                       
                        //vout.1: normal output marker to txidaddr                        
                        //vout.n-1: opreturn - 'D' bindtxid coin publishers txids height cointxid claimvout deposithex proof destpub amount
                        return eval->Invalid("unexpected GatewaysValidate for gatewaysdeposit!");                        
                        break;
                    case 'C':
                        //vin.0: normal input
                        //vin.1: CC input of gateways tokens
                        //vin.2: CC input of marker from gatewaysdeposit tx
                        //vout.0: CC vout of tokens from deposit amount to destinatoin pubkey
                        //vout.1: CC vout change of gateways tokens to gateways tokens CC address (if any)                     
                        //vout.n-1: opreturn - 'C' tokenid bindtxid coin deposittxid destpub amount
                        if ((numvouts=tx.vout.size()) < 1 || DecodeGatewaysClaimOpRet(tx.vout[numvouts-1].scriptPubKey,tmptokenid,bindtxid,refcoin,deposittxid,pubkey,amount)!='C')
                            return eval->Invalid("invalid gatewaysclaim OP_RETURN data!"); 
                        else if (myGetTransaction(bindtxid,tmptx,hashblock) == 0)
                            return eval->Invalid("invalid gatewaysbind txid!");
                        else if ((numvouts=tmptx.vout.size()) < 1 || DecodeGatewaysBindOpRet(depositaddr,tmptx.vout[numvouts-1].scriptPubKey,tokenid,tmprefcoin,totalsupply,oracletxid,M,N,pubkeys,taddr,prefix,prefix2,wiftype) != 'B')
                            return eval->Invalid("invalid gatewaysbind OP_RETURN data!"); 
                        else if ( IsCCInput(tmptx.vin[0].scriptSig) != 0 )
                            return eval->Invalid("vin.0 is normal for gatewaysbind!");
                        else if ( ConstrainVout(tmptx.vout[0],1,gatewaystokensaddr,totalsupply)==0)
                            return eval->Invalid("invalid tokens to gateways vout for gatewaysbind!");
                        else if ( ConstrainVout(tmptx.vout[1],1,cp->unspendableCCaddr,CC_MARKER_VALUE)==0)
                            return eval->Invalid("invalid marker vout for gatewaysbind!");
                        else if (tmprefcoin!=refcoin)
                            return eval->Invalid("refcoin different than in bind tx");
                        else if (tmptokenid!=tokenid)
                            return eval->Invalid("tokenid does not match tokenid from gatewaysbind");
                        else if ( N == 0 || N > 15 || M > N )
                            return eval->Invalid("invalid MofN in gatewaysbind");
                        else if (pubkeys.size()!=N)
                        {
                            sprintf(validationError,"not enough pubkeys(%ld) for N.%d gatewaysbind ",pubkeys.size(),N);
                            return eval->Invalid(validationError);
                        }
                        else if ( (fullsupply=CCfullsupply(tokenid)) != totalsupply )
                        {
                            sprintf(validationError,"Gateway bind.%s (%s) globaladdr.%s totalsupply %.8f != fullsupply %.8f\n",refcoin.c_str(),uint256_str(str,tokenid),cp->unspendableCCaddr,(double)totalsupply/COIN,(double)fullsupply/COIN);
                            return eval->Invalid(validationError);
                        }
                        else if (myGetTransaction(oracletxid,tmptx,hashblock) == 0 || (numvouts=tmptx.vout.size()) <= 0 )
                        {
                            sprintf(validationError,"cant find oracletxid %s\n",uint256_str(str,oracletxid));
                            return eval->Invalid(validationError);
                        }
                        else if ( DecodeOraclesCreateOpRet(tmptx.vout[numvouts-1].scriptPubKey,name,description,format) != 'C' )
                            return eval->Invalid("invalid oraclescreate OP_RETURN data");
                        else if (refcoin!=name)
                        {
                            sprintf(validationError,"mismatched oracle name %s != %s\n",name.c_str(),refcoin.c_str());
                            return eval->Invalid(validationError);
                        }
                        else if (format.size()!=3 || strncmp(format.c_str(),"Ihh",3)!=0)
                        {
                            sprintf(validationError,"illegal format %s != Ihh\n",format.c_str());
                            return eval->Invalid(validationError);
                        }
                        else if (komodo_txnotarizedconfirmed(bindtxid) == false)
                            return eval->Invalid("gatewaysbind tx is not yet confirmed(notarised)!");
                        else if (myGetTransaction(deposittxid,tmptx,hashblock) == 0)
                            return eval->Invalid("invalid gatewaysdeposittxid!");
                        else if ((numvouts=tmptx.vout.size()) < 1 || DecodeGatewaysDepositOpRet(tmptx.vout[numvouts-1].scriptPubKey,tmptxid,tmprefcoin,tmppublishers,txids,height,cointxid,claimvout,hex,proof,tmppubkey,tmpamount) != 'D')
                            return eval->Invalid("invalid gatewaysdeposit OP_RETURN data!"); 
                        else if ( IsCCInput(tmptx.vin[0].scriptSig) != 0 )
                            return eval->Invalid("vin.0 is normal for gatewaysdeposit!");
                        else if ( GetCCaddress(cp,destaddr,tmppubkey)==0 || ConstrainVout(tmptx.vout[0],1,destaddr,CC_MARKER_VALUE)==0)
                            return eval->Invalid("invalid CC marker vout for gatewaysdeposit!");
                        else if ( CCtxidaddr(destaddr,cointxid)==CPubKey() || ConstrainVout(tmptx.vout[1],0,destaddr,CC_MARKER_VALUE)==0)
                            return eval->Invalid("invalid normal marker vout for gatewaysdeposit!");
                        else if (tmprefcoin!=refcoin)
                            return eval->Invalid("refcoin different than in deposit tx");
                        else if (bindtxid!=tmptxid)
                            return eval->Invalid("bindtxid does not match to bindtxid from gatewaysdeposit");                                   
                        else if (tmpamount>totalsupply)
                            return eval->Invalid("deposit amount greater then bind total supply");                        
                        else if (komodo_txnotarizedconfirmed(deposittxid) == false)
                            return eval->Invalid("gatewaysdeposit tx is not yet confirmed(notarised)!");
                        else if (IsCCInput(tx.vin[0].scriptSig) != 0)
                            return eval->Invalid("vin.0 is normal for gatewaysclaim!");
<<<<<<< HEAD
                        else if ((*cp->ismyvin)(tx.vin[tx.vin.size()-1].scriptSig) == 0 || myGetTransaction(tx.vin[tx.vin.size()-1].prevout.hash,tmptx,hashblock)==0 || tmptx.vout[tx.vin[tx.vin.size()-1].prevout.n].nValue!=CC_MARKER_VALUE)
=======
                        else if (tx.vin.size()>2)
                        {
                            i=1;
                            while (i<=tx.vin.size()-2)
                            {
                                if (IsCCInput(tx.vin[i].scriptSig)==0) return eval->Invalid("vin."+std::to_string(i)+" is CC for gatewaysclaim!");
                                i++;
                            }
                        }
                        else if ((*cp->ismyvin)(tx.vin[tx.vin.size()-1].scriptSig) == 0 || tmptx.vout[tx.vin[tx.vin.size()-1].prevout.n].nValue!=CC_MARKER_VALUE)
>>>>>>> 07fdce99
                            return eval->Invalid("vin."+std::to_string(tx.vin.size()-1)+" is CC marker for gatewaysclaim or invalid marker amount!");
                        else if (_GetCCaddress(destaddr,EVAL_TOKENS,pubkey)==0 || ConstrainVout(tx.vout[0],1,destaddr,amount)==0)
                            return eval->Invalid("invalid vout tokens to destpub for gatewaysclaim!");
                        else if (numvouts>2 && tx.vout[1].scriptPubKey.IsPayToCryptoCondition() && (myGetTransaction(tx.vin[1].prevout.hash,tmptx,hashblock)==0 || ConstrainVout(tx.vout[1],1,gatewaystokensaddr,tmptx.vout[tx.vin[1].prevout.n].nValue-amount)==0))
                            return eval->Invalid("invalid CC change vout for gatewaysclaim!");
                        else if (amount!=tmpamount)
                            return eval->Invalid("claimed amount different then deposit amount");    
                        else if (pubkey!=tmppubkey)
                            return eval->Invalid("claim destination pubkey different than in deposit tx");
                        else 
                        {
                            int32_t m;                            
                            merkleroot = zeroid;
                            for (i=m=0; i<N; i++)
                            {
                                if ( (mhash= CCOraclesReverseScan("gatewayscc-2",txid,height,oracletxid,OraclesBatontxid(oracletxid,pubkeys[i]))) != zeroid )
                                {
                                    if ( merkleroot == zeroid )
                                        merkleroot = mhash, m = 1;
                                    else if ( mhash == merkleroot )
                                        m++;
                                    publishers.push_back(pubkeys[i]);
                                    txids.push_back(txid);
                                }
                            }                            
                            if ( merkleroot == zeroid || m < N/2 )
                            {
                                sprintf(validationError,"couldnt find merkleroot for ht.%d %s oracle.%s m.%d vs n.%d\n",height,tmprefcoin.c_str(),uint256_str(str,oracletxid),m,N);                            
                                return eval->Invalid(validationError);
                            }
                            else if (GatewaysVerify(depositaddr,oracletxid,claimvout,tmprefcoin,cointxid,hex,proof,merkleroot,pubkey,taddr,prefix,prefix2)!=amount)
                                return eval->Invalid("external deposit not verified\n");
                        }
                        break;
                    case 'W':
                        //vin.0: normal input
                        //vin.1: CC input of tokens        
                        //vout.0: CC vout marker to gateways CC address                
                        //vout.1: CC vout of gateways tokens back to gateways tokens CC address                  
                        //vout.2: CC vout change of tokens back to owners pubkey (if any)                                                
                        //vout.n-1: opreturn - 'W' tokenid bindtxid refcoin withdrawpub amount
                        return eval->Invalid("unexpected GatewaysValidate for gatewaysWithdraw!");                 
                        break;
                    case 'P':
                        //vin.0: normal input
                        //vin.1: CC input of marker from previous tx (withdraw or partialsing)
                        //vout.0: CC vout marker to gateways CC address                        
                        //vout.n-1: opreturn - 'P' withdrawtxid refcoin number_of_signs mypk hex
                        if ((numvouts=tx.vout.size()) > 0 && DecodeGatewaysPartialOpRet(tx.vout[numvouts-1].scriptPubKey,withdrawtxid,refcoin,K,pubkey,hex)!='P')
                            return eval->Invalid("invalid gatewaysPartialSign OP_RETURN data!");
                        else if (myGetTransaction(withdrawtxid,tmptx,hashblock) == 0)
                            return eval->Invalid("invalid withdraw txid!");
                        else if ((numvouts=tmptx.vout.size()) > 0 && DecodeGatewaysWithdrawOpRet(tmptx.vout[numvouts-1].scriptPubKey,tmptokenid,bindtxid,tmprefcoin,pubkey,amount)!='W')
                            return eval->Invalid("invalid gatewayswithdraw OP_RETURN data!"); 
                        else if (tmprefcoin!=refcoin)
                            return eval->Invalid("refcoin different than in bind tx");                        
                        else if ( IsCCInput(tmptx.vin[0].scriptSig) != 0 )
                            return eval->Invalid("vin.0 is normal for gatewaysWithdraw!");
                        else if ( ConstrainVout(tmptx.vout[0],1,cp->unspendableCCaddr,CC_MARKER_VALUE)==0)
                            return eval->Invalid("invalid marker vout for gatewaysWithdraw!");
                        else if ( ConstrainVout(tmptx.vout[1],1,gatewaystokensaddr,amount)==0)
                            return eval->Invalid("invalid tokens to gateways vout for gatewaysWithdraw!");
                        else if (komodo_txnotarizedconfirmed(withdrawtxid) == false)
                            return eval->Invalid("gatewayswithdraw tx is not yet confirmed(notarised)!");
                        else if (myGetTransaction(bindtxid,tmptx,hashblock) == 0)
                            return eval->Invalid("invalid gatewaysbind txid!");
                        else if ((numvouts=tmptx.vout.size()) < 1 || DecodeGatewaysBindOpRet(depositaddr,tmptx.vout[numvouts-1].scriptPubKey,tokenid,tmprefcoin,totalsupply,oracletxid,M,N,pubkeys,taddr,prefix,prefix2,wiftype) != 'B')
                            return eval->Invalid("invalid gatewaysbind OP_RETURN data!"); 
                        else if (tmprefcoin!=refcoin)
                            return eval->Invalid("refcoin different than in bind tx");
                        else if (tmptokenid!=tokenid)
                            return eval->Invalid("tokenid does not match tokenid from gatewaysbind");
                        else if (komodo_txnotarizedconfirmed(bindtxid) == false)
                            return eval->Invalid("gatewaysbind tx is not yet confirmed(notarised)!");
                        else if (IsCCInput(tx.vin[0].scriptSig) != 0)
                            return eval->Invalid("vin.0 is normal for gatewayspartialsign!");
                        else if ((*cp->ismyvin)(tx.vin[tx.vin.size()-1].scriptSig) == 0 || myGetTransaction(tx.vin[tx.vin.size()-1].prevout.hash,tmptx,hashblock)==0 || tmptx.vout[tx.vin[tx.vin.size()-1].prevout.n].nValue!=CC_MARKER_VALUE)
                            return eval->Invalid("vin."+std::to_string(tx.vin.size()-1)+" is CC marker for gatewayspartialsign or invalid marker amount!");
                        else if (ConstrainVout(tx.vout[0],1,cp->unspendableCCaddr,CC_MARKER_VALUE) == 0 )
                            return eval->Invalid("vout.0 invalid marker for gatewayspartialsign!");
                        else if (K>M)
                            return eval->Invalid("invalid number of signs!"); 
                        break;
                    case 'S':          
                        //vin.0: normal input              
                        //vin.1: CC input of marker from previous tx (withdraw or partialsing)
                        //vout.0: CC vout marker to gateways CC address                       
                        //vout.n-1: opreturn - 'S' withdrawtxid refcoin hex
                        if ((numvouts=tx.vout.size()) > 0 && DecodeGatewaysCompleteSigningOpRet(tx.vout[numvouts-1].scriptPubKey,withdrawtxid,refcoin,K,hex)!='S')
                            return eval->Invalid("invalid gatewayscompletesigning OP_RETURN data!"); 
                        else if (myGetTransaction(withdrawtxid,tmptx,hashblock) == 0)
                            return eval->Invalid("invalid withdraw txid!");
                        else if ((numvouts=tmptx.vout.size()) > 0 && DecodeGatewaysWithdrawOpRet(tmptx.vout[numvouts-1].scriptPubKey,tmptokenid,bindtxid,tmprefcoin,pubkey,amount)!='W')
                            return eval->Invalid("invalid gatewayswithdraw OP_RETURN data!"); 
                        else if (tmprefcoin!=refcoin)
                            return eval->Invalid("refcoin different than in bind tx");                        
                        else if ( IsCCInput(tmptx.vin[0].scriptSig) != 0 )
                            return eval->Invalid("vin.0 is normal for gatewaysWithdraw!");
                        else if ( ConstrainVout(tmptx.vout[0],1,cp->unspendableCCaddr,CC_MARKER_VALUE)==0)
                            return eval->Invalid("invalid marker vout for gatewaysWithdraw!");
                        else if ( ConstrainVout(tmptx.vout[1],1,gatewaystokensaddr,amount)==0)
                            return eval->Invalid("invalid tokens to gateways vout for gatewaysWithdraw!");
                        else if (tmptx.vout[1].nValue!=amount)
                            return eval->Invalid("amount in opret not matching tx tokens amount!");
                        else if (komodo_txnotarizedconfirmed(withdrawtxid) == false)
                            return eval->Invalid("gatewayswithdraw tx is not yet confirmed(notarised)!");
                        else if (myGetTransaction(bindtxid,tmptx,hashblock) == 0)
                            return eval->Invalid("invalid gatewaysbind txid!");
                        else if ((numvouts=tmptx.vout.size()) < 1 || DecodeGatewaysBindOpRet(depositaddr,tmptx.vout[numvouts-1].scriptPubKey,tokenid,tmprefcoin,totalsupply,oracletxid,M,N,pubkeys,taddr,prefix,prefix2,wiftype) != 'B')
                            return eval->Invalid("invalid gatewaysbind OP_RETURN data!"); 
                        else if (tmprefcoin!=refcoin)
                            return eval->Invalid("refcoin different than in bind tx");
                        else if (tmptokenid!=tokenid)
                            return eval->Invalid("tokenid does not match tokenid from gatewaysbind");
                        else if (komodo_txnotarizedconfirmed(bindtxid) == false)
                            return eval->Invalid("gatewaysbind tx is not yet confirmed(notarised)!");
                        else if (IsCCInput(tx.vin[0].scriptSig) != 0)
                            return eval->Invalid("vin.0 is normal for gatewayscompletesigning!");
                        else if ((*cp->ismyvin)(tx.vin[tx.vin.size()-1].scriptSig) == 0 || myGetTransaction(tx.vin[tx.vin.size()-1].prevout.hash,tmptx,hashblock)==0 || tmptx.vout[tx.vin[tx.vin.size()-1].prevout.n].nValue!=CC_MARKER_VALUE)
                            return eval->Invalid("vin."+std::to_string(tx.vin.size()-1)+" is CC marker for gatewayscompletesigning or invalid marker amount!");
                        else if (ConstrainVout(tx.vout[0],1,cp->unspendableCCaddr,CC_MARKER_VALUE) == 0 )
                            return eval->Invalid("vout.0 invalid marker for gatewayscompletesigning!");
                        else if (K<M)
                            return eval->Invalid("invalid number of signs!");
                        break;                    
                    case 'M':                        
                        //vin.0: normal input
                        //vin.1: CC input of gatewayscompletesigning tx marker to gateways CC address                                               
                        //vout.0: opreturn - 'M' withdrawtxid refcoin completetxid   
                        if ((numvouts=tx.vout.size()) > 0 && DecodeGatewaysMarkDoneOpRet(tx.vout[numvouts-1].scriptPubKey,withdrawtxid,refcoin,completetxid)!='M')
                            return eval->Invalid("invalid gatewaysmarkdone OP_RETURN data!");
                        else if (myGetTransaction(completetxid,tmptx,hashblock) == 0)
                            return eval->Invalid("invalid gatewayscompletesigning txid!");
                        else if ((numvouts=tmptx.vout.size()) > 0 && DecodeGatewaysCompleteSigningOpRet(tmptx.vout[numvouts-1].scriptPubKey,withdrawtxid,tmprefcoin,K,hex)!='S')
                            return eval->Invalid("invalid gatewayscompletesigning OP_RETURN data!"); 
                        else if (komodo_txnotarizedconfirmed(completetxid) == false)
                            return eval->Invalid("gatewayscompletesigning tx is not yet confirmed(notarised)!");
                        else if (myGetTransaction(withdrawtxid,tmptx,hashblock) == 0)
                            return eval->Invalid("invalid withdraw txid!");
                        else if ((numvouts=tmptx.vout.size()) > 0 && DecodeGatewaysWithdrawOpRet(tmptx.vout[numvouts-1].scriptPubKey,tmptokenid,bindtxid,tmprefcoin,pubkey,amount)!='W')
                            return eval->Invalid("invalid gatewayswithdraw OP_RETURN data!"); 
                        else if (tmprefcoin!=refcoin)
                            return eval->Invalid("refcoin different than in bind tx");
                        else if (komodo_txnotarizedconfirmed(withdrawtxid) == false)
                            return eval->Invalid("gatewayswithdraw tx is not yet confirmed(notarised)!");
                        else if (myGetTransaction(bindtxid,tmptx,hashblock) == 0)
                            return eval->Invalid("invalid gatewaysbind txid!");
                        else if ((numvouts=tmptx.vout.size()) < 1 || DecodeGatewaysBindOpRet(depositaddr,tmptx.vout[numvouts-1].scriptPubKey,tokenid,tmprefcoin,totalsupply,oracletxid,M,N,pubkeys,taddr,prefix,prefix2,wiftype) != 'B')
                            return eval->Invalid("invalid gatewaysbind OP_RETURN data!"); 
                        else if (tmprefcoin!=refcoin)
                            return eval->Invalid("refcoin different than in bind tx");
                        else if (tmptokenid!=tokenid)
                            return eval->Invalid("tokenid does not match tokenid from gatewaysbind");
                        else if (komodo_txnotarizedconfirmed(bindtxid) == false)
                            return eval->Invalid("gatewaysbind tx is not yet confirmed(notarised)!");
                        else if ( IsCCInput(tx.vin[0].scriptSig) != 0 )
                            return eval->Invalid("vin.0 is normal for gatewaysmarkdone!");
                        else if ((*cp->ismyvin)(tx.vin[tx.vin.size()-1].scriptSig) == 0 || myGetTransaction(tx.vin[tx.vin.size()-1].prevout.hash,tmptx,hashblock)==0 || tmptx.vout[tx.vin[tx.vin.size()-1].prevout.n].nValue!=CC_MARKER_VALUE)
                            return eval->Invalid("vin."+std::to_string(tx.vin.size()-1)+" is CC marker for gatewaysmarkdone or invalid marker amount!");
                        else if (K<M)
                            return eval->Invalid("invalid number of signs!");
                        break;                    
                }
            }
            retval = PreventCC(eval,tx,preventCCvins,numvins,preventCCvouts,numvouts);
            if ( retval != 0 )
                LOGSTREAM("gatewayscc",CCLOG_INFO, stream << "Gateways tx validated" << std::endl);
            else fprintf(stderr,"Gateways tx invalid\n");
            return(retval);
        // }
    }
}
// end of consensus code

// helper functions for rpc calls in rpcwallet.cpp

int64_t AddGatewaysInputs(struct CCcontract_info *cp,CMutableTransaction &mtx,CPubKey pk,uint256 bindtxid,int64_t total,int32_t maxinputs)
{
    char coinaddr[64],depositaddr[64]; int64_t threshold,nValue,price,totalinputs = 0,totalsupply,amount; 
    CTransaction vintx,bindtx; int32_t vout,numvouts,n = 0; uint8_t M,N,evalcode,funcid,taddr,prefix,prefix2,wiftype; std::vector<CPubKey> pubkeys;
    std::vector<std::pair<CAddressUnspentKey, CAddressUnspentValue> > unspentOutputs; std::string refcoin,tmprefcoin; CPubKey withdrawpub,destpub;
    uint256 tokenid,txid,oracletxid,tmpbindtxid,tmptokenid,deposittxid,hashBlock;

    if ( GetTransaction(bindtxid,bindtx,hashBlock,false) != 0 )
    {
        if ((numvouts=bindtx.vout.size())!=0 && DecodeGatewaysBindOpRet(depositaddr,bindtx.vout[numvouts-1].scriptPubKey,tokenid,refcoin,totalsupply,oracletxid,M,N,pubkeys,taddr,prefix,prefix2,wiftype) == 'B')
        {
            GetTokensCCaddress(cp,coinaddr,pk);
            SetCCunspents(unspentOutputs,coinaddr,true);
            if ( maxinputs > CC_MAXVINS )
                maxinputs = CC_MAXVINS;
            if ( maxinputs > 0 )
                threshold = total/maxinputs;
            else threshold = total;
            LOGSTREAM("gatewayscc",CCLOG_DEBUG1, stream << "check " << coinaddr << " for gateway inputs" << std::endl);
            for (std::vector<std::pair<CAddressUnspentKey, CAddressUnspentValue> >::const_iterator it=unspentOutputs.begin(); it!=unspentOutputs.end(); it++)
            {
                txid = it->first.txhash;
                vout = (int32_t)it->first.index;
                if ( GetTransaction(txid,vintx,hashBlock,false) != 0 )
                {
                    funcid=DecodeGatewaysOpRet(vintx.vout[vintx.vout.size()-1].scriptPubKey);
                    if ((vout==0 && funcid=='B' && bindtxid==txid && total != 0 && maxinputs != 0) ||
                        (vout==1 && funcid=='W' && DecodeGatewaysWithdrawOpRet(vintx.vout[vintx.vout.size()-1].scriptPubKey,tmptokenid,tmpbindtxid,tmprefcoin,withdrawpub,amount) == 'W' &&
                        tmpbindtxid==bindtxid && tmprefcoin==refcoin && tmptokenid==tokenid && total != 0 && maxinputs != 0) ||
                        (vout==1 && funcid=='C' && DecodeGatewaysClaimOpRet(vintx.vout[vintx.vout.size()-1].scriptPubKey,tmptokenid,tmpbindtxid,tmprefcoin,deposittxid,destpub,amount) == 'C' &&
                        tmpbindtxid==bindtxid && tmprefcoin==refcoin && tmptokenid==tokenid && total != 0 && maxinputs != 0))
                    {
                        mtx.vin.push_back(CTxIn(txid,vout,CScript()));
                        totalinputs += it->second.satoshis;
                        n++;
                        if ( (total > 0 && totalinputs >= total) || (maxinputs > 0 && n >= maxinputs)) break;
                    }       
                }
            }
            return(totalinputs);
        }
        else LOGSTREAM("gatewayscc",CCLOG_INFO, stream << "invalid GatewaysBind" << std::endl);
    }
    else LOGSTREAM("gatewayscc",CCLOG_INFO, stream << "can't find GatewaysBind txid" << std::endl);
    return(0);
}

std::string GatewaysBind(uint64_t txfee,std::string coin,uint256 tokenid,int64_t totalsupply,uint256 oracletxid,uint8_t M,uint8_t N,std::vector<CPubKey> pubkeys,uint8_t p1,uint8_t p2,uint8_t p3,uint8_t p4)
{
    CMutableTransaction mtx = CreateNewContextualCMutableTransaction(Params().GetConsensus(), komodo_nextheight());
    CTransaction oracletx; uint8_t taddr,prefix,prefix2,wiftype; CPubKey mypk,gatewayspk; CScript opret; uint256 hashBlock;
    struct CCcontract_info *cp,*cpTokens,C,CTokens; std::string name,description,format; int32_t i,numvouts; int64_t fullsupply;
    char destaddr[64],coinaddr[64],myTokenCCaddr[64],str[65],*fstr;

    cp = CCinit(&C,EVAL_GATEWAYS);
    cpTokens = CCinit(&CTokens,EVAL_TOKENS);
    if (coin=="KMD")
    {
        prefix = KMD_PUBTYPE;
        prefix2 = KMD_P2SHTYPE;
        wiftype = KMD_WIFTYPE;
        taddr = KMD_TADDR;
    }
    else
    {
        prefix = p1;
        prefix2 = p2;
        wiftype = p3;
        taddr = p4;
        LOGSTREAM("gatewayscc",CCLOG_DEBUG1, stream << "set prefix " << prefix << ", prefix2 " << prefix2 << ", wiftype " << wiftype << ", taddr " << taddr << " for " << coin << std::endl);
    }
    if ( N == 0 || N > 15 || M > N )
    {
        CCerror = strprintf("illegal M.%d or N.%d",M,N);
        LOGSTREAM("gatewayscc",CCLOG_INFO, stream << CCerror << std::endl);
        return("");
    }
    if ( pubkeys.size() != N )
    {
        CCerror = strprintf("M.%d N.%d but pubkeys[%d]",M,N,(int32_t)pubkeys.size());
        LOGSTREAM("gatewayscc",CCLOG_INFO, stream << CCerror << std::endl);
        return("");
    }
    for (i=0; i<N; i++)
    {
        Getscriptaddress(coinaddr,CScript() << ParseHex(HexStr(pubkeys[i])) << OP_CHECKSIG);
        if ( CCaddress_balance(coinaddr,0) == 0 )
        {
            CCerror = strprintf("M.%d N.%d but pubkeys[%d] has no balance",M,N,i);
            LOGSTREAM("gatewayscc",CCLOG_INFO, stream << CCerror << std::endl);
            return("");
        }
    }
    if ( txfee == 0 )
        txfee = 10000;
    mypk = pubkey2pk(Mypubkey());
    _GetCCaddress(myTokenCCaddr,EVAL_TOKENS,mypk);
    gatewayspk = GetUnspendable(cp,0);
    if ( _GetCCaddress(destaddr,EVAL_GATEWAYS,gatewayspk) == 0 )
    {
        CCerror = strprintf("Gateway bind.%s (%s) cant create globaladdr",coin.c_str(),uint256_str(str,tokenid));
        LOGSTREAM("gatewayscc",CCLOG_INFO, stream << CCerror << std::endl);
        return("");
    }
    if ( (fullsupply=CCfullsupply(tokenid)) != totalsupply )
    {
        CCerror = strprintf("Gateway bind.%s (%s) globaladdr.%s totalsupply %.8f != fullsupply %.8f",coin.c_str(),uint256_str(str,tokenid),cp->unspendableCCaddr,(double)totalsupply/COIN,(double)fullsupply/COIN);
        LOGSTREAM("gatewayscc",CCLOG_INFO, stream << CCerror << std::endl);
        return("");
    }
    if ( CCtoken_balance(myTokenCCaddr,tokenid) != totalsupply )
    {
        CCerror = strprintf("token balance on %s %.8f != %.8f",myTokenCCaddr,(double)CCtoken_balance(myTokenCCaddr,tokenid)/COIN,(double)totalsupply/COIN);
        LOGSTREAM("gatewayscc",CCLOG_INFO, stream << CCerror << std::endl);
        return("");
    }
    if ( GetTransaction(oracletxid,oracletx,hashBlock,false) == 0 || (numvouts= oracletx.vout.size()) <= 0 )
    {
        CCerror = strprintf("cant find oracletxid %s",uint256_str(str,oracletxid));
        LOGSTREAM("gatewayscc",CCLOG_INFO, stream << CCerror << std::endl);
        return("");
    }
    if ( DecodeOraclesCreateOpRet(oracletx.vout[numvouts-1].scriptPubKey,name,description,format) != 'C' )
    {
        CCerror = strprintf("mismatched oracle name %s != %s",name.c_str(),coin.c_str());
        LOGSTREAM("gatewayscc",CCLOG_INFO, stream << CCerror << std::endl);
        return("");
    }
    if ( (fstr=(char *)format.c_str()) == 0 || strncmp(fstr,"Ihh",3) != 0 )
    {
        CCerror = strprintf("illegal format (%s) != (%s)",fstr,(char *)"Ihh");
        LOGSTREAM("gatewayscc",CCLOG_INFO, stream << CCerror << std::endl);
        return("");
    }
    if ( GatewaysBindExists(cp,gatewayspk,tokenid) != 0 )
    {
        CCerror = strprintf("Gateway bind.%s (%s) already exists",coin.c_str(),uint256_str(str,tokenid));
        LOGSTREAM("gatewayscc",CCLOG_INFO, stream << CCerror << std::endl);
        return("");
    }
    if ( AddNormalinputs(mtx,mypk,txfee+CC_MARKER_VALUE,2) > 0 )
    {
        if (AddTokenCCInputs(cpTokens, mtx, mypk, tokenid, totalsupply, 64)>0)
        {
            mtx.vout.push_back(MakeTokensCC1vout(cp->evalcode,totalsupply,gatewayspk));       
            mtx.vout.push_back(MakeCC1vout(cp->evalcode,CC_MARKER_VALUE,gatewayspk));
            return(FinalizeCCTx(0,cp,mtx,mypk,txfee,EncodeGatewaysBindOpRet('B',tokenid,coin,totalsupply,oracletxid,M,N,pubkeys,taddr,prefix,prefix2,wiftype)));
        }
    }
    CCerror = strprintf("cant find enough inputs");
    LOGSTREAM("gatewayscc",CCLOG_INFO, stream << CCerror << std::endl);
    return("");
}

std::string GatewaysDeposit(uint64_t txfee,uint256 bindtxid,int32_t height,std::string refcoin,uint256 cointxid,int32_t claimvout,std::string deposithex,std::vector<uint8_t>proof,CPubKey destpub,int64_t amount)
{
    CMutableTransaction mtx = CreateNewContextualCMutableTransaction(Params().GetConsensus(), komodo_nextheight());
    CTransaction bindtx; CPubKey mypk; uint256 oracletxid,merkleroot,mhash,hashBlock,tokenid,txid;
    int64_t totalsupply; int32_t i,m,n,numvouts; uint8_t M,N,taddr,prefix,prefix2,wiftype; std::string coin; struct CCcontract_info *cp,C;
    std::vector<CPubKey> pubkeys,publishers; std::vector<uint256>txids; char str[67],depositaddr[64],txidaddr[64];

    cp = CCinit(&C,EVAL_GATEWAYS);
    if ( txfee == 0 )
        txfee = 10000;
    mypk = pubkey2pk(Mypubkey());
    LOGSTREAM("gatewayscc",CCLOG_DEBUG1, stream << "GatewaysDeposit ht." << height << " " << refcoin << " " << (double)amount/COIN << " numpks." << (int32_t)pubkeys.size() << std::endl);
    if ( GetTransaction(bindtxid,bindtx,hashBlock,false) == 0 || (numvouts= bindtx.vout.size()) <= 0 )
    {
        CCerror = strprintf("cant find bindtxid %s",uint256_str(str,bindtxid));
        LOGSTREAM("gatewayscc",CCLOG_INFO, stream << CCerror << std::endl);
        return("");
    }
    if ( DecodeGatewaysBindOpRet(depositaddr,bindtx.vout[numvouts-1].scriptPubKey,tokenid,coin,totalsupply,oracletxid,M,N,pubkeys,taddr,prefix,prefix2,wiftype) != 'B' || refcoin != coin )
    {
        CCerror = strprintf("invalid coin - bindtxid %s coin.%s",uint256_str(str,bindtxid),coin.c_str());
        LOGSTREAM("gatewayscc",CCLOG_INFO, stream << CCerror << std::endl);
        return("");
    }
    if (komodo_txnotarizedconfirmed(bindtxid)==false)
    {
        CCerror = strprintf("gatewaysbind tx not yet confirmed/notarized");
        LOGSTREAM("gatewayscc",CCLOG_INFO, stream << CCerror << std::endl);
        return("");
    }
    n = (int32_t)pubkeys.size();
    merkleroot = zeroid;
    for (i=m=0; i<n; i++)
    {
        pubkey33_str(str,(uint8_t *)&pubkeys[i]);
        LOGSTREAM("gatewayscc",CCLOG_INFO, stream << "pubkeys[" << i << "] " << str << std::endl);
        if ( (mhash= CCOraclesReverseScan("gatewayscc-2",txid,height,oracletxid,OraclesBatontxid(oracletxid,pubkeys[i]))) != zeroid )
        {
            if ( merkleroot == zeroid )
                merkleroot = mhash, m = 1;
            else if ( mhash == merkleroot )
                m++;
            publishers.push_back(pubkeys[i]);
            txids.push_back(txid);
        }
    }
    LOGSTREAM("gatewayscc",CCLOG_INFO, stream << "cointxid." << cointxid.GetHex() << " m." << m << " of n." << n << std::endl);
    if ( merkleroot == zeroid || m < n/2 )
    {
        CCerror = strprintf("couldnt find merkleroot for ht.%d %s oracle.%s m.%d vs n.%d",height,coin.c_str(),uint256_str(str,oracletxid),m,n);
        LOGSTREAM("gatewayscc",CCLOG_INFO, stream << CCerror << std::endl);
        return("");
    }
    if ( CCCointxidExists("gatewayscc-1",cointxid) != 0 )
    {
        CCerror = strprintf("cointxid.%s already exists",uint256_str(str,cointxid));
        LOGSTREAM("gatewayscc",CCLOG_INFO, stream << CCerror << std::endl);
        return("");
    }
    if ( GatewaysVerify(depositaddr,oracletxid,claimvout,coin,cointxid,deposithex,proof,merkleroot,destpub,taddr,prefix,prefix2) != amount )
    {
        CCerror = strprintf("deposittxid didnt validate");
        LOGSTREAM("gatewayscc",CCLOG_INFO, stream << CCerror << std::endl);
        return("");
    }
    if ( AddNormalinputs(mtx,mypk,txfee+2*CC_MARKER_VALUE,3) > 0 )
    {
        mtx.vout.push_back(MakeCC1vout(cp->evalcode,CC_MARKER_VALUE,destpub));
        mtx.vout.push_back(CTxOut(CC_MARKER_VALUE,CScript() << ParseHex(HexStr(CCtxidaddr(txidaddr,cointxid))) << OP_CHECKSIG));
        return(FinalizeCCTx(0,cp,mtx,mypk,txfee,EncodeGatewaysDepositOpRet('D',bindtxid,coin,publishers,txids,height,cointxid,claimvout,deposithex,proof,destpub,amount)));
    }
    CCerror = strprintf("cant find enough inputs");
    LOGSTREAM("gatewayscc",CCLOG_INFO, stream << CCerror << std::endl);
    return("");
}

std::string GatewaysClaim(uint64_t txfee,uint256 bindtxid,std::string refcoin,uint256 deposittxid,CPubKey destpub,int64_t amount)
{
    CMutableTransaction mtx = CreateNewContextualCMutableTransaction(Params().GetConsensus(), komodo_nextheight());
    CTransaction tx; CPubKey mypk,gatewayspk,tmpdestpub; struct CCcontract_info *cp,C; uint8_t M,N,taddr,prefix,prefix2,wiftype;
    std::string coin, deposithex; std::vector<CPubKey> msigpubkeys,publishers; int64_t totalsupply,depositamount,tmpamount,inputs,CCchange=0;
    int32_t numvouts,claimvout,height; std::vector<uint8_t> proof;
    uint256 hashBlock,tokenid,oracletxid,tmptxid,cointxid; char str[65],depositaddr[64],coinaddr[64],destaddr[64]; std::vector<uint256> txids;

    cp = CCinit(&C,EVAL_GATEWAYS);
    if ( txfee == 0 )
        txfee = 10000;
    mypk = pubkey2pk(Mypubkey());
    gatewayspk = GetUnspendable(cp,0);
    if ( GetTransaction(bindtxid,tx,hashBlock,false) == 0 || (numvouts= tx.vout.size()) <= 0 )
    {
        CCerror = strprintf("cant find bindtxid %s",uint256_str(str,bindtxid));
        LOGSTREAM("gatewayscc",CCLOG_INFO, stream << CCerror << std::endl);
        return("");
    }
    if ( DecodeGatewaysBindOpRet(depositaddr,tx.vout[numvouts-1].scriptPubKey,tokenid,coin,totalsupply,oracletxid,M,N,msigpubkeys,taddr,prefix,prefix2,wiftype) != 'B' || coin != refcoin )
    {
        CCerror = strprintf("invalid coin - bindtxid %s coin.%s",uint256_str(str,bindtxid),coin.c_str());
        LOGSTREAM("gatewayscc",CCLOG_INFO, stream << CCerror << std::endl);
        return("");
    }
    if (komodo_txnotarizedconfirmed(bindtxid)==false)
    {
        CCerror = strprintf("gatewaysbind tx not yet confirmed/notarized");
        LOGSTREAM("gatewayscc",CCLOG_INFO, stream << CCerror << std::endl);
        return("");
    }
    if ( GetTransaction(deposittxid,tx,hashBlock,false) == 0 || (numvouts= tx.vout.size()) <= 0 )
    {
        CCerror = strprintf("cant find deposittxid %s",uint256_str(str,bindtxid));
        LOGSTREAM("gatewayscc",CCLOG_INFO, stream << CCerror << std::endl);
        return("");
    }
    if (DecodeGatewaysDepositOpRet(tx.vout[numvouts-1].scriptPubKey,tmptxid,coin,publishers,txids,height,cointxid,claimvout,deposithex,proof,tmpdestpub,tmpamount) != 'D' || coin != refcoin)
    {
        CCerror = strprintf("invalid coin - deposittxid %s coin.%s",uint256_str(str,bindtxid),coin.c_str());
        LOGSTREAM("gatewayscc",CCLOG_INFO, stream << CCerror << std::endl);
        return("");
    }
    if (komodo_txnotarizedconfirmed(deposittxid)==false)
    {
        CCerror = strprintf("gatewaysdeposit tx not yet confirmed/notarized");
        LOGSTREAM("gatewayscc",CCLOG_INFO, stream << CCerror << std::endl);
        return("");
    }
    if (tmpdestpub!=destpub)
    {
        CCerror = strprintf("different destination pubkey from desdeposit tx");
        LOGSTREAM("gatewayscc",CCLOG_INFO, stream << CCerror << std::endl);
        return("");
    }                                               
    if ( (depositamount=GatewaysDepositval(tx,mypk)) != amount )
    {
        CCerror = strprintf("invalid Gateways deposittxid %s %.8f != %.8f",uint256_str(str,deposittxid),(double)depositamount/COIN,(double)amount/COIN);
        LOGSTREAM("gatewayscc",CCLOG_INFO, stream << CCerror << std::endl);
        return("");
    }
    if ( AddNormalinputs(mtx,mypk,txfee,1) > 0 )
    {
		if ((inputs=AddGatewaysInputs(cp, mtx, gatewayspk, bindtxid, amount, 60)) > 0)
        {
            if ( inputs > amount ) CCchange = (inputs - amount);
            mtx.vin.push_back(CTxIn(deposittxid,0,CScript()));
            mtx.vout.push_back(MakeCC1vout(EVAL_TOKENS,amount,destpub));
            if ( CCchange != 0 ) mtx.vout.push_back(MakeTokensCC1vout(EVAL_GATEWAYS,CCchange,gatewayspk));     
            return(FinalizeCCTx(0,cp,mtx,mypk,txfee,EncodeGatewaysClaimOpRet('C',tokenid,bindtxid,refcoin,deposittxid,destpub,amount)));
        }
    }
    CCerror = strprintf("cant find enough inputs or mismatched total");
    LOGSTREAM("gatewayscc",CCLOG_INFO, stream << CCerror << std::endl);
    return("");
}

std::string GatewaysWithdraw(uint64_t txfee,uint256 bindtxid,std::string refcoin,CPubKey withdrawpub,int64_t amount)
{
    CMutableTransaction mtx = CreateNewContextualCMutableTransaction(Params().GetConsensus(), komodo_nextheight());
    CTransaction tx; CPubKey mypk,gatewayspk,signerpk; uint256 txid,tokenid,hashBlock,oracletxid,tmptokenid,tmpbindtxid,withdrawtxid; int32_t vout,numvouts;
    int64_t nValue,totalsupply,inputs,CCchange=0,tmpamount; uint8_t funcid,K,M,N,taddr,prefix,prefix2,wiftype; std::string coin,hex;
    std::vector<CPubKey> msigpubkeys; char depositaddr[64],str[65],coinaddr[64]; struct CCcontract_info *cp,C,*cpTokens,CTokens;
    std::vector<std::pair<CAddressUnspentKey, CAddressUnspentValue> > unspentOutputs;

    cp = CCinit(&C,EVAL_GATEWAYS);
    cpTokens = CCinit(&CTokens,EVAL_TOKENS);
    if ( txfee == 0 )
        txfee = 10000;
    mypk = pubkey2pk(Mypubkey());
    gatewayspk = GetUnspendable(cp, 0);

    if( GetTransaction(bindtxid,tx,hashBlock,false) == 0 || (numvouts= tx.vout.size()) <= 0 )
    {
        CCerror = strprintf("cant find bindtxid %s",uint256_str(str,bindtxid));
        LOGSTREAM("gatewayscc",CCLOG_INFO, stream << CCerror << std::endl);
        return("");
    }
    if( DecodeGatewaysBindOpRet(depositaddr,tx.vout[numvouts-1].scriptPubKey,tokenid,coin,totalsupply,oracletxid,M,N,msigpubkeys,taddr,prefix,prefix2,wiftype) != 'B' || coin != refcoin )
    {
        CCerror = strprintf("invalid bindtxid %s coin.%s",uint256_str(str,bindtxid),coin.c_str());
        LOGSTREAM("gatewayscc",CCLOG_INFO, stream << CCerror << std::endl);
        return("");
    }
    if (komodo_txnotarizedconfirmed(bindtxid)==false)
    {
        CCerror = strprintf("gatewaysbind tx not yet confirmed/notarized");
        LOGSTREAM("gatewayscc",CCLOG_INFO, stream << CCerror << std::endl);
        return("");
    }
    _GetCCaddress(coinaddr,EVAL_GATEWAYS,gatewayspk);
    SetCCunspents(unspentOutputs,coinaddr,true);
    for (std::vector<std::pair<CAddressUnspentKey, CAddressUnspentValue> >::const_iterator it=unspentOutputs.begin(); it!=unspentOutputs.end(); it++)
    {
        txid = it->first.txhash;
        vout = (int32_t)it->first.index;
        nValue = (int64_t)it->second.satoshis;
        K=0;
        if ( vout == 0 && nValue == 10000 && GetTransaction(txid,tx,hashBlock,false) != 0 && (numvouts= tx.vout.size())>0 && 
            (funcid=DecodeGatewaysOpRet(tx.vout[numvouts-1].scriptPubKey))!=0 && (funcid=='W' || funcid=='P'))
        {
            if (funcid=='W' && DecodeGatewaysWithdrawOpRet(tx.vout[numvouts-1].scriptPubKey,tmptokenid,tmpbindtxid,coin,withdrawpub,tmpamount)=='W'
                && refcoin==coin && tmptokenid==tokenid && tmpbindtxid==bindtxid)
            {
                CCerror = strprintf("unable to create withdraw, another withdraw pending");
                LOGSTREAM("gatewayscc",CCLOG_INFO, stream << CCerror << std::endl);
                return("");
            }
            
            else if (funcid=='P' && DecodeGatewaysPartialOpRet(tx.vout[numvouts-1].scriptPubKey,withdrawtxid,coin,K,signerpk,hex)=='P' &&
                GetTransaction(withdrawtxid,tx,hashBlock,false)!=0 && (numvouts=tx.vout.size())>0 && DecodeGatewaysWithdrawOpRet(tx.vout[numvouts-1].scriptPubKey,tmptokenid,tmpbindtxid,coin,withdrawpub,tmpamount)=='W'
                && refcoin==coin && tmptokenid==tokenid && tmpbindtxid==bindtxid)                    
            {
                CCerror = strprintf("unable to create withdraw, another withdraw pending");
                LOGSTREAM("gatewayscc",CCLOG_INFO, stream << CCerror << std::endl);
                return("");
            }
        }
    }
    if( AddNormalinputs(mtx, mypk, txfee+CC_MARKER_VALUE, 2) > 0 )
    {
		if ((inputs = AddTokenCCInputs(cpTokens, mtx, mypk, tokenid, amount, 60)) > 0)
        {
            if ( inputs > amount ) CCchange = (inputs - amount);
            mtx.vout.push_back(MakeCC1vout(EVAL_GATEWAYS,CC_MARKER_VALUE,gatewayspk));
            mtx.vout.push_back(MakeTokensCC1vout(EVAL_GATEWAYS,amount,gatewayspk));                   
            if ( CCchange != 0 ) mtx.vout.push_back(MakeCC1vout(EVAL_TOKENS, CCchange, mypk));            
            return(FinalizeCCTx(0, cpTokens, mtx, mypk, txfee,EncodeGatewaysWithdrawOpRet('W',tokenid,bindtxid,refcoin,withdrawpub,amount)));
        }
        else
        {
            CCerror = strprintf("not enough balance of tokens for withdraw");
            LOGSTREAM("gatewayscc",CCLOG_INFO, stream << CCerror << std::endl);
            return("");
        }
    }
    CCerror = strprintf("cant find enough normal inputs");
    LOGSTREAM("gatewayscc",CCLOG_INFO, stream << CCerror << std::endl);
    return("");
}

std::string GatewaysPartialSign(uint64_t txfee,uint256 lasttxid,std::string refcoin, std::string hex)
{
    CMutableTransaction mtx = CreateNewContextualCMutableTransaction(Params().GetConsensus(), komodo_nextheight());
    CPubKey mypk,withdrawpub,signerpk,gatewayspk; struct CCcontract_info *cp,C; CTransaction tx,tmptx;
    std::vector<std::pair<CAddressUnspentKey, CAddressUnspentValue> > unspentOutputs; char funcid,str[65],depositaddr[64];
    int32_t numvouts; uint256 withdrawtxid,hashBlock,bindtxid,tokenid,oracletxid,tmptokenid; std::string coin,tmphex; int64_t amount,totalsupply;
    uint8_t K=0,M,N,taddr,prefix,prefix2,wiftype; std::vector<CPubKey> pubkeys;

    cp = CCinit(&C,EVAL_GATEWAYS);
    if ( txfee == 0 )
        txfee = 10000;
    mypk = pubkey2pk(Mypubkey());
    gatewayspk = GetUnspendable(cp,0);
    if (GetTransaction(lasttxid,tx,hashBlock,false)==0 || (numvouts= tx.vout.size())<=0
        || (funcid=DecodeGatewaysOpRet(tx.vout[numvouts-1].scriptPubKey))==0 || (funcid!='W' && funcid!='P'))
    {
        CCerror = strprintf("can't find last tx %s",uint256_str(str,lasttxid));
        LOGSTREAM("gatewayscc",CCLOG_INFO, stream << CCerror << std::endl);
        return("");
    }
    if (funcid=='W')
    {
        withdrawtxid=lasttxid;
        if (DecodeGatewaysWithdrawOpRet(tx.vout[numvouts-1].scriptPubKey,tmptokenid,bindtxid,coin,withdrawpub,amount)!='W' || refcoin!=coin)
        {
            CCerror = strprintf("invalid withdraw tx %s",uint256_str(str,lasttxid));
            LOGSTREAM("gatewayscc",CCLOG_INFO, stream << CCerror << std::endl);
            return("");
        }
        else if (komodo_txnotarizedconfirmed(withdrawtxid)==false)
        {
            CCerror = strprintf("gatewayswithdraw tx not yet confirmed/notarized");
            LOGSTREAM("gatewayscc",CCLOG_INFO, stream << CCerror << std::endl);
            return("");
        }
        else if (GetTransaction(bindtxid,tmptx,hashBlock,false)==0 || (numvouts=tmptx.vout.size())<=0)
        {
            CCerror = strprintf("can't find bind tx %s",uint256_str(str,bindtxid));
            LOGSTREAM("gatewayscc",CCLOG_INFO, stream << CCerror << std::endl);
            return("");
        }
        else if (DecodeGatewaysBindOpRet(depositaddr,tmptx.vout[numvouts-1].scriptPubKey,tokenid,coin,totalsupply,oracletxid,M,N,pubkeys,taddr,prefix,prefix2,wiftype) != 'B'
            || refcoin!=coin || tokenid!=tmptokenid)
        {
            CCerror = strprintf("invalid bind tx %s",uint256_str(str,bindtxid));
            LOGSTREAM("gatewayscc",CCLOG_INFO, stream << CCerror << std::endl);
            return("");
        }
    }
    else if (funcid=='P')
    {
        if (DecodeGatewaysPartialOpRet(tx.vout[numvouts-1].scriptPubKey,withdrawtxid,coin,K,signerpk,tmphex)!='P'  || refcoin!=coin)
        {
            CCerror = strprintf("cannot decode partialsign tx opret %s",uint256_str(str,lasttxid));
            LOGSTREAM("gatewayscc",CCLOG_INFO, stream << CCerror << std::endl);
            return("");
        }
        else if (GetTransaction(withdrawtxid,tmptx,hashBlock,false)==0 || (numvouts= tmptx.vout.size())<=0)
        {
            CCerror = strprintf("can't find withdraw tx %s",uint256_str(str,withdrawtxid));
            LOGSTREAM("gatewayscc",CCLOG_INFO, stream << CCerror << std::endl);
            return("");
        }
        else if (DecodeGatewaysWithdrawOpRet(tmptx.vout[numvouts-1].scriptPubKey,tmptokenid,bindtxid,coin,withdrawpub,amount)!='W'
            || refcoin!=coin)
        {
            CCerror = strprintf("invalid withdraw tx %s",uint256_str(str,lasttxid));
            LOGSTREAM("gatewayscc",CCLOG_INFO, stream << CCerror << std::endl);
            return("");
        }
        else if (komodo_txnotarizedconfirmed(withdrawtxid)==false)
        {
            CCerror = strprintf("gatewayswithdraw tx not yet confirmed/notarized");
            LOGSTREAM("gatewayscc",CCLOG_INFO, stream << CCerror << std::endl);
            return("");
        }
        else if (GetTransaction(bindtxid,tmptx,hashBlock,false)==0 || (numvouts=tmptx.vout.size())<=0)
        {
            CCerror = strprintf("can't find bind tx %s",uint256_str(str,bindtxid));
            LOGSTREAM("gatewayscc",CCLOG_INFO, stream << CCerror << std::endl);
            return("");
        }
        else if (DecodeGatewaysBindOpRet(depositaddr,tmptx.vout[numvouts-1].scriptPubKey,tokenid,coin,totalsupply,oracletxid,M,N,pubkeys,taddr,prefix,prefix2,wiftype) != 'B'
            || refcoin!=coin || tokenid!=tmptokenid)
        {
            CCerror = strprintf("invalid bind tx %s",uint256_str(str,bindtxid));
            LOGSTREAM("gatewayscc",CCLOG_INFO, stream << CCerror << std::endl);
            return("");
        }
    }
    if (AddNormalinputs(mtx,mypk,txfee,1)!=0)
    {
        mtx.vin.push_back(CTxIn(tx.GetHash(),0,CScript()));
        mtx.vout.push_back(MakeCC1vout(EVAL_GATEWAYS,CC_MARKER_VALUE,gatewayspk));       
        return(FinalizeCCTx(0,cp,mtx,mypk,txfee,EncodeGatewaysPartialOpRet('P',withdrawtxid,refcoin,K+1,mypk,hex)));
    }
    CCerror = strprintf("error adding funds for partialsign");    
    LOGSTREAM("gatewayscc",CCLOG_INFO, stream << CCerror << std::endl);
    return("");
}

std::string GatewaysCompleteSigning(uint64_t txfee,uint256 lasttxid,std::string refcoin,std::string hex)
{
    CMutableTransaction mtx = CreateNewContextualCMutableTransaction(Params().GetConsensus(), komodo_nextheight());
    CPubKey mypk,gatewayspk,signerpk,withdrawpub; struct CCcontract_info *cp,C; char funcid,str[65],depositaddr[64]; int64_t amount,totalsupply;
    std::string coin,tmphex; CTransaction tx,tmptx; uint256 withdrawtxid,hashBlock,tokenid,tmptokenid,bindtxid,oracletxid; int32_t numvouts;
    uint8_t K=0,M,N,taddr,prefix,prefix2,wiftype; std::vector<CPubKey> pubkeys;

    cp = CCinit(&C,EVAL_GATEWAYS);
    mypk = pubkey2pk(Mypubkey());
    gatewayspk = GetUnspendable(cp,0);
    if ( txfee == 0 )
        txfee = 10000;
    if (GetTransaction(lasttxid,tx,hashBlock,false)==0 || (numvouts= tx.vout.size())<=0
        || (funcid=DecodeGatewaysOpRet(tx.vout[numvouts-1].scriptPubKey))==0 || (funcid!='W' && funcid!='P'))
    {
        CCerror = strprintf("invalid last txid %s",uint256_str(str,lasttxid));
        LOGSTREAM("gatewayscc",CCLOG_INFO, stream << CCerror << std::endl);
        return("");
    }
    if (funcid=='W')
    {
        withdrawtxid=lasttxid;
        if (DecodeGatewaysWithdrawOpRet(tx.vout[numvouts-1].scriptPubKey,tmptokenid,bindtxid,coin,withdrawpub,amount)!='W' || refcoin!=coin)
        {
            CCerror = strprintf("cannot decode withdraw tx opret %s",uint256_str(str,lasttxid));
            LOGSTREAM("gatewayscc",CCLOG_INFO, stream << CCerror << std::endl);
            return("");
        }
        else if (GetTransaction(bindtxid,tmptx,hashBlock,false)==0 || (numvouts=tmptx.vout.size())<=0)
        {
            CCerror = strprintf("can't find bind tx %s",uint256_str(str,bindtxid));
            LOGSTREAM("gatewayscc",CCLOG_INFO, stream << CCerror << std::endl);
            return("");
        }
        else if (komodo_txnotarizedconfirmed(withdrawtxid)==false)
        {
            CCerror = strprintf("gatewayswithdraw tx not yet confirmed/notarized");
            LOGSTREAM("gatewayscc",CCLOG_INFO, stream << CCerror << std::endl);
            return("");
        }
        else if (DecodeGatewaysBindOpRet(depositaddr,tmptx.vout[numvouts-1].scriptPubKey,tokenid,coin,totalsupply,oracletxid,M,N,pubkeys,taddr,prefix,prefix2,wiftype) != 'B'
            || refcoin!=coin || tokenid!=tmptokenid)
        {
            CCerror = strprintf("invalid bind tx %s",uint256_str(str,bindtxid));
            LOGSTREAM("gatewayscc",CCLOG_INFO, stream << CCerror << std::endl);
            return("");
        }
    }
    else if (funcid=='P')
    {
        if (DecodeGatewaysPartialOpRet(tx.vout[numvouts-1].scriptPubKey,withdrawtxid,coin,K,signerpk,tmphex)!='P' || refcoin!=coin)
        {
            CCerror = strprintf("cannot decode partialsign tx opret %s",uint256_str(str,lasttxid));
            LOGSTREAM("gatewayscc",CCLOG_INFO, stream << CCerror << std::endl);
            return("");
        }
        else if (GetTransaction(withdrawtxid,tmptx,hashBlock,false)==0 || (numvouts=tmptx.vout.size())==0)
        {
            CCerror = strprintf("invalid withdraw txid %s",uint256_str(str,withdrawtxid));
            LOGSTREAM("gatewayscc",CCLOG_INFO, stream << CCerror << std::endl);
            return("");
        }
        else if (DecodeGatewaysWithdrawOpRet(tmptx.vout[numvouts-1].scriptPubKey,tmptokenid,bindtxid,coin,withdrawpub,amount)!='W' || refcoin!=coin)
        {
            CCerror = strprintf("cannot decode withdraw tx opret %s",uint256_str(str,withdrawtxid));
            LOGSTREAM("gatewayscc",CCLOG_INFO, stream << CCerror << std::endl);
            return("");
        }
        else if (komodo_txnotarizedconfirmed(withdrawtxid)==false)
        {
            CCerror = strprintf("gatewayswithdraw tx not yet confirmed/notarized");
            LOGSTREAM("gatewayscc",CCLOG_INFO, stream << CCerror << std::endl);
            return("");
        }
        else if (GetTransaction(bindtxid,tmptx,hashBlock,false)==0 || (numvouts=tmptx.vout.size())<=0)
        {
            CCerror = strprintf("can't find bind tx %s",uint256_str(str,bindtxid));
            LOGSTREAM("gatewayscc",CCLOG_INFO, stream << CCerror << std::endl);
            return("");
        }
        else if (DecodeGatewaysBindOpRet(depositaddr,tmptx.vout[numvouts-1].scriptPubKey,tokenid,coin,totalsupply,oracletxid,M,N,pubkeys,taddr,prefix,prefix2,wiftype) != 'B'
            || refcoin!=coin || tokenid!=tmptokenid)
        {
            CCerror = strprintf("invalid bind tx %s",uint256_str(str,bindtxid));
            LOGSTREAM("gatewayscc",CCLOG_INFO, stream << CCerror << std::endl);
            return("");
        }
    }
    if (AddNormalinputs(mtx,mypk,txfee,1)!=0) 
    {
        mtx.vin.push_back(CTxIn(lasttxid,0,CScript()));
        mtx.vout.push_back(MakeCC1vout(EVAL_GATEWAYS,CC_MARKER_VALUE,gatewayspk));       
        return(FinalizeCCTx(0,cp,mtx,mypk,txfee,EncodeGatewaysCompleteSigningOpRet('S',withdrawtxid,refcoin,K+1,hex)));
    }
    CCerror = strprintf("error adding funds for completesigning");
    LOGSTREAM("gatewayscc",CCLOG_INFO, stream << CCerror << std::endl);
    return("");
}

std::string GatewaysMarkDone(uint64_t txfee,uint256 completetxid,std::string refcoin)
{
    CMutableTransaction mtx = CreateNewContextualCMutableTransaction(Params().GetConsensus(), komodo_nextheight());
    CPubKey mypk; struct CCcontract_info *cp,C; char str[65],depositaddr[64]; CTransaction tx; int32_t numvouts;
    uint256 withdrawtxid,bindtxid,oracletxid,tokenid,tmptokenid,hashBlock; std::string coin,hex;
    uint8_t K,M,N,taddr,prefix,prefix2,wiftype; std::vector<CPubKey> pubkeys; int64_t amount,totalsupply; CPubKey withdrawpub;

    cp = CCinit(&C,EVAL_GATEWAYS);
    mypk = pubkey2pk(Mypubkey());    
    if ( txfee == 0 )
        txfee = 10000;
    if (GetTransaction(completetxid,tx,hashBlock,false)==0 || (numvouts= tx.vout.size())<=0)
    {
        CCerror = strprintf("invalid completesigning txid %s",uint256_str(str,completetxid));
        LOGSTREAM("gatewayscc",CCLOG_INFO, stream << CCerror << std::endl);
        return("");
    }
    else if (DecodeGatewaysCompleteSigningOpRet(tx.vout[numvouts-1].scriptPubKey,withdrawtxid,coin,K,hex)!='S' || refcoin!=coin)
    {
        CCerror = strprintf("cannot decode completesigning tx opret %s",uint256_str(str,completetxid));
        LOGSTREAM("gatewayscc",CCLOG_INFO, stream << CCerror << std::endl);
        return("");
    }
    if (komodo_txnotarizedconfirmed(completetxid)==false)
    {
        CCerror = strprintf("gatewayscompletesigning tx not yet confirmed/notarized");
        LOGSTREAM("gatewayscc",CCLOG_INFO, stream << CCerror << std::endl);
        return("");
    }
    else if (GetTransaction(withdrawtxid,tx,hashBlock,false)==0 || (numvouts= tx.vout.size())==0)
    {
        CCerror = strprintf("invalid withdraw txid %s",uint256_str(str,withdrawtxid));
        LOGSTREAM("gatewayscc",CCLOG_INFO, stream << CCerror << std::endl);
        return("");
    }
    else if (DecodeGatewaysWithdrawOpRet(tx.vout[numvouts-1].scriptPubKey,tmptokenid,bindtxid,coin,withdrawpub,amount)!='W' || refcoin!=coin)
    {
        CCerror = strprintf("cannot decode withdraw tx opret %s\n",uint256_str(str,withdrawtxid));
        LOGSTREAM("gatewayscc",CCLOG_INFO, stream << CCerror << std::endl);
        return("");
    }
    else if (GetTransaction(bindtxid,tx,hashBlock,false)==0 || (numvouts=tx.vout.size())<=0)
    {
        CCerror = strprintf("can't find bind tx %s",uint256_str(str,bindtxid));
        LOGSTREAM("gatewayscc",CCLOG_INFO, stream << CCerror << std::endl);
        return("");
    }
    else if (DecodeGatewaysBindOpRet(depositaddr,tx.vout[numvouts-1].scriptPubKey,tokenid,coin,totalsupply,oracletxid,M,N,pubkeys,taddr,prefix,prefix2,wiftype) != 'B'
        || refcoin!=coin || tokenid!=tmptokenid)
    {
        CCerror = strprintf("invalid bind tx %s",uint256_str(str,bindtxid));
        LOGSTREAM("gatewayscc",CCLOG_INFO, stream << CCerror << std::endl);
        return("");
    }
    if (AddNormalinputs(mtx,mypk,txfee,1)!=0) 
    {
        mtx.vin.push_back(CTxIn(completetxid,0,CScript()));
        mtx.vout.push_back(CTxOut(CC_MARKER_VALUE,CScript() << ParseHex(HexStr(mypk)) << OP_CHECKSIG));        
        return(FinalizeCCTx(0,cp,mtx,mypk,txfee,EncodeGatewaysMarkDoneOpRet('M',withdrawtxid,refcoin,completetxid)));
    }
    CCerror = strprintf("error adding funds for markdone");
    LOGSTREAM("gatewayscc",CCLOG_INFO, stream << CCerror << std::endl);
    return("");
}

UniValue GatewaysPendingDeposits(uint256 bindtxid,std::string refcoin)
{
    UniValue result(UniValue::VOBJ),pending(UniValue::VARR); CTransaction tx; std::string coin,hex,pub; 
    CPubKey mypk,gatewayspk,destpub; std::vector<CPubKey> pubkeys,publishers; std::vector<uint256> txids;
    uint256 tmpbindtxid,hashBlock,txid,tokenid,oracletxid,cointxid; uint8_t M,N,taddr,prefix,prefix2,wiftype;
    char depositaddr[65],coinaddr[65],str[65],destaddr[65],txidaddr[65]; std::vector<uint8_t> proof;
    int32_t numvouts,vout,claimvout,height; int64_t totalsupply,nValue,amount; struct CCcontract_info *cp,C;
    std::vector<std::pair<CAddressUnspentKey, CAddressUnspentValue> > unspentOutputs;

    cp = CCinit(&C,EVAL_GATEWAYS);
    mypk = pubkey2pk(Mypubkey());
    gatewayspk = GetUnspendable(cp,0);
    _GetCCaddress(coinaddr,EVAL_GATEWAYS,mypk);
    if ( GetTransaction(bindtxid,tx,hashBlock,false) == 0 || (numvouts= tx.vout.size()) <= 0 )
    {  
        result.push_back(Pair("result","error"));
        result.push_back(Pair("error",strprintf("cant find bindtxid %s",uint256_str(str,bindtxid))));     
        return(result);
    }
    if ( DecodeGatewaysBindOpRet(depositaddr,tx.vout[numvouts-1].scriptPubKey,tokenid,coin,totalsupply,oracletxid,M,N,pubkeys,taddr,prefix,prefix2,wiftype) != 'B' || refcoin != coin)
    {
        result.push_back(Pair("result","error"));
        result.push_back(Pair("error",strprintf("invalid bindtxid %s coin.%s",uint256_str(str,bindtxid),coin.c_str())));     
        return(result);
    }  
    SetCCunspents(unspentOutputs,coinaddr,true);
    for (std::vector<std::pair<CAddressUnspentKey, CAddressUnspentValue> >::const_iterator it=unspentOutputs.begin(); it!=unspentOutputs.end(); it++)
    {
        txid = it->first.txhash;
        vout = (int32_t)it->first.index;
        nValue = (int64_t)it->second.satoshis;
        if ( vout == 0 && nValue == 10000 && GetTransaction(txid,tx,hashBlock,false) != 0 && (numvouts=tx.vout.size())>0 && 
            DecodeGatewaysDepositOpRet(tx.vout[numvouts-1].scriptPubKey,tmpbindtxid,coin,publishers,txids,height,cointxid,claimvout,hex,proof,destpub,amount) == 'D'
            && tmpbindtxid==bindtxid && refcoin == coin && myIsutxo_spentinmempool(ignoretxid,ignorevin,txid,vout) == 0)
        {   
            UniValue obj(UniValue::VOBJ);
            obj.push_back(Pair("cointxid",uint256_str(str,cointxid)));
            obj.push_back(Pair("deposittxid",uint256_str(str,txid)));  
            CCtxidaddr(txidaddr,txid);
            obj.push_back(Pair("deposittxidaddr",txidaddr));              
            _GetCCaddress(destaddr,EVAL_TOKENS,destpub);
            obj.push_back(Pair("depositaddr",depositaddr));
            obj.push_back(Pair("tokens_destination_address",destaddr));
            pub=HexStr(destpub);
            obj.push_back(Pair("claim_pubkey",pub));
            obj.push_back(Pair("amount",(double)amount/COIN));
            obj.push_back(Pair("confirmed_or_notarized",komodo_txnotarizedconfirmed(txid)));        
            pending.push_back(obj);
        }
    }
    result.push_back(Pair("coin",refcoin));
    result.push_back(Pair("pending",pending));
    return(result);
}

UniValue GatewaysPendingWithdraws(uint256 bindtxid,std::string refcoin)
{
    UniValue result(UniValue::VOBJ),pending(UniValue::VARR); CTransaction tx; std::string coin,hex; CPubKey mypk,gatewayspk,withdrawpub,signerpk;
    std::vector<CPubKey> msigpubkeys; uint256 hashBlock,tokenid,txid,tmpbindtxid,tmptokenid,oracletxid,withdrawtxid; uint8_t K,M,N,taddr,prefix,prefix2,wiftype;
    char funcid,depositaddr[65],coinaddr[65],tokensaddr[65],destaddr[65],str[65],withaddr[65],numstr[32],signeraddr[65],txidaddr[65];
    int32_t i,n,numvouts,vout,queueflag; int64_t totalsupply,amount,nValue; struct CCcontract_info *cp,C;
    std::vector<std::pair<CAddressUnspentKey, CAddressUnspentValue> > unspentOutputs;

    cp = CCinit(&C,EVAL_GATEWAYS);
    mypk = pubkey2pk(Mypubkey());
    gatewayspk = GetUnspendable(cp,0);
    _GetCCaddress(coinaddr,EVAL_GATEWAYS,gatewayspk);
    GetTokensCCaddress(cp,tokensaddr,gatewayspk);
    if ( GetTransaction(bindtxid,tx,hashBlock,false) == 0 || (numvouts= tx.vout.size()) <= 0 )
    {
        result.push_back(Pair("result","error"));
        result.push_back(Pair("error",strprintf("cant find bindtxid %s",uint256_str(str,bindtxid))));     
        return(result);
    }
    if ( DecodeGatewaysBindOpRet(depositaddr,tx.vout[numvouts-1].scriptPubKey,tokenid,coin,totalsupply,oracletxid,M,N,msigpubkeys,taddr,prefix,prefix2,wiftype) != 'B' || refcoin != coin )
    {
        result.push_back(Pair("result","error"));
        result.push_back(Pair("error",strprintf("invalid bindtxid %s coin.%s",uint256_str(str,bindtxid),coin.c_str())));     
        return(result);
    }
    n = msigpubkeys.size();
    queueflag = 0;
    for (i=0; i<n; i++)
        if ( msigpubkeys[i] == mypk )
        {
            queueflag = 1;
            break;
        }    
    SetCCunspents(unspentOutputs,coinaddr,true);
    for (std::vector<std::pair<CAddressUnspentKey, CAddressUnspentValue> >::const_iterator it=unspentOutputs.begin(); it!=unspentOutputs.end(); it++)
    {
        txid = it->first.txhash;
        vout = (int32_t)it->first.index;
        nValue = (int64_t)it->second.satoshis;
        K=0;
        if ( vout == 0 && nValue == 10000 && GetTransaction(txid,tx,hashBlock,false) != 0 && (numvouts= tx.vout.size())>0 && 
            (funcid=DecodeGatewaysOpRet(tx.vout[numvouts-1].scriptPubKey))!=0 && (funcid=='W' || funcid=='P') && myIsutxo_spentinmempool(ignoretxid,ignorevin,txid,vout) == 0)
        {
            if (funcid=='W')
            {
                if (DecodeGatewaysWithdrawOpRet(tx.vout[numvouts-1].scriptPubKey,tmptokenid,tmpbindtxid,coin,withdrawpub,amount)==0 || refcoin!=coin || tmptokenid!=tokenid || tmpbindtxid!=bindtxid) continue;
            }
            else if (funcid=='P')
            {
                if (DecodeGatewaysPartialOpRet(tx.vout[numvouts-1].scriptPubKey,withdrawtxid,coin,K,signerpk,hex)!='P' || GetTransaction(withdrawtxid,tx,hashBlock,false)==0
                    || (numvouts=tx.vout.size())<=0 || DecodeGatewaysWithdrawOpRet(tx.vout[numvouts-1].scriptPubKey,tmptokenid,tmpbindtxid,coin,withdrawpub,amount)!='W'
                    || refcoin!=coin || tmptokenid!=tokenid || tmpbindtxid!=bindtxid)
                    continue;                    
            }      
            Getscriptaddress(destaddr,tx.vout[1].scriptPubKey);
            GetCustomscriptaddress(withaddr,CScript() << ParseHex(HexStr(withdrawpub)) << OP_CHECKSIG,taddr,prefix,prefix2);
            if ( strcmp(destaddr,tokensaddr) == 0 )
            {
                UniValue obj(UniValue::VOBJ);
                obj.push_back(Pair("withdrawtxid",uint256_str(str,tx.GetHash())));
                CCCustomtxidaddr(txidaddr,tx.GetHash(),taddr,prefix,prefix2);
                obj.push_back(Pair("withdrawtxidaddr",txidaddr));
                obj.push_back(Pair("withdrawaddr",withaddr));
                sprintf(numstr,"%.8f",(double)tx.vout[1].nValue/COIN);
                obj.push_back(Pair("amount",numstr));                
                obj.push_back(Pair("confirmed_or_notarized",komodo_txnotarizedconfirmed(tx.GetHash())));
                if ( queueflag != 0 )
                {
                    obj.push_back(Pair("depositaddr",depositaddr));
                    GetCustomscriptaddress(signeraddr,CScript() << ParseHex(HexStr(mypk)) << OP_CHECKSIG,taddr,prefix,prefix2);
                    obj.push_back(Pair("signeraddr",signeraddr));
                }
                if (N>1)
                {
                    obj.push_back(Pair("number_of_signs",K));
                    obj.push_back(Pair("last_txid",uint256_str(str,txid)));
                    if (K>0) obj.push_back(Pair("hex",hex));
                }
                pending.push_back(obj);
            }
        }
    }
    result.push_back(Pair("coin",refcoin));
    result.push_back(Pair("pending",pending));
    result.push_back(Pair("queueflag",queueflag));
    return(result);
}

UniValue GatewaysProcessedWithdraws(uint256 bindtxid,std::string refcoin)
{
    UniValue result(UniValue::VOBJ),processed(UniValue::VARR); CTransaction tx; std::string coin,hex; 
    CPubKey mypk,gatewayspk,withdrawpub; std::vector<CPubKey> msigpubkeys;
    uint256 withdrawtxid,hashBlock,txid,tokenid,tmptokenid,oracletxid; uint8_t K,M,N,taddr,prefix,prefix2,wiftype;
    char depositaddr[65],coinaddr[65],str[65],numstr[32],withaddr[65],txidaddr[65];
    int32_t i,n,numvouts,vout,queueflag; int64_t totalsupply,nValue,amount; struct CCcontract_info *cp,C;
    std::vector<std::pair<CAddressUnspentKey, CAddressUnspentValue> > unspentOutputs;

    cp = CCinit(&C,EVAL_GATEWAYS);
    mypk = pubkey2pk(Mypubkey());
    gatewayspk = GetUnspendable(cp,0);
    _GetCCaddress(coinaddr,EVAL_GATEWAYS,gatewayspk);
    if ( GetTransaction(bindtxid,tx,hashBlock,false) == 0 || (numvouts= tx.vout.size()) <= 0 )
    {
        result.push_back(Pair("result","error"));
        result.push_back(Pair("error",strprintf("cant find bindtxid %s",uint256_str(str,bindtxid))));     
        return(result);
    }
    if ( DecodeGatewaysBindOpRet(depositaddr,tx.vout[numvouts-1].scriptPubKey,tokenid,coin,totalsupply,oracletxid,M,N,msigpubkeys,taddr,prefix,prefix2,wiftype) != 'B' || refcoin != coin)
    {
        result.push_back(Pair("result","error"));
        result.push_back(Pair("error",strprintf("invalid bindtxid %s coin.%s",uint256_str(str,bindtxid),coin.c_str())));     
        return(result);
    }
    n = msigpubkeys.size();
    queueflag = 0;
    for (i=0; i<n; i++)
        if ( msigpubkeys[i] == mypk )
        {
            queueflag = 1;
            break;
        }    
    SetCCunspents(unspentOutputs,coinaddr,true);
    for (std::vector<std::pair<CAddressUnspentKey, CAddressUnspentValue> >::const_iterator it=unspentOutputs.begin(); it!=unspentOutputs.end(); it++)
    {
        txid = it->first.txhash;
        vout = (int32_t)it->first.index;
        nValue = (int64_t)it->second.satoshis;
        if ( vout == 0 && nValue == 10000 && GetTransaction(txid,tx,hashBlock,false) != 0 && (numvouts= tx.vout.size())>0 && 
            DecodeGatewaysCompleteSigningOpRet(tx.vout[numvouts-1].scriptPubKey,withdrawtxid,coin,K,hex) == 'S' && refcoin == coin && myIsutxo_spentinmempool(ignoretxid,ignorevin,txid,vout) == 0)
        {   
            if (GetTransaction(withdrawtxid,tx,hashBlock,false) != 0 && (numvouts= tx.vout.size())>0
                && DecodeGatewaysWithdrawOpRet(tx.vout[numvouts-1].scriptPubKey,tmptokenid,bindtxid,coin,withdrawpub,amount) == 'W' || refcoin!=coin || tmptokenid!=tokenid)          
            {
                UniValue obj(UniValue::VOBJ);
                obj.push_back(Pair("completesigningtxid",uint256_str(str,txid)));
                obj.push_back(Pair("withdrawtxid",uint256_str(str,withdrawtxid)));  
                CCCustomtxidaddr(txidaddr,withdrawtxid,taddr,prefix,prefix2);
                obj.push_back(Pair("withdrawtxidaddr",txidaddr));              
                GetCustomscriptaddress(withaddr,CScript() << ParseHex(HexStr(withdrawpub)) << OP_CHECKSIG,taddr,prefix,prefix2);
                obj.push_back(Pair("withdrawaddr",withaddr));
                obj.push_back(Pair("confirmed_or_notarized",komodo_txnotarizedconfirmed(txid)));
                sprintf(numstr,"%.8f",(double)tx.vout[1].nValue/COIN);
                obj.push_back(Pair("amount",numstr));
                obj.push_back(Pair("hex",hex));                
                processed.push_back(obj);            
            }
        }
    }
    result.push_back(Pair("coin",refcoin));
    result.push_back(Pair("processed",processed));
    result.push_back(Pair("queueflag",queueflag));
    return(result);
}

UniValue GatewaysList()
{
    UniValue result(UniValue::VARR); std::vector<std::pair<CAddressIndexKey, CAmount> > addressIndex; struct CCcontract_info *cp,C; uint256 txid,hashBlock,oracletxid,tokenid; CTransaction vintx; std::string coin; int64_t totalsupply; char str[65],depositaddr[64]; uint8_t M,N,taddr,prefix,prefix2,wiftype; std::vector<CPubKey> pubkeys;
    cp = CCinit(&C,EVAL_GATEWAYS);
    SetCCtxids(addressIndex,cp->unspendableCCaddr,true);
    for (std::vector<std::pair<CAddressIndexKey, CAmount> >::const_iterator it=addressIndex.begin(); it!=addressIndex.end(); it++)
    {
        txid = it->first.txhash;
        if ( GetTransaction(txid,vintx,hashBlock,false) != 0 )
        {
            if ( vintx.vout.size() > 0 && DecodeGatewaysBindOpRet(depositaddr,vintx.vout[vintx.vout.size()-1].scriptPubKey,tokenid,coin,totalsupply,oracletxid,M,N,pubkeys,taddr,prefix,prefix2,wiftype) != 0 )
            {
                result.push_back(uint256_str(str,txid));
            }
        }
    }
    return(result);
}

UniValue GatewaysExternalAddress(uint256 bindtxid,CPubKey pubkey)
{
    UniValue result(UniValue::VOBJ); struct CCcontract_info *cp,C; uint256 txid,hashBlock,oracletxid,tokenid; CTransaction tx;
    std::string coin; int64_t numvouts,totalsupply; char str[65],addr[65],depositaddr[65]; uint8_t M,N,taddr,prefix,prefix2,wiftype; std::vector<CPubKey> msigpubkeys;
    
    cp = CCinit(&C,EVAL_GATEWAYS);
    if ( GetTransaction(bindtxid,tx,hashBlock,false) == 0 || (numvouts= tx.vout.size()) <= 0 )
    {    
        result.push_back(Pair("result","error"));
        result.push_back(Pair("error",strprintf("cant find bindtxid %s",uint256_str(str,bindtxid))));     
        return(result);
    }
    if ( DecodeGatewaysBindOpRet(depositaddr,tx.vout[numvouts-1].scriptPubKey,tokenid,coin,totalsupply,oracletxid,M,N,msigpubkeys,taddr,prefix,prefix2,wiftype) != 'B')
    {
        result.push_back(Pair("result","error"));
        result.push_back(Pair("error",strprintf("invalid bindtxid %s coin.%s",uint256_str(str,bindtxid),coin.c_str())));     
        return(result);
    }
    GetCustomscriptaddress(addr,CScript() << ParseHex(HexStr(pubkey)) << OP_CHECKSIG,taddr,prefix,prefix2);
    result.push_back(Pair("result","success"));
    result.push_back(Pair("address",addr));
    return(result);
}

UniValue GatewaysDumpPrivKey(uint256 bindtxid,CKey key)
{
    UniValue result(UniValue::VOBJ); struct CCcontract_info *cp,C; uint256 txid,hashBlock,oracletxid,tokenid; CTransaction tx;
    std::string coin,priv; int64_t numvouts,totalsupply; char str[65],addr[65],depositaddr[65]; uint8_t M,N,taddr,prefix,prefix2,wiftype; std::vector<CPubKey> msigpubkeys;
    
    cp = CCinit(&C,EVAL_GATEWAYS);
    if ( GetTransaction(bindtxid,tx,hashBlock,false) == 0 || (numvouts= tx.vout.size()) <= 0 )
    {      
        result.push_back(Pair("result","error"));
        result.push_back(Pair("error",strprintf("cant find bindtxid %s",uint256_str(str,bindtxid))));     
        return(result);  
    }
    if ( DecodeGatewaysBindOpRet(depositaddr,tx.vout[numvouts-1].scriptPubKey,tokenid,coin,totalsupply,oracletxid,M,N,msigpubkeys,taddr,prefix,prefix2,wiftype) != 'B')
    {
        result.push_back(Pair("result","error"));
        result.push_back(Pair("error",strprintf("invalid bindtxid %s coin.%s",uint256_str(str,bindtxid),coin.c_str())));     
        return(result);  
    }

    priv=EncodeCustomSecret(key,wiftype);
    result.push_back(Pair("result","success"));
    result.push_back(Pair("privkey",priv.c_str()));
    return(result);
}

UniValue GatewaysInfo(uint256 bindtxid)
{
    CMutableTransaction mtx = CreateNewContextualCMutableTransaction(Params().GetConsensus(), komodo_nextheight());
    UniValue result(UniValue::VOBJ),a(UniValue::VARR); std::string coin; char str[67],numstr[65],depositaddr[64],gatewaystokens[64];
    uint8_t M,N; std::vector<CPubKey> pubkeys; uint8_t taddr,prefix,prefix2,wiftype; uint256 tokenid,oracletxid,hashBlock; CTransaction tx;
    CPubKey Gatewayspk; struct CCcontract_info *cp,C; int32_t i; int64_t numvouts,totalsupply,remaining; std::vector<CPubKey> msigpubkeys;
  
    cp = CCinit(&C,EVAL_GATEWAYS);
    Gatewayspk = GetUnspendable(cp,0);
    GetTokensCCaddress(cp,gatewaystokens,Gatewayspk);
    if ( GetTransaction(bindtxid,tx,hashBlock,false) == 0 || (numvouts= tx.vout.size()) <= 0 )
    {   
        result.push_back(Pair("result","error"));
        result.push_back(Pair("error",strprintf("cant find bindtxid %s",uint256_str(str,bindtxid))));     
        return(result);
    }
    if ( DecodeGatewaysBindOpRet(depositaddr,tx.vout[numvouts-1].scriptPubKey,tokenid,coin,totalsupply,oracletxid,M,N,msigpubkeys,taddr,prefix,prefix2,wiftype) != 'B')
    {
        result.push_back(Pair("result","error"));
        result.push_back(Pair("error",strprintf("invalid bindtxid %s coin.%s",uint256_str(str,bindtxid),coin.c_str())));     
        return(result);
    }
    if ( GetTransaction(bindtxid,tx,hashBlock,false) != 0 )
    {
        result.push_back(Pair("result","success"));
        result.push_back(Pair("name","Gateways"));
        depositaddr[0] = 0;
        if ( tx.vout.size() > 0 && DecodeGatewaysBindOpRet(depositaddr,tx.vout[tx.vout.size()-1].scriptPubKey,tokenid,coin,totalsupply,oracletxid,M,N,pubkeys,taddr,prefix,prefix2,wiftype) != 0 && M <= N && N > 0 )
        {
            result.push_back(Pair("M",M));
            result.push_back(Pair("N",N));
            for (i=0; i<N; i++)
                a.push_back(pubkey33_str(str,(uint8_t *)&pubkeys[i]));
            result.push_back(Pair("pubkeys",a));
            result.push_back(Pair("coin",coin));
            result.push_back(Pair("oracletxid",uint256_str(str,oracletxid)));
            result.push_back(Pair("taddr",taddr));
            result.push_back(Pair("prefix",prefix));
            result.push_back(Pair("prefix2",prefix2));
            result.push_back(Pair("wiftype",wiftype));
            result.push_back(Pair("deposit",depositaddr));
            result.push_back(Pair("tokenid",uint256_str(str,tokenid)));
            sprintf(numstr,"%.8f",(double)totalsupply/COIN);
            result.push_back(Pair("totalsupply",numstr));
            remaining = CCtoken_balance(gatewaystokens,tokenid);
            sprintf(numstr,"%.8f",(double)remaining/COIN);
            result.push_back(Pair("remaining",numstr));
            sprintf(numstr,"%.8f",(double)(totalsupply - remaining)/COIN);
            result.push_back(Pair("issued",numstr));
        }
    }
    return(result);
}<|MERGE_RESOLUTION|>--- conflicted
+++ resolved
@@ -630,9 +630,6 @@
                             return eval->Invalid("gatewaysdeposit tx is not yet confirmed(notarised)!");
                         else if (IsCCInput(tx.vin[0].scriptSig) != 0)
                             return eval->Invalid("vin.0 is normal for gatewaysclaim!");
-<<<<<<< HEAD
-                        else if ((*cp->ismyvin)(tx.vin[tx.vin.size()-1].scriptSig) == 0 || myGetTransaction(tx.vin[tx.vin.size()-1].prevout.hash,tmptx,hashblock)==0 || tmptx.vout[tx.vin[tx.vin.size()-1].prevout.n].nValue!=CC_MARKER_VALUE)
-=======
                         else if (tx.vin.size()>2)
                         {
                             i=1;
@@ -643,7 +640,6 @@
                             }
                         }
                         else if ((*cp->ismyvin)(tx.vin[tx.vin.size()-1].scriptSig) == 0 || tmptx.vout[tx.vin[tx.vin.size()-1].prevout.n].nValue!=CC_MARKER_VALUE)
->>>>>>> 07fdce99
                             return eval->Invalid("vin."+std::to_string(tx.vin.size()-1)+" is CC marker for gatewaysclaim or invalid marker amount!");
                         else if (_GetCCaddress(destaddr,EVAL_TOKENS,pubkey)==0 || ConstrainVout(tx.vout[0],1,destaddr,amount)==0)
                             return eval->Invalid("invalid vout tokens to destpub for gatewaysclaim!");
