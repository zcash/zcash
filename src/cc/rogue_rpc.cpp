--- conflicted
+++ resolved
@@ -852,7 +852,6 @@
                     mtx.vout.push_back(MakeCC1vout(cp->evalcode,CCchange + (batonvalue-2*txfee),roguepk));
                     Myprivkey(mypriv);
                     CCaddr1of2set(cp,roguepk,mypk,mypriv,myrogueaddr);
-<<<<<<< HEAD
                     //rawtx = FinalizeCCTx(0,cp,mtx,mypk,txfee,rogue_highlanderopret(funcid,gametxid,mypk,newdata));
 
                     CScript opret = rogue_highlanderopret(funcid, gametxid, mypk, newdata);
@@ -862,10 +861,6 @@
                     rawtx = FinalizeCCTx(0, cp, mtx, mypk, txfee, EncodeTokenCreateOpRet('c', Mypubkey(), std::string("???"), std::string("??????"), vopretNonfungible));
 
                     return(rogue_rawtxresult(result,rawtx,1));
-=======
-                    rawtx = FinalizeCCTx(0,cp,mtx,mypk,txfee,rogue_highlanderopret(funcid,gametxid,mypk,newdata));
-                    return(rogue_rawtxresult(result,rawtx,0));
->>>>>>> 73a696f0
                 }
                 result.push_back(Pair("result","success"));
             }
