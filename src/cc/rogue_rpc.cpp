
/******************************************************************************
 * Copyright © 2014-2019 The SuperNET Developers.                             *
 *                                                                            *
 * See the AUTHORS, DEVELOPER-AGREEMENT and LICENSE files at                  *
 * the top-level directory of this distribution for the individual copyright  *
 * holder information and the developer policies on copyright and licensing.  *
 *                                                                            *
 * Unless otherwise agreed in a custom licensing agreement, no part of the    *
 * SuperNET software, including this file may be copied, modified, propagated *
 * or distributed except according to the terms contained in the LICENSE file *
 *                                                                            *
 * Removal or modification of this copyright notice is prohibited.            *
 *                                                                            *
 ******************************************************************************/

#include "cJSON.h"
#include "CCinclude.h"

#define ROGUE_REGISTRATION 5
#define ROGUE_REGISTRATIONSIZE (100 * 10000)
#define ROGUE_MAXPLAYERS 64 // need to send unused fees back to globalCC address to prevent leeching
#define ROGUE_MAXKEYSTROKESGAP 60
#define ROGUE_MAXITERATIONS 777

#include "rogue/rogue_player.h"

std::string Rogue_pname = "";

/*
 Roguelander - using highlander competition between rogue players

 anybody can create a game by specifying maxplayers and buyin. Buyin of 0.00 ROGUE is for newbies and a good way to get experience. All players will start in the identical level, but each level after that will be unique to each player.
 
 There are two different modes that is based on the maxplayers. If maxplayers is one, then it is basically a practice/farming game where there are no time limits. Also, the gold -> ROGUE conversion rate is cut in half. You can start a single player game as soon as the newgame tx is confirmed.
 
 If maxplayers is more than one, then it goes into highlander mode. There can only be one winner. Additionally, multiplayer mode adds a timelimit of ROGUE_MAXKEYSTROKESGAP (60) blocks between keystrokes updates. That is approx. one hour and every level it does an automatic update, so as long as you are actively playing, it wont be a problem. The is ROGUE_REGISTRATION blocks waiting period before any of the players can start. The random seed for the game is based on the future blockhash so that way, nobody is able to start before the others.
 
 rogue is not an easy game to win, so it could be that the winner for a specific group is simply the last one standing. If you bailout of a game you cant win, but you can convert all the ingame gold you gathered at 0.001 ROGUE each. [In the event that there arent enough globally locked funds to payout the ROGUE, you will have to wait until there is. Since 10% of all economic activity creates more globally locked funds, it is just a matter of time before there will be enough funds to payout. Also, you can help speed this up by encouraging others to transact in ROGUE]
 
 Of course, the most direct way to win, is to get the amulet and come back out of the dungeon. The winner will get all of the buyins from all the players in addition to 0.01 ROGUE for every ingame gold.
 
 The above alone is enough to make the timeless classic solitaire game into a captivating multiplayer game, where real coins are at stake. However, there is an even better aspect to ROGUE! Whenever your player survives a game, even when you bailout, the entire player and his pack is preserved on the blockchain and becomes a nonfungible asset that you can trade for ROGUE.
 
 Additionally, instead of just being a collectors item with unique characteristics, the rogue playerdata can be used in any ROGUE game. Just specify the txid that created your character when you register and your character is restored. The better your characteristics your playerdata has, the more likely you are to win in multiplayer mode to win all the buyins. So there is definite economic value to a strong playerdata.
 
 You can farm characters in single player mode to earn ROGUE or to make competitive playerdata sets. You can purchase existing playerdata for collecting, or for using in battle.
 
 Here is how to play:
 
 ./komodo-cli -ac_name=ROGUE cclib newgame 17 \"[3,10]\" -> this will create a hex transaction that when broadcast with sendrawtransaction will get a gametxid onto the blockchain. This specific command was for 3 players and a buyin of 10 ROGUE. Lets assume the gametxid is 4fd6f5cad0fac455e5989ca6eef111b00292845447075a802e9335879146ad5a, most all the other commands will need the gametxid.
 
 you can always find all the existing games with:
 
  ./komodo-cli -ac_name=ROGUE cclib pending 17
 
 and info about a specific game with:
 
  ./komodo-cli -ac_name=ROGUE cclib gameinfo 17 \"[%224fd6f5cad0fac455e5989ca6eef111b00292845447075a802e9335879146ad5a%22]\"

 due to quirks of various parsing at the shell, rpc and internal level, the above convention is used where %22 is added where " should be. also all fields are separated by , without any space.
 
 When you do a gameinfo command it will show a "run" field and that will tell you if you are registered for the game or not. If not, the "run" field shows the register syntax you need to do, if you are registered, it will show the command line to start the rogue game that is playing the registered game.
 
./komodo-cli -ac_name=ROGUE cclib register 17 \"[%224fd6f5cad0fac455e5989ca6eef111b00292845447075a802e9335879146ad5a%22,%22playerdata_txid%22]\"

 If you want to cash in your ingame gold and preserve your character for another battle, do the bailout:
 
./komodo-cli -ac_name=ROGUE cclib bailout 17 \"[%224fd6f5cad0fac455e5989ca6eef111b00292845447075a802e9335879146ad5a%22]\"

 If you won your game before anybody else did or if you are the last one left who didnt bailout, you can claim the prize:
 
 ./komodo-cli -ac_name=ROGUE cclib highlander 17 \"[%224fd6f5cad0fac455e5989ca6eef111b00292845447075a802e9335879146ad5a%22]\"

 The txid you get from the bailout or highlander transactions is the "playerdata_txid" that you can use in future games.
 

 Transaction details
 creategame
 vout0 -> txfee highlander vout TCBOO creation
 vout1 to vout.maxplayers+1 -> 1of2 registration ROGUE_REGISTRATIONSIZE batons
 vout2+maxplayers to vout.2*maxplayers+1 -> 1of2 registration txfee batons for game completion
 
 register
 vin0 -> ROGUE_REGISTRATIONSIZE 1of2 registration baton from creategame
 vin1 -> optional nonfungible character vout @
 vin2 -> original creation TCBOO playerdata used
 vin3+ -> buyin
 vout0 -> keystrokes/completion baton
 
 keystrokes
 vin0 -> txfee 1of2 baton from registration or previous keystrokes
 opret -> user input chars
 
 bailout: must be within ROGUE_MAXKEYSTROKESGAP blocks of last keystrokes
 vin0 -> keystrokes baton of completed game with Q
 vout0 -> 1% ingame gold
 
 highlander
 vin0 -> txfee highlander vout from creategame TCBOO creation
 vin1 -> keystrokes baton of completed game, must be last to quit or first to win, only spent registration batons matter. If more than ROGUE_MAXKEYSTROKESGAP blocks since last keystrokes, it is forfeit
 vins -> rest of unspent registration utxo so all newgame vouts are spent
 vout0 -> nonfungible character with pack @
 vout1 -> 1% ingame gold and all the buyins
 
 
 then to register you need to spend one of the vouts and also provide the buyin
 once you register the gui mode is making automatic keystrokes tx with the raw chars in opreturn.
 if during the registration, you provide a character as an input, your gameplay starts with that character instead of the default
 
 each keystrokes tx spends a baton vout that you had in your register tx
 
 so from the creategame tx, you can trace the maxplayers vouts to find all the registrations and all the keystrokes to get the keyboard events
 
 If you quit out of the game, then the in game gold that you earned can be converted to ROGUE coins, but unless you are the last one remaining, any character you input, is permanently spent
 
 so you can win a multiplayer by being the last player to quit or the first one to win. In either case, you would need to spend a special highlander vout in the original creategame tx. having this as an input allows to create a tx that has the character as the nonfungible token, collect all the buyin and of course the ingame gold
 
 once you have a non-fungible token, ownership of it can be transferred or traded or spent in a game
 */

// todo:
// add some more conditions to multiplayer
// how does it work with playertxid instead of pubkey
// keystrokes retry

//////////////////////// start of CClib interface
//./komodod -ac_name=ROGUE -ac_supply=1000000 -pubkey=03951a6f7967ad784453116bc55cd30c54f91ea8a5b1e9b04d6b29cfd6b395ba6c -addnode=5.9.102.210  -ac_cclib=rogue -ac_perc=10000000 -ac_reward=100000000 -ac_cc=60001 -ac_script=2ea22c80203d1579313abe7d8ea85f48c65ea66fc512c878c0d0e6f6d54036669de940febf8103120c008203000401cc > /dev/null &

// cclib newgame 17 \"[3,10]\"
// cclib pending 17
// ./c cclib gameinfo 17 \"[%226d3243c6e5ab383898b28a87e01f6c00b5bdd9687020f17f5caacc8a61febd19%22]\"
// cclib register 17 \"[%22aa81321d8889f881fe3d7c68c905b7447d9143832b0abbef6c2cab49dff8b0cc%22]\"
// ./rogue <seed> gui -> creates keystroke files
// ./c cclib register 17 \"[%226d3243c6e5ab383898b28a87e01f6c00b5bdd9687020f17f5caacc8a61febd19%22,%222475182f9d5169d8a3249d17640e4eccd90f4ee43ab04791129b0fa3f177b14a%22]\"
// ./c cclib bailout 17 \"[%226d3243c6e5ab383898b28a87e01f6c00b5bdd9687020f17f5caacc8a61febd19%22]\"
// ./komodo-cli -ac_name=ROGUE cclib register 17 \"[%22a898f4ceef7647ba113b9f3c24ef045f5d134935a3b09bdd1a997b9d474f4c1b%22,%22f11d0cb4e2e4c21f029a1146f8e5926f11456885b7ab7d665096f5efedec8ea0%22]\"


CScript rogue_newgameopret(int64_t buyin,int32_t maxplayers)
{
    CScript opret; uint8_t evalcode = EVAL_ROGUE;
    opret << OP_RETURN << E_MARSHAL(ss << evalcode << 'G' << buyin << maxplayers);
    return(opret);
}

CScript rogue_registeropret(uint256 gametxid,uint256 playertxid)
{
    CScript opret; uint8_t evalcode = EVAL_ROGUE;
    //fprintf(stderr,"opret.(%s %s).R\n",gametxid.GetHex().c_str(),playertxid.GetHex().c_str());
    opret << OP_RETURN << E_MARSHAL(ss << evalcode << 'R' << gametxid << playertxid);
    return(opret);
}

CScript rogue_keystrokesopret(uint256 gametxid,uint256 batontxid,CPubKey pk,std::vector<uint8_t>keystrokes)
{
    CScript opret; uint8_t evalcode = EVAL_ROGUE;
    opret << OP_RETURN << E_MARSHAL(ss << evalcode << 'K' << gametxid << batontxid << pk << keystrokes);
    return(opret);
}

CScript rogue_highlanderopret(uint8_t funcid,uint256 gametxid,int32_t regslot,CPubKey pk,std::vector<uint8_t>playerdata,std::string pname)
{
    CScript opret; uint8_t evalcode = EVAL_ROGUE; std::string symbol(ASSETCHAINS_SYMBOL);
    opret << OP_RETURN << E_MARSHAL(ss << evalcode << funcid << gametxid << symbol << pname << regslot << pk << playerdata );
    return(opret);
}

uint8_t rogue_highlanderopretdecode(uint256 &gametxid, uint256 &tokenid, int32_t &regslot, CPubKey &pk, std::vector<uint8_t> &playerdata, std::string &symbol, std::string &pname,CScript scriptPubKey)
{
    std::string name, description; std::vector<uint8_t> vorigPubkey;
    std::vector<uint8_t> vopretNonfungible, vopret, vopretDummy,origpubkey;
    uint8_t e, f,*script; std::vector<CPubKey> voutPubkeys;
    tokenid = zeroid;
    GetOpReturnData(scriptPubKey, vopret);
    script = (uint8_t *)vopret.data();
    if ( script[1] == 'c' && (f= DecodeTokenCreateOpRet(scriptPubKey,origpubkey,name,description,vopretNonfungible)) == 'c' )
    {
        vopret = vopretNonfungible;
    }
    else if ( script[1] != 'H' && script[1] != 'Q' && (f= DecodeTokenOpRet(scriptPubKey, e, tokenid, voutPubkeys, vopretDummy)) != 0 )
    {
        //fprintf(stderr,"decode opret %c tokenid.%s\n",script[1],tokenid.GetHex().c_str());
        GetNonfungibleData(tokenid, vopretNonfungible);  //load nonfungible data from the 'tokenbase' tx
        vopret = vopretNonfungible;
    }
    if ( vopret.size() > 2 && E_UNMARSHAL(vopret, ss >> e; ss >> f; ss >> gametxid;  ss >> symbol; ss >> pname; ss >> regslot; ss >> pk; ss >> playerdata) != 0 && e == EVAL_ROGUE && (f == 'H' || f == 'Q') )
    {
        return(f);
    }
    fprintf(stderr,"SKIP obsolete: e.%d f.%c game.%s regslot.%d psize.%d\n",e,f,gametxid.GetHex().c_str(),regslot,(int32_t)playerdata.size());
    return(0);
}

uint8_t rogue_keystrokesopretdecode(uint256 &gametxid,uint256 &batontxid,CPubKey &pk,std::vector<uint8_t> &keystrokes,CScript scriptPubKey)
{
    std::vector<uint8_t> vopret; uint8_t e,f;
    GetOpReturnData(scriptPubKey,vopret);
    if ( vopret.size() > 2 && E_UNMARSHAL(vopret,ss >> e; ss >> f; ss >> gametxid; ss >> batontxid; ss >> pk; ss >> keystrokes) != 0 && e == EVAL_ROGUE && f == 'K' )
    {
        return(f);
    }
    return(0);
}

uint8_t rogue_registeropretdecode(uint256 &gametxid,uint256 &tokenid,uint256 &playertxid,CScript scriptPubKey)
{
    std::string name, description; std::vector<uint8_t> vorigPubkey;
    std::vector<uint8_t> vopretNonfungible, vopret, vopretDummy,origpubkey;
    uint8_t e, f,*script; std::vector<CPubKey> voutPubkeys;
    tokenid = zeroid;
    GetOpReturnData(scriptPubKey, vopret);
    script = (uint8_t *)vopret.data();
    if ( script[1] == 'c' && (f= DecodeTokenCreateOpRet(scriptPubKey,origpubkey,name,description,vopretNonfungible)) == 'c' )
    {
        vopret = vopretNonfungible;
    }
    else if ( script[1] != 'R' && (f= DecodeTokenOpRet(scriptPubKey, e, tokenid, voutPubkeys, vopretDummy)) != 0 )
    {
        vopret = vopretDummy;
    }
    if ( vopret.size() > 2 && E_UNMARSHAL(vopret,ss >> e; ss >> f; ss >> gametxid; ss >> playertxid) != 0 && e == EVAL_ROGUE && f == 'R' )
    {
        return(f);
    }
    //fprintf(stderr,"e.%d f.%c game.%s playertxid.%s\n",e,f,gametxid.GetHex().c_str(),playertxid.GetHex().c_str());
    return(0);
}

uint8_t rogue_newgameopreturndecode(int64_t &buyin,int32_t &maxplayers,CScript scriptPubKey)
{
    std::vector<uint8_t> vopret; uint8_t e,f;
    GetOpReturnData(scriptPubKey,vopret);
    if ( vopret.size() > 2 && E_UNMARSHAL(vopret,ss >> e; ss >> f; ss >> buyin; ss >> maxplayers) != 0 && e == EVAL_ROGUE && f == 'G' )
    {
        return(f);
    }
    return(0);
}

void rogue_univalue(UniValue &result,const char *method,int64_t maxplayers,int64_t buyin)
{
    if ( method != 0 )
    {
        result.push_back(Pair("name","rogue"));
        result.push_back(Pair("method",method));
    }
    if ( maxplayers > 0 )
        result.push_back(Pair("maxplayers",maxplayers));
    if ( buyin >= 0 )
    {
        result.push_back(Pair("buyin",ValueFromAmount(buyin)));
        if ( buyin == 0 )
            result.push_back(Pair("type","newbie"));
        else result.push_back(Pair("type","buyin"));
    }
}

int32_t rogue_iamregistered(int32_t maxplayers,uint256 gametxid,CTransaction tx,char *myrogueaddr)
{
    int32_t i,vout; uint256 spenttxid,hashBlock; CTransaction spenttx; char destaddr[64];
    for (i=0; i<maxplayers; i++)
    {
        destaddr[0] = 0;
        vout = i+1;
        if ( myIsutxo_spent(spenttxid,gametxid,vout) >= 0 )
        {
            if ( GetTransaction(spenttxid,spenttx,hashBlock,false) != 0 && spenttx.vout.size() > 0 )
            {
                Getscriptaddress(destaddr,spenttx.vout[0].scriptPubKey);
                if ( strcmp(myrogueaddr,destaddr) == 0 )
                    return(1);
                //else fprintf(stderr,"myaddr.%s vs %s\n",myrogueaddr,destaddr);
            } //else fprintf(stderr,"cant find spenttxid.%s\n",spenttxid.GetHex().c_str());
        } //else fprintf(stderr,"vout %d is unspent\n",vout);
    }
    return(0);
}

int32_t rogue_playersalive(int32_t &numplayers,uint256 gametxid,int32_t maxplayers)
{
    int32_t i,alive = 0; uint64_t txfee = 10000;
    numplayers = 0;
    for (i=0; i<maxplayers; i++)
    {
        if ( CCgettxout(gametxid,1+i,1) < 0 )
        {
            numplayers++;
            if (CCgettxout(gametxid,1+maxplayers+i,1) == txfee )
                alive++;
        }
    }
    return(alive);
}

uint64_t rogue_gamefields(UniValue &obj,int64_t maxplayers,int64_t buyin,uint256 gametxid,char *myrogueaddr)
{
    CBlockIndex *pindex; int32_t ht,delay,numplayers; uint256 hashBlock; uint64_t seed=0; char cmd[512]; CTransaction tx;
    if ( GetTransaction(gametxid,tx,hashBlock,false) != 0 && (pindex= komodo_blockindex(hashBlock)) != 0 )
    {
        ht = pindex->GetHeight();
        delay = ROGUE_REGISTRATION * (maxplayers > 1);
        obj.push_back(Pair("height",ht));
        obj.push_back(Pair("start",ht+delay));
        if ( komodo_nextheight() > ht+delay )
        {
            if ( (pindex= komodo_chainactive(ht+delay)) != 0 )
            {
                hashBlock = pindex->GetBlockHash();
                obj.push_back(Pair("starthash",hashBlock.ToString()));
                memcpy(&seed,&hashBlock,sizeof(seed));
                seed &= (1LL << 62) - 1;
                obj.push_back(Pair("seed",(int64_t)seed));
                if ( rogue_iamregistered(maxplayers,gametxid,tx,myrogueaddr) > 0 )
                    sprintf(cmd,"cc/rogue/rogue %llu %s",(long long)seed,gametxid.ToString().c_str());
                else sprintf(cmd,"./komodo-cli -ac_name=%s cclib register %d \"[%%22%s%%22]\"",ASSETCHAINS_SYMBOL,EVAL_ROGUE,gametxid.ToString().c_str());
                obj.push_back(Pair("run",cmd));
            }
        }
    }
    obj.push_back(Pair("alive",rogue_playersalive(numplayers,gametxid,maxplayers)));
    obj.push_back(Pair("numplayers",numplayers));
    obj.push_back(Pair("maxplayers",maxplayers));
    obj.push_back(Pair("buyin",ValueFromAmount(buyin)));
    return(seed);
}

int32_t rogue_isvalidgame(struct CCcontract_info *cp,int32_t &gameheight,CTransaction &tx,int64_t &buyin,int32_t &maxplayers,uint256 txid)
{
    uint256 hashBlock; int32_t i,numvouts; char coinaddr[64]; CPubKey roguepk; uint64_t txfee = 10000;
    buyin = maxplayers = 0;
    if ( GetTransaction(txid,tx,hashBlock,false) != 0 && (numvouts= tx.vout.size()) > 1 )
    {
        gameheight = komodo_blockheight(hashBlock);
        if ( IsCClibvout(cp,tx,0,cp->unspendableCCaddr) >= txfee && myIsutxo_spentinmempool(ignoretxid,ignorevin,txid,0) == 0 )
        {
            if ( rogue_newgameopreturndecode(buyin,maxplayers,tx.vout[numvouts-1].scriptPubKey) == 'G' )
            {
                if ( numvouts > maxplayers+1 )
                {
                    for (i=0; i<maxplayers; i++)
                    {
                        if ( tx.vout[i+1].nValue != ROGUE_REGISTRATIONSIZE )
                            break;
                        if ( tx.vout[maxplayers+i+1].nValue != txfee )
                            break;
                    }
                    if ( i == maxplayers )
                        return(0);
                    else return(-5);
                }
                else return(-4);
            } else return(-3);
        } else return(-2);
    } else return(-1);
}

UniValue rogue_playerobj(std::vector<uint8_t> playerdata,uint256 playertxid,uint256 tokenid,std::string symbol,std::string pname)
{
    int32_t i; struct rogue_player P; char packitemstr[512],*datastr=0; UniValue obj(UniValue::VOBJ),a(UniValue::VARR);
    memset(&P,0,sizeof(P));
    if ( playerdata.size() > 0 )
    {
        datastr = (char *)malloc(playerdata.size()*2+1);
        for (i=0; i<playerdata.size(); i++)
        {
            ((uint8_t *)&P)[i] = playerdata[i];
            sprintf(&datastr[i<<1],"%02x",playerdata[i]);
        }
        datastr[i<<1] = 0;
    }
    int32_t gold,hitpoints,strength,level,experience,packsize,dungeonlevel,pad;
    for (i=0; i<P.packsize&&i<MAXPACK; i++)
    {
        rogue_packitemstr(packitemstr,&P.roguepack[i]);
        a.push_back(packitemstr);
    }
    obj.push_back(Pair("playertxid",playertxid.GetHex()));
    if ( tokenid != zeroid )
        obj.push_back(Pair("tokenid",tokenid.GetHex()));
    else obj.push_back(Pair("tokenid",playertxid.GetHex()));
    if ( datastr != 0 )
    {
        obj.push_back(Pair("data",datastr));
        free(datastr);
    }
    obj.push_back(Pair("pack",a));
    obj.push_back(Pair("packsize",(int64_t)P.packsize));
    obj.push_back(Pair("hitpoints",(int64_t)P.hitpoints));
    obj.push_back(Pair("strength",(int64_t)(P.strength&0xffff)));
    obj.push_back(Pair("maxstrength",(int64_t)(P.strength>>16)));
    obj.push_back(Pair("level",(int64_t)P.level));
    obj.push_back(Pair("experience",(int64_t)P.experience));
    obj.push_back(Pair("dungeonlevel",(int64_t)P.dungeonlevel));
    obj.push_back(Pair("chain",symbol));
    obj.push_back(Pair("pname",pname));
    return(obj);
}

int32_t rogue_iterateplayer(uint256 &registertxid,uint256 firsttxid,int32_t firstvout,uint256 lasttxid)     // retrace playertxid vins to reach highlander <- this verifies player is valid and rogue_playerdataspend makes sure it can only be used once
{
    uint256 spenttxid,txid = firsttxid; int32_t spentvini,n,vout = firstvout;
    registertxid = zeroid;
    if ( vout < 0 )
        return(-1);
    n = 0;
    while ( (spentvini= myIsutxo_spent(spenttxid,txid,vout)) == 0 )
    {
        txid = spenttxid;
        vout = spentvini;
        if ( registertxid == zeroid )
            registertxid = txid;
        if ( ++n >= ROGUE_MAXITERATIONS )
        {
            fprintf(stderr,"rogue_iterateplayer n.%d, seems something is wrong\n",n);
            return(-2);
        }
    }
    if ( txid == lasttxid )
        return(0);
    else
    {
        fprintf(stderr,"firsttxid.%s/v%d -> %s != last.%s\n",firsttxid.ToString().c_str(),firstvout,txid.ToString().c_str(),lasttxid.ToString().c_str());
        return(-1);
    }
}

/*
 playertxid is whoever owns the nonfungible satoshi and it might have been bought and sold many times.
 highlander is the game winning tx with the player data and is the only place where the unique player data exists
 origplayergame is the gametxid that ends up being won by the highlander and they are linked directly as the highlander tx spends gametxid.vout0
 */

int32_t rogue_playerdata(struct CCcontract_info *cp,uint256 &origplayergame,uint256 &tokenid,CPubKey &pk,std::vector<uint8_t> &playerdata,std::string &symbol,std::string &pname,uint256 playertxid)
{
    uint256 origplayertxid,hashBlock,gametxid,registertxid; CTransaction gametx,playertx,highlandertx; std::vector<uint8_t> vopret; uint8_t *script,e,f; int32_t i,regslot,gameheight,numvouts,maxplayers; int64_t buyin;
    if ( GetTransaction(playertxid,playertx,hashBlock,false) != 0 && (numvouts= playertx.vout.size()) > 0 )
    {
        if ( (f= rogue_highlanderopretdecode(gametxid,tokenid,regslot,pk,playerdata,symbol,pname,playertx.vout[numvouts-1].scriptPubKey)) == 'H' || f == 'Q' )
        {
            if ( tokenid != zeroid )
            {
                playertxid = tokenid;
                if ( GetTransaction(playertxid,playertx,hashBlock,false) == 0 || (numvouts= playertx.vout.size()) <= 0 )
                {
                    fprintf(stderr,"couldnt get tokenid.%s\n",playertxid.GetHex().c_str());
                    return(-2);
                }
            }
            if ( rogue_isvalidgame(cp,gameheight,gametx,buyin,maxplayers,gametxid) == 0 )
            {
                //fprintf(stderr,"playertxid.%s got vin.%s/v%d gametxid.%s iterate.%d\n",playertxid.ToString().c_str(),playertx.vin[1].prevout.hash.ToString().c_str(),(int32_t)playertx.vin[1].prevout.n-maxplayers,gametxid.ToString().c_str(),rogue_iterateplayer(registertxid,gametxid,playertx.vin[1].prevout.n-maxplayers,playertxid));
                if ( (tokenid != zeroid || playertx.vin[1].prevout.hash == gametxid) && rogue_iterateplayer(registertxid,gametxid,playertx.vin[1].prevout.n-maxplayers,playertxid) == 0 )
                {
                    // if registertxid has vin from pk, it can be used
                    return(0);
                } else fprintf(stderr,"hash mismatch or illegal gametxid\n");
            } else fprintf(stderr,"invalid game %s\n",gametxid.GetHex().c_str());
        } //else fprintf(stderr,"invalid player funcid.%c\n",f);
    } else fprintf(stderr,"couldnt get playertxid.%s\n",playertxid.GetHex().c_str());
    return(-1);
}

int32_t rogue_playerdataspend(CMutableTransaction &mtx,uint256 playertxid,int32_t vout,uint256 origplayergame)
{
    int64_t txfee = 10000;
    if ( CCgettxout(playertxid,vout,1) == 1 ) // not sure if this is enough validation
    {
        mtx.vin.push_back(CTxIn(playertxid,vout,CScript()));
        return(0);
    } else return(-1);
}

int32_t rogue_findbaton(struct CCcontract_info *cp,uint256 &playertxid,char **keystrokesp,int32_t &numkeys,int32_t &regslot,std::vector<uint8_t> &playerdata,uint256 &batontxid,int32_t &batonvout,int64_t &batonvalue,int32_t &batonht,uint256 gametxid,CTransaction gametx,int32_t maxplayers,char *destaddr,int32_t &numplayers,std::string &symbol,std::string &pname)
{
    int32_t i,numvouts,spentvini,n,matches = 0; CPubKey pk; uint256 tid,active,spenttxid,tokenid,hashBlock,txid,origplayergame; CTransaction spenttx,matchtx,batontx; std::vector<uint8_t> checkdata; CBlockIndex *pindex; char ccaddr[64],*keystrokes=0;
    numkeys = numplayers = 0;
    playertxid = zeroid;
    for (i=0; i<maxplayers; i++)
    {
        if ( myIsutxo_spent(spenttxid,gametxid,i+1) >= 0 )
        {
            if ( GetTransaction(spenttxid,spenttx,hashBlock,false) != 0 && spenttx.vout.size() > 0 )
            {
                numplayers++;
                Getscriptaddress(ccaddr,spenttx.vout[0].scriptPubKey);
                if ( strcmp(destaddr,ccaddr) == 0 )
                {
                    matches++;
                    regslot = i;
                    matchtx = spenttx;
                } //else fprintf(stderr,"%d+1 doesnt match %s vs %s\n",i,ccaddr,destaddr);
            } //else fprintf(stderr,"%d+1 couldnt find spenttx.%s\n",i,spenttxid.GetHex().c_str());
        } //else fprintf(stderr,"%d+1 unspent\n",i);
    }
    if ( matches == 1 )
    {
        if ( myIsutxo_spent(spenttxid,gametxid,maxplayers+i+1) < 0 )
        {
            numvouts = matchtx.vout.size();
            //fprintf(stderr,"matchtxid.%s matches.%d numvouts.%d\n",matchtx.GetHash().GetHex().c_str(),matches,numvouts);
            if ( rogue_registeropretdecode(txid,tokenid,playertxid,matchtx.vout[numvouts-1].scriptPubKey) == 'R' )//&& txid == gametxid )
            {
                //fprintf(stderr,"tokenid.%s txid.%s vs gametxid.%s player.%s\n",tokenid.GetHex().c_str(),txid.GetHex().c_str(),gametxid.GetHex().c_str(),playertxid.GetHex().c_str());
                if ( tokenid != zeroid )
                    active = tokenid;
                else active = playertxid;
                if ( active == zeroid || rogue_playerdata(cp,origplayergame,tid,pk,playerdata,symbol,pname,active) == 0 )
                {
                    txid = matchtx.GetHash();
                    //fprintf(stderr,"scan forward active.%s spenttxid.%s\n",active.GetHex().c_str(),txid.GetHex().c_str());
                    n = 0;
                    while ( CCgettxout(txid,0,1) < 0 )
                    {
                        spenttxid = zeroid;
                        spentvini = -1;
                        if ( (spentvini= myIsutxo_spent(spenttxid,txid,0)) >= 0 )
                            txid = spenttxid;
                        else if ( myIsutxo_spentinmempool(spenttxid,spentvini,txid,0) == 0 || spenttxid == zeroid )
                        {
                            fprintf(stderr,"mempool tracking error %s/v0\n",txid.ToString().c_str());
                            return(-2);
                        }
                        txid = spenttxid;
                        if ( spentvini != 0 )
                            return(-3);
                        if ( keystrokesp != 0 && GetTransaction(spenttxid,spenttx,hashBlock,false) != 0 && spenttx.vout.size() >= 2 )
                        {
                            uint256 g,b; CPubKey p; std::vector<uint8_t> k;
                            if ( rogue_keystrokesopretdecode(g,b,p,k,spenttx.vout[spenttx.vout.size()-1].scriptPubKey) == 'K' )
                            {
                                keystrokes = (char *)realloc(keystrokes,numkeys + (int32_t)k.size());
                                for (i=0; i<k.size(); i++)
                                    keystrokes[numkeys+i] = (char)k[i];
                                numkeys += (int32_t)k.size();
                                (*keystrokesp) = keystrokes;
                            }
                        }
                        if ( ++n >= ROGUE_MAXITERATIONS )
                        {
                            fprintf(stderr,"rogue_findbaton n.%d, seems something is wrong\n",n);
                            return(-5);
                        }
                    }
                    //fprintf(stderr,"set baton %s\n",txid.GetHex().c_str());
                    batontxid = txid;
                    batonvout = 0; // not vini
                    // how to detect timeout, bailedout, highlander
                    hashBlock = zeroid;
                    if ( GetTransaction(batontxid,batontx,hashBlock,false) != 0 && batontx.vout.size() > 0 )
                    {
                        if ( hashBlock == zeroid )
                            batonht = komodo_nextheight();
                        else if ( (pindex= komodo_blockindex(hashBlock)) == 0 )
                            return(-4);
                        else batonht = pindex->GetHeight();
                        batonvalue = batontx.vout[0].nValue;
                        //printf("keystrokes[%d]\n",numkeys);
                        return(0);
                    }
                }
            } else fprintf(stderr,"findbaton opret error\n");
        }
        else
        {
            fprintf(stderr,"already played\n");
            return(-5);
        }
    }
    return(-1);
}

void rogue_gameplayerinfo(struct CCcontract_info *cp,UniValue &obj,uint256 gametxid,CTransaction gametx,int32_t vout,int32_t maxplayers,char *myrogueaddr)
{
    // identify if bailout or quit or timed out
    uint256 batontxid,spenttxid,gtxid,ptxid,tokenid,hashBlock,playertxid; CTransaction spenttx,batontx; int32_t numplayers,regslot,numkeys,batonvout,batonht,retval; int64_t batonvalue; std::vector<uint8_t> playerdata; char destaddr[64]; std::string symbol,pname;
    destaddr[0] = 0;
    if ( myIsutxo_spent(spenttxid,gametxid,vout) >= 0 )
    {
        if ( GetTransaction(spenttxid,spenttx,hashBlock,false) != 0 && spenttx.vout.size() > 0 )
            Getscriptaddress(destaddr,spenttx.vout[0].scriptPubKey);
    }
    obj.push_back(Pair("slot",(int64_t)vout-1));
    if ( (retval= rogue_findbaton(cp,playertxid,0,numkeys,regslot,playerdata,batontxid,batonvout,batonvalue,batonht,gametxid,gametx,maxplayers,destaddr,numplayers,symbol,pname)) == 0 )
    {
        if ( CCgettxout(gametxid,maxplayers+vout,1) == 10000 )
        {
            if ( GetTransaction(batontxid,batontx,hashBlock,false) != 0 && batontx.vout.size() > 1 )
            {
                if ( rogue_registeropretdecode(gtxid,tokenid,ptxid,batontx.vout[batontx.vout.size()-1].scriptPubKey) == 'R' && ptxid == playertxid && gtxid == gametxid )
                    obj.push_back(Pair("status","registered"));
                else obj.push_back(Pair("status","alive"));
            } else obj.push_back(Pair("status","error"));
        } else obj.push_back(Pair("status","finished"));
        obj.push_back(Pair("baton",batontxid.ToString()));
        obj.push_back(Pair("tokenid",tokenid.ToString()));
        obj.push_back(Pair("batonaddr",destaddr));
        obj.push_back(Pair("ismine",strcmp(myrogueaddr,destaddr)==0));
        obj.push_back(Pair("batonvout",(int64_t)batonvout));
        obj.push_back(Pair("batonvalue",ValueFromAmount(batonvalue)));
        obj.push_back(Pair("batonht",(int64_t)batonht));
        if ( playerdata.size() > 0 )
            obj.push_back(Pair("player",rogue_playerobj(playerdata,playertxid,tokenid,symbol,pname)));
    } else fprintf(stderr,"findbaton err.%d\n",retval);
}

int64_t rogue_registrationbaton(CMutableTransaction &mtx,uint256 gametxid,CTransaction gametx,int32_t maxplayers)
{
    int32_t vout,j,r; int64_t nValue;
    if ( gametx.vout.size() > maxplayers+1 )
    {
        r = rand() % maxplayers;
        for (j=0; j<maxplayers; j++)
        {
            vout = ((r + j) % maxplayers) + 1;
            if ( CCgettxout(gametxid,vout,1) == ROGUE_REGISTRATIONSIZE )
            {
                mtx.vin.push_back(CTxIn(gametxid,vout,CScript()));
                return(ROGUE_REGISTRATIONSIZE);
            }
        }
    }
    return(0);
}

UniValue rogue_rawtxresult(UniValue &result,std::string rawtx,int32_t broadcastflag)
{
    CTransaction tx;
    if ( rawtx.size() > 0 )
    {
        result.push_back(Pair("hex",rawtx));
        if ( DecodeHexTx(tx,rawtx) != 0 )
        {
            if ( broadcastflag != 0 && myAddtomempool(tx) != 0 )
                RelayTransaction(tx);
            result.push_back(Pair("txid",tx.GetHash().ToString()));
            result.push_back(Pair("result","success"));
        } else result.push_back(Pair("error","decode hex"));
    } else result.push_back(Pair("error","couldnt finalize CCtx"));
    return(result);
}

UniValue rogue_newgame(uint64_t txfee,struct CCcontract_info *cp,cJSON *params)
{
    CMutableTransaction mtx = CreateNewContextualCMutableTransaction(Params().GetConsensus(), komodo_nextheight());
    UniValue result(UniValue::VOBJ); std::string rawtx; CPubKey roguepk,mypk; char *jsonstr; uint64_t inputsum,change,required,buyin=0; int32_t i,n,maxplayers = 1;
    if ( txfee == 0 )
        txfee = 10000;
    if ( (params= cclib_reparse(&n,params)) != 0 )
    {
        if ( n > 0 )
        {
            maxplayers = juint(jitem(params,0),0);
            if ( n > 1 )
                buyin = jdouble(jitem(params,1),0) * COIN + 0.0000000049;
        }
    }
    if ( maxplayers < 1 || maxplayers > ROGUE_MAXPLAYERS )
        return(cclib_error(result,"illegal maxplayers"));
    mypk = pubkey2pk(Mypubkey());
    roguepk = GetUnspendable(cp,0);
    rogue_univalue(result,"newgame",maxplayers,buyin);
    required = (3*txfee + maxplayers*(ROGUE_REGISTRATIONSIZE+txfee));
    if ( (inputsum= AddCClibInputs(cp,mtx,roguepk,required,16,cp->unspendableCCaddr)) >= required )
    {
        mtx.vout.push_back(MakeCC1vout(cp->evalcode,txfee,roguepk)); // for highlander TCBOO creation
        for (i=0; i<maxplayers; i++)
            mtx.vout.push_back(MakeCC1of2vout(cp->evalcode,ROGUE_REGISTRATIONSIZE,roguepk,roguepk));
        for (i=0; i<maxplayers; i++)
            mtx.vout.push_back(MakeCC1of2vout(cp->evalcode,txfee,roguepk,roguepk));
        if ( (change= inputsum - required) >= txfee )
            mtx.vout.push_back(MakeCC1vout(cp->evalcode,change,roguepk));
        rawtx = FinalizeCCTx(0,cp,mtx,mypk,txfee,rogue_newgameopret(buyin,maxplayers));
        return(rogue_rawtxresult(result,rawtx,1));
    }
    else return(cclib_error(result,"illegal maxplayers"));
    return(result);
}

UniValue rogue_playerinfo(uint64_t txfee,struct CCcontract_info *cp,cJSON *params)
{
    UniValue result(UniValue::VOBJ); std::vector<uint8_t> playerdata; uint256 playertxid,tokenid,origplayergame;int32_t n; CPubKey pk; bits256 t; std::string symbol,pname;
    result.push_back(Pair("result","success"));
    rogue_univalue(result,"playerinfo",-1,-1);
    if ( (params= cclib_reparse(&n,params)) != 0 )
    {
        if ( n > 0 )
        {
            playertxid = juint256(jitem(params,0));
            if ( rogue_playerdata(cp,origplayergame,tokenid,pk,playerdata,symbol,pname,playertxid) < 0 )
                return(cclib_error(result,"invalid playerdata"));
            result.push_back(Pair("player",rogue_playerobj(playerdata,playertxid,tokenid,symbol,pname)));
        } else return(cclib_error(result,"no playertxid"));
        return(result);
    } else return(cclib_error(result,"couldnt reparse params"));
}

UniValue rogue_register(uint64_t txfee,struct CCcontract_info *cp,cJSON *params)
{
    // vin0 -> ROGUE_REGISTRATIONSIZE 1of2 registration baton from creategame
    // vin1 -> optional nonfungible character vout @
    // vin2 -> original creation TCBOO playerdata used
    // vin3+ -> buyin
    // vout0 -> keystrokes/completion baton
    CMutableTransaction mtx = CreateNewContextualCMutableTransaction(Params().GetConsensus(), komodo_nextheight());
    UniValue result(UniValue::VOBJ); char destaddr[64],coinaddr[64]; uint256 tokenid,gametxid,origplayergame,playertxid,hashBlock; int32_t err,maxplayers,gameheight,n,numvouts,vout=1; int64_t inputsum,buyin,CCchange=0; CPubKey pk,mypk,roguepk,burnpk; CTransaction tx,playertx; std::vector<uint8_t> playerdata; std::string rawtx,symbol,pname; bits256 t;

    if ( txfee == 0 )
        txfee = 10000;
    mypk = pubkey2pk(Mypubkey());
    burnpk = pubkey2pk(ParseHex(CC_BURNPUBKEY));
    roguepk = GetUnspendable(cp,0);
    rogue_univalue(result,"register",-1,-1);
    playertxid = tokenid = zeroid;
    if ( (params= cclib_reparse(&n,params)) != 0 )
    {
        if ( n > 0 )
        {
            gametxid = juint256(jitem(params,0));
            if ( (err= rogue_isvalidgame(cp,gameheight,tx,buyin,maxplayers,gametxid)) == 0 )
            {
                if ( n > 1 )
                {
                    playertxid = juint256(jitem(params,1));
                    if ( rogue_playerdata(cp,origplayergame,tokenid,pk,playerdata,symbol,pname,playertxid) < 0 )
                        return(cclib_error(result,"couldnt extract valid playerdata"));
                    if ( tokenid != zeroid ) // if it is tokentransfer this will be 0
                        vout = 1;
                }
                if ( komodo_nextheight() > gameheight + ROGUE_MAXKEYSTROKESGAP )
                    return(cclib_error(result,"didnt register in time, ROGUE_MAXKEYSTROKESGAP"));
                rogue_univalue(result,0,maxplayers,buyin);
                GetCCaddress1of2(cp,coinaddr,roguepk,mypk);
                if ( rogue_iamregistered(maxplayers,gametxid,tx,coinaddr) > 0 )
                    return(cclib_error(result,"already registered"));
                if ( (inputsum= rogue_registrationbaton(mtx,gametxid,tx,maxplayers)) != ROGUE_REGISTRATIONSIZE )
                    return(cclib_error(result,"couldnt find available registration baton"));
                else if ( playertxid != zeroid && rogue_playerdataspend(mtx,playertxid,vout,origplayergame) < 0 )
                    return(cclib_error(result,"couldnt find playerdata to spend"));
                else if ( buyin > 0 && AddNormalinputs(mtx,mypk,buyin,64) < buyin )
                    return(cclib_error(result,"couldnt find enough normal funds for buyin"));
                if ( tokenid != zeroid )
                {
                    mtx.vin.push_back(CTxIn(tokenid,0)); // spending cc marker as token is burned
                    char unspendableTokenAddr[64]; uint8_t tokenpriv[32]; struct CCcontract_info *cpTokens, tokensC;
                    cpTokens = CCinit(&tokensC, EVAL_TOKENS);
                    CPubKey unspPk = GetUnspendable(cpTokens, tokenpriv);
                    GetCCaddress(cpTokens, unspendableTokenAddr, unspPk);
                    CCaddr2set(cp, EVAL_TOKENS, unspPk, tokenpriv, unspendableTokenAddr);
                }
                mtx.vout.push_back(MakeCC1of2vout(cp->evalcode,buyin + inputsum - txfee,roguepk,mypk));
                GetCCaddress1of2(cp,destaddr,roguepk,roguepk);
                CCaddr1of2set(cp,roguepk,roguepk,cp->CCpriv,destaddr);
                mtx.vout.push_back(MakeTokensCC1vout(cp->evalcode, 1, burnpk));

                std::vector<uint8_t> vopretExtra; uint8_t e, funcid; uint256 tid; std::vector<CPubKey> voutPubkeys, voutPubkeysEmpty; int32_t didtx = 0;
                CScript opretRegister = rogue_registeropret(gametxid, playertxid);
                if ( playertxid != zeroid )
                {
                    voutPubkeysEmpty.push_back(burnpk);
                    if ( GetTransaction(playertxid,playertx,hashBlock,false) != 0 )
                    {
                        if ( (funcid= DecodeTokenOpRet(playertx.vout.back().scriptPubKey, e, tid, voutPubkeys, vopretExtra)) != 0)
                        {  // if token in the opret
                            didtx = 1;
                            if ( funcid == 'c' )
                                tid = tokenid == zeroid ? playertxid : tokenid;
                            rawtx = FinalizeCCTx(0, cp, mtx, mypk, txfee,
                                EncodeTokenOpRet(tid, voutPubkeysEmpty /*=never spent*/, opretRegister));
                        }
                    }
                }
                if ( didtx == 0 )
                    rawtx = FinalizeCCTx(0, cp, mtx, mypk, txfee, opretRegister);

                return(rogue_rawtxresult(result,rawtx,1));
            } else return(cclib_error(result,"invalid gametxid"));
        } else return(cclib_error(result,"no gametxid"));
    } else return(cclib_error(result,"couldnt reparse params"));
}

UniValue rogue_keystrokes(uint64_t txfee,struct CCcontract_info *cp,cJSON *params)
{
    // vin0 -> baton from registration or previous keystrokes
    // vout0 -> new baton
    // opret -> user input chars
    // being killed should auto broadcast (possible to be suppressed?)
    // respawn to be prevented by including timestamps
    int32_t nextheight = komodo_nextheight();
    CMutableTransaction mtx = CreateNewContextualCMutableTransaction(Params().GetConsensus(),nextheight);
    UniValue result(UniValue::VOBJ); CPubKey roguepk,mypk; uint256 gametxid,playertxid,batontxid; int64_t batonvalue,buyin; std::vector<uint8_t> keystrokes,playerdata; int32_t numplayers,regslot,numkeys,batonht,batonvout,n,elapsed,gameheight,maxplayers; CTransaction tx; CTxOut txout; char *keystrokestr,destaddr[64]; std::string rawtx,symbol,pname; bits256 t; uint8_t mypriv[32];
    if ( txfee == 0 )
        txfee = 10000;
    rogue_univalue(result,"keystrokes",-1,-1);
    if ( (params= cclib_reparse(&n,params)) != 0 && n == 2 && (keystrokestr= jstr(jitem(params,1),0)) != 0 )
    {
        gametxid = juint256(jitem(params,0));
        result.push_back(Pair("gametxid",gametxid.GetHex()));
        result.push_back(Pair("keystrokes",keystrokestr));
        keystrokes = ParseHex(keystrokestr);
        mypk = pubkey2pk(Mypubkey());
        roguepk = GetUnspendable(cp,0);
        GetCCaddress1of2(cp,destaddr,roguepk,mypk);
        if ( rogue_isvalidgame(cp,gameheight,tx,buyin,maxplayers,gametxid) == 0 )
        {
            if ( rogue_findbaton(cp,playertxid,0,numkeys,regslot,playerdata,batontxid,batonvout,batonvalue,batonht,gametxid,tx,maxplayers,destaddr,numplayers,symbol,pname) == 0 )
            {
                result.push_back(Pair("batontxid",batontxid.GetHex()));
                result.push_back(Pair("playertxid",playertxid.GetHex()));
                if ( maxplayers == 1 || nextheight <= batonht+ROGUE_MAXKEYSTROKESGAP )
                {
                    mtx.vin.push_back(CTxIn(batontxid,batonvout,CScript()));
                    mtx.vout.push_back(MakeCC1of2vout(cp->evalcode,batonvalue-txfee,roguepk,mypk));
                    Myprivkey(mypriv);
                    CCaddr1of2set(cp,roguepk,mypk,mypriv,destaddr);
                    rawtx = FinalizeCCTx(0,cp,mtx,mypk,txfee,rogue_keystrokesopret(gametxid,batontxid,mypk,keystrokes));
                    //fprintf(stderr,"KEYSTROKES.(%s)\n",rawtx.c_str());
                    return(rogue_rawtxresult(result,rawtx,1));
                } else return(cclib_error(result,"keystrokes tx was too late"));
            } else return(cclib_error(result,"couldnt find batontxid"));
        } else return(cclib_error(result,"invalid gametxid"));
    } else return(cclib_error(result,"couldnt reparse params"));
}

char *rogue_extractgame(char *str,int32_t *numkeysp,std::vector<uint8_t> &newdata,uint64_t &seed,uint256 &playertxid,struct CCcontract_info *cp,uint256 gametxid,char *rogueaddr)
{
    CPubKey roguepk; int32_t i,num,maxplayers,gameheight,batonht,batonvout,numplayers,regslot,numkeys,err; std::string symbol,pname; CTransaction gametx; int64_t buyin,batonvalue; char fname[64],*keystrokes = 0; std::vector<uint8_t> playerdata; uint256 batontxid; FILE *fp; uint8_t newplayer[10000]; struct rogue_player P,endP;
    roguepk = GetUnspendable(cp,0);
    *numkeysp = 0;
    seed = 0;
    if ( (err= rogue_isvalidgame(cp,gameheight,gametx,buyin,maxplayers,gametxid)) == 0 )
    {
        if ( rogue_findbaton(cp,playertxid,&keystrokes,numkeys,regslot,playerdata,batontxid,batonvout,batonvalue,batonht,gametxid,gametx,maxplayers,rogueaddr,numplayers,symbol,pname) == 0 )
        {
            UniValue obj;
            seed = rogue_gamefields(obj,maxplayers,buyin,gametxid,rogueaddr);
            //fprintf(stderr,"(%s) found baton %s numkeys.%d seed.%llu playerdata.%d\n",pname.size()!=0?pname.c_str():Rogue_pname.c_str(),batontxid.ToString().c_str(),numkeys,(long long)seed,(int32_t)playerdata.size());
            memset(&P,0,sizeof(P));
            if ( playerdata.size() > 0 )
            {
                for (i=0; i<playerdata.size(); i++)
                    ((uint8_t *)&P)[i] = playerdata[i];
            }
            if ( keystrokes != 0 )
            {
                sprintf(fname,"rogue.%llu.0",(long long)seed);
                if ( (fp= fopen(fname,"wb")) != 0 )
                {
                    if ( fwrite(keystrokes,1,numkeys,fp) != numkeys )
                        fprintf(stderr,"error writing %s\n",fname);
                    fclose(fp);
                }
                sprintf(fname,"rogue.%llu.player",(long long)seed);
                if ( (fp= fopen(fname,"wb")) != 0 )
                {
                    if ( fwrite(&playerdata[0],1,(int32_t)playerdata.size(),fp) != playerdata.size() )
                        fprintf(stderr,"error writing %s\n",fname);
                    fclose(fp);
                }
                num = rogue_replay2(newplayer,seed,keystrokes,numkeys,playerdata.size()==0?0:&P,0);
                newdata.resize(num);
                for (i=0; i<num; i++)
                {
                    newdata[i] = newplayer[i];
                    ((uint8_t *)&endP)[i] = newplayer[i];
                }
                if ( endP.gold <= 0 || endP.hitpoints <= 0 || (endP.strength&0xffff) <= 0 || endP.level <= 0 || endP.experience <= 0 || endP.dungeonlevel <= 0 )
                {
                    fprintf(stderr,"zero value character was killed -> no playerdata\n");
                    newdata.resize(0);
                }
                sprintf(str,"extracted $$$gold.%d hp.%d strength.%d/%d level.%d exp.%d dl.%d\n",endP.gold,endP.hitpoints,endP.strength&0xffff,endP.strength>>16,endP.level,endP.experience,endP.dungeonlevel);
                fprintf(stderr,"%s\n",str);
            } else num = 0;
        }
    }
    *numkeysp = numkeys;
    return(keystrokes);
}

UniValue rogue_extract(uint64_t txfee,struct CCcontract_info *cp,cJSON *params)
{
    UniValue result(UniValue::VOBJ); CPubKey pk,roguepk; int32_t i,n,numkeys,flag = 0; uint64_t seed; char str[512],rogueaddr[64],*pubstr,*keystrokes = 0; std::vector<uint8_t> newdata; uint256 gametxid,playertxid; FILE *fp; uint8_t pub33[33];
    pk = pubkey2pk(Mypubkey());
    roguepk = GetUnspendable(cp,0);
    result.push_back(Pair("name","rogue"));
    result.push_back(Pair("method","extract"));
    if ( (params= cclib_reparse(&n,params)) != 0 )
    {
        if ( n > 0 )
        {
            gametxid = juint256(jitem(params,0));
            result.push_back(Pair("gametxid",gametxid.GetHex()));
            if ( n == 2 )
            {
                if ( (pubstr= jstr(jitem(params,1),0)) != 0 && strlen(pubstr) == 66 )
                {
                    decode_hex(pub33,33,pubstr);
                    pk = buf2pk(pub33);
                }
                //fprintf(stderr,"gametxid.%s %s\n",gametxid.GetHex().c_str(),pubstr);
            }
            GetCCaddress1of2(cp,rogueaddr,roguepk,pk);
            result.push_back(Pair("rogueaddr",rogueaddr));
            str[0] = 0;
            if ( (keystrokes= rogue_extractgame(str,&numkeys,newdata,seed,playertxid,cp,gametxid,rogueaddr)) != 0 )
            {
                result.push_back(Pair("status","success"));
                flag = 1;
                result.push_back(Pair("playertxid",playertxid.GetHex()));
                result.push_back(Pair("extracted",str));
                result.push_back(Pair("numkeys",(int64_t)numkeys));
                result.push_back(Pair("seed",(int64_t)seed));
                sprintf(str,"cc/rogue/rogue %llu",(long long)seed);
                result.push_back(Pair("replay",str));
                free(keystrokes);
            }
        }
    }
    if ( flag == 0 )
        result.push_back(Pair("status","error"));
    return(result);
}

UniValue rogue_finishgame(uint64_t txfee,struct CCcontract_info *cp,cJSON *params,char *method)
{
    //vin0 -> highlander vout from creategame TCBOO
    //vin1 -> keystrokes baton of completed game, must be last to quit or first to win, only spent registration batons matter. If more than 60 blocks since last keystrokes, it is forfeit
    //vins2+ -> rest of unspent registration utxo so all newgame vouts are spent
    //vout0 -> nonfungible character with pack @
    //vout1 -> 1% ingame gold and all the buyins

    // detect if last to bailout
    // vin0 -> kestrokes baton of completed game with Q
    // vout0 -> playerdata marker
    // vout0 -> 1% ingame gold
    // get any playerdata, get all keystrokes, replay game and compare final state
    CMutableTransaction mtx = CreateNewContextualCMutableTransaction(Params().GetConsensus(), komodo_nextheight());
    UniValue result(UniValue::VOBJ); std::string rawtx,symbol,pname; CTransaction gametx; uint64_t seed,mult; int64_t buyin,batonvalue,inputsum,cashout,CCchange=0; int32_t i,err,gameheight,tmp,numplayers,regslot,n,num,numkeys,maxplayers,batonht,batonvout; char myrogueaddr[64],*keystrokes = 0; std::vector<uint8_t> playerdata,newdata,nodata; uint256 batontxid,playertxid,gametxid; CPubKey mypk,roguepk; uint8_t player[10000],mypriv[32],funcid;
    struct CCcontract_info *cpTokens, tokensC;

    if ( txfee == 0 )
        txfee = 10000;
    mypk = pubkey2pk(Mypubkey());
    roguepk = GetUnspendable(cp,0);
    GetCCaddress1of2(cp,myrogueaddr,roguepk,mypk);
    result.push_back(Pair("name","rogue"));
    result.push_back(Pair("method",method));
    result.push_back(Pair("myrogueaddr",myrogueaddr));
    if ( strcmp(method,"bailout") == 0 )
    {
        funcid = 'Q';
        mult = 100000;
    }
    else
    {
        funcid = 'H';
        mult = 1000000;
    }
    if ( (params= cclib_reparse(&n,params)) != 0 )
    {
        if ( n > 0 )
        {
            gametxid = juint256(jitem(params,0));
            result.push_back(Pair("gametxid",gametxid.GetHex()));
            if ( (err= rogue_isvalidgame(cp,gameheight,gametx,buyin,maxplayers,gametxid)) == 0 )
            {
                if ( rogue_findbaton(cp,playertxid,&keystrokes,numkeys,regslot,playerdata,batontxid,batonvout,batonvalue,batonht,gametxid,gametx,maxplayers,myrogueaddr,numplayers,symbol,pname) == 0 )
                {
                    UniValue obj; struct rogue_player P;
                    seed = rogue_gamefields(obj,maxplayers,buyin,gametxid,myrogueaddr);
                    fprintf(stderr,"(%s) found baton %s numkeys.%d seed.%llu playerdata.%d\n",pname.size()!=0?pname.c_str():Rogue_pname.c_str(),batontxid.ToString().c_str(),numkeys,(long long)seed,(int32_t)playerdata.size());
                    memset(&P,0,sizeof(P));
                    if ( playerdata.size() > 0 )
                    {
                        for (i=0; i<playerdata.size(); i++)
                            ((uint8_t *)&P)[i] = playerdata[i];
                    }
                    if ( keystrokes != 0 )
                    {
                        num = rogue_replay2(player,seed,keystrokes,numkeys,playerdata.size()==0?0:&P,0);
                        if ( keystrokes != 0 )
                            free(keystrokes);
                    } else num = 0;
                    mtx.vin.push_back(CTxIn(batontxid,batonvout,CScript()));
                    mtx.vin.push_back(CTxIn(gametxid,1+maxplayers+regslot,CScript()));
                    if ( funcid == 'H' )
                        mtx.vin.push_back(CTxIn(gametxid,0,CScript()));
                    if ( num > 0 )
                    {
                        newdata.resize(num);
                        for (i=0; i<num; i++)
                        {
                            newdata[i] = player[i];
                            ((uint8_t *)&P)[i] = player[i];
                        }
                        if ( P.gold <= 0 || P.hitpoints <= 0 || (P.strength&0xffff) <= 0 || P.level <= 0 || P.experience <= 0 || P.dungeonlevel <= 0 )
                        {
                            fprintf(stderr,"zero value character was killed -> no playerdata\n");
                            newdata.resize(0);
                        }
                        else
                        {
                            if ( maxplayers == 1 )
                                mult /= 2;
                            cpTokens = CCinit(&tokensC, EVAL_TOKENS);
                            mtx.vout.push_back(MakeCC1vout(EVAL_TOKENS, txfee, GetUnspendable(cpTokens,NULL)));            // marker to token cc addr, burnable and validated
                            mtx.vout.push_back(MakeTokensCC1vout(cp->evalcode,1,mypk));
                            fprintf(stderr,"\nextracted $$$gold.%d hp.%d strength.%d/%d level.%d exp.%d dl.%d n.%d size.%d\n",P.gold,P.hitpoints,P.strength&0xffff,P.strength>>16,P.level,P.experience,P.dungeonlevel,n,(int32_t)sizeof(P));
                            cashout = (uint64_t)P.gold * mult;
                            if ( funcid == 'H' && maxplayers > 1 )
                            {
                                if ( numplayers != maxplayers || (numplayers - rogue_playersalive(tmp,gametxid,maxplayers)) > 1 && (P.dungeonlevel > 1 || P.gold < 10000 || P.level < 20) )
                                    return(cclib_error(result,"highlander must be a winner or last one standing"));
                                cashout += numplayers * buyin;
                            }
                            if ( cashout >= txfee )
                            {
                                if ( (inputsum= AddCClibInputs(cp,mtx,roguepk,cashout,16,cp->unspendableCCaddr)) > (uint64_t)P.gold*mult )
                                    CCchange = (inputsum - cashout);
                                mtx.vout.push_back(CTxOut(cashout,CScript() << ParseHex(HexStr(mypk)) << OP_CHECKSIG));
                            }
                        }
                    }
                    mtx.vout.push_back(MakeCC1vout(cp->evalcode,CCchange + (batonvalue-3*txfee),roguepk));

                    Myprivkey(mypriv);
                    CCaddr1of2set(cp,roguepk,mypk,mypriv,myrogueaddr);
                    CScript opret;
                    if ( pname.size() == 0 )
                        pname = Rogue_pname;
                    if ( newdata.size() == 0 )
                    {
                        opret = rogue_highlanderopret(funcid, gametxid, regslot, mypk, nodata,pname);
                        rawtx = FinalizeCCTx(0,cp,mtx,mypk,txfee,opret);
                        //fprintf(stderr,"nodata finalizetx.(%s)\n",rawtx.c_str());
                    }
                    else
                    {
                        opret = rogue_highlanderopret(funcid, gametxid, regslot, mypk, newdata,pname);
                        char seedstr[32];
                        sprintf(seedstr,"%llu",(long long)seed);
                        std::vector<uint8_t> vopretNonfungible;
                        GetOpReturnData(opret, vopretNonfungible);
                        rawtx = FinalizeCCTx(0, cp, mtx, mypk, txfee, EncodeTokenCreateOpRet('c', Mypubkey(), std::string(seedstr), gametxid.GetHex(), vopretNonfungible));
                    }
                    return(rogue_rawtxresult(result,rawtx,1));
                }
                result.push_back(Pair("result","success"));
            } else fprintf(stderr,"illegal game err.%d\n",err);
        } else fprintf(stderr,"parameters only n.%d\n",n);
    }
    return(result);
}

UniValue rogue_bailout(uint64_t txfee,struct CCcontract_info *cp,cJSON *params)
{
    return(rogue_finishgame(txfee,cp,params,"bailout"));
}

UniValue rogue_highlander(uint64_t txfee,struct CCcontract_info *cp,cJSON *params)
{
    return(rogue_finishgame(txfee,cp,params,"highlander"));
}

UniValue rogue_gameinfo(uint64_t txfee,struct CCcontract_info *cp,cJSON *params)
{
    UniValue result(UniValue::VOBJ),a(UniValue::VARR); int32_t i,n,gameheight,maxplayers,numvouts; uint256 txid; CTransaction tx; int64_t buyin; bits256 t; char myrogueaddr[64]; CPubKey mypk,roguepk;
    result.push_back(Pair("name","rogue"));
    result.push_back(Pair("method","gameinfo"));
    if ( (params= cclib_reparse(&n,params)) != 0 )
    {
        if ( n > 0 )
        {
            txid = juint256(jitem(params,0));
            result.push_back(Pair("gametxid",txid.GetHex()));
            if ( rogue_isvalidgame(cp,gameheight,tx,buyin,maxplayers,txid) == 0 )
            {
                result.push_back(Pair("result","success"));
                result.push_back(Pair("gameheight",(int64_t)gameheight));
                mypk = pubkey2pk(Mypubkey());
                roguepk = GetUnspendable(cp,0);
                GetCCaddress1of2(cp,myrogueaddr,roguepk,mypk);
                //fprintf(stderr,"myrogueaddr.%s\n",myrogueaddr);
                rogue_gamefields(result,maxplayers,buyin,txid,myrogueaddr);
                for (i=0; i<maxplayers; i++)
                {
                    if ( CCgettxout(txid,i+1,1) < 0 )
                    {
                        UniValue obj(UniValue::VOBJ);
                        rogue_gameplayerinfo(cp,obj,txid,tx,i+1,maxplayers,myrogueaddr);
                        a.push_back(obj);
                    }
                }
                result.push_back(Pair("players",a));
            } else return(cclib_error(result,"couldnt find valid game"));
        } else return(cclib_error(result,"couldnt parse params"));
    } else return(cclib_error(result,"missing txid in params"));
    return(result);
}

UniValue rogue_pending(uint64_t txfee,struct CCcontract_info *cp,cJSON *params)
{
    UniValue result(UniValue::VOBJ),a(UniValue::VARR); int64_t buyin; uint256 txid,hashBlock; CTransaction tx; int32_t maxplayers,numplayers,gameheight,nextheight,vout,numvouts; CPubKey roguepk; char coinaddr[64];
    std::vector<std::pair<CAddressUnspentKey, CAddressUnspentValue> > unspentOutputs;
    roguepk = GetUnspendable(cp,0);
    GetCCaddress(cp,coinaddr,roguepk);
    SetCCunspents(unspentOutputs,coinaddr);
    nextheight = komodo_nextheight();
    for (std::vector<std::pair<CAddressUnspentKey, CAddressUnspentValue> >::const_iterator it=unspentOutputs.begin(); it!=unspentOutputs.end(); it++)
    {
        txid = it->first.txhash;
        vout = (int32_t)it->first.index;
        //char str[65]; fprintf(stderr,"%s check %s/v%d %.8f\n",coinaddr,uint256_str(str,txid),vout,(double)it->second.satoshis/COIN);
        if ( it->second.satoshis != txfee || vout != 0 ) // reject any that are not highlander markers
            continue;
        if ( rogue_isvalidgame(cp,gameheight,tx,buyin,maxplayers,txid) == 0 && nextheight <= gameheight+ROGUE_MAXKEYSTROKESGAP )
        {
            rogue_playersalive(numplayers,txid,maxplayers);
            if ( numplayers < maxplayers )
                a.push_back(txid.GetHex());
        }
    }
    result.push_back(Pair("result","success"));
    rogue_univalue(result,"pending",-1,-1);
    result.push_back(Pair("pending",a));
    result.push_back(Pair("numpending",(int64_t)a.size()));
    return(result);
}

UniValue rogue_players(uint64_t txfee,struct CCcontract_info *cp,cJSON *params)
{
    UniValue result(UniValue::VOBJ),a(UniValue::VARR); int64_t buyin; uint256 tokenid,gametxid,txid,hashBlock; CTransaction playertx,tx; int32_t maxplayers,vout,numvouts; std::vector<uint8_t> playerdata; CPubKey roguepk,mypk,pk; std::string symbol,pname; char coinaddr[64];
    std::vector<std::pair<CAddressUnspentKey, CAddressUnspentValue> > unspentOutputs;
    roguepk = GetUnspendable(cp,0);
    mypk = pubkey2pk(Mypubkey());
    GetTokensCCaddress(cp,coinaddr,mypk);
    SetCCunspents(unspentOutputs,coinaddr);
    rogue_univalue(result,"players",-1,-1);
    for (std::vector<std::pair<CAddressUnspentKey, CAddressUnspentValue> >::const_iterator it=unspentOutputs.begin(); it!=unspentOutputs.end(); it++)
    {
        txid = it->first.txhash;
        vout = (int32_t)it->first.index;
        //char str[65]; fprintf(stderr,"%s check %s/v%d %.8f\n",coinaddr,uint256_str(str,txid),vout,(double)it->second.satoshis/COIN);
        if ( it->second.satoshis != 1 || vout > 1 )
            continue;
        if ( rogue_playerdata(cp,gametxid,tokenid,pk,playerdata,symbol,pname,txid) == 0 )//&& pk == mypk )
        {
            a.push_back(txid.GetHex());
            //a.push_back(Pair("playerdata",rogue_playerobj(playerdata)));
        }
    }
    result.push_back(Pair("playerdata",a));
    result.push_back(Pair("numplayerdata",(int64_t)a.size()));
    return(result);
}

UniValue rogue_games(uint64_t txfee,struct CCcontract_info *cp,cJSON *params)
{
    UniValue result(UniValue::VOBJ),a(UniValue::VARR),b(UniValue::VARR); uint256 txid,hashBlock,gametxid,tokenid,playertxid; int32_t vout,maxplayers,gameheight,numvouts; CPubKey roguepk,mypk; char coinaddr[64]; CTransaction tx,gametx; int64_t buyin;
    std::vector<std::pair<CAddressIndexKey, CAmount> > addressIndex;
    //std::vector<std::pair<CAddressUnspentKey, CAddressUnspentValue> > unspentOutputs;
    roguepk = GetUnspendable(cp,0);
    mypk = pubkey2pk(Mypubkey());
    GetCCaddress1of2(cp,coinaddr,roguepk,mypk);
    //SetCCunspents(unspentOutputs,coinaddr);
    SetCCtxids(addressIndex,coinaddr);
    rogue_univalue(result,"games",-1,-1);
    for (std::vector<std::pair<CAddressIndexKey, CAmount> >::const_iterator it=addressIndex.begin(); it!=addressIndex.end(); it++)
    //for (std::vector<std::pair<CAddressUnspentKey, CAddressUnspentValue> >::const_iterator it=unspentOutputs.begin(); it!=unspentOutputs.end(); it++)
    {
        txid = it->first.txhash;
        vout = (int32_t)it->first.index;
        //char str[65]; fprintf(stderr,"%s check %s/v%d %.8f\n",coinaddr,uint256_str(str,txid),vout,(double)it->second.satoshis/COIN);
        if ( vout == 0 )
        {
            if ( GetTransaction(txid,tx,hashBlock,false) != 0 && (numvouts= tx.vout.size()) > 1 )
            {
                if ( rogue_registeropretdecode(gametxid,tokenid,playertxid,tx.vout[numvouts-1].scriptPubKey) == 'R' )
                {
                    if ( rogue_isvalidgame(cp,gameheight,gametx,buyin,maxplayers,gametxid) == 0 )
                    {
                        if ( CCgettxout(txid,vout,1) < 0 )
                            b.push_back(gametxid.GetHex());
                        else a.push_back(gametxid.GetHex());
                    }
                }
            }
        }
    }
    result.push_back(Pair("pastgames",b));
    result.push_back(Pair("games",a));
    result.push_back(Pair("numgames",(int64_t)(a.size()+b.size())));
    return(result);
}

UniValue rogue_setname(uint64_t txfee,struct CCcontract_info *cp,cJSON *params)
{
    UniValue result(UniValue::VOBJ); int32_t n; char *namestr = 0;
    rogue_univalue(result,"setname",-1,-1);
    if ( (params= cclib_reparse(&n,params)) != 0 )
    {
        if ( n > 0 )
        {
            if ( (namestr= jstri(params,0)) != 0 )
            {
                result.push_back(Pair("result","success"));
                result.push_back(Pair("pname",namestr));
                Rogue_pname = namestr;
                return(result);
            }
        }
    }
    result.push_back(Pair("result","error"));
    result.push_back(Pair("error","couldnt get name"));
    return(result);
}

bool rogue_validate(struct CCcontract_info *cp,int32_t height,Eval *eval,const CTransaction tx)
{
    CScript scriptPubKey; std::vector<uint8_t> vopret; uint8_t *script,e,f,funcid; int32_t i,maxplayers,decoded=0,regslot,ind,errflag,dispflag,score,numvouts; CTransaction vintx; CPubKey pk; uint256 hashBlock,gametxid,tokenid,batontxid,playertxid; int64_t buyin; std::vector<uint8_t> playerdata,keystrokes; std::string symbol,pname;
    return(true);
    if ( (numvouts= tx.vout.size()) > 1 )
    {
        scriptPubKey = tx.vout[numvouts-1].scriptPubKey;
        GetOpReturnData(scriptPubKey,vopret);
        if ( vopret.size() > 2 )
        {
            script = (uint8_t *)vopret.data();
            funcid = script[1];
            if ( (e= script[0]) == EVAL_TOKENS )
            {
                if ( (funcid= rogue_highlanderopretdecode(gametxid,tokenid,regslot,pk,playerdata,symbol,pname,scriptPubKey)) == 0 )
                {
                    if ( (funcid= rogue_registeropretdecode(gametxid,tokenid,playertxid,scriptPubKey)) == 0 )
                    {
                        funcid = 'Q';
                        fprintf(stderr,"ht.%d couldnt decode tokens opret\n",height);
                    } else e = EVAL_ROGUE, decoded = 1;
                } else e = EVAL_ROGUE, decoded = 1;
            }
            if ( e == EVAL_ROGUE )
            {
                if ( decoded == 0 )
                {
                    switch ( funcid )
                    {
                        case 'G':
                            if ( (funcid= rogue_newgameopreturndecode(buyin,maxplayers,scriptPubKey)) != 'G' )
                                return eval->Invalid("couldnt decode newgame opret");
                            // validate newgame tx
                            return(true);
                            break;
                        case 'R':
                            if ( (funcid= rogue_registeropretdecode(gametxid,tokenid,playertxid,scriptPubKey)) != 'R' )
                                return eval->Invalid("couldnt decode register opret");
                            break;
                        case 'K':
                            if ( (funcid= rogue_keystrokesopretdecode(gametxid,batontxid,pk,keystrokes,scriptPubKey)) != 'K' )
                                return eval->Invalid("couldnt decode keystrokes opret");
                            // validate keystrokes are from the correct pk. might need to add vin
                            return(true);
                            break;
                        case 'H': case 'Q':
                            if ( (f= rogue_highlanderopretdecode(gametxid,tokenid,regslot,pk,playerdata,symbol,pname,scriptPubKey)) != funcid )
                                return eval->Invalid("couldnt decode H/Q opret");
                            break;
                        default:
                            return eval->Invalid("illegal rogue non-decoded funcid");
                            break;
                    }
                }
                switch ( funcid )
                {
<<<<<<< HEAD
                    case 'R':
                        // validate register: within 60 blocks, not duplicate, etc.
                        return(true);
                        break;
                    case 'H': // fall through
                    case 'Q':
                        // make sure any playerdata is reproduced via replay
                        if ( funcid == 'Q' )
                        {
                            // validate bailout constraints
                        }
                        else // 'H'
                        {
                            // validate winner constraints
                        }
=======
                    case 'G': // newgame
                    case 'R': // register
                    case 'K': // keystrokes
                    case 'H': // win
                    case 'Q': // bailout
                        //fprintf(stderr,"ht.%d rogue.(%c)\n",height,script[1]);
>>>>>>> 0a59b078
                        return(true);
                        break;
                    default:
                        //fprintf(stderr,"ht.%d rogue.(%c)\n",height,script[1]);
                        return eval->Invalid("illegal rogue funcid");
                        break;
                }
            } else return eval->Invalid("illegal evalcode");
        } else return eval->Invalid("opret too small");
    } else return eval->Invalid("not enough vouts");
    return(true);
}
<|MERGE_RESOLUTION|>--- conflicted
+++ resolved
@@ -1272,30 +1272,12 @@
                 }
                 switch ( funcid )
                 {
-<<<<<<< HEAD
-                    case 'R':
-                        // validate register: within 60 blocks, not duplicate, etc.
-                        return(true);
-                        break;
-                    case 'H': // fall through
-                    case 'Q':
-                        // make sure any playerdata is reproduced via replay
-                        if ( funcid == 'Q' )
-                        {
-                            // validate bailout constraints
-                        }
-                        else // 'H'
-                        {
-                            // validate winner constraints
-                        }
-=======
                     case 'G': // newgame
                     case 'R': // register
                     case 'K': // keystrokes
                     case 'H': // win
                     case 'Q': // bailout
                         //fprintf(stderr,"ht.%d rogue.(%c)\n",height,script[1]);
->>>>>>> 0a59b078
                         return(true);
                         break;
                     default:
