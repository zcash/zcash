--- conflicted
+++ resolved
@@ -197,7 +197,6 @@
         strcpy(destaddr,(char *)CBitcoinAddress(address).ToString().c_str());
         return(true);
     }
-<<<<<<< HEAD
     fprintf(stderr,"Solver for scriptPubKey failed\n%s\n", scriptPubKey.ToString().c_str());
     return(false);
 }
@@ -240,7 +239,6 @@
         }
     }
     return false;
-=======
     //fprintf(stderr,"ExtractDestination failed\n");
     return(false);
 }
@@ -251,7 +249,6 @@
     for (i=0; i<33; i++)
         pk.push_back(pubkey33[i]);
     return(Getscriptaddress(destaddr,CScript() << pk << OP_CHECKSIG));
->>>>>>> 0dcc818a
 }
 
 CPubKey CCtxidaddr(char *txidaddr,uint256 txid)
@@ -449,21 +446,13 @@
     }
     else if ( (pindex= chainActive.LastTip()) == 0 || pindex->nTime < txtime || pindex->GetHeight() <= txheight )
     {
-<<<<<<< HEAD
-        fprintf(stderr,"CCduration backwards timestamps %u %u for txid %s hts.(%d %d)\n",(uint32_t)pindex->nTime,txtime,uint256_str(str,txid),txheight,(int32_t)pindex->GetHeight());
-=======
         if ( pindex->nTime < txtime )
-            fprintf(stderr,"CCduration backwards timestamps %u %u for txid %s hts.(%d %d)\n",(uint32_t)pindex->nTime,txtime,uint256_str(str,txid),txheight,(int32_t)pindex->nHeight);
->>>>>>> 0dcc818a
+            fprintf(stderr,"CCduration backwards timestamps %u %u for txid %s hts.(%d %d)\n",(uint32_t)pindex->nTime,txtime,uint256_str(str,txid),txheight,(int32_t)pindex->GetHeight());
         return(0);
     }
     numblocks = (pindex->GetHeight() - txheight);
     duration = (pindex->nTime - txtime);
-<<<<<<< HEAD
-    fprintf(stderr,"duration %d (%u - %u) numblocks %d (%d - %d)\n",(int32_t)duration,(uint32_t)pindex->nTime,txtime,numblocks,pindex->GetHeight(),txheight);
-=======
-    //fprintf(stderr,"duration %d (%u - %u) numblocks %d (%d - %d)\n",(int32_t)duration,(uint32_t)pindex->nTime,txtime,numblocks,pindex->nHeight,txheight);
->>>>>>> 0dcc818a
+    //fprintf(stderr,"duration %d (%u - %u) numblocks %d (%d - %d)\n",(int32_t)duration,(uint32_t)pindex->nTime,txtime,numblocks,pindex->GetHeight(),txheight);
     return(duration);
 }
 
