/******************************************************************************
 * Copyright © 2014-2019 The SuperNET Developers.                             *
 *                                                                            *
 * See the AUTHORS, DEVELOPER-AGREEMENT and LICENSE files at                  *
 * the top-level directory of this distribution for the individual copyright  *
 * holder information and the developer policies on copyright and licensing.  *
 *                                                                            *
 * Unless otherwise agreed in a custom licensing agreement, no part of the    *
 * SuperNET software, including this file may be copied, modified, propagated *
 * or distributed except according to the terms contained in the LICENSE file *
 *                                                                            *
 * Removal or modification of this copyright notice is prohibited.            *
 *                                                                            *
 ******************************************************************************/

#include "CCPegs.h"
#include "../importcoin.h"
#include "key_io.h"
#include <gmp.h>


/*
pegs CC is able to create a coin backed (by any supported coin with gateways CC deposits) and pegged to any synthetic price that is able to be calculated based on prices CC
 
 First, the prices CC needs to be understood, so the extensive comments at the top of ~/src/cc/prices.cpp needs to be understood.
 
 The second aspect is the ability to import coins, as used by the crosschain burn/import and the -ac_import chains.
 
 <one hour later...>
 
 OK, now we are ready to describe the pegs CC. Let us imagine an -ac_import sidechain with KMD gateways CC. Now we have each native coin fungible with the real KMD via the gateways deposit/withdraw mechanism. Let us start with that and make a pegged and backed USD chain.
 
 <alternatively we can start from a CC enabled chain with external value>
 
 Here the native coin is KMD, but we want USD, so there needs to be a way to convert the KMD amounts into USD amounts. Something like "KMDBTC, BTCUSD, *, 1" which is the prices CC syntax to calculate KMD/USD, which is exactly what we need. So now we can assume that we have a block by block usable KMD/USD price. implementationwise, there can be an -ac option like -ac_peg="KMDBTC, BTCUSD, *, 1" and in conjunction with -ac_import=KMD gateways CC sidechain, we now have a chain where deposit of KMD issues the correct USD coins and redeem of USD coins releases the correct number of KMD coins.
 
 Are we done yet?
 
 Not quite, as the prices of KMD will be quite volatile relative to USD, which is good during bull markets, not so happy during bear markets. There are 2 halves to this problem, how to deal with massive price increase (easy to solve), how to solve 90% price drop (a lot harder).
 
 In order to solve both, what is needed is an "account" based tracking which updates based on both price change, coins issued, payments made. So let us create an account that is based on a specific pubkey, where all relevant deposits, issuances, withdraws are tracked via appropriate vin/vout markers.
 
 Let us modify the USD chain above so that only 80% of the possible USD is issued and 20% held in reserve. This 80% should be at least some easily changeable #define, or even an -ac parameter. We want the issued coins to be released without any encumberances, but the residual 20% value is still controlled (owned) but the depositor. This account has the amount of KMD deposited and USD issued. At the moment of deposit, there will still be 20% equity left. Let us start with 1000 KMD deposit, $1.5 per KMD -> 800 KMD converted to 1200 USD into depositor pubkey and the account of (1000 KMD, -1200 USD) = 200 KMD or $300 equity.
 
 Now it becomes easy for the bull market case, which is to allow (for a fee like 1%) issuance of more USD as the equity increases, so let us imagine KMD at $10:
 
 (1000 KMD, -1200 USD, 200KMD reserve) -> $2000 equity, issue 80% -> $1600 using 160 KMD
 (1000 KMD, -1200 USD, 200KMD reserve, -160KMD, issue $1600 USD, 40 KMD reserve)
 
 we have $2800 USD in circulation, 40 KMD reserve left against $10000 marketcap of the original deposit. It it easy to see that there are never any problems with lack of KMD to redeem the issued USD in a world where prices only go up. Total USD issuance can be limited by using a decentralized account tracking based on each deposit.
 
 What is evident though is that with the constantly changing price and the various times that all the various deposits issue USD, the global reserves are something that will be hard to predict and in fact needs to be specifically tracked. Let us combine all accounts exposure in to a global reserves factor. This factor will control various max/min/ allowed and fee percentages.
 
 Now we are prepared to handle the price goes down scenario. We can rely on the global equity/reserve ratio to be changing relatively slowly as the reference price is the smooted trustless oracles price. This means there will be enough blocks to adjust the global reserves percentage. What we need to do is liquidate specific positions that have the least reserves.
 
 What does liquidation mean? It means a specific account will be purchased at below its current value and the KMD withdrawn. Let us assume the price drops to $5:
 
 (1000 KMD, -1200 USD, 200KMD reserve, -160KMD, issue $1600 USD, 40 KMD reserve) 1000 KMD with 2800 USD issued so $2200 reserves. Let us assume it can be liquidated at a 10% discount, so for $2000 in addition to the $2800, the 5000 KMD is able to be withdrawn. This removes 4800 USD coins for 1000 KMD, which is a very low reserve amount of 4%. If a low reserve amount is removed from the system, then the global reserve amount must be improved.
 
 In addition to the global reserves calculation, there needs to be a trigger percentage that enables positions to be liquidated. We also want to liquidate the worst positions, so in addition to the trigger percentage, there should be a liquidation threshold, and the liquidator would need to find 3 or more better positions that are beyond the liquidation threshold, to be able to liquidate. This will get us to at most 3 accounts that could be liquidated but are not able to, so some method to allow those to also be liquidated. The liquidating nodes are making instant profits, so they should be expected to do whatever blockchain scanning and proving to make things easy for the rest of the nodes.
 
 One last issue is the normal redemption case where we are not liquidating. In this case, it should be done at the current marketprice, should improve the global reserves metrics and not cause anybody whose position was modified to have cause for complaint. Ideally, there would be an account that has the identical to the global reserve percentage and also at the same price as current marketprice, but this is not realistic, so we need to identify classes of accounts and consider which ones can be fully or partially liquidated to satisfy the constraints.
 
 looking at our example account:
 (1000 KMD, -1200 USD, 200KMD reserve, -160KMD, issue $1600 USD, 40 KMD reserve)

 what sort of non-liquidation withdraw would be acceptable? if the base amount 1000 KMD is reduced along with USD owed, then the reserve status will go up for the account. but that would seem to allow extra USD to be able to be issued. there should be no disadvantage from funding a withdraw, but also not any large advantage. it needs to be a neutral event.... 
 
 One solution is to allow for the chance for any account to be liquidated, but the equity compensated for with a premium based on the account reserves. So in the above case, a premium of 5% on the 40KMD reserve is paid to liquidate its account. Instead of 5% premium, a lower 1% can be done if based on the MAX(correlated[daywindow],smoothed) so we get something that is close to the current marketprice. To prevent people taking advantage of the slowness of the smoothed price to adjust, there would need to be a one day delay in the withdraw. 
 
 From a practical sense, it seems a day is a long time, so maybe having a way to pay a premium like 10%, or wait a day to get the MAX(correlated[daywindow],smoothed) price. This price "jumping" might also be taken advantage of in the deposit side, so similar to prices CC it seems good to have the MAX(correlated[daywindow],smoothed) method.
 
 Now, we have a decentralized mechanism to handle the price going lower! Combined with the fully decentralized method new USD coins are issued, makes this argubably the first decentralized blockchain that is both backed and pegged. There is the reliance on the gateways CC multisig signers, so there is a fundamental federated trust for chains without intrinsic value.
 
 Also, notice that the flexibly syntax of prices CC allows to define pegs easily for virtually any type of synthetic, and all the ECB fiats can easily get a backed and pegged coin.
 
 Let us now consider how to enforce a peg onto a specific gateways CC token. If this can also be achieved, then a full DEX for all the different gateways CC supported coins can be created onto a single fiat denominated chain.
 
 I think just having a pegscreate rpc call that binds an existing gateways create to a price CC syntax price will be almost enough to support this. Let us assume a USD stablechain and we have a BTC token, then pegscreate <btc gateways txid> "BTCUSD, 1"
 that will specify using the BTCUSD price, so now we need to create a <txid> based way to do tokenbid/tokenask. For a <txid> based price, the smoothed price is substituted.
 
 There is the issue of the one day delay, so it might make sense to allow specific bid/ask to be based on some simple combinations of the three possible prices. it might even be possible to go a bit overboard and make a forth like syntax to define the dynamic price for a bid, which maybe at times wont be valid, like it is only valid if the three prices are within 1% of each other. But all that seems over complex and for initial release it can just use the mined, correlated or smoothed price, with some specified percentage offset
 
 Implementation notes:
    make sure that fees and markers that can be sent to an unspendable address are sent to: RNdqHx26GWy9bk8MtmH1UiXjQcXE4RKK2P, this is the address for BOTS

 
 */

// start of consensus code
#ifndef PEGS_THRESHOLDS
#define PEGS_THRESHOLDS
#define PEGS_ACCOUNT_MAX_DEBT 80
#define PEGS_GLOBAL_RED_ZONE 60
#define PEGS_ACCOUNT_YELLOW_ZONE 60
#define PEGS_ACCOUNT_RED_ZONE 90
#endif // PEGS_THRESHOLDS
#define CC_MARKER_VALUE 10000

extern uint64_t ASSETCHAINS_PEGSCCPARAMS[3];

extern uint8_t DecodeGatewaysBindOpRet(char *depositaddr,const CScript &scriptPubKey,uint256 &tokenid,std::string &coin,int64_t &totalsupply,uint256 &oracletxid,uint8_t &M,uint8_t &N,std::vector<CPubKey> &gatewaypubkeys,uint8_t &taddr,uint8_t &prefix,uint8_t &prefix2,uint8_t &wiftype);
extern int64_t GetTokenBalance(CPubKey pk, uint256 tokenid);
extern int32_t komodo_currentheight();
extern int32_t prices_syntheticvec(std::vector<uint16_t> &vec, std::vector<std::string> synthetic);
extern int64_t prices_syntheticprice(std::vector<uint16_t> vec, int32_t height, int32_t minmax, int16_t leverage);

CScript EncodePegsCreateOpRet(std::vector<uint256> bindtxids)
{
    CScript opret; uint8_t evalcode = EVAL_PEGS;
    opret << OP_RETURN << E_MARSHAL(ss << evalcode << 'C' << bindtxids);        
    return(opret);
}

uint8_t DecodePegsCreateOpRet(const CScript &scriptPubKey,std::vector<uint256> &bindtxids)
{
    std::vector<uint8_t> vopret; uint8_t *script,e,f;

    GetOpReturnData(scriptPubKey, vopret);
    script = (uint8_t *)vopret.data();
    if ( vopret.size() > 2 && script[0] == EVAL_PEGS && E_UNMARSHAL(vopret,ss >> e; ss >> f; ss >> bindtxids) != 0 )
    {
        return(f);
    }
    return(0);
}

CScript EncodePegsFundOpRet(uint256 tokenid,uint256 pegstxid,CPubKey srcpub,int64_t amount,std::pair <int64_t,int64_t> account)
{
    CScript opret; uint8_t evalcode=EVAL_PEGS,funcid='F'; struct CCcontract_info *cp,C; CPubKey pegspk;
    std::vector<CPubKey> pubkeys; vscript_t vopret;

    cp = CCinit(&C,EVAL_PEGS);
    pegspk = GetUnspendable(cp,0);
    pubkeys.push_back(srcpub);
    pubkeys.push_back(pegspk);
    LOGSTREAM("pegscc", CCLOG_DEBUG1, stream  << "EncodePegsFundOpRet [" << account.first << "," << account.second << "]" << std::endl);
    vopret = E_MARSHAL(ss << evalcode << funcid << pegstxid << srcpub << amount << account);        
    return(EncodeTokenOpRet(tokenid,pubkeys,make_pair(OPRETID_PEGSDATA, vopret)));
}

uint8_t DecodePegsFundOpRet(const CScript &scriptPubKey,uint256 &tokenid,uint256 &pegstxid,CPubKey &srcpub,int64_t &amount,std::pair <int64_t,int64_t> &account)
{
    std::vector<std::pair<uint8_t, vscript_t>>  oprets;
    std::vector<uint8_t> vopret,vOpretExtra; uint8_t *script,e,f,tokenevalcode; std::vector<CPubKey> pubkeys;

    if (DecodeTokenOpRet(scriptPubKey,tokenevalcode,tokenid,pubkeys, oprets)!=0 && GetOpretBlob(oprets, OPRETID_PEGSDATA, vOpretExtra) && tokenevalcode==EVAL_TOKENS && vOpretExtra.size()>0)
    {
        vopret=vOpretExtra;
    }
    else GetOpReturnData(scriptPubKey, vopret);
    script = (uint8_t *)vopret.data();
    if ( vopret.size() > 2 && script[0] == EVAL_PEGS && E_UNMARSHAL(vopret, ss >> e; ss >> f; ss >> pegstxid; ss >> srcpub; ss >> amount; ss >> account) != 0 )
    {
        return(f);
    }
    return(0);
}

uint8_t DecodePegsGetOpRet(const CTransaction tx,uint256& pegstxid,uint256 &tokenid,CPubKey &srcpub,int64_t &amount,std::pair<int64_t,int64_t> &account)
{
    std::vector<uint8_t> vopret; uint8_t *script; 
    ImportProof proof; CTransaction burntx; std::vector<CTxOut> payouts;

    GetOpReturnData(tx.vout[tx.vout.size()-1].scriptPubKey, vopret);
    
    script = (uint8_t *)vopret.data();
    if ( vopret.size() > 2 && script[0] == EVAL_IMPORTCOIN && UnmarshalImportTx(tx,proof,burntx,payouts) && UnmarshalBurnTx(burntx,pegstxid,tokenid,srcpub,amount,account))
    {
        return('G');
    }
    return(0);
}

CScript EncodePegsReedemOpRet(uint256 tokenid,uint256 pegstxid,CPubKey srcpub,int64_t amount,std::pair <int64_t,int64_t> account)
{
    CScript opret; uint8_t evalcode=EVAL_PEGS,funcid='R'; struct CCcontract_info *cp,C;
    std::vector<CPubKey> pubkeys; vscript_t vopret;

    cp = CCinit(&C,EVAL_PEGS);
    pubkeys.push_back(srcpub);
    vopret = E_MARSHAL(ss << evalcode << funcid << pegstxid << srcpub << amount << account);        
    return(EncodeTokenOpRet(tokenid,pubkeys,make_pair(OPRETID_PEGSDATA, vopret)));
}

uint8_t DecodePegsRedeemOpRet(const CScript &scriptPubKey,uint256 &tokenid,uint256 &pegstxid,CPubKey &srcpub,int64_t &amount,std::pair <int64_t,int64_t> &account)
{
    std::vector<std::pair<uint8_t, vscript_t>>  oprets;
    std::vector<uint8_t> vopret,vOpretExtra; uint8_t *script,e,f,tokenevalcode; std::vector<CPubKey> pubkeys;

    if (DecodeTokenOpRet(scriptPubKey,tokenevalcode,tokenid,pubkeys, oprets)!=0 && GetOpretBlob(oprets, OPRETID_PEGSDATA, vOpretExtra) && tokenevalcode==EVAL_TOKENS && vOpretExtra.size()>0)
    {
        vopret=vOpretExtra;
    }
    else GetOpReturnData(scriptPubKey, vopret);
    script = (uint8_t *)vopret.data();
    if ( vopret.size() > 2 && script[0] == EVAL_PEGS && E_UNMARSHAL(vopret, ss >> e; ss >> f; ss >> pegstxid; ss >> srcpub; ss >> amount; ss >> account) != 0 )
    {
        return(f);
    }
    return(0);
}

CScript EncodePegsExchangeOpRet(uint256 tokenid,uint256 pegstxid,CPubKey pk1,CPubKey pk2,int64_t amount,std::pair <int64_t,int64_t> account)
{
    CScript opret; uint8_t evalcode=EVAL_PEGS,funcid='E'; struct CCcontract_info *cp,C;
    std::vector<CPubKey> pubkeys; vscript_t vopret; CPubKey pegspk;

    cp = CCinit(&C,EVAL_PEGS);
    pegspk = GetUnspendable(cp,0);
    pubkeys.push_back(pk1);
    pubkeys.push_back(pk2);
    vopret = E_MARSHAL(ss << evalcode << funcid << pegstxid << pk1 << amount << account);        
    return(EncodeTokenOpRet(tokenid,pubkeys,make_pair(OPRETID_PEGSDATA, vopret)));
}

uint8_t DecodePegsExchangeOpRet(const CScript &scriptPubKey,uint256 &tokenid,uint256 &pegstxid,CPubKey &srcpub,int64_t &amount,std::pair <int64_t,int64_t> &account)
{
    std::vector<std::pair<uint8_t, vscript_t>>  oprets;
    std::vector<uint8_t> vopret,vOpretExtra; uint8_t *script,e,f,tokenevalcode; std::vector<CPubKey> pubkeys;

    if (DecodeTokenOpRet(scriptPubKey,tokenevalcode,tokenid,pubkeys, oprets)!=0 && GetOpretBlob(oprets, OPRETID_PEGSDATA, vOpretExtra) && tokenevalcode==EVAL_TOKENS && vOpretExtra.size()>0)
    {
        vopret=vOpretExtra;
    }
    else GetOpReturnData(scriptPubKey, vopret);
    script = (uint8_t *)vopret.data();
    if ( vopret.size() > 2 && script[0] == EVAL_PEGS && E_UNMARSHAL(vopret, ss >> e; ss >> f; ss >> pegstxid; ss >> srcpub; ss >> amount; ss >> account) != 0 )
    {
        return(f);
    }
    return(0);
}

CScript EncodePegsLiquidateOpRet(uint256 tokenid,uint256 pegstxid,CPubKey srcpub,int64_t amount,std::pair <int64_t,int64_t> account)
{
    CScript opret; uint8_t evalcode=EVAL_PEGS,funcid='L'; struct CCcontract_info *cp,C;
    std::vector<CPubKey> pubkeys; vscript_t vopret;

    cp = CCinit(&C,EVAL_PEGS);
    pubkeys.push_back(srcpub);
    vopret = E_MARSHAL(ss << evalcode << funcid << pegstxid << srcpub << amount << account);        
    return(EncodeTokenOpRet(tokenid,pubkeys,make_pair(OPRETID_PEGSDATA, vopret)));
}

uint8_t DecodePegsLiquidateOpRet(const CScript &scriptPubKey,uint256 &tokenid,uint256 &pegstxid,CPubKey &srcpub,int64_t &amount,std::pair <int64_t,int64_t> &account)
{
    std::vector<std::pair<uint8_t, vscript_t>>  oprets;
    std::vector<uint8_t> vopret,vOpretExtra; uint8_t *script,e,f,tokenevalcode; std::vector<CPubKey> pubkeys;

    if (DecodeTokenOpRet(scriptPubKey,tokenevalcode,tokenid,pubkeys, oprets)!=0 && GetOpretBlob(oprets, OPRETID_PEGSDATA, vOpretExtra) && tokenevalcode==EVAL_TOKENS && vOpretExtra.size()>0)
    {
        vopret=vOpretExtra;
    }
    else GetOpReturnData(scriptPubKey, vopret);
    script = (uint8_t *)vopret.data();
    if ( vopret.size() > 2 && script[0] == EVAL_PEGS && E_UNMARSHAL(vopret, ss >> e; ss >> f; ss >> pegstxid; ss >> srcpub; ss >> amount; ss >> account) != 0 )
    {
        return(f);
    }
    return(0);
}

uint8_t DecodePegsOpRet(CTransaction tx,uint256& pegstxid,uint256& tokenid)
{
    std::vector<std::pair<uint8_t, vscript_t>>  oprets; int32_t numvouts=tx.vout.size();
    std::vector<uint8_t> vopret,vOpretExtra; uint8_t *script,e,f,tokenevalcode; std::vector<CPubKey> pubkeys;
    ImportProof proof; CTransaction burntx; std::vector<CTxOut> payouts; uint256 tmppegstxid; CPubKey srcpub; int64_t amount; std::pair<int64_t,int64_t> account;

    if (DecodeTokenOpRet(tx.vout[numvouts-1].scriptPubKey,tokenevalcode,tokenid,pubkeys, oprets)!=0 && GetOpretBlob(oprets, OPRETID_PEGSDATA, vOpretExtra) && tokenevalcode==EVAL_TOKENS && vOpretExtra.size()>0)
    {
        vopret=vOpretExtra;
    }
    else GetOpReturnData(tx.vout[numvouts-1].scriptPubKey, vopret);
    script = (uint8_t *)vopret.data();
    if (tx.IsPegsImport())
        return(DecodePegsGetOpRet(tx,pegstxid,tokenid,srcpub,amount,account));
    else if ( vopret.size() > 2 && script[0] == EVAL_PEGS)
    {
        E_UNMARSHAL(vopret, ss >> e; ss >> f; ss >> pegstxid);
        return(f);
    }
    return(0);
}

int64_t IsPegsvout(struct CCcontract_info *cp,const CTransaction& tx,int32_t v)
{
    char destaddr[64];
    if ( tx.vout[v].scriptPubKey.IsPayToCryptoCondition() != 0 )
    {
        if ( Getscriptaddress(destaddr,tx.vout[v].scriptPubKey) > 0 && strcmp(destaddr,cp->unspendableCCaddr) == 0 )
            return(tx.vout[v].nValue);
    }
    return(0);
}

bool PegsExactAmounts(struct CCcontract_info *cp,Eval* eval,const CTransaction &tx,int32_t minage,uint64_t txfee)
{
    static uint256 zerohash;
    CTransaction vinTx; uint256 hashBlock,activehash; int32_t i,numvins,numvouts; int64_t inputs=0,outputs=0,assetoshis;
    numvins = tx.vin.size();
    numvouts = tx.vout.size();
    for (i=0; i<numvins; i++)
    {
        //fprintf(stderr,"vini.%d\n",i);
        if ( (*cp->ismyvin)(tx.vin[i].scriptSig) != 0 )
        {
            //fprintf(stderr,"vini.%d check mempool\n",i);
            if ( eval->GetTxUnconfirmed(tx.vin[i].prevout.hash,vinTx,hashBlock) == 0 )
                return eval->Invalid("cant find vinTx");
            else
            {
                //fprintf(stderr,"vini.%d check hash and vout\n",i);
                if ( hashBlock == zerohash )
                    return eval->Invalid("cant Pegs from mempool");
                if ( (assetoshis= IsPegsvout(cp,vinTx,tx.vin[i].prevout.n)) != 0 )
                    inputs += assetoshis;
            }
        }
    }
    for (i=0; i<numvouts; i++)
    {
        //fprintf(stderr,"i.%d of numvouts.%d\n",i,numvouts);
        if ( (assetoshis= IsPegsvout(cp,tx,i)) != 0 )
            outputs += assetoshis;
    }
    if ( inputs != outputs+txfee )
    {
        fprintf(stderr,"inputs %llu vs outputs %llu\n",(long long)inputs,(long long)outputs);
        return eval->Invalid("mismatched inputs != outputs + txfee");
    }
    else return(true);
}

bool PegsValidate(struct CCcontract_info *cp,Eval* eval,const CTransaction &tx, uint32_t nIn)
{
    int32_t numvins,numvouts,preventCCvins,preventCCvouts,i,numblocks; bool retval; uint256 txid; uint8_t hash[32]; char str[65],destaddr[64];
    return (true);
    std::vector<std::pair<CAddressIndexKey, CAmount> > txids;
    numvins = tx.vin.size();
    numvouts = tx.vout.size();
    preventCCvins = preventCCvouts = -1;
    if ( numvouts < 1 )
        return eval->Invalid("no vouts");
    else
    {
        for (i=0; i<numvins; i++)
        {
            if ( IsCCInput(tx.vin[0].scriptSig) == 0 )
            {
                return eval->Invalid("illegal normal vini");
            }
        }
        //fprintf(stderr,"check amounts\n");
        if ( PegsExactAmounts(cp,eval,tx,1,10000) == false )
        {
            fprintf(stderr,"Pegsget invalid amount\n");
            return false;
        }
        else
        {
            txid = tx.GetHash();
            memcpy(hash,&txid,sizeof(hash));
            retval = PreventCC(eval,tx,preventCCvins,numvins,preventCCvouts,numvouts);
            if ( retval != 0 )
                fprintf(stderr,"Pegsget validated\n");
            else fprintf(stderr,"Pegsget invalid\n");
            return(retval);
        }
    }
}
// end of consensus code

// helper functions for rpc calls in rpcwallet.cpp

int64_t AddPegsInputs(struct CCcontract_info *cp,CMutableTransaction &mtx,CPubKey pk1,CPubKey pk2,int64_t total,int32_t maxinputs)
{
    // add threshold check
    char coinaddr[64]; int64_t nValue,price,totalinputs = 0; uint256 txid,hashBlock; std::vector<uint8_t> origpubkey; CTransaction vintx; int32_t vout,n = 0;
    std::vector<std::pair<CAddressUnspentKey, CAddressUnspentValue> > unspentOutputs;

    if (pk2.IsValid()) GetCCaddress1of2(cp,coinaddr,pk1,pk2);
    else GetCCaddress(cp,coinaddr,pk1);
    SetCCunspents(unspentOutputs,coinaddr,true);
    for (std::vector<std::pair<CAddressUnspentKey, CAddressUnspentValue> >::const_iterator it=unspentOutputs.begin(); it!=unspentOutputs.end(); it++)
    {
        txid = it->first.txhash;
        vout = (int32_t)it->first.index;
        // no need to prevent dup
        if ( myGetTransaction(txid,vintx,hashBlock) != 0 )
        {
            if (myIsutxo_spentinmempool(ignoretxid,ignorevin,txid,vout) == 0 )
            {
                if ( total != 0 && maxinputs != 0 )
                    mtx.vin.push_back(CTxIn(txid,vout,CScript()));
                nValue = it->second.satoshis;
                totalinputs += nValue;
                n++;
                if ( (total > 0 && totalinputs >= total) || (maxinputs > 0 && n >= maxinputs) )
                    break;
            }
        }
    }
    return(totalinputs);
}

int64_t AddPegsTokenInputs(struct CCcontract_info *cp,CMutableTransaction &mtx,uint256 pegstxid, uint256 tokenid, CPubKey pk1,CPubKey pk2, int64_t total,int32_t maxinputs)
{
    // add threshold check
    char coinaddr[64]; int64_t nValue,price,totalinputs = 0; uint256 txid,hashBlock; std::vector<uint8_t> origpubkey; CTransaction vintx; int32_t vout,n = 0;
    std::vector<std::pair<CAddressUnspentKey, CAddressUnspentValue> > unspentOutputs; uint256 tmppegstxid,tmptokenid; CPubKey mypk;

    if (pk2.IsValid()) GetTokensCCaddress1of2(cp,coinaddr,pk1,pk2);
    else GetTokensCCaddress(cp,coinaddr,pk1);
    SetCCunspents(unspentOutputs,coinaddr,true);
    for (std::vector<std::pair<CAddressUnspentKey, CAddressUnspentValue> >::const_iterator it=unspentOutputs.begin(); it!=unspentOutputs.end(); it++)
    {
        txid = it->first.txhash;
        vout = (int32_t)it->first.index;
        // no need to prevent dup
        if ( myGetTransaction(txid,vintx,hashBlock) != 0 )
        {
            if (myIsutxo_spentinmempool(ignoretxid,ignorevin,txid,vout) == 0 && DecodePegsOpRet(vintx,tmppegstxid,tmptokenid)!=0 && tmppegstxid==pegstxid && tmptokenid==tokenid)
            {
                if ( total != 0 && maxinputs != 0 )
                    mtx.vin.push_back(CTxIn(txid,vout,CScript()));
                nValue = it->second.satoshis;
                totalinputs += nValue;
                n++;
                if ( (total > 0 && totalinputs >= total) || (maxinputs > 0 && n >= maxinputs) )
                    break;
            }
        }
    }
    if (pk2.IsValid())
    {
        mypk = pubkey2pk(Mypubkey());
        if (mypk!=pk1 && mypk!=pk2)
        {
            CCaddrTokens1of2set(cp,pk1,pk2,cp->CCpriv,coinaddr);
        } 
        else
        {
            uint8_t mypriv[32];
            Myprivkey(mypriv);
            CCaddrTokens1of2set(cp,pk1,pk2,mypriv,coinaddr);
            memset(mypriv,0,sizeof(mypriv));
    }
    }
    return(totalinputs);
}

std::string PegsDecodeAccountTx(CTransaction tx,CPubKey& pk,int64_t &amount,std::pair<int64_t,int64_t> &account)
{
    uint256 hashBlock,tokenid,pegstxid; int32_t numvouts=tx.vout.size(); char funcid;

    if ((funcid=DecodePegsOpRet(tx,pegstxid,tokenid))!=0)
    {
        switch(funcid)
        {            
            case 'F': if (DecodePegsFundOpRet(tx.vout[numvouts-1].scriptPubKey,tokenid,pegstxid,pk,amount,account)=='F') return("fund");
                      break;
            case 'G': if (DecodePegsGetOpRet(tx,pegstxid,tokenid,pk,amount,account)=='G') return("get");
                      break;
            case 'R': if (DecodePegsRedeemOpRet(tx.vout[numvouts-1].scriptPubKey,tokenid,pegstxid,pk,amount,account)=='R') return("redeem");
                      break;
            case 'E': if (DecodePegsExchangeOpRet(tx.vout[numvouts-1].scriptPubKey,tokenid,pegstxid,pk,amount,account)=='R') return("exchange");
                      break;
            case 'L': if (DecodePegsLiquidateOpRet(tx.vout[numvouts-1].scriptPubKey,tokenid,pegstxid,pk,amount,account)=='L') return("liquidate");
                      break;
        }
    }
    return ("");
}

char PegsFindAccount(struct CCcontract_info *cp,CPubKey pk,uint256 pegstxid, uint256 tokenid, uint256 &accounttxid, std::pair<int64_t,int64_t> &account)
{
    char coinaddr[64]; int64_t nValue,tmpamount; uint256 txid,spenttxid,hashBlock,tmptokenid,tmppegstxid;
    CTransaction tx,acctx; int32_t numvouts,vout,ratio; char funcid,f; CPubKey pegspk,tmppk;
    std::vector<std::pair<CAddressUnspentKey, CAddressUnspentValue> > unspentOutputs;
    ImportProof proof; CTransaction burntx; std::vector<CTxOut> payouts;

    accounttxid=zeroid;
    pegspk = GetUnspendable(cp,0);
    GetCCaddress1of2(cp,coinaddr,pk,pegspk);
    SetCCunspents(unspentOutputs,coinaddr,true);
    for (std::vector<std::pair<CAddressUnspentKey, CAddressUnspentValue> >::const_iterator it=unspentOutputs.begin(); it!=unspentOutputs.end(); it++)
    {
        txid = it->first.txhash;
        vout = (int32_t)it->first.index;
        nValue = (int64_t)it->second.satoshis;
        LOGSTREAM("pegscc",CCLOG_DEBUG2, stream << "txid=" << txid.GetHex() << ", vout=" << vout << ", nValue=" << nValue << std::endl);
        if (vout == 1 && nValue == CC_MARKER_VALUE && myGetTransaction(txid,tx,hashBlock) != 0 && (numvouts=tx.vout.size())>0 &&
            (f=DecodePegsOpRet(tx,tmppegstxid,tmptokenid))!=0 && pegstxid==tmppegstxid && tokenid==tmptokenid)
        {            
            accounttxid=txid;
            funcid=f;
            acctx=tx;
        }
    }
    if (accounttxid!=zeroid && myIsutxo_spentinmempool(spenttxid,ignorevin,accounttxid,1) != 0)
    {
        accounttxid=zeroid;
        if (myGetTransaction(spenttxid,tx,hashBlock)!=0 && (numvouts=tx.vout.size()) > 0 &&
            (f=DecodePegsOpRet(tx,tmppegstxid,tmptokenid))!=0 && pegstxid==tmppegstxid && tokenid==tmptokenid)
        {
            funcid=f;
            accounttxid=spenttxid;
            acctx=tx;          
        }
    }
    if (accounttxid!=zeroid)
    {
        PegsDecodeAccountTx(acctx,tmppk,tmpamount,account);
        return(funcid);
    }
    else return(0);
}

int64_t PegsGetTokenPrice(uint256 tokenid)
{
    int64_t price; CTransaction tokentx; uint256 hashBlock; std::vector<uint16_t> exp;
    std::string name,desc; std::vector<uint8_t> vorigpubkey; int32_t numvouts;

    if (myGetTransaction(tokenid,tokentx,hashBlock)!=0 && (numvouts=tokentx.vout.size())>0 && DecodeTokenCreateOpRet(tokentx.vout[numvouts-1].scriptPubKey,vorigpubkey,name,desc)=='c')
    {
        std::vector<std::string> vexpr;
        SplitStr(desc, vexpr);
        if (prices_syntheticvec(exp, vexpr)>=0 && (price = prices_syntheticprice(exp, komodo_currentheight(), 0, 1))>=0)
            return (price);
    }
    return (0);
}

std::string PegsGetTokenName(uint256 tokenid)
{
    CTransaction tokentx; uint256 hashBlock; std::string name,desc; std::vector<uint8_t> vorigpubkey; int32_t numvouts;

    if (myGetTransaction(tokenid,tokentx,hashBlock)!=0 && (numvouts=tokentx.vout.size())>0 && DecodeTokenCreateOpRet(tokentx.vout[numvouts-1].scriptPubKey,vorigpubkey,name,desc)=='c')
    {
        return (name);
    }
    CCerror = strprintf("cant find token create or invalid tokenid %s",tokenid.GetHex());
    LOGSTREAM("pegscc",CCLOG_INFO, stream << CCerror << std::endl);
    return("");
}

int64_t PegsGetTokensAmountPerPrice(int64_t amount,uint256 tokenid)
{      
    mpz_t res,a,b;
    mpz_init(res);
    mpz_init(a);
    mpz_init(b);
    mpz_set_si(a, amount);
    mpz_set_si(b, COIN);
    mpz_mul(res, a, b);
    mpz_set_si(a, PegsGetTokenPrice(tokenid));   
    mpz_tdiv_q(res, res, a);
    return (mpz_get_si(res));           
}

double PegsGetRatio(uint256 tokenid,std::pair<int64_t,int64_t> account)
{      
    mpz_t res,a,b;
    mpz_init(res);
    mpz_init(a);
    mpz_init(b);
    mpz_set_si(a, account.first);
    mpz_set_si(b, PegsGetTokenPrice(tokenid));
    mpz_mul(res, a, b);
    mpz_set_si(a, COIN);
    mpz_tdiv_q(res, res, a);
    return ((double)account.second)*100/mpz_get_si(res);           
}

double PegsGetAccountRatio(uint256 pegstxid,uint256 tokenid,uint256 accounttxid)
{
    int64_t amount; uint256 hashBlock,tmptokenid,tmppegstxid;
    CTransaction tx; int32_t numvouts; char funcid; CPubKey pk;
    std::pair<int64_t,int64_t> account; struct CCcontract_info *cp,C;

    cp = CCinit(&C,EVAL_PEGS);
    if (myGetTransaction(accounttxid,tx,hashBlock) != 0 && (numvouts=tx.vout.size())>0 &&
        (funcid=DecodePegsOpRet(tx,tmppegstxid,tmptokenid))!=0 && pegstxid==tmppegstxid && tokenid==tmptokenid)
    {  
        PegsDecodeAccountTx(tx,pk,amount,account);           
        return PegsGetRatio(tokenid,account);        
    }
    return (0);
}

double PegsGetGlobalRatio(uint256 pegstxid)
{
    char coinaddr[64]; int64_t nValue,amount,globaldebt=0; uint256 txid,accounttxid,hashBlock,tmppegstxid,tokenid;
    CTransaction tx; int32_t numvouts,vout; char funcid; CPubKey mypk,pegspk,pk;
    std::vector<std::pair<CAddressUnspentKey, CAddressUnspentValue> > unspentOutputs; std::pair<int64_t,int64_t> account;
    std::map<uint256,std::pair<int64_t,int64_t>> globalaccounts;
    struct CCcontract_info *cp,C;

    cp = CCinit(&C,EVAL_PEGS);
    pegspk = GetUnspendable(cp,0);
    GetCCaddress1of2(cp,coinaddr,pegspk,pegspk);
    SetCCunspents(unspentOutputs,coinaddr,true);
    for (std::vector<std::pair<CAddressUnspentKey, CAddressUnspentValue> >::const_iterator it=unspentOutputs.begin(); it!=unspentOutputs.end(); it++)
    {
        txid = it->first.txhash;
        vout = (int32_t)it->first.index;
        nValue = (int64_t)it->second.satoshis;
        if (vout == 0 && nValue == CC_MARKER_VALUE && myGetTransaction(txid,tx,hashBlock) != 0 && (numvouts=tx.vout.size())>0 &&
            (funcid=DecodePegsOpRet(tx,tmppegstxid,tokenid))!=0 && pegstxid==tmppegstxid && (funcid=='F' || funcid=='G' || funcid=='E'))
        {              
            PegsDecodeAccountTx(tx,pk,amount,account);
            globalaccounts[tokenid].first+=account.first;
            globalaccounts[tokenid].second+=account.second;
        }
    }
    unspentOutputs.clear();
    GetTokensCCaddress(cp,coinaddr,pegspk);
    SetCCunspents(unspentOutputs,coinaddr,true);
    for (std::vector<std::pair<CAddressUnspentKey, CAddressUnspentValue> >::const_iterator it=unspentOutputs.begin(); it!=unspentOutputs.end(); it++)
    {
        txid = it->first.txhash;
        vout = (int32_t)it->first.index;
        nValue = (int64_t)it->second.satoshis;
        if (myGetTransaction(txid,tx,hashBlock) != 0 && (numvouts=tx.vout.size())>0 && DecodePegsOpRet(tx,tmppegstxid,tokenid)!=0 && pegstxid==tmppegstxid)
        {
            globalaccounts[tokenid].first+=nValue;
        }
    }
    mpz_t res,globaldeposit,a,b;
    mpz_init(res);
    mpz_init(globaldeposit);
    mpz_init(a);
    mpz_init(b);
    mpz_set_si(globaldeposit, 0);
    for (std::map<uint256,std::pair<int64_t,int64_t>>::iterator it = globalaccounts.begin(); it != globalaccounts.end(); ++it)
    {
        mpz_set_si(res, 0);
        mpz_set_si(a, globalaccounts[it->first].first);
        mpz_set_si(b, PegsGetTokenPrice(it->first));
        mpz_mul(res,a,b);
        mpz_add(globaldeposit,globaldeposit,res);
        globaldebt+=globalaccounts[it->first].second;
    }
    if (globaldebt>0)
    {       
        mpz_set_si(res, 0);
        mpz_set_si(a, COIN);
        mpz_tdiv_q(res, globaldeposit, a);
        printf("%lu %lu\n",globaldebt,mpz_get_si(res));
        return ((double)globaldebt)*100/mpz_get_si(res); 
    }
    return (0);
}

std::string PegsFindBestAccount(struct CCcontract_info *cp,uint256 pegstxid, uint256 tokenid, int64_t tokenamount,uint256 &accounttxid, std::pair<int64_t,int64_t> &account)
{
    char coinaddr[64]; int64_t nValue,tmpamount; uint256 txid,hashBlock,tmptokenid,tmppegstxid;
    CTransaction tx,acctx; int32_t numvouts,vout; char funcid,f; CPubKey pegspk,tmppk;
    std::vector<std::pair<CAddressUnspentKey, CAddressUnspentValue> > unspentOutputs;
    ImportProof proof; CTransaction burntx; std::vector<CTxOut> payouts; double ratio,maxratio=0;
    std::pair<int64_t,int64_t> tmpaccount;

    accounttxid=zeroid;
    pegspk = GetUnspendable(cp,0);
    GetCCaddress1of2(cp,coinaddr,pegspk,pegspk);
    SetCCunspents(unspentOutputs,coinaddr,true);
    for (std::vector<std::pair<CAddressUnspentKey, CAddressUnspentValue> >::const_iterator it=unspentOutputs.begin(); it!=unspentOutputs.end(); it++)
    {
        txid = it->first.txhash;
        vout = (int32_t)it->first.index;
        nValue = (int64_t)it->second.satoshis;
        LOGSTREAM("pegscc",CCLOG_DEBUG2, stream << "txid=" << txid.GetHex() << ", vout=" << vout << ", nValue=" << nValue << std::endl);
        if (vout == 0 && nValue == CC_MARKER_VALUE && myIsutxo_spentinmempool(ignoretxid,ignorevin,txid,0) == 0 &&
            (ratio=PegsGetAccountRatio(pegstxid,tokenid,txid))>(ASSETCHAINS_PEGSCCPARAMS[2]?ASSETCHAINS_PEGSCCPARAMS[2]:PEGS_ACCOUNT_YELLOW_ZONE) && ratio>maxratio)
        {   
            if (myGetTransaction(txid,tx,hashBlock)!=0 && !PegsDecodeAccountTx(tx,tmppk,tmpamount,tmpaccount).empty() && tmpaccount.first>=tokenamount)
            {
                accounttxid=txid;
                acctx=tx;
                maxratio=ratio;
            }
        }
    }
    if (accounttxid!=zeroid)
    {
        return(PegsDecodeAccountTx(acctx,tmppk,tmpamount,account));
    }
    else return("");
}

UniValue PegsCreate(const CPubKey& pk,uint64_t txfee,int64_t amount, std::vector<uint256> bindtxids)
{
    CMutableTransaction mtx = CreateNewContextualCMutableTransaction(Params().GetConsensus(), komodo_nextheight());
    CPubKey mypk,pegspk; struct CCcontract_info *cp,C; CTransaction tx; int32_t numvouts; int64_t totalsupply; std::string coin;
    char depositaddr[64]; uint256 txid,hashBlock,tmptokenid,oracletxid; uint8_t M,N,taddr,prefix,prefix2,wiftype; std::vector<CPubKey> pubkeys;

    cp = CCinit(&C,EVAL_PEGS);
    if ( txfee == 0 )
        txfee = 10000;
    mypk = pk.IsValid()?pk:pubkey2pk(Mypubkey());
    pegspk = GetUnspendable(cp,0);
    for(auto txid : bindtxids)
    {
        if (myGetTransaction(txid,tx,hashBlock)==0 || (numvouts=tx.vout.size())<=0)
            CCERR_RESULT("pegscc",CCLOG_INFO, stream << "cant find bindtxid " << txid.GetHex());
        if (DecodeGatewaysBindOpRet(depositaddr,tx.vout[numvouts-1].scriptPubKey,tmptokenid,coin,totalsupply,oracletxid,M,N,pubkeys,taddr,prefix,prefix2,wiftype)!='B')
            CCERR_RESULT("pegscc",CCLOG_INFO, stream << "invalid bindtxid " << txid.GetHex());
    }
    if ( AddNormalinputs(mtx,mypk,amount,64,pk.IsValid()) >= amount )
    {
        for (int i=0; i<100; i++) mtx.vout.push_back(MakeCC1vout(EVAL_PEGS,(amount-txfee)/100,pegspk));
        return(FinalizeCCTxExt(pk.IsValid(),0,cp,mtx,mypk,txfee,EncodePegsCreateOpRet(bindtxids)));
    }
    CCERR_RESULT("pegscc",CCLOG_INFO, stream << "error adding normal inputs");
}

UniValue PegsFund(const CPubKey& pk,uint64_t txfee,uint256 pegstxid, uint256 tokenid,int64_t amount)
{
    CMutableTransaction mtx = CreateNewContextualCMutableTransaction(Params().GetConsensus(), komodo_nextheight()); std::string coin;
    CTransaction pegstx,tx; int32_t numvouts; int64_t totalsupply,balance=0,funds=0,tokenfunds=0; uint256 accounttxid=zeroid,hashBlock,txid,tmptokenid,oracletxid;
    CPubKey mypk,pegspk,tmppk; struct CCcontract_info *cp,*cpTokens,CTokens,C; char depositaddr[64],coinaddr[64]; std::pair <int64_t,int64_t> account(0,0);
    uint8_t M,N,taddr,prefix,prefix2,wiftype,mypriv[32]; std::vector<CPubKey> pubkeys; bool found=false; std::vector<uint256> bindtxids;

    cp = CCinit(&C,EVAL_PEGS);
    cpTokens = CCinit(&CTokens,EVAL_TOKENS);
    if ( txfee == 0 )
        txfee = 10000;
    mypk = pk.IsValid()?pk:pubkey2pk(Mypubkey());
    pegspk = GetUnspendable(cp,0);
    if (myGetTransaction(pegstxid,tx,hashBlock)==0 || (numvouts=tx.vout.size())<=0)
        CCERR_RESULT("pegscc",CCLOG_INFO, stream << "cant find pegstxid " << pegstxid.GetHex());
    if (DecodePegsCreateOpRet(tx.vout[numvouts-1].scriptPubKey,bindtxids)!='C')
        CCERR_RESULT("pegscc",CCLOG_INFO, stream << "invalid pegstxid " << pegstxid.GetHex());
    for(auto txid : bindtxids)
    {
        if (myGetTransaction(txid,tx,hashBlock)==0 || (numvouts=tx.vout.size())<=0)
            CCERR_RESULT("pegscc",CCLOG_INFO, stream << "cant find bindtxid " << txid.GetHex());
        if (DecodeGatewaysBindOpRet(depositaddr,tx.vout[numvouts-1].scriptPubKey,tmptokenid,coin,totalsupply,oracletxid,M,N,pubkeys,taddr,prefix,prefix2,wiftype)!='B')
        CCERR_RESULT("pegscc",CCLOG_INFO, stream << "invalid bindtxid " << txid.GetHex());
        if (tmptokenid==tokenid)
        {
            found=true;
            break;
        }
    }
    if (!found)
        CCERR_RESULT("pegscc",CCLOG_INFO, stream << "invalid tokenid " << tokenid.GetHex());
    if ((balance=GetTokenBalance(mypk,tokenid))>=amount)
    {
        PegsFindAccount(cp,mypk,pegstxid,tokenid,accounttxid,account);
        LOGSTREAM("pegscc",CCLOG_DEBUG2, stream << "current accounttxid=" << accounttxid.GetHex() << " [deposit=" << account.first << ",debt=" << account.second << "]" << std::endl);
        if (accounttxid!=zeroid && myIsutxo_spentinmempool(ignoretxid,ignorevin,accounttxid,1) != 0)
            CCERR_RESULT("pegscc",CCLOG_INFO, stream << "previous account tx not yet confirmed");
        if (accounttxid!=zeroid && (funds=AddPegsInputs(cp,mtx,pegspk,CPubKey(),txfee,1))>=txfee)
        {
            funds+=2*CC_MARKER_VALUE;
            mtx.vin.push_back(CTxIn(accounttxid,0,CScript()));
            Myprivkey(mypriv);
            mtx.vin.push_back(CTxIn(accounttxid,1,CScript()));
            GetCCaddress1of2(cp,coinaddr,mypk,pegspk);
            CCaddr1of2set(cp,mypk,pegspk,mypriv,coinaddr);
            memset(mypriv,0,sizeof(mypriv));
        }
        else funds=AddPegsInputs(cp,mtx,pegspk,CPubKey(),txfee+2*CC_MARKER_VALUE,3);
        if (funds>=txfee+2*CC_MARKER_VALUE)
        {
            if ((tokenfunds=AddTokenCCInputs(cpTokens,mtx,mypk,tokenid,amount,64))>=amount)
            {
                mtx.vout.push_back(MakeCC1of2vout(EVAL_PEGS,CC_MARKER_VALUE,pegspk,pegspk));
                mtx.vout.push_back(MakeCC1of2vout(EVAL_PEGS,CC_MARKER_VALUE,mypk,pegspk));
                mtx.vout.push_back(MakeTokensCC1of2vout(EVAL_PEGS,amount,mypk,pegspk));
                if (tokenfunds-amount>0) mtx.vout.push_back(MakeTokensCC1vout(EVAL_TOKENS,tokenfunds-amount,mypk));
                if (funds>txfee+2*CC_MARKER_VALUE) mtx.vout.push_back(MakeCC1vout(EVAL_PEGS,funds-(txfee+2*CC_MARKER_VALUE),pegspk));
                account.first+=amount;
                LOGSTREAM("pegscc",CCLOG_DEBUG2, stream << "new account [deposit=" << account.first << ",debt=" << account.second << "]" << std::endl);        
                return(FinalizeCCTxExt(pk.IsValid(),0,cp,mtx,mypk,txfee,EncodePegsFundOpRet(tokenid,pegstxid,mypk,amount,account)));
            }
        }
        else
            CCERR_RESULT("pegscc",CCLOG_INFO, stream <<"not enough balance in pegs global CC address");
    }
    CCERR_RESULT("pegscc",CCLOG_INFO, stream << "not enough balance (" << balance << ") for this amount of tokens " << amount);
}

UniValue PegsGet(const CPubKey& pk,uint64_t txfee,uint256 pegstxid, uint256 tokenid, int64_t amount)
{
    CMutableTransaction burntx = CreateNewContextualCMutableTransaction(Params().GetConsensus(), komodo_nextheight()),mtx;
    CTransaction pegstx,tx; int32_t numvouts; int64_t funds=0; uint256 accounttxid=zeroid,hashBlock,pricestxid; char coinaddr[64];
    CPubKey mypk,pegspk,tmppk; struct CCcontract_info *cp,C; std::pair <int64_t,int64_t> account(0,0); uint8_t mypriv[32];
    std::vector<uint8_t> dummyproof; std::vector<CTxOut> vouts;  std::vector<uint256> bindtxids; CScript opret;

    cp = CCinit(&C,EVAL_PEGS);
    if ( txfee == 0 )
        txfee = 10000;
    mypk = pk.IsValid()?pk:pubkey2pk(Mypubkey());
    pegspk = GetUnspendable(cp,0);
    if (myGetTransaction(pegstxid,tx,hashBlock)==0 || (numvouts=tx.vout.size())<=0)
        CCERR_RESULT("pegscc",CCLOG_INFO, stream << "cant find pegstxid " << pegstxid.GetHex());
    if (DecodePegsCreateOpRet(tx.vout[numvouts-1].scriptPubKey,bindtxids)!='C')
        CCERR_RESULT("pegscc",CCLOG_INFO, stream << "invalid pegstxid " << pegstxid.GetHex());
    if (PegsFindAccount(cp,mypk,pegstxid,tokenid,accounttxid,account)==0)
        CCERR_RESULT("pegscc",CCLOG_INFO, stream << "cannot find account from which to issue coins, fund account first with pegsfund!");
    if (accounttxid!=zeroid && myIsutxo_spentinmempool(ignoretxid,ignorevin,accounttxid,1) != 0)
        CCERR_RESULT("pegscc",CCLOG_INFO, stream << "previous account tx not yet confirmed");
    LOGSTREAM("pegscc",CCLOG_DEBUG2, stream << "current accounttxid=" << accounttxid.GetHex() << " [deposit=" << account.first << ",debt=" << account.second << "]" << std::endl);
    // spending markers
    vouts.push_back(MakeCC1of2vout(EVAL_PEGS,CC_MARKER_VALUE,pegspk,pegspk));                
    vouts.push_back(MakeCC1of2vout(EVAL_PEGS,CC_MARKER_VALUE,mypk,pegspk));
    // coin issue
    vouts.push_back(CTxOut(amount,CScript() << ParseHex(HexStr(mypk)) << OP_CHECKSIG));
    account.second+=amount;
    if (PegsGetRatio(tokenid,account)>PEGS_ACCOUNT_MAX_DEBT)
    {
        CCerror = strprintf("not possible to take more than %d%% of the deposit",PEGS_ACCOUNT_MAX_DEBT);
        LOGSTREAM("pegscc",CCLOG_INFO, stream << CCerror << std::endl);
        return(""); 
    }
    LOGSTREAM("pegscc",CCLOG_DEBUG2, stream << "new account [deposit=" << account.first << ",debt=" << account.second << "]" << std::endl);
    // burn tx does not exist in pegs method but it must be created in order for import validation to pass
    // fictive burntx input of previous account state tx
    burntx.vin.push_back(CTxIn(accounttxid,0,CScript()));
    // fictive output of coins in burn tx
    burntx.vout.push_back(MakeBurnOutput(amount,0xffffffff,"PEGSCC",vouts,dummyproof,pegstxid,tokenid,mypk,amount,account));
    std::vector<uint256> leaftxids;
    BitcoinGetProofMerkleRoot(dummyproof, leaftxids);
    MerkleBranch newBranch(0, leaftxids);
    TxProof txProof = std::make_pair(burntx.GetHash(), newBranch);
    mtx=MakePegsImportCoinTransaction(txProof,burntx,vouts);
    Myprivkey(mypriv);
    GetCCaddress1of2(cp,coinaddr,mypk,pegspk);
    CCaddr1of2set(cp,mypk,pegspk,mypriv,coinaddr);
    UniValue retstr = FinalizeCCTxExt(pk.IsValid(),0,cp,mtx,mypk,txfee,opret);
    memset(mypriv,0,sizeof(mypriv));
    return(retstr);
}

UniValue PegsRedeem(const CPubKey& pk,uint64_t txfee,uint256 pegstxid, uint256 tokenid)
{
    CMutableTransaction mtx = CreateNewContextualCMutableTransaction(Params().GetConsensus(), komodo_nextheight()); std::string coin;
    CTransaction pegstx,tx; int32_t numvouts; int64_t totalsupply,pegsfunds=0,funds=0,tokenfunds=0,amount; uint256 accounttxid=zeroid,hashBlock,txid,tmptokenid,oracletxid;
    CPubKey mypk,pegspk,tmppk; struct CCcontract_info *cp,*cpTokens,CTokens,C; char depositaddr[64],coinaddr[64]; std::pair <int64_t,int64_t> account(0,0);
    uint8_t M,N,taddr,prefix,prefix2,wiftype,mypriv[32]; std::vector<CPubKey> pubkeys; bool found=false; std::vector<uint256> bindtxids;

    cp = CCinit(&C,EVAL_PEGS);
    cpTokens = CCinit(&CTokens,EVAL_TOKENS);
    if ( txfee == 0 )
        txfee = 10000;
    mypk = pk.IsValid()?pk:pubkey2pk(Mypubkey());
    pegspk = GetUnspendable(cp,0);
    if (myGetTransaction(pegstxid,tx,hashBlock)==0 || (numvouts=tx.vout.size())<=0)
        CCERR_RESULT("pegscc",CCLOG_INFO, stream << "cant find pegstxid " << pegstxid.GetHex());
    if (DecodePegsCreateOpRet(tx.vout[numvouts-1].scriptPubKey,bindtxids)!='C')
        CCERR_RESULT("pegscc",CCLOG_INFO, stream << "invalid pegstxid " << pegstxid.GetHex());
    for(auto txid : bindtxids)
    {
        if (myGetTransaction(txid,tx,hashBlock)==0 || (numvouts=tx.vout.size())<=0)
            CCERR_RESULT("pegscc",CCLOG_INFO, stream << "cant find bindtxid " << txid.GetHex());
        if (DecodeGatewaysBindOpRet(depositaddr,tx.vout[numvouts-1].scriptPubKey,tmptokenid,coin,totalsupply,oracletxid,M,N,pubkeys,taddr,prefix,prefix2,wiftype)!='B')
            CCERR_RESULT("pegscc",CCLOG_INFO, stream << "invalid bindtxid " << txid.GetHex());
        if (tmptokenid==tokenid)
        {
            found=true;
            break;
        }
    }
    if (!found)
        CCERR_RESULT("pegscc",CCLOG_INFO, stream << "invalid tokenid " << tokenid.GetHex());
    if (PegsFindAccount(cp,mypk,pegstxid,tokenid,accounttxid,account)==0)
        CCERR_RESULT("pegscc",CCLOG_INFO, stream << "cannot find account from which to redeem tokens!");
    if (accounttxid!=zeroid && myIsutxo_spentinmempool(ignoretxid,ignorevin,accounttxid,1) != 0)
        CCERR_RESULT("pegscc",CCLOG_INFO, stream << "previous account tx not yet confirmed");
    LOGSTREAM("pegscc",CCLOG_DEBUG2, stream << "current accounttxid=" << accounttxid.GetHex() << " [deposit=" << account.first << ",debt=" << account.second << "]" << std::endl);
    if ((funds=AddNormalinputs(mtx,mypk,account.second,64,pk.IsValid()))>=account.second )
    { 
        if (accounttxid!=zeroid && (pegsfunds=AddPegsInputs(cp,mtx,pegspk,CPubKey(),txfee,1))>=txfee)
        {
            pegsfunds+=2*CC_MARKER_VALUE;
            mtx.vin.push_back(CTxIn(accounttxid,0,CScript()));
            mtx.vin.push_back(CTxIn(accounttxid,1,CScript()));
            Myprivkey(mypriv);
            GetCCaddress1of2(cp,coinaddr,mypk,pegspk);
            CCaddr1of2set(cp,mypk,pegspk,mypriv,coinaddr);
            amount=account.first;
            if ((tokenfunds=AddPegsTokenInputs(cp,mtx,pegstxid,tokenid,mypk,pegspk,amount,64))>=amount)
            {
                if (pegsfunds>=txfee+2*CC_MARKER_VALUE)
                {        
                    mtx.vout.push_back(MakeCC1of2vout(EVAL_PEGS,CC_MARKER_VALUE,pegspk,pegspk));
                    mtx.vout.push_back(MakeCC1of2vout(EVAL_PEGS,CC_MARKER_VALUE,mypk,pegspk));
                    mtx.vout.push_back(MakeTokensCC1vout(EVAL_TOKENS,amount,mypk));
                    mtx.vout.push_back(CTxOut(account.second,CScript() << ParseHex(HexStr(CCtxidaddr(coinaddr,pegstxid))) << OP_CHECKSIG));
                    if (pegsfunds>txfee+2*CC_MARKER_VALUE) mtx.vout.push_back(MakeCC1vout(EVAL_PEGS,pegsfunds-(txfee+2*CC_MARKER_VALUE),pegspk));
                    account.first=0;
                    account.second=0;
                    LOGSTREAM("pegscc",CCLOG_DEBUG2, stream << "new account [deposit=" << account.first << ",debt=" << account.second << "]" << std::endl);
                    UniValue retstr = FinalizeCCTxExt(pk.IsValid(),0,cp,mtx,mypk,txfee,EncodePegsReedemOpRet(tokenid,pegstxid,mypk,amount,account));
                    memset(mypriv,0,32);
                    return(retstr);
                }
                else
                {
                    memset(mypriv,0,32);
                    CCERR_RESULT("pegscc",CCLOG_INFO, stream << "not enough balance in pegs global CC address");
                }
            }
            memset(mypriv,0,32);
            CCERR_RESULT("pegscc",CCLOG_INFO, stream << "not enough tokens in pegs account (" << tokenfunds << ") to redeem this amount of tokens " << account.first);
        }
        else
        {
            memset(mypriv,0,32);
            CCERR_RESULT("pegscc",CCLOG_INFO, stream << "not enough balance in pegs global CC address");
        }        
    }
    memset(mypriv,0,32);
    CCERR_RESULT("pegscc",CCLOG_INFO, stream << "to redeem from account and close it you must redeem full debt ammount " << account.second << " instead of " << funds);
}


UniValue PegsExchange(const CPubKey& pk,uint64_t txfee,uint256 pegstxid, uint256 tokenid, int64_t amount)
{
    CMutableTransaction mtx = CreateNewContextualCMutableTransaction(Params().GetConsensus(), komodo_nextheight()); std::string coin;
    CTransaction pegstx,tx; int32_t numvouts; int64_t totalsupply,pegsfunds=0,funds=0,tokenfunds=0,tokenamount,tmpamount; uint256 accounttxid=zeroid,hashBlock,txid,tmptokenid,oracletxid;
    CPubKey mypk,pegspk,tmppk; struct CCcontract_info *cp,*cpTokens,CTokens,C; char depositaddr[64],coinaddr[64]; std::pair <int64_t,int64_t> account(0,0);
    uint8_t M,N,taddr,prefix,prefix2,wiftype,mypriv[32]; std::vector<CPubKey> pubkeys; bool found=false; std::vector<uint256> bindtxids;

    cp = CCinit(&C,EVAL_PEGS);
    cpTokens = CCinit(&CTokens,EVAL_TOKENS);
    if ( txfee == 0 )
        txfee = 10000;
    mypk = pk.IsValid()?pk:pubkey2pk(Mypubkey());
    pegspk = GetUnspendable(cp,0);
    if (myGetTransaction(pegstxid,tx,hashBlock)==0 || (numvouts=tx.vout.size())<=0)
        CCERR_RESULT("pegscc",CCLOG_INFO, stream << "cant find pegstxid " << pegstxid.GetHex());
    if (DecodePegsCreateOpRet(tx.vout[numvouts-1].scriptPubKey,bindtxids)!='C')
        CCERR_RESULT("pegscc",CCLOG_INFO, stream << "invalid pegstxid " << pegstxid.GetHex());
    for(auto txid : bindtxids)
    {
        if (myGetTransaction(txid,tx,hashBlock)==0 || (numvouts=tx.vout.size())<=0)
            CCERR_RESULT("pegscc",CCLOG_INFO, stream << "cant find bindtxid " << txid.GetHex());
        if (DecodeGatewaysBindOpRet(depositaddr,tx.vout[numvouts-1].scriptPubKey,tmptokenid,coin,totalsupply,oracletxid,M,N,pubkeys,taddr,prefix,prefix2,wiftype)!='B')
            CCERR_RESULT("pegscc",CCLOG_INFO, stream << "invalid bindtxid " << txid.GetHex());
        if (tmptokenid==tokenid)
        {
            found=true;
            break;
        }
    }
    if (!found)
        CCERR_RESULT("pegscc",CCLOG_INFO, stream << "invalid tokenid " << tokenid.GetHex());
    if (PegsFindAccount(cp,mypk,pegstxid,tokenid,accounttxid,account)!=0)
        CCERR_RESULT("pegscc",CCLOG_INFO, stream << "you have active account, please close account first before exchanging other coins!");
    if ((funds=AddNormalinputs(mtx,mypk,amount,64,pk.IsValid()))>=amount )
    { 
        if ((pegsfunds=AddPegsInputs(cp,mtx,pegspk,CPubKey(),txfee,1))>=txfee)
        {
            tokenamount=PegsGetTokensAmountPerPrice(amount,tokenid); 
            tokenfunds=AddPegsTokenInputs(cp,mtx,pegstxid,tokenid,pegspk,CPubKey(),tokenamount,64);
            if (tokenfunds<tokenamount)
            {
                if (PegsFindBestAccount(cp,pegstxid,tokenid,tokenamount-tokenfunds,accounttxid,account).empty())
                    CCERR_RESULT("pegscc",CCLOG_INFO, stream << "cannot find account from which to get tokens for exchange!");
                if (accounttxid!=zeroid && myGetTransaction(accounttxid,tx,hashBlock)==0 || (numvouts=tx.vout.size())<=0 || PegsDecodeAccountTx(tx,tmppk,tmpamount,account).empty())
                    CCERR_RESULT("pegscc",CCLOG_INFO, stream << "invalid account tx from which to exchange coins to tokens " << accounttxid.GetHex());
                if (accounttxid!=zeroid && myIsutxo_spentinmempool(ignoretxid,ignorevin,accounttxid,1) != 0)
                    CCERR_RESULT("pegscc",CCLOG_INFO, stream << "previous account tx not yet confirmed");
                tokenfunds+=AddPegsTokenInputs(cp,mtx,pegstxid,tokenid,tmppk,pegspk,tokenamount,64);
                mtx.vin.push_back(CTxIn(accounttxid,0,CScript()));
                mtx.vin.push_back(CTxIn(accounttxid,1,CScript()));
                GetCCaddress1of2(cp,coinaddr,tmppk,pegspk);
                CCaddr1of2set(cp,tmppk,pegspk,cp->CCpriv,coinaddr);
                pegsfunds+=2*CC_MARKER_VALUE;
            }
            if (tokenfunds>=tokenamount)
            {
                if (accounttxid!=zeroid)
                {        
                    mtx.vout.push_back(MakeCC1of2vout(EVAL_PEGS,CC_MARKER_VALUE,pegspk,pegspk));
                    mtx.vout.push_back(MakeCC1of2vout(EVAL_PEGS,CC_MARKER_VALUE,tmppk,pegspk));
                }
                if ((accounttxid!=zeroid && pegsfunds>=txfee+2*CC_MARKER_VALUE) || pegsfunds>=txfee)
                {
                    mtx.vout.push_back(MakeTokensCC1vout(EVAL_TOKENS,tokenamount,mypk));
                    mtx.vout.push_back(CTxOut(amount,CScript() << ParseHex(HexStr(CCtxidaddr(coinaddr,pegstxid))) << OP_CHECKSIG));
                    if (tokenfunds>tokenamount) mtx.vout.push_back(MakeTokensCC1of2vout(EVAL_PEGS,tokenfunds-tokenamount,tmppk,pegspk));
                    if (accounttxid!=zeroid)
                    {
                        if (pegsfunds>txfee+2*CC_MARKER_VALUE) mtx.vout.push_back(MakeCC1vout(EVAL_PEGS,pegsfunds-(txfee+2*CC_MARKER_VALUE),pegspk));
                        account.first=account.first-tokenamount;
                        account.second=account.second-amount;
                    }
                    else if (pegsfunds>txfee) mtx.vout.push_back(MakeCC1vout(EVAL_PEGS,pegsfunds-txfee,pegspk));
                    LOGSTREAM("pegscc",CCLOG_DEBUG2, stream << "modified account [deposit=" << account.first << ",debt=" << account.second << "]" << std::endl);
                    return(FinalizeCCTxExt(pk.IsValid(),0,cp,mtx,mypk,txfee,EncodePegsExchangeOpRet(tokenid,pegstxid,mypk,tmppk,amount,account)));
                }
                else
                    CCERR_RESULT("pegscc",CCLOG_INFO, stream << "not enough balance in pegs global CC address");
            }
            CCERR_RESULT("pegscc",CCLOG_INFO, stream << "not enough tokens in pegs account (" << tokenfunds << ") to exchange to this amount of tokens " << tokenamount);
        }
        else
            CCERR_RESULT("pegscc",CCLOG_INFO, stream << "not enough balance in pegs global CC address");
    }
    CCERR_RESULT("pegscc",CCLOG_INFO, stream << "not enough funds to exchange " << amount << " coins to tokens - balance " << funds);
}

UniValue PegsLiquidate(const CPubKey& pk,uint64_t txfee,uint256 pegstxid, uint256 tokenid, uint256 liquidatetxid)
{
    CMutableTransaction mtx = CreateNewContextualCMutableTransaction(Params().GetConsensus(), komodo_nextheight()); std::string coin;
    CTransaction pegstx,tx; int32_t numvouts; int64_t totalsupply,pegsfunds=0,funds=0,tokenfunds=0,amount,tmpamount,tokenamount,burnamount;
    CPubKey mypk,pegspk,tmppk; struct CCcontract_info *cp,*cpTokens,CTokens,C; char depositaddr[64],coinaddr[64]; std::pair <int64_t,int64_t> account(0,0),myaccount(0,0);
    uint8_t M,N,taddr,prefix,prefix2,wiftype; std::vector<CPubKey> pubkeys; bool found=false; std::vector<uint256> bindtxids;
    uint256 hashBlock,txid,tmptokenid,oracletxid,accounttxid;

    cp = CCinit(&C,EVAL_PEGS);
    cpTokens = CCinit(&CTokens,EVAL_TOKENS);
    if ( txfee == 0 )
        txfee = 10000;
    mypk = pk.IsValid()?pk:pubkey2pk(Mypubkey());
    pegspk = GetUnspendable(cp,0);
    if (myGetTransaction(pegstxid,tx,hashBlock)==0 || (numvouts=tx.vout.size())<=0)
        CCERR_RESULT("pegscc",CCLOG_INFO, stream << "cant find pegstxid " << pegstxid.GetHex());
    if (DecodePegsCreateOpRet(tx.vout[numvouts-1].scriptPubKey,bindtxids)!='C')
        CCERR_RESULT("pegscc",CCLOG_INFO, stream << "invalid pegstxid " << pegstxid.GetHex());
   for(auto txid : bindtxids)
    {
        if (myGetTransaction(txid,tx,hashBlock)==0 || (numvouts=tx.vout.size())<=0)
            CCERR_RESULT("pegscc",CCLOG_INFO, stream << "cant find bindtxid " << txid.GetHex());
        if (DecodeGatewaysBindOpRet(depositaddr,tx.vout[numvouts-1].scriptPubKey,tmptokenid,coin,totalsupply,oracletxid,M,N,pubkeys,taddr,prefix,prefix2,wiftype)!='B')
            CCERR_RESULT("pegscc",CCLOG_INFO, stream << "invalid bindtxid " << txid.GetHex());
        if (tmptokenid==tokenid)
        {
            found=true;
            break;
        }
    }
    if (!found)
        CCERR_RESULT("pegscc",CCLOG_INFO, stream << "invalid tokenid " << tokenid.GetHex());
    if (PegsFindAccount(cp,mypk,pegstxid,tokenid,accounttxid,myaccount)==0)
        CCERR_RESULT("pegscc",CCLOG_INFO, stream << "cannot find account, you must have an account to liquidate another account!");
    if (accounttxid!=zeroid && myIsutxo_spentinmempool(ignoretxid,ignorevin,accounttxid,1) != 0)
        CCERR_RESULT("pegscc",CCLOG_INFO, stream << "previous account tx not yet confirmed");
<<<<<<< HEAD
    if (PegsGetAccountRatio(pegstxid,tokenid,liquidatetxid)<(ASSETCHAINS_PEGSCCPARAMS[0]?ASSETCHAINS_PEGSCCPARAMS[0]:PEGS_ACCOUNT_THRESHOLD) || PegsGetGlobalRatio(pegstxid)<(ASSETCHAINS_PEGSCCPARAMS[1]?ASSETCHAINS_PEGSCCPARAMS[1]:PEGS_GLOBAL_THRESHOLD))
        CCERR_RESULT("pegscc",CCLOG_INFO, stream << "not able to liquidate account until account ratio > " << (ASSETCHAINS_PEGSCCPARAMS[0]?ASSETCHAINS_PEGSCCPARAMS[0]:PEGS_ACCOUNT_THRESHOLD) << "% and global ratio > " << (ASSETCHAINS_PEGSCCPARAMS[1]?ASSETCHAINS_PEGSCCPARAMS[1]:PEGS_GLOBAL_THRESHOLD) << "%");
=======
    if (PegsGetAccountRatio(pegstxid,tokenid,liquidatetxid)<(ASSETCHAINS_PEGSCCPARAMS[0]?ASSETCHAINS_PEGSCCPARAMS[0]:PEGS_ACCOUNT_RED_ZONE) || PegsGetGlobalRatio(pegstxid)<(ASSETCHAINS_PEGSCCPARAMS[1]?ASSETCHAINS_PEGSCCPARAMS[1]:PEGS_ACCOUNT_RED_ZONE))
        CCERR_RESULT("pegscc",CCLOG_INFO, stream << "not able to liquidate account until account ratio > " << (ASSETCHAINS_PEGSCCPARAMS[0]?ASSETCHAINS_PEGSCCPARAMS[0]:PEGS_ACCOUNT_RED_ZONE) << "% and global ratio > " << (ASSETCHAINS_PEGSCCPARAMS[1]?ASSETCHAINS_PEGSCCPARAMS[1]:PEGS_ACCOUNT_RED_ZONE) << "%");
>>>>>>> e41fda98
    if (liquidatetxid!=zeroid && myGetTransaction(liquidatetxid,tx,hashBlock)==0 || (numvouts=tx.vout.size())<=0 || PegsDecodeAccountTx(tx,tmppk,amount,account).empty())
        CCERR_RESULT("pegscc",CCLOG_INFO, stream << "cannot find account to liquidate or invalid tx " << liquidatetxid.GetHex());
    if (liquidatetxid!=zeroid && myIsutxo_spentinmempool(ignoretxid,ignorevin,liquidatetxid,1) != 0)
        CCERR_RESULT("pegscc",CCLOG_INFO, stream << "previous liquidate account tx not yet confirmed");
    LOGSTREAM("pegscc",CCLOG_DEBUG2, stream << "current accounttxid=" << accounttxid.GetHex() << " [deposit=" << account.first << ",debt=" << account.second << "]" << std::endl);
<<<<<<< HEAD
    amount=account.first;
    burnamount=account.second*0.9;
    if ((funds=AddNormalinputs(mtx,mypk,txfee+account.second,64,pk.IsValid()))>=txfee+burnamount)
=======
    tokenamount=account.first;
    burnamount=account.second;
    tmpamount=PegsGetTokensAmountPerPrice(burnamount,tokenid)*105/100;
    amount=tmpamount+((tokenamount-tmpamount)*10/100);
    if ((funds=AddNormalinputs(mtx,mypk,account.second,64))>=burnamount)
>>>>>>> e41fda98
    { 
        if (liquidatetxid!=zeroid && (pegsfunds=AddPegsInputs(cp,mtx,pegspk,CPubKey(),txfee,1))>=txfee)
        {
            pegsfunds+=2*CC_MARKER_VALUE;
            mtx.vin.push_back(CTxIn(liquidatetxid,0,CScript()));
            mtx.vin.push_back(CTxIn(liquidatetxid,1,CScript()));
            GetCCaddress1of2(cp,coinaddr,tmppk,pegspk);
            CCaddr1of2set(cp,tmppk,pegspk,cp->CCpriv,coinaddr);            
            if ((tokenfunds=AddPegsTokenInputs(cp,mtx,pegstxid,tokenid,tmppk,pegspk,tokenamount,64))==tokenamount)
            {
                if (pegsfunds>=txfee+2*CC_MARKER_VALUE)
                {        
                    mtx.vout.push_back(MakeCC1of2vout(EVAL_PEGS,CC_MARKER_VALUE,pegspk,pegspk));
                    mtx.vout.push_back(MakeCC1of2vout(EVAL_PEGS,CC_MARKER_VALUE,tmppk,pegspk));
                    mtx.vout.push_back(MakeTokensCC1vout(EVAL_TOKENS,amount,mypk));
                    mtx.vout.push_back(MakeTokensCC1vout(EVAL_PEGS,tokenamount-amount,pegspk));
                    mtx.vout.push_back(CTxOut(burnamount,CScript() << ParseHex(HexStr(CCtxidaddr(coinaddr,pegstxid))) << OP_CHECKSIG));
                    if (pegsfunds>txfee+2*CC_MARKER_VALUE) mtx.vout.push_back(MakeCC1vout(EVAL_PEGS,pegsfunds-(txfee+2*CC_MARKER_VALUE),pegspk));
                    account.first=0;
                    account.second=0;
                    LOGSTREAM("pegscc",CCLOG_DEBUG2, stream << "new account [deposit=" << account.first << ",debt=" << account.second << "]" << std::endl);
                    return(FinalizeCCTxExt(pk.IsValid(),0,cp,mtx,mypk,txfee,EncodePegsLiquidateOpRet(tokenid,pegstxid,mypk,amount,account)));
                }
                CCERR_RESULT("pegscc",CCLOG_INFO, stream << "not enough balance in pegs global CC address");
            }
            CCERR_RESULT("pegscc",CCLOG_INFO, stream << "tokens amount in pegs account " << tokenfunds << " not matching amount in account " << account.first); // this shouldn't happen
        }
        CCERR_RESULT("pegscc",CCLOG_INFO, stream << "not enough balance in pegs global CC address");
    }
    CCERR_RESULT("pegscc",CCLOG_INFO, stream << "not enough funds to liquidate account, you must liquidate full debt ammount " << txfee+account.second << " instead of " << funds);
}

UniValue PegsAccountHistory(const CPubKey& pk,uint256 pegstxid)
{
    char coinaddr[64]; int64_t nValue,amount; uint256 txid,accounttxid,hashBlock,tmptokenid,tmppegstxid;
    CTransaction tx; int32_t numvouts,vout; char funcid; CPubKey mypk,pegspk,tmppk; std::map<uint256,std::pair<int64_t,int64_t>> accounts;
    std::vector<uint256> txids; std::pair<int64_t,int64_t> account; std::vector<uint256> bindtxids;
    UniValue result(UniValue::VOBJ),acc(UniValue::VARR); struct CCcontract_info *cp,C;

    if (myGetTransaction(pegstxid,tx,hashBlock)==0 || (numvouts=tx.vout.size())<=0)
        CCERR_RESULT("pegscc",CCLOG_INFO, stream << "cant find pegstxid " << pegstxid.GetHex());
    if (DecodePegsCreateOpRet(tx.vout[numvouts-1].scriptPubKey,bindtxids)!='C')
        CCERR_RESULT("pegscc",CCLOG_INFO, stream << "invalid pegstxid " << pegstxid.GetHex());
    result.push_back(Pair("result","success"));
    result.push_back(Pair("name","pegsaccounthistory"));
    cp = CCinit(&C,EVAL_PEGS);
    mypk = pk.IsValid()?pk:pubkey2pk(Mypubkey());
    pegspk = GetUnspendable(cp,0);
    GetCCaddress1of2(cp,coinaddr,mypk,pegspk);
    SetCCtxids(txids,coinaddr,true,EVAL_PEGS,pegstxid,0);
    for (std::vector<uint256>::const_iterator it=txids.begin(); it!=txids.end(); it++)
    {
        txid = *it;
        if (myGetTransaction(txid,tx,hashBlock) != 0 && (numvouts=tx.vout.size())>0 &&
            (funcid=DecodePegsOpRet(tx,tmppegstxid,tmptokenid))!=0 && pegstxid==tmppegstxid)
        {
            UniValue obj(UniValue::VOBJ);
            obj.push_back(Pair("action",PegsDecodeAccountTx(tx,tmppk,amount,account)));
            obj.push_back(Pair("amount",amount));
            obj.push_back(Pair("accounttxid",txid.GetHex()));
            obj.push_back(Pair("token",PegsGetTokenName(tmptokenid)));                
            obj.push_back(Pair("deposit",account.first));
            obj.push_back(Pair("debt",account.second));
            acc.push_back(obj);         
        }
    }
    result.push_back(Pair("account history",acc));    
    return(result);
}

UniValue PegsAccountInfo(const CPubKey& pk,uint256 pegstxid)
{
    char coinaddr[64]; int64_t nValue,amount; uint256 txid,accounttxid,hashBlock,tmptokenid,tmppegstxid; std::map<uint256,std::pair<int64_t,int64_t>> accounts;
    CTransaction tx; int32_t numvouts,vout; char funcid; CPubKey mypk,pegspk,tmppk; std::vector<uint256> bindtxids;
    std::vector<std::pair<CAddressUnspentKey, CAddressUnspentValue> > unspentOutputs; std::pair<int64_t,int64_t> account; 
    UniValue result(UniValue::VOBJ),acc(UniValue::VARR); struct CCcontract_info *cp,C;

    if (myGetTransaction(pegstxid,tx,hashBlock)==0 || (numvouts=tx.vout.size())<=0)
        CCERR_RESULT("pegscc",CCLOG_INFO, stream << "cant find pegstxid " << pegstxid.GetHex());
    if (DecodePegsCreateOpRet(tx.vout[numvouts-1].scriptPubKey,bindtxids)!='C')
        CCERR_RESULT("pegscc",CCLOG_INFO, stream << "invalid pegstxid " << pegstxid.GetHex());
    result.push_back(Pair("result","success"));
    result.push_back(Pair("name","pegsaccountinfo"));
    cp = CCinit(&C,EVAL_PEGS);
    mypk = pk.IsValid()?pk:pubkey2pk(Mypubkey());
    pegspk = GetUnspendable(cp,0);
    GetCCaddress1of2(cp,coinaddr,mypk,pegspk);
    SetCCunspents(unspentOutputs,coinaddr,true);
    for (std::vector<std::pair<CAddressUnspentKey, CAddressUnspentValue> >::const_iterator it=unspentOutputs.begin(); it!=unspentOutputs.end(); it++)
    {
        txid = it->first.txhash;
        vout = (int32_t)it->first.index;
        nValue = (int64_t)it->second.satoshis;
        //LOGSTREAM("pegscc",CCLOG_DEBUG2, stream << "txid=" << txid.GetHex() << ", vout=" << vout << ", nValue=" << nValue << std::endl);
        if (vout == 1 && nValue == CC_MARKER_VALUE && myGetTransaction(txid,tx,hashBlock) != 0 && (numvouts=tx.vout.size())>0 &&
            (funcid=DecodePegsOpRet(tx,tmppegstxid,tmptokenid))!=0 && pegstxid==tmppegstxid)
        {
            //LOGSTREAM("pegscc",CCLOG_DEBUG2, stream << "txid=" << txid.GetHex() << ", vout=" << vout << ", nValue=" << nValue << ", tokenid=" << tmptokenid.GetHex() << std::endl);
            PegsDecodeAccountTx(tx,tmppk,amount,account);           
            accounts[tmptokenid].first=account.first;
            accounts[tmptokenid].second=account.second;
        }
    }
    for (std::map<uint256,std::pair<int64_t,int64_t>>::iterator it = accounts.begin(); it != accounts.end(); ++it)
    {
        UniValue obj(UniValue::VOBJ);
        obj.push_back(Pair("token",PegsGetTokenName(it->first)));
        obj.push_back(Pair("deposit",accounts[it->first].first));
        obj.push_back(Pair("debt",accounts[it->first].second));
        if (accounts[it->first].first==0 || accounts[it->first].second==0 || PegsGetTokenPrice(it->first)<=0) obj.push_back(Pair("ratio",0));
        else obj.push_back(Pair("ratio",strprintf("%.2f%%",PegsGetRatio(it->first,accounts[it->first]))));         
        acc.push_back(obj);
    }
    result.push_back(Pair("account info",acc));    
    return(result);
}

UniValue PegsWorstAccounts(uint256 pegstxid)
{
    char coinaddr[64]; int64_t nValue,amount; uint256 txid,accounttxid,hashBlock,tmppegstxid,tokenid,prev;
    CTransaction tx; int32_t numvouts,vout; char funcid; CPubKey pegspk,pk; double ratio; std::vector<uint256> bindtxids;
    std::vector<std::pair<CAddressUnspentKey, CAddressUnspentValue> > unspentOutputs; std::pair<int64_t,int64_t> account;
    UniValue result(UniValue::VOBJ),acc(UniValue::VARR); struct CCcontract_info *cp,C; std::multimap<uint256,UniValue> map;

    if (myGetTransaction(pegstxid,tx,hashBlock)==0 || (numvouts=tx.vout.size())<=0)
        CCERR_RESULT("pegscc",CCLOG_INFO, stream << "cant find pegstxid " << pegstxid.GetHex());
    if (DecodePegsCreateOpRet(tx.vout[numvouts-1].scriptPubKey,bindtxids)!='C')
        CCERR_RESULT("pegscc",CCLOG_INFO, stream << "invalid pegstxid " << pegstxid.GetHex());
    result.push_back(Pair("result","success"));
    result.push_back(Pair("name","pegsworstaccounts"));
    cp = CCinit(&C,EVAL_PEGS);
    pegspk = GetUnspendable(cp,0);
    GetCCaddress1of2(cp,coinaddr,pegspk,pegspk);
    SetCCunspents(unspentOutputs,coinaddr,true);
    for (std::vector<std::pair<CAddressUnspentKey, CAddressUnspentValue> >::const_iterator it=unspentOutputs.begin(); it!=unspentOutputs.end(); it++)
    {
        txid = it->first.txhash;
        vout = (int32_t)it->first.index;
        nValue = (int64_t)it->second.satoshis;
        if (vout == 0 && nValue == CC_MARKER_VALUE && myGetTransaction(txid,tx,hashBlock) != 0 && (numvouts=tx.vout.size())>0 &&
            (funcid=DecodePegsOpRet(tx,tmppegstxid,tokenid))!=0 && pegstxid==tmppegstxid)
        {               
            PegsDecodeAccountTx(tx,pk,amount,account);
            if (account.first==0 || account.second==0 || PegsGetTokenPrice(tokenid)<=0) ratio=0;
            else ratio=PegsGetRatio(tokenid,account);
            if (ratio>PEGS_ACCOUNT_RED_ZONE)
            {
                UniValue obj(UniValue::VOBJ);
                obj.push_back(Pair("accounttxid",txid.GetHex()));
                obj.push_back(Pair("deposit",account.first));
                obj.push_back(Pair("debt",account.second));
                obj.push_back(Pair("ratio",strprintf("%.2f%%",ratio)));                
                map.insert(std::pair<uint256,UniValue>(tokenid,obj));
            }
        }
    }
    std::multimap<uint256,UniValue>::iterator it = map.begin();
    for (prev=it->first; it != map.end(); ++it)
    {
        if (it->first!=prev)
        {
            result.push_back(Pair(PegsGetTokenName(prev),acc));
            acc.clear();
            prev=it->first;
        }
        acc.push_back(it->second);
    }
    result.push_back(Pair(PegsGetTokenName(prev),acc));
    return(result);
}

UniValue PegsInfo(uint256 pegstxid)
{
    char coinaddr[64]; int64_t nValue,amount; uint256 txid,accounttxid,hashBlock,tmppegstxid,tokenid;
    CTransaction tx; int32_t numvouts,vout; char funcid; CPubKey pegspk,pk; std::vector<uint256> bindtxids;
    std::vector<std::pair<CAddressUnspentKey, CAddressUnspentValue> > unspentOutputs; std::pair<int64_t,int64_t> account;
    std::map<uint256,std::pair<int64_t,int64_t>> globalaccounts; double globaldeposit=0;
    UniValue result(UniValue::VOBJ),acc(UniValue::VARR); struct CCcontract_info *cp,C;

    if (myGetTransaction(pegstxid,tx,hashBlock)==0 || (numvouts=tx.vout.size())<=0)
        CCERR_RESULT("pegscc",CCLOG_INFO, stream << "cant find pegstxid " << pegstxid.GetHex());
    if (DecodePegsCreateOpRet(tx.vout[numvouts-1].scriptPubKey,bindtxids)!='C')
        CCERR_RESULT("pegscc",CCLOG_INFO, stream << "invalid pegstxid " << pegstxid.GetHex());
    result.push_back(Pair("result","success"));
    result.push_back(Pair("name","pegsinfo"));
    cp = CCinit(&C,EVAL_PEGS);
    pegspk = GetUnspendable(cp,0);
    GetCCaddress1of2(cp,coinaddr,pegspk,pegspk);
    SetCCunspents(unspentOutputs,coinaddr,true);
    for (std::vector<std::pair<CAddressUnspentKey, CAddressUnspentValue> >::const_iterator it=unspentOutputs.begin(); it!=unspentOutputs.end(); it++)
    {
        txid = it->first.txhash;
        vout = (int32_t)it->first.index;
        nValue = (int64_t)it->second.satoshis;
        if (vout == 0 && nValue == CC_MARKER_VALUE && myGetTransaction(txid,tx,hashBlock) != 0 && (numvouts=tx.vout.size())>0 &&
            (funcid=DecodePegsOpRet(tx,tmppegstxid,tokenid))!=0 && pegstxid==tmppegstxid)
        {               
            PegsDecodeAccountTx(tx,pk,amount,account);
            globalaccounts[tokenid].first+=account.first;
            globalaccounts[tokenid].second+=account.second;
        }
    }
    unspentOutputs.clear();
    GetTokensCCaddress(cp,coinaddr,pegspk);
    SetCCunspents(unspentOutputs,coinaddr,true);
    for (std::vector<std::pair<CAddressUnspentKey, CAddressUnspentValue> >::const_iterator it=unspentOutputs.begin(); it!=unspentOutputs.end(); it++)
    {
        txid = it->first.txhash;
        vout = (int32_t)it->first.index;
        nValue = (int64_t)it->second.satoshis;
        if (myGetTransaction(txid,tx,hashBlock) != 0 && (numvouts=tx.vout.size())>0 && DecodePegsOpRet(tx,tmppegstxid,tokenid)!=0 && pegstxid==tmppegstxid)
        {
            globalaccounts[tokenid].first+=nValue;
        }
    }
    for (std::map<uint256,std::pair<int64_t,int64_t>>::iterator it = globalaccounts.begin(); it != globalaccounts.end(); ++it)
    {
        UniValue obj(UniValue::VOBJ);
        obj.push_back(Pair("token",PegsGetTokenName(it->first)));
        obj.push_back(Pair("total deposit",globalaccounts[it->first].first));
        obj.push_back(Pair("total debt",globalaccounts[it->first].second));
        if (globalaccounts[it->first].first==0 || globalaccounts[it->first].second==0 || PegsGetTokenPrice(it->first)<=0) obj.push_back(Pair("total ratio",0));
        else obj.push_back(Pair("total ratio",strprintf("%.2f%%",PegsGetRatio(it->first,globalaccounts[it->first]))));                
        acc.push_back(obj);
    }
    result.push_back(Pair("info",acc));
    result.push_back(Pair("global ratio",strprintf("%.2f%%",PegsGetGlobalRatio(pegstxid))));
    return(result);
}<|MERGE_RESOLUTION|>--- conflicted
+++ resolved
@@ -1041,29 +1041,18 @@
         CCERR_RESULT("pegscc",CCLOG_INFO, stream << "cannot find account, you must have an account to liquidate another account!");
     if (accounttxid!=zeroid && myIsutxo_spentinmempool(ignoretxid,ignorevin,accounttxid,1) != 0)
         CCERR_RESULT("pegscc",CCLOG_INFO, stream << "previous account tx not yet confirmed");
-<<<<<<< HEAD
-    if (PegsGetAccountRatio(pegstxid,tokenid,liquidatetxid)<(ASSETCHAINS_PEGSCCPARAMS[0]?ASSETCHAINS_PEGSCCPARAMS[0]:PEGS_ACCOUNT_THRESHOLD) || PegsGetGlobalRatio(pegstxid)<(ASSETCHAINS_PEGSCCPARAMS[1]?ASSETCHAINS_PEGSCCPARAMS[1]:PEGS_GLOBAL_THRESHOLD))
-        CCERR_RESULT("pegscc",CCLOG_INFO, stream << "not able to liquidate account until account ratio > " << (ASSETCHAINS_PEGSCCPARAMS[0]?ASSETCHAINS_PEGSCCPARAMS[0]:PEGS_ACCOUNT_THRESHOLD) << "% and global ratio > " << (ASSETCHAINS_PEGSCCPARAMS[1]?ASSETCHAINS_PEGSCCPARAMS[1]:PEGS_GLOBAL_THRESHOLD) << "%");
-=======
     if (PegsGetAccountRatio(pegstxid,tokenid,liquidatetxid)<(ASSETCHAINS_PEGSCCPARAMS[0]?ASSETCHAINS_PEGSCCPARAMS[0]:PEGS_ACCOUNT_RED_ZONE) || PegsGetGlobalRatio(pegstxid)<(ASSETCHAINS_PEGSCCPARAMS[1]?ASSETCHAINS_PEGSCCPARAMS[1]:PEGS_ACCOUNT_RED_ZONE))
         CCERR_RESULT("pegscc",CCLOG_INFO, stream << "not able to liquidate account until account ratio > " << (ASSETCHAINS_PEGSCCPARAMS[0]?ASSETCHAINS_PEGSCCPARAMS[0]:PEGS_ACCOUNT_RED_ZONE) << "% and global ratio > " << (ASSETCHAINS_PEGSCCPARAMS[1]?ASSETCHAINS_PEGSCCPARAMS[1]:PEGS_ACCOUNT_RED_ZONE) << "%");
->>>>>>> e41fda98
     if (liquidatetxid!=zeroid && myGetTransaction(liquidatetxid,tx,hashBlock)==0 || (numvouts=tx.vout.size())<=0 || PegsDecodeAccountTx(tx,tmppk,amount,account).empty())
         CCERR_RESULT("pegscc",CCLOG_INFO, stream << "cannot find account to liquidate or invalid tx " << liquidatetxid.GetHex());
     if (liquidatetxid!=zeroid && myIsutxo_spentinmempool(ignoretxid,ignorevin,liquidatetxid,1) != 0)
         CCERR_RESULT("pegscc",CCLOG_INFO, stream << "previous liquidate account tx not yet confirmed");
     LOGSTREAM("pegscc",CCLOG_DEBUG2, stream << "current accounttxid=" << accounttxid.GetHex() << " [deposit=" << account.first << ",debt=" << account.second << "]" << std::endl);
-<<<<<<< HEAD
-    amount=account.first;
-    burnamount=account.second*0.9;
-    if ((funds=AddNormalinputs(mtx,mypk,txfee+account.second,64,pk.IsValid()))>=txfee+burnamount)
-=======
     tokenamount=account.first;
     burnamount=account.second;
     tmpamount=PegsGetTokensAmountPerPrice(burnamount,tokenid)*105/100;
     amount=tmpamount+((tokenamount-tmpamount)*10/100);
     if ((funds=AddNormalinputs(mtx,mypk,account.second,64))>=burnamount)
->>>>>>> e41fda98
     { 
         if (liquidatetxid!=zeroid && (pegsfunds=AddPegsInputs(cp,mtx,pegspk,CPubKey(),txfee,1))>=txfee)
         {
