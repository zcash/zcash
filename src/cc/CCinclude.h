--- conflicted
+++ resolved
@@ -57,14 +57,6 @@
 extern std::string CCerror;
 
 #define SMALLVAL 0.000000000000001
-<<<<<<< HEAD
-#define MIN_NOTARIZATION_CONFIRMS 2
-#ifndef _BITS256
-#define _BITS256
-union _bits256 { uint8_t bytes[32]; uint16_t ushorts[16]; uint32_t uints[8]; uint64_t ulongs[4]; uint64_t txid; };
-typedef union _bits256 bits256;
-#endif
-=======
 #ifndef _BITS256
 #define _BITS256
     union _bits256 { uint8_t bytes[32]; uint16_t ushorts[16]; uint32_t uints[8]; uint64_t ulongs[4]; uint64_t txid; };
@@ -72,7 +64,6 @@
 #endif
 
 
->>>>>>> cc77288f
 struct CC_utxo
 {
     uint256 txid;
@@ -82,7 +73,7 @@
 
 // these are the parameters stored after Verus crypto-condition vouts. new versions may change
 // the format
-struct CC_meta 
+struct CC_meta
 {
     std::vector<unsigned char> version;
     uint8_t evalCode;
