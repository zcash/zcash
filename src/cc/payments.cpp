--- conflicted
+++ resolved
@@ -398,33 +398,20 @@
                         mtx.vout[i+1].nValue = PAYMENTS_TXFEE;
                     }
                 }
-<<<<<<< HEAD
-                //fprintf(stderr,"addinputs %.8f\n",(double)amount/COIN);
-                if ( (inputsum= AddPaymentsInputs(cp,mtx,txidpk,amount+PAYMENTS_TXFEE,60,createtxid,latestheight)) >= amount )
-                {
-                    std::string rawtx;
-                    if ( (CCchange= (inputsum - amount)) >= PAYMENTS_TXFEE )
-                        mtx.vout[0].nValue = CCchange-PAYMENTS_TXFEE;
-=======
                 if ( (inputsum= AddPaymentsInputs(cp,mtx,txidpk,newamount+2*PAYMENTS_TXFEE,CC_MAXVINS/2,createtxid,latestheight)) >= newamount+2*PAYMENTS_TXFEE )
                 {
                     std::string rawtx;
                     if ( (CCchange= (inputsum - newamount - 2*PAYMENTS_TXFEE)) >= PAYMENTS_TXFEE )
                         mtx.vout[0].nValue = CCchange;
->>>>>>> b7cd7f40
                     mtx.vout.push_back(CTxOut(PAYMENTS_TXFEE,CScript() << ParseHex(HexStr(txidpk)) << OP_CHECKSIG));
                     GetCCaddress1of2(cp,destaddr,Paymentspk,txidpk);
                     CCaddr1of2set(cp,Paymentspk,txidpk,cp->CCpriv,destaddr);
                     rawtx = FinalizeCCTx(0,cp,mtx,mypk,PAYMENTS_TXFEE,onlyopret);
                     if ( params != 0 )
                         free_json(params);
-<<<<<<< HEAD
-                    return(payments_rawtxresult(result,rawtx,1));
-=======
                     result.push_back(Pair("amount",ValueFromAmount(amount)));
                     result.push_back(Pair("newamount",ValueFromAmount(newamount)));
                     return(payments_rawtxresult(result,rawtx,0));
->>>>>>> b7cd7f40
                 }
                 else
                 {
