--- conflicted
+++ resolved
@@ -646,7 +646,6 @@
                     ccdata.MoMdata.MoMdepth = MoMdepth;
                     if ( len+sizeof(ccdata.CCid)-opoffset <= opretlen )
                     {
-<<<<<<< HEAD
                         len += iguana_rwnum(0,&scriptbuf[len],sizeof(ccdata.CCid),(uint8_t *)&ccdata.CCid);
                         ccdata.len = sizeof(ccdata.CCid);
                         if ( ASSETCHAINS_SYMBOL[0] != 0 )
@@ -672,10 +671,6 @@
                                 } else ccdata.len = MoMoMdata.len = 0;
                             } else ccdata.len = MoMoMdata.len = 0;
                         }
-=======
-                        //KOMODO_REWIND = rewindtarget;
-                        fprintf(stderr,"%s FORK detected. notarized.%d %s not in this chain! last notarization %d -> rewindtarget.%d\n",ASSETCHAINS_SYMBOL,*notarizedheightp,srchash.ToString().c_str(),sp->NOTARIZED_HEIGHT,rewindtarget);
->>>>>>> 20f6a727
                     }
                     if ( MoM == zero || MoMdepth > 1440 || MoMdepth < 0 )
                     {
@@ -684,7 +679,7 @@
                     }
                     else
                     {
-                        komodo_rwccdata(ASSETCHAINS_SYMBOL,1,&ccdata,&MoMoMdata);
+                        //komodo_rwccdata(ASSETCHAINS_SYMBOL,1,&ccdata,&MoMoMdata);
                         //printf("[%s] matched.%d VALID (%s) MoM.%s [%d]\n",ASSETCHAINS_SYMBOL,matched,ccdata.symbol,MoM.ToString().c_str(),MoMdepth);
                     }
                     if ( MoMoMdata.pairs != 0 )
@@ -692,8 +687,8 @@
                     memset(&ccdata,0,sizeof(ccdata));
                     memset(&MoMoMdata,0,sizeof(MoMoMdata));
                 }
-                else if ( ASSETCHAINS_SYMBOL[0] == 0 && matched != 0 && notarized != 0 && validated != 0 )
-                    komodo_rwccdata((char *)"KMD",1,&ccdata,0);
+                //else if ( ASSETCHAINS_SYMBOL[0] == 0 && matched != 0 && notarized != 0 && validated != 0 )
+                //    komodo_rwccdata((char *)"KMD",1,&ccdata,0);
                 if ( matched != 0 && *notarizedheightp > sp->NOTARIZED_HEIGHT && *notarizedheightp < height )
                 {
                     sp->NOTARIZED_HEIGHT = *notarizedheightp;
