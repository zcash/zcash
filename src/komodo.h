/******************************************************************************
 * Copyright © 2014-2019 The SuperNET Developers.                             *
 *                                                                            *
 * See the AUTHORS, DEVELOPER-AGREEMENT and LICENSE files at                  *
 * the top-level directory of this distribution for the individual copyright  *
 * holder information and the developer policies on copyright and licensing.  *
 *                                                                            *
 * Unless otherwise agreed in a custom licensing agreement, no part of the    *
 * SuperNET software, including this file may be copied, modified, propagated *
 * or distributed except according to the terms contained in the LICENSE file *
 *                                                                            *
 * Removal or modification of this copyright notice is prohibited.            *
 *                                                                            *
 ******************************************************************************/
#pragma once
#include <stdint.h>
#include <stdio.h>
#include <pthread.h>
#include <ctype.h>

#include "uint256.h"

// Todo:
// verify: reorgs

#define KOMODO_ASSETCHAINS_WAITNOTARIZE
#define KOMODO_PAXMAX (10000 * COIN)

#include "uthash.h"
#include "utlist.h"
#include "chain.h"

int32_t gettxout_scriptPubKey(uint8_t *scriptPubkey,int32_t maxsize,uint256 txid,int32_t n);
void komodo_event_rewind(struct komodo_state *sp,char *symbol,int32_t height);
int32_t komodo_connectblock(bool fJustCheck, CBlockIndex *pindex,CBlock& block);
bool check_pprevnotarizedht();

#include "komodo_structs.h"
#include "komodo_utils.h"
#include "komodo_curve25519.h"

#include "komodo_cJSON.h"
#include "komodo_bitcoind.h"
#include "komodo_interest.h"
#include "komodo_pax.h"
#include "komodo_notary.h"

int32_t komodo_parsestatefile(struct komodo_state *sp,FILE *fp,char *symbol,char *dest);
#include "komodo_kv.h"
#include "komodo_jumblr.h"
#include "komodo_gateway.h"
#include "komodo_events.h"
#include "komodo_ccdata.h"

void komodo_currentheight_set(int32_t height);

int32_t komodo_currentheight();

int32_t komodo_parsestatefile(struct komodo_state *sp,FILE *fp,char *symbol,char *dest);

int32_t memread(void *dest,int32_t size,uint8_t *filedata,long *fposp,long datalen);

int32_t komodo_parsestatefiledata(struct komodo_state *sp,uint8_t *filedata,long *fposp,long datalen,char *symbol,char *dest);

<<<<<<< HEAD
void komodo_stateupdate(int32_t height,uint8_t notarypubs[][33],uint8_t numnotaries,uint8_t notaryid,uint256 txhash,uint64_t voutmask,uint8_t numvouts,uint32_t *pvals,uint8_t numpvals,int32_t KMDheight,uint32_t KMDtimestamp,uint64_t opretvalue,uint8_t *opretbuf,uint16_t opretlen,uint16_t vout,uint256 MoM,int32_t MoMdepth);
=======
int32_t komodo_voutupdate(bool fJustCheck,int32_t *isratificationp,int32_t notaryid,uint8_t *scriptbuf,int32_t scriptlen,int32_t height,uint256 txhash,int32_t i,int32_t j,uint64_t *voutmaskp,int32_t *specialtxp,int32_t *notarizedheightp,uint64_t value,int32_t notarized,uint64_t signedmask,uint32_t timestamp)
{
    static uint256 zero; static FILE *signedfp;
    int32_t opretlen,nid,offset,k,MoMdepth,matched,len = 0; uint256 MoM,srchash,desttxid; uint8_t crypto777[33]; struct komodo_state *sp; char symbol[KOMODO_ASSETCHAIN_MAXLEN],dest[KOMODO_ASSETCHAIN_MAXLEN];
    if ( (sp= komodo_stateptr(symbol,dest)) == 0 )
        return(-1);
    if ( scriptlen == 35 && scriptbuf[0] == 33 && scriptbuf[34] == 0xac )
    {
        if ( i == 0 && j == 0 && memcmp(NOTARY_PUBKEY33,scriptbuf+1,33) == 0 && IS_KOMODO_NOTARY )
        {
            printf("%s KOMODO_LASTMINED.%d -> %d\n",ASSETCHAINS_SYMBOL,KOMODO_LASTMINED,height);
            prevKOMODO_LASTMINED = KOMODO_LASTMINED;
            KOMODO_LASTMINED = height;
        }
        decode_hex(crypto777,33,CRYPTO777_PUBSECPSTR);
        /*for (k=0; k<33; k++)
            printf("%02x",crypto777[k]);
        printf(" crypto777 ");
        for (k=0; k<scriptlen; k++)
            printf("%02x",scriptbuf[k]);
        printf(" <- script ht.%d i.%d j.%d cmp.%d\n",height,i,j,memcmp(crypto777,scriptbuf+1,33));*/
        if ( memcmp(crypto777,scriptbuf+1,33) == 0 )
        {
            *specialtxp = 1;
            //printf(">>>>>>>> ");
        }
        else if ( komodo_chosennotary(&nid,height,scriptbuf + 1,timestamp) >= 0 )
        {
            //printf("found notary.k%d\n",k);
            if ( notaryid < 64 )
            {
                if ( notaryid < 0 )
                {
                    notaryid = nid;
                    *voutmaskp |= (1LL << j);
                }
                else if ( notaryid != nid )
                {
                    //for (i=0; i<33; i++)
                    //    printf("%02x",scriptbuf[i+1]);
                    //printf(" %s mismatch notaryid.%d k.%d\n",ASSETCHAINS_SYMBOL,notaryid,nid);
                    notaryid = 64;
                    *voutmaskp = 0;
                }
                else *voutmaskp |= (1LL << j);
            }
        }
    }
    if ( scriptbuf[len++] == 0x6a )
    {
        struct komodo_ccdata ccdata; struct komodo_ccdataMoMoM MoMoMdata;
        int32_t validated = 0,nameoffset,opoffset = 0;
        if ( (opretlen= scriptbuf[len++]) == 0x4c )
            opretlen = scriptbuf[len++];
        else if ( opretlen == 0x4d )
        {
            opretlen = scriptbuf[len++];
            opretlen += (scriptbuf[len++] << 8);
        }
        opoffset = len;
        matched = 0;
        if ( ASSETCHAINS_SYMBOL[0] == 0 )
        {
            if ( strcmp("KMD",(char *)&scriptbuf[len+32 * 2 + 4]) == 0 )
                matched = 1;
        }
        else
        {
            if ( scriptbuf[len] == 'K' )
            {
                //fprintf(stderr,"i.%d j.%d KV OPRET len.%d %.8f\n",i,j,opretlen,dstr(value));
                komodo_stateupdate(height,0,0,0,txhash,0,0,0,0,0,0,value,&scriptbuf[len],opretlen,j,zero,0);
                return(-1);
            }
            if ( strcmp(ASSETCHAINS_SYMBOL,(char *)&scriptbuf[len+32*2+4]) == 0 )
                matched = 1;
        }
        offset = 32 * (1 + matched) + 4;
        nameoffset = (int32_t)strlen((char *)&scriptbuf[len+offset]);
        nameoffset++;
        memset(&ccdata,0,sizeof(ccdata));
        strncpy(ccdata.symbol,(char *)&scriptbuf[len+offset],sizeof(ccdata.symbol));
        if ( j == 1 && opretlen >= len+offset-opoffset )
        {
            memset(&MoMoMdata,0,sizeof(MoMoMdata));
            if ( matched == 0 && signedmask != 0 && bitweight(signedmask) >= KOMODO_MINRATIFY )
                notarized = 1;
            if ( strcmp("PIZZA",ccdata.symbol) == 0 || strncmp("TXSCL",ccdata.symbol,5) == 0 || strcmp("BEER",ccdata.symbol) == 0)
                notarized = 1;
            if ( 0 && opretlen != 149 )
                printf("[%s].%d (%s) matched.%d i.%d j.%d notarized.%d %llx opretlen.%d len.%d offset.%d opoffset.%d\n",ASSETCHAINS_SYMBOL,height,ccdata.symbol,matched,i,j,notarized,(long long)signedmask,opretlen,len,offset,opoffset);
            len += iguana_rwbignum(0,&scriptbuf[len],32,(uint8_t *)&srchash);
            len += iguana_rwnum(0,&scriptbuf[len],sizeof(*notarizedheightp),(uint8_t *)notarizedheightp);
            if ( matched != 0 )
                len += iguana_rwbignum(0,&scriptbuf[len],32,(uint8_t *)&desttxid);
            if ( matched != 0 )
                validated = komodo_validate_chain(srchash,*notarizedheightp);
            else validated = 1;
            // Any notarization that is matched and has a decodable op_return is enough to pay notaries. Otherwise bugs! 
            if ( fJustCheck && matched != 0 )
                return(-2);
            if ( notarized != 0 && validated != 0 )
            {
                //sp->NOTARIZED_HEIGHT = *notarizedheightp;
                //sp->NOTARIZED_HASH = srchash;
                //sp->NOTARIZED_DESTTXID = desttxid;
                memset(&MoM,0,sizeof(MoM));
                MoMdepth = 0;
                len += nameoffset;
                ccdata.MoMdata.notarized_height = *notarizedheightp;
                ccdata.MoMdata.height = height;
                ccdata.MoMdata.txi = i;
                //printf("nameoffset.%d len.%d + 36 %d opoffset.%d vs opretlen.%d\n",nameoffset,len,len+36,opoffset,opretlen);
                if ( len+36-opoffset <= opretlen )
                {
                    len += iguana_rwbignum(0,&scriptbuf[len],32,(uint8_t *)&MoM);
                    len += iguana_rwnum(0,&scriptbuf[len],sizeof(MoMdepth),(uint8_t *)&MoMdepth);
                    ccdata.MoMdata.MoM = MoM;
                    ccdata.MoMdata.MoMdepth = MoMdepth & 0xffff;
                    if ( len+sizeof(ccdata.CCid)-opoffset <= opretlen )
                    {
                        len += iguana_rwnum(0,&scriptbuf[len],sizeof(ccdata.CCid),(uint8_t *)&ccdata.CCid);
                        //if ( ((MoMdepth>>16) & 0xffff) != (ccdata.CCid & 0xffff) )
                        //    fprintf(stderr,"%s CCid mismatch %u != %u\n",ASSETCHAINS_SYMBOL,((MoMdepth>>16) & 0xffff),(ccdata.CCid & 0xffff));
                        ccdata.len = sizeof(ccdata.CCid);
                        if ( ASSETCHAINS_SYMBOL[0] != 0 )
                        {
                            // MoMoM, depth, numpairs, (notarization ht, MoMoM offset)
                            if ( len+48-opoffset <= opretlen && strcmp(ccdata.symbol,ASSETCHAINS_SYMBOL) == 0 )
                            {
                                len += iguana_rwnum(0,&scriptbuf[len],sizeof(uint32_t),(uint8_t *)&MoMoMdata.kmdstarti);
                                len += iguana_rwnum(0,&scriptbuf[len],sizeof(uint32_t),(uint8_t *)&MoMoMdata.kmdendi);
                                len += iguana_rwbignum(0,&scriptbuf[len],sizeof(MoMoMdata.MoMoM),(uint8_t *)&MoMoMdata.MoMoM);
                                len += iguana_rwnum(0,&scriptbuf[len],sizeof(uint32_t),(uint8_t *)&MoMoMdata.MoMoMdepth);
                                len += iguana_rwnum(0,&scriptbuf[len],sizeof(uint32_t),(uint8_t *)&MoMoMdata.numpairs);
                                MoMoMdata.len += sizeof(MoMoMdata.MoMoM) + sizeof(uint32_t)*4;
                                if ( len+MoMoMdata.numpairs*8-opoffset == opretlen )
                                {
                                    MoMoMdata.pairs = (struct komodo_ccdatapair *)calloc(MoMoMdata.numpairs,sizeof(*MoMoMdata.pairs));
                                    for (k=0; k<MoMoMdata.numpairs; k++)
                                    {
                                        len += iguana_rwnum(0,&scriptbuf[len],sizeof(int32_t),(uint8_t *)&MoMoMdata.pairs[k].notarized_height);
                                        len += iguana_rwnum(0,&scriptbuf[len],sizeof(uint32_t),(uint8_t *)&MoMoMdata.pairs[k].MoMoMoffset);
                                        MoMoMdata.len += sizeof(uint32_t) * 2;
                                    }
                                } else ccdata.len = MoMoMdata.len = 0;
                            } else ccdata.len = MoMoMdata.len = 0;
                        }
                    }
                    if ( MoM == zero || (MoMdepth&0xffff) > *notarizedheightp || (MoMdepth&0xffff) < 0 )
                    {
                        memset(&MoM,0,sizeof(MoM));
                        MoMdepth = 0;
                    }
                    else
                    {
                        komodo_rwccdata(ASSETCHAINS_SYMBOL,1,&ccdata,&MoMoMdata);
                        if ( matched != 0 )
                            printf("[%s] matched.%d VALID (%s) MoM.%s [%d] CCid.%u\n",ASSETCHAINS_SYMBOL,matched,ccdata.symbol,MoM.ToString().c_str(),MoMdepth&0xffff,(MoMdepth>>16)&0xffff);
                    }
                    if ( MoMoMdata.pairs != 0 )
                        free(MoMoMdata.pairs);
                    memset(&ccdata,0,sizeof(ccdata));
                    memset(&MoMoMdata,0,sizeof(MoMoMdata));
                }
                else if ( ASSETCHAINS_SYMBOL[0] == 0 && matched != 0 && notarized != 0 && validated != 0 )
                    komodo_rwccdata((char *)"KMD",1,&ccdata,0);
                
                if ( matched != 0 && *notarizedheightp > sp->NOTARIZED_HEIGHT && *notarizedheightp < height )
                {
                    sp->NOTARIZED_HEIGHT = *notarizedheightp;
                    sp->NOTARIZED_HASH = srchash;
                    sp->NOTARIZED_DESTTXID = desttxid;
                    if ( MoM != zero && (MoMdepth&0xffff) > 0 )
                    {
                        sp->MoM = MoM;
                        sp->MoMdepth = MoMdepth;
                    }
                    komodo_stateupdate(height,0,0,0,zero,0,0,0,0,0,0,0,0,0,0,sp->MoM,sp->MoMdepth);
                    //if ( ASSETCHAINS_SYMBOL[0] != 0 )
                        printf("[%s] ht.%d NOTARIZED.%d %s.%s %sTXID.%s lens.(%d %d) MoM.%s %d\n",ASSETCHAINS_SYMBOL,height,sp->NOTARIZED_HEIGHT,ASSETCHAINS_SYMBOL[0]==0?"KMD":ASSETCHAINS_SYMBOL,srchash.ToString().c_str(),ASSETCHAINS_SYMBOL[0]==0?"BTC":"KMD",desttxid.ToString().c_str(),opretlen,len,sp->MoM.ToString().c_str(),sp->MoMdepth);
                    
                    if ( ASSETCHAINS_SYMBOL[0] == 0 )
                    {
                        if ( signedfp == 0 )
                        {
                            char fname[512];
                            komodo_statefname(fname,ASSETCHAINS_SYMBOL,(char *)"signedmasks");
                            if ( (signedfp= fopen(fname,"rb+")) == 0 )
                                signedfp = fopen(fname,"wb");
                            else fseek(signedfp,0,SEEK_END);
                        }
                        if ( signedfp != 0 )
                        {
                            fwrite(&height,1,sizeof(height),signedfp);
                            fwrite(&signedmask,1,sizeof(signedmask),signedfp);
                            fflush(signedfp);
                        }
                        if ( opretlen > len && scriptbuf[len] == 'A' )
                        {
                            //for (i=0; i<opretlen-len; i++)
                            //    printf("%02x",scriptbuf[len+i]);
                            //printf(" Found extradata.[%d] %d - %d\n",opretlen-len,opretlen,len);
                            komodo_stateupdate(height,0,0,0,txhash,0,0,0,0,0,0,value,&scriptbuf[len],opretlen-len+4+3+(scriptbuf[1] == 0x4d),j,zero,0);
                        }
                    }
                } //else if ( fJustCheck )
                //    return (-3); // if the notarisation is only invalid because its out of order it cannot be mined in a block with a valid one!
            } else if ( opretlen != 149 && height > 600000 && matched != 0 )
                printf("%s validated.%d notarized.%d %llx reject ht.%d NOTARIZED.%d prev.%d %s.%s DESTTXID.%s len.%d opretlen.%d\n",ccdata.symbol,validated,notarized,(long long)signedmask,height,*notarizedheightp,sp->NOTARIZED_HEIGHT,ASSETCHAINS_SYMBOL[0]==0?"KMD":ASSETCHAINS_SYMBOL,srchash.ToString().c_str(),desttxid.ToString().c_str(),len,opretlen);
        }
        else if ( matched != 0 && i == 0 && j == 1 && opretlen == 149 )
        {
            if ( notaryid >= 0 && notaryid < 64 )
                komodo_paxpricefeed(height,&scriptbuf[len],opretlen);
        }
        else if ( matched != 0 )
        {
            //int32_t k; for (k=0; k<scriptlen; k++)
            //    printf("%02x",scriptbuf[k]);
            //printf(" <- script ht.%d i.%d j.%d value %.8f %s\n",height,i,j,dstr(value),ASSETCHAINS_SYMBOL);
            if ( opretlen >= 32*2+4 && strcmp(ASSETCHAINS_SYMBOL[0]==0?"KMD":ASSETCHAINS_SYMBOL,(char *)&scriptbuf[len+32*2+4]) == 0 )
            {
                for (k=0; k<32; k++)
                    if ( scriptbuf[len+k] != 0 )
                        break;
                if ( k == 32 )
                {
                    *isratificationp = 1;
                    printf("ISRATIFICATION (%s)\n",(char *)&scriptbuf[len+32*2+4]);
                }
            }
>>>>>>> 56590a4d

int32_t komodo_validate_chain(uint256 srchash,int32_t notarized_height);

int32_t komodo_voutupdate(bool fJustCheck,int32_t *isratificationp,int32_t notaryid,uint8_t *scriptbuf,int32_t scriptlen,int32_t height,uint256 txhash,int32_t i,int32_t j,uint64_t *voutmaskp,int32_t *specialtxp,int32_t *notarizedheightp,uint64_t value,int32_t notarized,uint64_t signedmask,uint32_t timestamp);

// Special tx have vout[0] -> CRYPTO777
// with more than KOMODO_MINRATIFY pay2pubkey outputs -> ratify
// if all outputs to notary -> notary utxo
// if txi == 0 && 2 outputs and 2nd OP_RETURN, len == 32*2+4 -> notarized, 1st byte 'P' -> pricefeed
// OP_RETURN: 'D' -> deposit, 'W' -> withdraw

int32_t gettxout_scriptPubKey(uint8_t *scriptPubKey,int32_t maxsize,uint256 txid,int32_t n);

int32_t komodo_notarycmp(uint8_t *scriptPubKey,int32_t scriptlen,uint8_t pubkeys[64][33],int32_t numnotaries,uint8_t rmd160[20]);

// int32_t (!!!)
/*
    read blackjok3rtt comments in main.cpp 
*/
<<<<<<< HEAD
int32_t komodo_connectblock(bool fJustCheck, CBlockIndex *pindex,CBlock& block);
=======
int32_t komodo_connectblock(bool fJustCheck, CBlockIndex *pindex,CBlock& block)
{
    static int32_t hwmheight;
    int32_t staked_era; static int32_t lastStakedEra;
    std::vector<int32_t> notarisations;
    uint64_t signedmask,voutmask; char symbol[KOMODO_ASSETCHAIN_MAXLEN],dest[KOMODO_ASSETCHAIN_MAXLEN]; struct komodo_state *sp;
    uint8_t scriptbuf[10001],pubkeys[64][33],rmd160[20],scriptPubKey[35]; uint256 zero,btctxid,txhash;
    int32_t i,j,k,numnotaries,notarized,scriptlen,isratification,nid,numvalid,specialtx,notarizedheight,notaryid,len,numvouts,numvins,height,txn_count;
    if ( pindex == 0 )
    {
        fprintf(stderr,"komodo_connectblock null pindex\n");
        return(0);
    }
    memset(&zero,0,sizeof(zero));
    komodo_init(pindex->GetHeight());
    KOMODO_INITDONE = (uint32_t)time(NULL);
    if ( (sp= komodo_stateptr(symbol,dest)) == 0 )
    {
        fprintf(stderr,"unexpected null komodostateptr.[%s]\n",ASSETCHAINS_SYMBOL);
        return(0);
    }
    //fprintf(stderr,"%s connect.%d\n",ASSETCHAINS_SYMBOL,pindex->nHeight);
    // Wallet Filter. Disabled here. Cant be activated by notaries or pools with some changes.
    if ( is_STAKED(ASSETCHAINS_SYMBOL) != 0 || STAKED_NOTARY_ID > -1 )
    {
        staked_era = STAKED_era(pindex->GetBlockTime());
        if ( !fJustCheck && staked_era != lastStakedEra )
        {
            uint8_t tmp_pubkeys[64][33];
            int8_t numSN = numStakedNotaries(tmp_pubkeys,staked_era);
            UpdateNotaryAddrs(tmp_pubkeys,numSN);
            STAKED_ERA = staked_era;
            lastStakedEra = staked_era;
        }
    }
    numnotaries = komodo_notaries(pubkeys,pindex->GetHeight(),pindex->GetBlockTime());
    calc_rmd160_sha256(rmd160,pubkeys[0],33);
    if ( pindex->GetHeight() > hwmheight )
        hwmheight = pindex->GetHeight();
    else
    {
        if ( pindex->GetHeight() != hwmheight )
        {
            printf("%s hwmheight.%d vs pindex->GetHeight().%d t.%u reorg.%d\n",ASSETCHAINS_SYMBOL,hwmheight,pindex->GetHeight(),(uint32_t)pindex->nTime,hwmheight-pindex->GetHeight());
            komodo_purge_ccdata((int32_t)pindex->GetHeight());
            hwmheight = pindex->GetHeight();
        }
        if (!fJustCheck)
        {
            komodo_event_rewind(sp,symbol,pindex->GetHeight());
            komodo_stateupdate(pindex->GetHeight(),0,0,0,zero,0,0,0,0,-pindex->GetHeight(),pindex->nTime,0,0,0,0,zero,0);
        }
    }
    komodo_currentheight_set(chainActive.LastTip()->GetHeight());
    int transaction = 0;
    if ( pindex != 0 )
    {
        height = pindex->GetHeight();
        txn_count = block.vtx.size();
        for (i=0; i<txn_count; i++)
        {
            if ( (is_STAKED(ASSETCHAINS_SYMBOL) != 0 && staked_era == 0) || (is_STAKED(ASSETCHAINS_SYMBOL) == 255) ) {
                // in era gap or chain banned, no point checking any invlaid notarisations.
                break;
            }
            // Notary pay chains need notarisation in position 1, ignore the rest on validation. Check notarisation is 1 on check.
            if ( !fJustCheck && i > 1 && ASSETCHAINS_NOTARY_PAY[0] != 0 )
                break;
            txhash = block.vtx[i].GetHash();
            numvouts = block.vtx[i].vout.size();
            notaryid = -1;
            voutmask = specialtx = notarizedheight = isratification = notarized = 0;
            signedmask = (height < 91400) ? 1 : 0;
            numvins = block.vtx[i].vin.size();
            for (j=0; j<numvins; j++)
            {
                if ( i == 0 && j == 0 )
                    continue;
                if ( (scriptlen= gettxout_scriptPubKey(scriptPubKey,sizeof(scriptPubKey),block.vtx[i].vin[j].prevout.hash,block.vtx[i].vin[j].prevout.n)) > 0 )
                {
                    if ( (k= komodo_notarycmp(scriptPubKey,scriptlen,pubkeys,numnotaries,rmd160)) >= 0 )
                        signedmask |= (1LL << k);
                    else if ( 0 && numvins >= 17 )
                    {
                        int32_t k;
                        for (k=0; k<scriptlen; k++)
                            printf("%02x",scriptPubKey[k]);
                        printf(" scriptPubKey doesnt match any notary vini.%d of %d\n",j,numvins);
                    }
                } //else printf("cant get scriptPubKey for ht.%d txi.%d vin.%d\n",height,i,j);
            }
            numvalid = bitweight(signedmask);
            if ( ((height < 90000 || (signedmask & 1) != 0) && numvalid >= KOMODO_MINRATIFY) ||
                (numvalid >= KOMODO_MINRATIFY && ASSETCHAINS_SYMBOL[0] != 0) ||
                numvalid > (numnotaries/5) )
            {
                if ( !fJustCheck && ASSETCHAINS_SYMBOL[0] != 0)
                {
                    static FILE *signedfp;
                    if ( signedfp == 0 )
                    {
                        char fname[512];
                        komodo_statefname(fname,ASSETCHAINS_SYMBOL,(char *)"signedmasks");
                        if ( (signedfp= fopen(fname,"rb+")) == 0 )
                            signedfp = fopen(fname,"wb");
                        else fseek(signedfp,0,SEEK_END);
                    }
                    if ( signedfp != 0 )
                    {
                        fwrite(&height,1,sizeof(height),signedfp);
                        fwrite(&signedmask,1,sizeof(signedmask),signedfp);
                        fflush(signedfp);
                    }
                    transaction = i;
                    printf("[%s] ht.%d txi.%d signedmask.%llx numvins.%d numvouts.%d <<<<<<<<<<<  notarized\n",ASSETCHAINS_SYMBOL,height,i,(long long)signedmask,numvins,numvouts);
                }
                notarized = 1;
            }
            // simulate DPoW in regtest mode for dpowconfs tests/etc
            if ( Params().NetworkIDString() == "regtest" && ( height%7 == 0) ) {
                notarized              = 1;
                sp->NOTARIZED_HEIGHT   = height;
                sp->NOTARIZED_HASH     = block.GetHash();
                sp->NOTARIZED_DESTTXID = txhash;
            }
            for (j=0; j<numvouts; j++)
            {
                len = block.vtx[i].vout[j].scriptPubKey.size();
                
                if ( len >= sizeof(uint32_t) && len <= sizeof(scriptbuf) )
                {
                    memcpy(scriptbuf,(uint8_t *)&block.vtx[i].vout[j].scriptPubKey[0],len);
                    notaryid = komodo_voutupdate(fJustCheck,&isratification,notaryid,scriptbuf,len,height,txhash,i,j,&voutmask,&specialtx,&notarizedheight,(uint64_t)block.vtx[i].vout[j].nValue,notarized,signedmask,(uint32_t)chainActive.LastTip()->GetBlockTime());
                    if ( fJustCheck && notaryid == -2 )
                    {
                        // We see a valid notarisation here, save its location.
                        notarisations.push_back(i);
                    }
                    if ( 0 && i > 0 )
                    {
                        for (k=0; k<len; k++)
                            printf("%02x",scriptbuf[k]);
                        printf(" <- notaryid.%d ht.%d i.%d j.%d numvouts.%d numvins.%d voutmask.%llx txid.(%s)\n",notaryid,height,i,j,numvouts,numvins,(long long)voutmask,txhash.ToString().c_str());
                    }
                }
            }
            if ( 0 && ASSETCHAINS_SYMBOL[0] == 0 )
                printf("[%s] ht.%d txi.%d signedmask.%llx numvins.%d numvouts.%d notarized.%d special.%d isratification.%d\n",ASSETCHAINS_SYMBOL,height,i,(long long)signedmask,numvins,numvouts,notarized,specialtx,isratification);
            if ( !fJustCheck && (notarized != 0 && (notarizedheight != 0 || specialtx != 0)) )
            {
                if ( isratification != 0 )
                {
                    printf("%s NOTARY SIGNED.%llx numvins.%d ht.%d txi.%d notaryht.%d specialtx.%d\n",ASSETCHAINS_SYMBOL,(long long)signedmask,numvins,height,i,notarizedheight,specialtx);
                    printf("ht.%d specialtx.%d isratification.%d numvouts.%d signed.%llx numnotaries.%d\n",height,specialtx,isratification,numvouts,(long long)signedmask,numnotaries);
                }
                if ( specialtx != 0 && isratification != 0 && numvouts > 2 )
                {
                    numvalid = 0;
                    memset(pubkeys,0,sizeof(pubkeys));
                    for (j=1; j<numvouts-1; j++)
                    {
                        len = block.vtx[i].vout[j].scriptPubKey.size();
                        if ( len >= sizeof(uint32_t) && len <= sizeof(scriptbuf) )
                        {
                            memcpy(scriptbuf,(uint8_t *)&block.vtx[i].vout[j].scriptPubKey[0],len);
                            if ( len == 35 && scriptbuf[0] == 33 && scriptbuf[34] == 0xac )
                            {
                                memcpy(pubkeys[numvalid++],scriptbuf+1,33);
                                for (k=0; k<33; k++)
                                    printf("%02x",scriptbuf[k+1]);
                                printf(" <- new notary.[%d]\n",j-1);
                            }
                        }
                    }
                    if ( ASSETCHAINS_SYMBOL[0] != 0 || height < 100000 )
                    {
                        if ( ((signedmask & 1) != 0 && numvalid >= KOMODO_MINRATIFY) || bitweight(signedmask) > (numnotaries/3) )
                        {
                            memset(&txhash,0,sizeof(txhash));
                            komodo_stateupdate(height,pubkeys,numvalid,0,txhash,0,0,0,0,0,0,0,0,0,0,zero,0);
                            printf("RATIFIED! >>>>>>>>>> new notaries.%d newheight.%d from height.%d\n",numvalid,(((height+KOMODO_ELECTION_GAP/2)/KOMODO_ELECTION_GAP)+1)*KOMODO_ELECTION_GAP,height);
                        } else printf("signedmask.%llx numvalid.%d wt.%d numnotaries.%d\n",(long long)signedmask,numvalid,bitweight(signedmask),numnotaries);
                    }
                }
            }
        }
        if ( !fJustCheck && IS_KOMODO_NOTARY && ASSETCHAINS_SYMBOL[0] == 0 )
            printf("%s ht.%d\n",ASSETCHAINS_SYMBOL[0] == 0 ? "KMD" : ASSETCHAINS_SYMBOL,height);
        if ( !fJustCheck && pindex->GetHeight() == hwmheight )
            komodo_stateupdate(height,0,0,0,zero,0,0,0,0,height,(uint32_t)pindex->nTime,0,0,0,0,zero,0);
    } 
    else 
        { fprintf(stderr,"komodo_connectblock: unexpected null pindex\n"); return(0); }
    //KOMODO_INITDONE = (uint32_t)time(NULL);
    //fprintf(stderr,"%s end connect.%d\n",ASSETCHAINS_SYMBOL,pindex->GetHeight());
    if (fJustCheck)
    {
        if ( notarisations.size() == 0 )
            return(0);
        if ( notarisations.size() == 1 && notarisations[0] == 1 )
            return(1);
        if ( notarisations.size() > 1 || (notarisations.size() == 1 && notarisations[0] != 1) )
            return(-1);
        
        fprintf(stderr,"komodo_connectblock: unxexpected behaviour when fJustCheck == true, report blackjok3rtt plz ! \n");
        /* this needed by gcc-8, it counts here that control reaches end of non-void function without this.
           by default, we count that if control reached here -> the valid notarization isnt in position 1 or there are too many notarizations in this block.
        */
        return(-1); 
    }
    else return(0);
}

#endif
>>>>>>> 56590a4d
<|MERGE_RESOLUTION|>--- conflicted
+++ resolved
@@ -62,246 +62,14 @@
 
 int32_t komodo_parsestatefiledata(struct komodo_state *sp,uint8_t *filedata,long *fposp,long datalen,char *symbol,char *dest);
 
-<<<<<<< HEAD
 void komodo_stateupdate(int32_t height,uint8_t notarypubs[][33],uint8_t numnotaries,uint8_t notaryid,uint256 txhash,uint64_t voutmask,uint8_t numvouts,uint32_t *pvals,uint8_t numpvals,int32_t KMDheight,uint32_t KMDtimestamp,uint64_t opretvalue,uint8_t *opretbuf,uint16_t opretlen,uint16_t vout,uint256 MoM,int32_t MoMdepth);
-=======
-int32_t komodo_voutupdate(bool fJustCheck,int32_t *isratificationp,int32_t notaryid,uint8_t *scriptbuf,int32_t scriptlen,int32_t height,uint256 txhash,int32_t i,int32_t j,uint64_t *voutmaskp,int32_t *specialtxp,int32_t *notarizedheightp,uint64_t value,int32_t notarized,uint64_t signedmask,uint32_t timestamp)
-{
-    static uint256 zero; static FILE *signedfp;
-    int32_t opretlen,nid,offset,k,MoMdepth,matched,len = 0; uint256 MoM,srchash,desttxid; uint8_t crypto777[33]; struct komodo_state *sp; char symbol[KOMODO_ASSETCHAIN_MAXLEN],dest[KOMODO_ASSETCHAIN_MAXLEN];
-    if ( (sp= komodo_stateptr(symbol,dest)) == 0 )
-        return(-1);
-    if ( scriptlen == 35 && scriptbuf[0] == 33 && scriptbuf[34] == 0xac )
-    {
-        if ( i == 0 && j == 0 && memcmp(NOTARY_PUBKEY33,scriptbuf+1,33) == 0 && IS_KOMODO_NOTARY )
-        {
-            printf("%s KOMODO_LASTMINED.%d -> %d\n",ASSETCHAINS_SYMBOL,KOMODO_LASTMINED,height);
-            prevKOMODO_LASTMINED = KOMODO_LASTMINED;
-            KOMODO_LASTMINED = height;
-        }
-        decode_hex(crypto777,33,CRYPTO777_PUBSECPSTR);
-        /*for (k=0; k<33; k++)
-            printf("%02x",crypto777[k]);
-        printf(" crypto777 ");
-        for (k=0; k<scriptlen; k++)
-            printf("%02x",scriptbuf[k]);
-        printf(" <- script ht.%d i.%d j.%d cmp.%d\n",height,i,j,memcmp(crypto777,scriptbuf+1,33));*/
-        if ( memcmp(crypto777,scriptbuf+1,33) == 0 )
-        {
-            *specialtxp = 1;
-            //printf(">>>>>>>> ");
-        }
-        else if ( komodo_chosennotary(&nid,height,scriptbuf + 1,timestamp) >= 0 )
-        {
-            //printf("found notary.k%d\n",k);
-            if ( notaryid < 64 )
-            {
-                if ( notaryid < 0 )
-                {
-                    notaryid = nid;
-                    *voutmaskp |= (1LL << j);
-                }
-                else if ( notaryid != nid )
-                {
-                    //for (i=0; i<33; i++)
-                    //    printf("%02x",scriptbuf[i+1]);
-                    //printf(" %s mismatch notaryid.%d k.%d\n",ASSETCHAINS_SYMBOL,notaryid,nid);
-                    notaryid = 64;
-                    *voutmaskp = 0;
-                }
-                else *voutmaskp |= (1LL << j);
-            }
-        }
-    }
-    if ( scriptbuf[len++] == 0x6a )
-    {
-        struct komodo_ccdata ccdata; struct komodo_ccdataMoMoM MoMoMdata;
-        int32_t validated = 0,nameoffset,opoffset = 0;
-        if ( (opretlen= scriptbuf[len++]) == 0x4c )
-            opretlen = scriptbuf[len++];
-        else if ( opretlen == 0x4d )
-        {
-            opretlen = scriptbuf[len++];
-            opretlen += (scriptbuf[len++] << 8);
-        }
-        opoffset = len;
-        matched = 0;
-        if ( ASSETCHAINS_SYMBOL[0] == 0 )
-        {
-            if ( strcmp("KMD",(char *)&scriptbuf[len+32 * 2 + 4]) == 0 )
-                matched = 1;
-        }
-        else
-        {
-            if ( scriptbuf[len] == 'K' )
-            {
-                //fprintf(stderr,"i.%d j.%d KV OPRET len.%d %.8f\n",i,j,opretlen,dstr(value));
-                komodo_stateupdate(height,0,0,0,txhash,0,0,0,0,0,0,value,&scriptbuf[len],opretlen,j,zero,0);
-                return(-1);
-            }
-            if ( strcmp(ASSETCHAINS_SYMBOL,(char *)&scriptbuf[len+32*2+4]) == 0 )
-                matched = 1;
-        }
-        offset = 32 * (1 + matched) + 4;
-        nameoffset = (int32_t)strlen((char *)&scriptbuf[len+offset]);
-        nameoffset++;
-        memset(&ccdata,0,sizeof(ccdata));
-        strncpy(ccdata.symbol,(char *)&scriptbuf[len+offset],sizeof(ccdata.symbol));
-        if ( j == 1 && opretlen >= len+offset-opoffset )
-        {
-            memset(&MoMoMdata,0,sizeof(MoMoMdata));
-            if ( matched == 0 && signedmask != 0 && bitweight(signedmask) >= KOMODO_MINRATIFY )
-                notarized = 1;
-            if ( strcmp("PIZZA",ccdata.symbol) == 0 || strncmp("TXSCL",ccdata.symbol,5) == 0 || strcmp("BEER",ccdata.symbol) == 0)
-                notarized = 1;
-            if ( 0 && opretlen != 149 )
-                printf("[%s].%d (%s) matched.%d i.%d j.%d notarized.%d %llx opretlen.%d len.%d offset.%d opoffset.%d\n",ASSETCHAINS_SYMBOL,height,ccdata.symbol,matched,i,j,notarized,(long long)signedmask,opretlen,len,offset,opoffset);
-            len += iguana_rwbignum(0,&scriptbuf[len],32,(uint8_t *)&srchash);
-            len += iguana_rwnum(0,&scriptbuf[len],sizeof(*notarizedheightp),(uint8_t *)notarizedheightp);
-            if ( matched != 0 )
-                len += iguana_rwbignum(0,&scriptbuf[len],32,(uint8_t *)&desttxid);
-            if ( matched != 0 )
-                validated = komodo_validate_chain(srchash,*notarizedheightp);
-            else validated = 1;
-            // Any notarization that is matched and has a decodable op_return is enough to pay notaries. Otherwise bugs! 
-            if ( fJustCheck && matched != 0 )
-                return(-2);
-            if ( notarized != 0 && validated != 0 )
-            {
-                //sp->NOTARIZED_HEIGHT = *notarizedheightp;
-                //sp->NOTARIZED_HASH = srchash;
-                //sp->NOTARIZED_DESTTXID = desttxid;
-                memset(&MoM,0,sizeof(MoM));
-                MoMdepth = 0;
-                len += nameoffset;
-                ccdata.MoMdata.notarized_height = *notarizedheightp;
-                ccdata.MoMdata.height = height;
-                ccdata.MoMdata.txi = i;
-                //printf("nameoffset.%d len.%d + 36 %d opoffset.%d vs opretlen.%d\n",nameoffset,len,len+36,opoffset,opretlen);
-                if ( len+36-opoffset <= opretlen )
-                {
-                    len += iguana_rwbignum(0,&scriptbuf[len],32,(uint8_t *)&MoM);
-                    len += iguana_rwnum(0,&scriptbuf[len],sizeof(MoMdepth),(uint8_t *)&MoMdepth);
-                    ccdata.MoMdata.MoM = MoM;
-                    ccdata.MoMdata.MoMdepth = MoMdepth & 0xffff;
-                    if ( len+sizeof(ccdata.CCid)-opoffset <= opretlen )
-                    {
-                        len += iguana_rwnum(0,&scriptbuf[len],sizeof(ccdata.CCid),(uint8_t *)&ccdata.CCid);
-                        //if ( ((MoMdepth>>16) & 0xffff) != (ccdata.CCid & 0xffff) )
-                        //    fprintf(stderr,"%s CCid mismatch %u != %u\n",ASSETCHAINS_SYMBOL,((MoMdepth>>16) & 0xffff),(ccdata.CCid & 0xffff));
-                        ccdata.len = sizeof(ccdata.CCid);
-                        if ( ASSETCHAINS_SYMBOL[0] != 0 )
-                        {
-                            // MoMoM, depth, numpairs, (notarization ht, MoMoM offset)
-                            if ( len+48-opoffset <= opretlen && strcmp(ccdata.symbol,ASSETCHAINS_SYMBOL) == 0 )
-                            {
-                                len += iguana_rwnum(0,&scriptbuf[len],sizeof(uint32_t),(uint8_t *)&MoMoMdata.kmdstarti);
-                                len += iguana_rwnum(0,&scriptbuf[len],sizeof(uint32_t),(uint8_t *)&MoMoMdata.kmdendi);
-                                len += iguana_rwbignum(0,&scriptbuf[len],sizeof(MoMoMdata.MoMoM),(uint8_t *)&MoMoMdata.MoMoM);
-                                len += iguana_rwnum(0,&scriptbuf[len],sizeof(uint32_t),(uint8_t *)&MoMoMdata.MoMoMdepth);
-                                len += iguana_rwnum(0,&scriptbuf[len],sizeof(uint32_t),(uint8_t *)&MoMoMdata.numpairs);
-                                MoMoMdata.len += sizeof(MoMoMdata.MoMoM) + sizeof(uint32_t)*4;
-                                if ( len+MoMoMdata.numpairs*8-opoffset == opretlen )
-                                {
-                                    MoMoMdata.pairs = (struct komodo_ccdatapair *)calloc(MoMoMdata.numpairs,sizeof(*MoMoMdata.pairs));
-                                    for (k=0; k<MoMoMdata.numpairs; k++)
-                                    {
-                                        len += iguana_rwnum(0,&scriptbuf[len],sizeof(int32_t),(uint8_t *)&MoMoMdata.pairs[k].notarized_height);
-                                        len += iguana_rwnum(0,&scriptbuf[len],sizeof(uint32_t),(uint8_t *)&MoMoMdata.pairs[k].MoMoMoffset);
-                                        MoMoMdata.len += sizeof(uint32_t) * 2;
-                                    }
-                                } else ccdata.len = MoMoMdata.len = 0;
-                            } else ccdata.len = MoMoMdata.len = 0;
-                        }
-                    }
-                    if ( MoM == zero || (MoMdepth&0xffff) > *notarizedheightp || (MoMdepth&0xffff) < 0 )
-                    {
-                        memset(&MoM,0,sizeof(MoM));
-                        MoMdepth = 0;
-                    }
-                    else
-                    {
-                        komodo_rwccdata(ASSETCHAINS_SYMBOL,1,&ccdata,&MoMoMdata);
-                        if ( matched != 0 )
-                            printf("[%s] matched.%d VALID (%s) MoM.%s [%d] CCid.%u\n",ASSETCHAINS_SYMBOL,matched,ccdata.symbol,MoM.ToString().c_str(),MoMdepth&0xffff,(MoMdepth>>16)&0xffff);
-                    }
-                    if ( MoMoMdata.pairs != 0 )
-                        free(MoMoMdata.pairs);
-                    memset(&ccdata,0,sizeof(ccdata));
-                    memset(&MoMoMdata,0,sizeof(MoMoMdata));
-                }
-                else if ( ASSETCHAINS_SYMBOL[0] == 0 && matched != 0 && notarized != 0 && validated != 0 )
-                    komodo_rwccdata((char *)"KMD",1,&ccdata,0);
-                
-                if ( matched != 0 && *notarizedheightp > sp->NOTARIZED_HEIGHT && *notarizedheightp < height )
-                {
-                    sp->NOTARIZED_HEIGHT = *notarizedheightp;
-                    sp->NOTARIZED_HASH = srchash;
-                    sp->NOTARIZED_DESTTXID = desttxid;
-                    if ( MoM != zero && (MoMdepth&0xffff) > 0 )
-                    {
-                        sp->MoM = MoM;
-                        sp->MoMdepth = MoMdepth;
-                    }
-                    komodo_stateupdate(height,0,0,0,zero,0,0,0,0,0,0,0,0,0,0,sp->MoM,sp->MoMdepth);
-                    //if ( ASSETCHAINS_SYMBOL[0] != 0 )
-                        printf("[%s] ht.%d NOTARIZED.%d %s.%s %sTXID.%s lens.(%d %d) MoM.%s %d\n",ASSETCHAINS_SYMBOL,height,sp->NOTARIZED_HEIGHT,ASSETCHAINS_SYMBOL[0]==0?"KMD":ASSETCHAINS_SYMBOL,srchash.ToString().c_str(),ASSETCHAINS_SYMBOL[0]==0?"BTC":"KMD",desttxid.ToString().c_str(),opretlen,len,sp->MoM.ToString().c_str(),sp->MoMdepth);
-                    
-                    if ( ASSETCHAINS_SYMBOL[0] == 0 )
-                    {
-                        if ( signedfp == 0 )
-                        {
-                            char fname[512];
-                            komodo_statefname(fname,ASSETCHAINS_SYMBOL,(char *)"signedmasks");
-                            if ( (signedfp= fopen(fname,"rb+")) == 0 )
-                                signedfp = fopen(fname,"wb");
-                            else fseek(signedfp,0,SEEK_END);
-                        }
-                        if ( signedfp != 0 )
-                        {
-                            fwrite(&height,1,sizeof(height),signedfp);
-                            fwrite(&signedmask,1,sizeof(signedmask),signedfp);
-                            fflush(signedfp);
-                        }
-                        if ( opretlen > len && scriptbuf[len] == 'A' )
-                        {
-                            //for (i=0; i<opretlen-len; i++)
-                            //    printf("%02x",scriptbuf[len+i]);
-                            //printf(" Found extradata.[%d] %d - %d\n",opretlen-len,opretlen,len);
-                            komodo_stateupdate(height,0,0,0,txhash,0,0,0,0,0,0,value,&scriptbuf[len],opretlen-len+4+3+(scriptbuf[1] == 0x4d),j,zero,0);
-                        }
-                    }
-                } //else if ( fJustCheck )
-                //    return (-3); // if the notarisation is only invalid because its out of order it cannot be mined in a block with a valid one!
-            } else if ( opretlen != 149 && height > 600000 && matched != 0 )
-                printf("%s validated.%d notarized.%d %llx reject ht.%d NOTARIZED.%d prev.%d %s.%s DESTTXID.%s len.%d opretlen.%d\n",ccdata.symbol,validated,notarized,(long long)signedmask,height,*notarizedheightp,sp->NOTARIZED_HEIGHT,ASSETCHAINS_SYMBOL[0]==0?"KMD":ASSETCHAINS_SYMBOL,srchash.ToString().c_str(),desttxid.ToString().c_str(),len,opretlen);
-        }
-        else if ( matched != 0 && i == 0 && j == 1 && opretlen == 149 )
-        {
-            if ( notaryid >= 0 && notaryid < 64 )
-                komodo_paxpricefeed(height,&scriptbuf[len],opretlen);
-        }
-        else if ( matched != 0 )
-        {
-            //int32_t k; for (k=0; k<scriptlen; k++)
-            //    printf("%02x",scriptbuf[k]);
-            //printf(" <- script ht.%d i.%d j.%d value %.8f %s\n",height,i,j,dstr(value),ASSETCHAINS_SYMBOL);
-            if ( opretlen >= 32*2+4 && strcmp(ASSETCHAINS_SYMBOL[0]==0?"KMD":ASSETCHAINS_SYMBOL,(char *)&scriptbuf[len+32*2+4]) == 0 )
-            {
-                for (k=0; k<32; k++)
-                    if ( scriptbuf[len+k] != 0 )
-                        break;
-                if ( k == 32 )
-                {
-                    *isratificationp = 1;
-                    printf("ISRATIFICATION (%s)\n",(char *)&scriptbuf[len+32*2+4]);
-                }
-            }
->>>>>>> 56590a4d
+
+int32_t komodo_voutupdate(bool fJustCheck,int32_t *isratificationp,int32_t notaryid,
+        uint8_t *scriptbuf,int32_t scriptlen,int32_t height,uint256 txhash,int32_t i,
+        int32_t j,uint64_t *voutmaskp,int32_t *specialtxp,int32_t *notarizedheightp,
+        uint64_t value,int32_t notarized,uint64_t signedmask,uint32_t timestamp);
 
 int32_t komodo_validate_chain(uint256 srchash,int32_t notarized_height);
-
-int32_t komodo_voutupdate(bool fJustCheck,int32_t *isratificationp,int32_t notaryid,uint8_t *scriptbuf,int32_t scriptlen,int32_t height,uint256 txhash,int32_t i,int32_t j,uint64_t *voutmaskp,int32_t *specialtxp,int32_t *notarizedheightp,uint64_t value,int32_t notarized,uint64_t signedmask,uint32_t timestamp);
 
 // Special tx have vout[0] -> CRYPTO777
 // with more than KOMODO_MINRATIFY pay2pubkey outputs -> ratify
@@ -317,221 +85,4 @@
 /*
     read blackjok3rtt comments in main.cpp 
 */
-<<<<<<< HEAD
-int32_t komodo_connectblock(bool fJustCheck, CBlockIndex *pindex,CBlock& block);
-=======
-int32_t komodo_connectblock(bool fJustCheck, CBlockIndex *pindex,CBlock& block)
-{
-    static int32_t hwmheight;
-    int32_t staked_era; static int32_t lastStakedEra;
-    std::vector<int32_t> notarisations;
-    uint64_t signedmask,voutmask; char symbol[KOMODO_ASSETCHAIN_MAXLEN],dest[KOMODO_ASSETCHAIN_MAXLEN]; struct komodo_state *sp;
-    uint8_t scriptbuf[10001],pubkeys[64][33],rmd160[20],scriptPubKey[35]; uint256 zero,btctxid,txhash;
-    int32_t i,j,k,numnotaries,notarized,scriptlen,isratification,nid,numvalid,specialtx,notarizedheight,notaryid,len,numvouts,numvins,height,txn_count;
-    if ( pindex == 0 )
-    {
-        fprintf(stderr,"komodo_connectblock null pindex\n");
-        return(0);
-    }
-    memset(&zero,0,sizeof(zero));
-    komodo_init(pindex->GetHeight());
-    KOMODO_INITDONE = (uint32_t)time(NULL);
-    if ( (sp= komodo_stateptr(symbol,dest)) == 0 )
-    {
-        fprintf(stderr,"unexpected null komodostateptr.[%s]\n",ASSETCHAINS_SYMBOL);
-        return(0);
-    }
-    //fprintf(stderr,"%s connect.%d\n",ASSETCHAINS_SYMBOL,pindex->nHeight);
-    // Wallet Filter. Disabled here. Cant be activated by notaries or pools with some changes.
-    if ( is_STAKED(ASSETCHAINS_SYMBOL) != 0 || STAKED_NOTARY_ID > -1 )
-    {
-        staked_era = STAKED_era(pindex->GetBlockTime());
-        if ( !fJustCheck && staked_era != lastStakedEra )
-        {
-            uint8_t tmp_pubkeys[64][33];
-            int8_t numSN = numStakedNotaries(tmp_pubkeys,staked_era);
-            UpdateNotaryAddrs(tmp_pubkeys,numSN);
-            STAKED_ERA = staked_era;
-            lastStakedEra = staked_era;
-        }
-    }
-    numnotaries = komodo_notaries(pubkeys,pindex->GetHeight(),pindex->GetBlockTime());
-    calc_rmd160_sha256(rmd160,pubkeys[0],33);
-    if ( pindex->GetHeight() > hwmheight )
-        hwmheight = pindex->GetHeight();
-    else
-    {
-        if ( pindex->GetHeight() != hwmheight )
-        {
-            printf("%s hwmheight.%d vs pindex->GetHeight().%d t.%u reorg.%d\n",ASSETCHAINS_SYMBOL,hwmheight,pindex->GetHeight(),(uint32_t)pindex->nTime,hwmheight-pindex->GetHeight());
-            komodo_purge_ccdata((int32_t)pindex->GetHeight());
-            hwmheight = pindex->GetHeight();
-        }
-        if (!fJustCheck)
-        {
-            komodo_event_rewind(sp,symbol,pindex->GetHeight());
-            komodo_stateupdate(pindex->GetHeight(),0,0,0,zero,0,0,0,0,-pindex->GetHeight(),pindex->nTime,0,0,0,0,zero,0);
-        }
-    }
-    komodo_currentheight_set(chainActive.LastTip()->GetHeight());
-    int transaction = 0;
-    if ( pindex != 0 )
-    {
-        height = pindex->GetHeight();
-        txn_count = block.vtx.size();
-        for (i=0; i<txn_count; i++)
-        {
-            if ( (is_STAKED(ASSETCHAINS_SYMBOL) != 0 && staked_era == 0) || (is_STAKED(ASSETCHAINS_SYMBOL) == 255) ) {
-                // in era gap or chain banned, no point checking any invlaid notarisations.
-                break;
-            }
-            // Notary pay chains need notarisation in position 1, ignore the rest on validation. Check notarisation is 1 on check.
-            if ( !fJustCheck && i > 1 && ASSETCHAINS_NOTARY_PAY[0] != 0 )
-                break;
-            txhash = block.vtx[i].GetHash();
-            numvouts = block.vtx[i].vout.size();
-            notaryid = -1;
-            voutmask = specialtx = notarizedheight = isratification = notarized = 0;
-            signedmask = (height < 91400) ? 1 : 0;
-            numvins = block.vtx[i].vin.size();
-            for (j=0; j<numvins; j++)
-            {
-                if ( i == 0 && j == 0 )
-                    continue;
-                if ( (scriptlen= gettxout_scriptPubKey(scriptPubKey,sizeof(scriptPubKey),block.vtx[i].vin[j].prevout.hash,block.vtx[i].vin[j].prevout.n)) > 0 )
-                {
-                    if ( (k= komodo_notarycmp(scriptPubKey,scriptlen,pubkeys,numnotaries,rmd160)) >= 0 )
-                        signedmask |= (1LL << k);
-                    else if ( 0 && numvins >= 17 )
-                    {
-                        int32_t k;
-                        for (k=0; k<scriptlen; k++)
-                            printf("%02x",scriptPubKey[k]);
-                        printf(" scriptPubKey doesnt match any notary vini.%d of %d\n",j,numvins);
-                    }
-                } //else printf("cant get scriptPubKey for ht.%d txi.%d vin.%d\n",height,i,j);
-            }
-            numvalid = bitweight(signedmask);
-            if ( ((height < 90000 || (signedmask & 1) != 0) && numvalid >= KOMODO_MINRATIFY) ||
-                (numvalid >= KOMODO_MINRATIFY && ASSETCHAINS_SYMBOL[0] != 0) ||
-                numvalid > (numnotaries/5) )
-            {
-                if ( !fJustCheck && ASSETCHAINS_SYMBOL[0] != 0)
-                {
-                    static FILE *signedfp;
-                    if ( signedfp == 0 )
-                    {
-                        char fname[512];
-                        komodo_statefname(fname,ASSETCHAINS_SYMBOL,(char *)"signedmasks");
-                        if ( (signedfp= fopen(fname,"rb+")) == 0 )
-                            signedfp = fopen(fname,"wb");
-                        else fseek(signedfp,0,SEEK_END);
-                    }
-                    if ( signedfp != 0 )
-                    {
-                        fwrite(&height,1,sizeof(height),signedfp);
-                        fwrite(&signedmask,1,sizeof(signedmask),signedfp);
-                        fflush(signedfp);
-                    }
-                    transaction = i;
-                    printf("[%s] ht.%d txi.%d signedmask.%llx numvins.%d numvouts.%d <<<<<<<<<<<  notarized\n",ASSETCHAINS_SYMBOL,height,i,(long long)signedmask,numvins,numvouts);
-                }
-                notarized = 1;
-            }
-            // simulate DPoW in regtest mode for dpowconfs tests/etc
-            if ( Params().NetworkIDString() == "regtest" && ( height%7 == 0) ) {
-                notarized              = 1;
-                sp->NOTARIZED_HEIGHT   = height;
-                sp->NOTARIZED_HASH     = block.GetHash();
-                sp->NOTARIZED_DESTTXID = txhash;
-            }
-            for (j=0; j<numvouts; j++)
-            {
-                len = block.vtx[i].vout[j].scriptPubKey.size();
-                
-                if ( len >= sizeof(uint32_t) && len <= sizeof(scriptbuf) )
-                {
-                    memcpy(scriptbuf,(uint8_t *)&block.vtx[i].vout[j].scriptPubKey[0],len);
-                    notaryid = komodo_voutupdate(fJustCheck,&isratification,notaryid,scriptbuf,len,height,txhash,i,j,&voutmask,&specialtx,&notarizedheight,(uint64_t)block.vtx[i].vout[j].nValue,notarized,signedmask,(uint32_t)chainActive.LastTip()->GetBlockTime());
-                    if ( fJustCheck && notaryid == -2 )
-                    {
-                        // We see a valid notarisation here, save its location.
-                        notarisations.push_back(i);
-                    }
-                    if ( 0 && i > 0 )
-                    {
-                        for (k=0; k<len; k++)
-                            printf("%02x",scriptbuf[k]);
-                        printf(" <- notaryid.%d ht.%d i.%d j.%d numvouts.%d numvins.%d voutmask.%llx txid.(%s)\n",notaryid,height,i,j,numvouts,numvins,(long long)voutmask,txhash.ToString().c_str());
-                    }
-                }
-            }
-            if ( 0 && ASSETCHAINS_SYMBOL[0] == 0 )
-                printf("[%s] ht.%d txi.%d signedmask.%llx numvins.%d numvouts.%d notarized.%d special.%d isratification.%d\n",ASSETCHAINS_SYMBOL,height,i,(long long)signedmask,numvins,numvouts,notarized,specialtx,isratification);
-            if ( !fJustCheck && (notarized != 0 && (notarizedheight != 0 || specialtx != 0)) )
-            {
-                if ( isratification != 0 )
-                {
-                    printf("%s NOTARY SIGNED.%llx numvins.%d ht.%d txi.%d notaryht.%d specialtx.%d\n",ASSETCHAINS_SYMBOL,(long long)signedmask,numvins,height,i,notarizedheight,specialtx);
-                    printf("ht.%d specialtx.%d isratification.%d numvouts.%d signed.%llx numnotaries.%d\n",height,specialtx,isratification,numvouts,(long long)signedmask,numnotaries);
-                }
-                if ( specialtx != 0 && isratification != 0 && numvouts > 2 )
-                {
-                    numvalid = 0;
-                    memset(pubkeys,0,sizeof(pubkeys));
-                    for (j=1; j<numvouts-1; j++)
-                    {
-                        len = block.vtx[i].vout[j].scriptPubKey.size();
-                        if ( len >= sizeof(uint32_t) && len <= sizeof(scriptbuf) )
-                        {
-                            memcpy(scriptbuf,(uint8_t *)&block.vtx[i].vout[j].scriptPubKey[0],len);
-                            if ( len == 35 && scriptbuf[0] == 33 && scriptbuf[34] == 0xac )
-                            {
-                                memcpy(pubkeys[numvalid++],scriptbuf+1,33);
-                                for (k=0; k<33; k++)
-                                    printf("%02x",scriptbuf[k+1]);
-                                printf(" <- new notary.[%d]\n",j-1);
-                            }
-                        }
-                    }
-                    if ( ASSETCHAINS_SYMBOL[0] != 0 || height < 100000 )
-                    {
-                        if ( ((signedmask & 1) != 0 && numvalid >= KOMODO_MINRATIFY) || bitweight(signedmask) > (numnotaries/3) )
-                        {
-                            memset(&txhash,0,sizeof(txhash));
-                            komodo_stateupdate(height,pubkeys,numvalid,0,txhash,0,0,0,0,0,0,0,0,0,0,zero,0);
-                            printf("RATIFIED! >>>>>>>>>> new notaries.%d newheight.%d from height.%d\n",numvalid,(((height+KOMODO_ELECTION_GAP/2)/KOMODO_ELECTION_GAP)+1)*KOMODO_ELECTION_GAP,height);
-                        } else printf("signedmask.%llx numvalid.%d wt.%d numnotaries.%d\n",(long long)signedmask,numvalid,bitweight(signedmask),numnotaries);
-                    }
-                }
-            }
-        }
-        if ( !fJustCheck && IS_KOMODO_NOTARY && ASSETCHAINS_SYMBOL[0] == 0 )
-            printf("%s ht.%d\n",ASSETCHAINS_SYMBOL[0] == 0 ? "KMD" : ASSETCHAINS_SYMBOL,height);
-        if ( !fJustCheck && pindex->GetHeight() == hwmheight )
-            komodo_stateupdate(height,0,0,0,zero,0,0,0,0,height,(uint32_t)pindex->nTime,0,0,0,0,zero,0);
-    } 
-    else 
-        { fprintf(stderr,"komodo_connectblock: unexpected null pindex\n"); return(0); }
-    //KOMODO_INITDONE = (uint32_t)time(NULL);
-    //fprintf(stderr,"%s end connect.%d\n",ASSETCHAINS_SYMBOL,pindex->GetHeight());
-    if (fJustCheck)
-    {
-        if ( notarisations.size() == 0 )
-            return(0);
-        if ( notarisations.size() == 1 && notarisations[0] == 1 )
-            return(1);
-        if ( notarisations.size() > 1 || (notarisations.size() == 1 && notarisations[0] != 1) )
-            return(-1);
-        
-        fprintf(stderr,"komodo_connectblock: unxexpected behaviour when fJustCheck == true, report blackjok3rtt plz ! \n");
-        /* this needed by gcc-8, it counts here that control reaches end of non-void function without this.
-           by default, we count that if control reached here -> the valid notarization isnt in position 1 or there are too many notarizations in this block.
-        */
-        return(-1); 
-    }
-    else return(0);
-}
-
-#endif
->>>>>>> 56590a4d
+int32_t komodo_connectblock(bool fJustCheck, CBlockIndex *pindex,CBlock& block);