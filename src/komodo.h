/******************************************************************************
 * Copyright © 2014-2019 The SuperNET Developers.                             *
 *                                                                            *
 * See the AUTHORS, DEVELOPER-AGREEMENT and LICENSE files at                  *
 * the top-level directory of this distribution for the individual copyright  *
 * holder information and the developer policies on copyright and licensing.  *
 *                                                                            *
 * Unless otherwise agreed in a custom licensing agreement, no part of the    *
 * SuperNET software, including this file may be copied, modified, propagated *
 * or distributed except according to the terms contained in the LICENSE file *
 *                                                                            *
 * Removal or modification of this copyright notice is prohibited.            *
 *                                                                            *
 ******************************************************************************/
#pragma once
#include <stdint.h>
#include <stdio.h>
#include <pthread.h>
#include <ctype.h>

#include "uint256.h"

// Todo:
// verify: reorgs

#define KOMODO_ASSETCHAINS_WAITNOTARIZE
#define KOMODO_PAXMAX (10000 * COIN)

#include "uthash.h"
#include "utlist.h"
#include "chain.h"

int32_t gettxout_scriptPubKey(uint8_t *scriptPubkey,int32_t maxsize,uint256 txid,int32_t n);
void komodo_event_rewind(struct komodo_state *sp,char *symbol,int32_t height);
int32_t komodo_connectblock(bool fJustCheck, CBlockIndex *pindex,CBlock& block);
bool check_pprevnotarizedht();

#include "komodo_structs.h"
#include "komodo_utils.h"
#include "komodo_curve25519.h"

#include "komodo_cJSON.h"
#include "komodo_bitcoind.h"
#include "komodo_interest.h"
#include "komodo_pax.h"
#include "komodo_notary.h"

int32_t komodo_parsestatefile(struct komodo_state *sp,FILE *fp,char *symbol,char *dest);
#include "komodo_kv.h"
#include "komodo_jumblr.h"
#include "komodo_gateway.h"
#include "komodo_events.h"
#include "komodo_ccdata.h"

<<<<<<< HEAD
void komodo_currentheight_set(int32_t height)
{
    char symbol[KOMODO_ASSETCHAIN_MAXLEN],dest[KOMODO_ASSETCHAIN_MAXLEN]; struct komodo_state *sp;
    if ( (sp= komodo_stateptr(symbol,dest)) != 0 )
        sp->CURRENT_HEIGHT = height;
}

extern struct NSPV_inforesp NSPV_inforesult;
int32_t komodo_currentheight()
{
    char symbol[KOMODO_ASSETCHAIN_MAXLEN],dest[KOMODO_ASSETCHAIN_MAXLEN]; struct komodo_state *sp;
    if ( KOMODO_NSPV_SUPERLITE )
    {
        return (NSPV_inforesult.height);
    }
    if ( (sp= komodo_stateptr(symbol,dest)) != 0 )
        return(sp->CURRENT_HEIGHT);
    else return(0);
}

int32_t komodo_parsestatefile(struct komodo_state *sp,FILE *fp,char *symbol,char *dest)
{
    static int32_t errs;
    int32_t func,ht,notarized_height,num,matched=0,MoMdepth; uint256 MoM,notarized_hash,notarized_desttxid; uint8_t pubkeys[64][33];
    if ( (func= fgetc(fp)) != EOF )
    {
        if ( ASSETCHAINS_SYMBOL[0] == 0 && strcmp(symbol,"KMD") == 0 )
            matched = 1;
        else matched = (strcmp(symbol,ASSETCHAINS_SYMBOL) == 0);
        if ( fread(&ht,1,sizeof(ht),fp) != sizeof(ht) )
            errs++;
        if ( 0 && ASSETCHAINS_SYMBOL[0] != 0 && func != 'T' )
            printf("[%s] matched.%d fpos.%ld func.(%d %c) ht.%d\n",ASSETCHAINS_SYMBOL,matched,ftell(fp),func,func,ht);
        if ( func == 'P' )
        {
            if ( (num= fgetc(fp)) <= 64 )
            {
                if ( fread(pubkeys,33,num,fp) != num )
                    errs++;
                else
                {
                    //printf("updated %d pubkeys at %s ht.%d\n",num,symbol,ht);
                    if ( (KOMODO_EXTERNAL_NOTARIES != 0 && matched != 0) || (strcmp(symbol,"KMD") == 0 && KOMODO_EXTERNAL_NOTARIES == 0) )
                        komodo_eventadd_pubkeys(sp,symbol,ht,num,pubkeys);
                }
            } else printf("illegal num.%d\n",num);
        }
        else if ( func == 'N' || func == 'M' )
        {
            if ( fread(&notarized_height,1,sizeof(notarized_height),fp) != sizeof(notarized_height) )
                errs++;
            if ( fread(&notarized_hash,1,sizeof(notarized_hash),fp) != sizeof(notarized_hash) )
                errs++;
            if ( fread(&notarized_desttxid,1,sizeof(notarized_desttxid),fp) != sizeof(notarized_desttxid) )
                errs++;
            if ( func == 'M' )
            {
                if ( fread(&MoM,1,sizeof(MoM),fp) != sizeof(MoM) )
                    errs++;
                if ( fread(&MoMdepth,1,sizeof(MoMdepth),fp) != sizeof(MoMdepth) )
                    errs++;
                if ( 0 && ASSETCHAINS_SYMBOL[0] != 0 && sp != 0 )
                    printf("%s load[%s.%lu -> %s] NOTARIZED %d %s MoM.%s %d CCid.%u\n",ASSETCHAINS_SYMBOL,symbol,sp->NumCheckpoints(),dest,notarized_height,notarized_hash.ToString().c_str(),MoM.ToString().c_str(),MoMdepth&0xffff,(MoMdepth>>16)&0xffff);
            }
            else
            {
                memset(&MoM,0,sizeof(MoM));
                MoMdepth = 0;
            }
            //if ( matched != 0 ) global independent states -> inside *sp
            komodo_eventadd_notarized(sp,symbol,ht,dest,notarized_hash,notarized_desttxid,notarized_height,MoM,MoMdepth);
        }
        else if ( func == 'U' ) // deprecated
        {
            uint8_t n,nid; uint256 hash; uint64_t mask;
            n = fgetc(fp);
            nid = fgetc(fp);
            //printf("U %d %d\n",n,nid);
            if ( fread(&mask,1,sizeof(mask),fp) != sizeof(mask) )
                errs++;
            if ( fread(&hash,1,sizeof(hash),fp) != sizeof(hash) )
                errs++;
            //if ( matched != 0 )
            //    komodo_eventadd_utxo(sp,symbol,ht,nid,hash,mask,n);
        }
        else if ( func == 'K' )
        {
            int32_t kheight;
            if ( fread(&kheight,1,sizeof(kheight),fp) != sizeof(kheight) )
                errs++;
            //if ( matched != 0 ) global independent states -> inside *sp
            //printf("%s.%d load[%s] ht.%d\n",ASSETCHAINS_SYMBOL,ht,symbol,kheight);
            komodo_eventadd_kmdheight(sp,symbol,ht,kheight,0);
        }
        else if ( func == 'T' )
        {
            int32_t kheight,ktimestamp;
            if ( fread(&kheight,1,sizeof(kheight),fp) != sizeof(kheight) )
                errs++;
            if ( fread(&ktimestamp,1,sizeof(ktimestamp),fp) != sizeof(ktimestamp) )
                errs++;
            //if ( matched != 0 ) global independent states -> inside *sp
            //printf("%s.%d load[%s] ht.%d t.%u\n",ASSETCHAINS_SYMBOL,ht,symbol,kheight,ktimestamp);
            komodo_eventadd_kmdheight(sp,symbol,ht,kheight,ktimestamp);
        }
        else if ( func == 'R' )
        {
            uint16_t olen,v; uint64_t ovalue; uint256 txid; uint8_t opret[16384*4];
            if ( fread(&txid,1,sizeof(txid),fp) != sizeof(txid) )
                errs++;
            if ( fread(&v,1,sizeof(v),fp) != sizeof(v) )
                errs++;
            if ( fread(&ovalue,1,sizeof(ovalue),fp) != sizeof(ovalue) )
                errs++;
            if ( fread(&olen,1,sizeof(olen),fp) != sizeof(olen) )
                errs++;
            if ( olen < sizeof(opret) )
            {
                if ( fread(opret,1,olen,fp) != olen )
                    errs++;
                if ( 0 && ASSETCHAINS_SYMBOL[0] != 0 && matched != 0 )
                {
                    int32_t i;  for (i=0; i<olen; i++)
                        printf("%02x",opret[i]);
                    printf(" %s.%d load[%s] opret[%c] len.%d %.8f\n",ASSETCHAINS_SYMBOL,ht,symbol,opret[0],olen,(double)ovalue/COIN);
                }
                komodo_eventadd_opreturn(sp,symbol,ht,txid,ovalue,v,opret,olen); // global shared state -> global PAX
            } else
            {
                int32_t i;
                for (i=0; i<olen; i++)
                    fgetc(fp);
                //printf("illegal olen.%u\n",olen);
            }
        }
        else if ( func == 'D' )
        {
            printf("unexpected function D[%d]\n",ht);
        }
        else if ( func == 'V' )
        {
            int32_t numpvals; uint32_t pvals[128];
            numpvals = fgetc(fp);
            if ( numpvals*sizeof(uint32_t) <= sizeof(pvals) && fread(pvals,sizeof(uint32_t),numpvals,fp) == numpvals )
            {
                //if ( matched != 0 ) global shared state -> global PVALS
                //printf("%s load[%s] prices %d\n",ASSETCHAINS_SYMBOL,symbol,ht);
                komodo_eventadd_pricefeed(sp,symbol,ht,pvals,numpvals);
                //printf("load pvals ht.%d numpvals.%d\n",ht,numpvals);
            } else printf("error loading pvals[%d]\n",numpvals);
        } // else printf("[%s] %s illegal func.(%d %c)\n",ASSETCHAINS_SYMBOL,symbol,func,func);
        return(func);
    } else return(-1);
}
=======
void komodo_currentheight_set(int32_t height);
>>>>>>> db404403

int32_t komodo_currentheight();

<<<<<<< HEAD
int32_t komodo_parsestatefiledata(struct komodo_state *sp,uint8_t *filedata,long *fposp,long datalen,char *symbol,char *dest)
{
    static int32_t errs;
    int32_t func= -1,ht,notarized_height,MoMdepth,num,matched=0; uint256 MoM,notarized_hash,notarized_desttxid; uint8_t pubkeys[64][33]; long fpos = *fposp;
    if ( fpos < datalen )
    {
        func = filedata[fpos++];
        if ( ASSETCHAINS_SYMBOL[0] == 0 && strcmp(symbol,"KMD") == 0 )
            matched = 1;
        else matched = (strcmp(symbol,ASSETCHAINS_SYMBOL) == 0);
        if ( memread(&ht,sizeof(ht),filedata,&fpos,datalen) != sizeof(ht) )
            errs++;
        if ( func == 'P' )
        {
            if ( (num= filedata[fpos++]) <= 64 )
            {
                if ( memread(pubkeys,33*num,filedata,&fpos,datalen) != 33*num )
                    errs++;
                else
                {
                    //printf("updated %d pubkeys at %s ht.%d\n",num,symbol,ht);
                    if ( (KOMODO_EXTERNAL_NOTARIES != 0 && matched != 0) || (strcmp(symbol,"KMD") == 0 && KOMODO_EXTERNAL_NOTARIES == 0) )
                        komodo_eventadd_pubkeys(sp,symbol,ht,num,pubkeys);
                }
            } else printf("illegal num.%d\n",num);
        }
        else if ( func == 'N' || func == 'M' )
        {
            if ( memread(&notarized_height,sizeof(notarized_height),filedata,&fpos,datalen) != sizeof(notarized_height) )
                errs++;
            if ( memread(&notarized_hash,sizeof(notarized_hash),filedata,&fpos,datalen) != sizeof(notarized_hash) )
                errs++;
            if ( memread(&notarized_desttxid,sizeof(notarized_desttxid),filedata,&fpos,datalen) != sizeof(notarized_desttxid) )
                errs++;
            if ( func == 'M' )
            {
                if ( memread(&MoM,sizeof(MoM),filedata,&fpos,datalen) != sizeof(MoM) )
                    errs++;
                if ( memread(&MoMdepth,sizeof(MoMdepth),filedata,&fpos,datalen) != sizeof(MoMdepth) )
                    errs++;
                if ( 0 && ASSETCHAINS_SYMBOL[0] != 0 && sp != 0 )
                    printf("%s load[%s.%lu -> %s] NOTARIZED %d %s MoM.%s %d CCid.%u\n",ASSETCHAINS_SYMBOL,symbol,sp->NumCheckpoints(),dest,notarized_height,notarized_hash.ToString().c_str(),MoM.ToString().c_str(),MoMdepth&0xffff,(MoMdepth>>16)&0xffff);
            }
            else
            {
                memset(&MoM,0,sizeof(MoM));
                MoMdepth = 0;
            }
            komodo_eventadd_notarized(sp,symbol,ht,dest,notarized_hash,notarized_desttxid,notarized_height,MoM,MoMdepth);
        }
        else if ( func == 'U' ) // deprecated
        {
            uint8_t n,nid; uint256 hash; uint64_t mask;
            n = filedata[fpos++];
            nid = filedata[fpos++];
            //printf("U %d %d\n",n,nid);
            if ( memread(&mask,sizeof(mask),filedata,&fpos,datalen) != sizeof(mask) )
                errs++;
            if ( memread(&hash,sizeof(hash),filedata,&fpos,datalen) != sizeof(hash) )
                errs++;
        }
        else if ( func == 'K' )
        {
            int32_t kheight;
            if ( memread(&kheight,sizeof(kheight),filedata,&fpos,datalen) != sizeof(kheight) )
                errs++;
             komodo_eventadd_kmdheight(sp,symbol,ht,kheight,0);
        }
        else if ( func == 'T' )
        {
            int32_t kheight,ktimestamp;
            if ( memread(&kheight,sizeof(kheight),filedata,&fpos,datalen) != sizeof(kheight) )
                errs++;
            if ( memread(&ktimestamp,sizeof(ktimestamp),filedata,&fpos,datalen) != sizeof(ktimestamp) )
                errs++;
            //if ( matched != 0 ) global independent states -> inside *sp
            //printf("%s.%d load[%s] ht.%d t.%u\n",ASSETCHAINS_SYMBOL,ht,symbol,kheight,ktimestamp);
            komodo_eventadd_kmdheight(sp,symbol,ht,kheight,ktimestamp);
        }
        else if ( func == 'R' )
        {
            uint16_t olen,v; uint64_t ovalue; uint256 txid; uint8_t opret[16384*4];
            if ( memread(&txid,sizeof(txid),filedata,&fpos,datalen) != sizeof(txid) )
                errs++;
            if ( memread(&v,sizeof(v),filedata,&fpos,datalen) != sizeof(v) )
                errs++;
            if ( memread(&ovalue,sizeof(ovalue),filedata,&fpos,datalen) != sizeof(ovalue) )
                errs++;
            if ( memread(&olen,sizeof(olen),filedata,&fpos,datalen) != sizeof(olen) )
                errs++;
            if ( olen < sizeof(opret) )
            {
                if ( memread(opret,olen,filedata,&fpos,datalen) != olen )
                    errs++;
                if ( 0 && ASSETCHAINS_SYMBOL[0] != 0 && matched != 0 )
                {
                    int32_t i;  for (i=0; i<olen; i++)
                        printf("%02x",opret[i]);
                    printf(" %s.%d load[%s] opret[%c] len.%d %.8f\n",ASSETCHAINS_SYMBOL,ht,symbol,opret[0],olen,(double)ovalue/COIN);
                }
                komodo_eventadd_opreturn(sp,symbol,ht,txid,ovalue,v,opret,olen); // global shared state -> global PAX
            } else
            {
                int32_t i;
                for (i=0; i<olen; i++)
                    filedata[fpos++];
                //printf("illegal olen.%u\n",olen);
            }
        }
        else if ( func == 'D' )
        {
            printf("unexpected function D[%d]\n",ht);
        }
        else if ( func == 'V' )
        {
            int32_t numpvals; uint32_t pvals[128];
            numpvals = filedata[fpos++];
            if ( numpvals*sizeof(uint32_t) <= sizeof(pvals) && memread(pvals,(int32_t)(sizeof(uint32_t)*numpvals),filedata,&fpos,datalen) == numpvals*sizeof(uint32_t) )
            {
                //if ( matched != 0 ) global shared state -> global PVALS
                //printf("%s load[%s] prices %d\n",ASSETCHAINS_SYMBOL,symbol,ht);
                komodo_eventadd_pricefeed(sp,symbol,ht,pvals,numpvals);
                //printf("load pvals ht.%d numpvals.%d\n",ht,numpvals);
            } else printf("error loading pvals[%d]\n",numpvals);
        } // else printf("[%s] %s illegal func.(%d %c)\n",ASSETCHAINS_SYMBOL,symbol,func,func);
        *fposp = fpos;
        return(func);
    }
    return(-1);
}

void komodo_stateupdate(int32_t height,uint8_t notarypubs[][33],uint8_t numnotaries,uint8_t notaryid,uint256 txhash,uint64_t voutmask,uint8_t numvouts,uint32_t *pvals,uint8_t numpvals,int32_t KMDheight,uint32_t KMDtimestamp,uint64_t opretvalue,uint8_t *opretbuf,uint16_t opretlen,uint16_t vout,uint256 MoM,int32_t MoMdepth)
{
    static FILE *fp; static int32_t errs,didinit; static uint256 zero;
    struct komodo_state *sp; char fname[512],symbol[KOMODO_ASSETCHAIN_MAXLEN],dest[KOMODO_ASSETCHAIN_MAXLEN]; int32_t retval,ht,func; uint8_t num,pubkeys[64][33];
    if ( didinit == 0 )
    {
        portable_mutex_init(&KOMODO_KV_mutex);
        portable_mutex_init(&KOMODO_CC_mutex);
        didinit = 1;
    }
    if ( (sp= komodo_stateptr(symbol,dest)) == 0 )
    {
        KOMODO_INITDONE = (uint32_t)time(NULL);
        printf("[%s] no komodo_stateptr\n",ASSETCHAINS_SYMBOL);
        return;
    }
    //printf("[%s] (%s) -> (%s)\n",ASSETCHAINS_SYMBOL,symbol,dest);
    if ( fp == 0 )
    {
        komodo_statefname(fname,ASSETCHAINS_SYMBOL,(char *)"komodostate");
        if ( (fp= fopen(fname,"rb+")) != 0 )
        {
            if ( (retval= komodo_faststateinit(sp,fname,symbol,dest)) > 0 )
                fseek(fp,0,SEEK_END);
            else
            {
                fprintf(stderr,"komodo_faststateinit retval.%d\n",retval);
                while ( komodo_parsestatefile(sp,fp,symbol,dest) >= 0 )
                    ;
            }
        } else fp = fopen(fname,"wb+");
        KOMODO_INITDONE = (uint32_t)time(NULL);
    }
    if ( height <= 0 )
    {
        //printf("early return: stateupdate height.%d\n",height);
        return;
    }
    if ( fp != 0 ) // write out funcid, height, other fields, call side effect function
    {
        //printf("fpos.%ld ",ftell(fp));
        if ( KMDheight != 0 )
        {
            if ( KMDtimestamp != 0 )
            {
                fputc('T',fp);
                if ( fwrite(&height,1,sizeof(height),fp) != sizeof(height) )
                    errs++;
                if ( fwrite(&KMDheight,1,sizeof(KMDheight),fp) != sizeof(KMDheight) )
                    errs++;
                if ( fwrite(&KMDtimestamp,1,sizeof(KMDtimestamp),fp) != sizeof(KMDtimestamp) )
                    errs++;
            }
            else
            {
                fputc('K',fp);
                if ( fwrite(&height,1,sizeof(height),fp) != sizeof(height) )
                    errs++;
                if ( fwrite(&KMDheight,1,sizeof(KMDheight),fp) != sizeof(KMDheight) )
                    errs++;
            }
            komodo_eventadd_kmdheight(sp,symbol,height,KMDheight,KMDtimestamp);
        }
        else if ( opretbuf != 0 && opretlen > 0 )
        {
            uint16_t olen = opretlen;
            fputc('R',fp);
            if ( fwrite(&height,1,sizeof(height),fp) != sizeof(height) )
                errs++;
            if ( fwrite(&txhash,1,sizeof(txhash),fp) != sizeof(txhash) )
                errs++;
            if ( fwrite(&vout,1,sizeof(vout),fp) != sizeof(vout) )
                errs++;
            if ( fwrite(&opretvalue,1,sizeof(opretvalue),fp) != sizeof(opretvalue) )
                errs++;
            if ( fwrite(&olen,1,sizeof(olen),fp) != olen )
                errs++;
            if ( fwrite(opretbuf,1,olen,fp) != olen )
                errs++;
//printf("create ht.%d R opret[%d] sp.%p\n",height,olen,sp);
            //komodo_opreturn(height,opretvalue,opretbuf,olen,txhash,vout);
            komodo_eventadd_opreturn(sp,symbol,height,txhash,opretvalue,vout,opretbuf,olen);
        }
        else if ( notarypubs != 0 && numnotaries > 0 )
        {
            printf("ht.%d func P[%d] errs.%d\n",height,numnotaries,errs);
            fputc('P',fp);
            if ( fwrite(&height,1,sizeof(height),fp) != sizeof(height) )
                errs++;
            fputc(numnotaries,fp);
            if ( fwrite(notarypubs,33,numnotaries,fp) != numnotaries )
                errs++;
            komodo_eventadd_pubkeys(sp,symbol,height,numnotaries,notarypubs);
        }
        else if ( voutmask != 0 && numvouts > 0 )
        {
            //printf("ht.%d func U %d %d errs.%d hashsize.%ld\n",height,numvouts,notaryid,errs,sizeof(txhash));
            fputc('U',fp);
            if ( fwrite(&height,1,sizeof(height),fp) != sizeof(height) )
                errs++;
            fputc(numvouts,fp);
            fputc(notaryid,fp);
            if ( fwrite(&voutmask,1,sizeof(voutmask),fp) != sizeof(voutmask) )
                errs++;
            if ( fwrite(&txhash,1,sizeof(txhash),fp) != sizeof(txhash) )
                errs++;
            //komodo_eventadd_utxo(sp,symbol,height,notaryid,txhash,voutmask,numvouts);
        }
        else if ( pvals != 0 && numpvals > 0 )
        {
            int32_t i,nonz = 0;
            for (i=0; i<32; i++)
                if ( pvals[i] != 0 )
                    nonz++;
            if ( nonz >= 32 )
            {
                fputc('V',fp);
                if ( fwrite(&height,1,sizeof(height),fp) != sizeof(height) )
                    errs++;
                fputc(numpvals,fp);
                if ( fwrite(pvals,sizeof(uint32_t),numpvals,fp) != numpvals )
                    errs++;
                komodo_eventadd_pricefeed(sp,symbol,height,pvals,numpvals);
                //printf("ht.%d V numpvals[%d]\n",height,numpvals);
            }
            //printf("save pvals height.%d numpvals.%d\n",height,numpvals);
        }
        else if ( height != 0 )
        {
            if ( sp != 0 )
            {
                if ( sp->LastNotarizedMoMDepth() != 0 && sp->LastNotarizedMoM() != zero )
                    fputc('M',fp);
                else fputc('N',fp);
                if ( fwrite(&height,1,sizeof(height),fp) != sizeof(height) )
                    errs++;
                if ( fwrite(&sp->LastNotarizedHeight(),1,sizeof(notarized_checkpoint::notarized_height),fp) 
                        != sizeof(notarized_checkpoint::notarized_height) )
                    errs++;
                if ( fwrite(&sp->LastNotarizedHash(),1,sizeof(notarized_checkpoint::notarized_hash),fp) 
                        != sizeof(notarized_checkpoint::notarized_hash) )
                    errs++;
                if ( fwrite(&sp->LastNotarizedDestTxId(),1,sizeof(notarized_checkpoint::notarized_desttxid),fp) 
                        != sizeof(notarized_checkpoint::notarized_desttxid) )
                    errs++;
                if ( sp->LastNotarizedMoMDepth() != 0 && sp->LastNotarizedMoM() != zero )
                {
                    if ( fwrite(&sp->LastNotarizedMoM(),1,sizeof(notarized_checkpoint::MoM),fp) 
                            != sizeof(notarized_checkpoint::MoM) )
                        errs++;
                    if ( fwrite(&sp->LastNotarizedMoMDepth(),1,sizeof(notarized_checkpoint::MoMdepth),fp) 
                            != sizeof(notarized_checkpoint::MoMdepth) )
                        errs++;
                }
                komodo_eventadd_notarized(sp,symbol,height,dest,sp->LastNotarizedHash(),sp->LastNotarizedDestTxId(),
                        sp->LastNotarizedHeight(),sp->LastNotarizedMoM(),sp->LastNotarizedMoMDepth());
            }
        }
        fflush(fp);
    }
}

int32_t komodo_validate_chain(uint256 srchash,int32_t notarized_height)
{
    static int32_t last_rewind; int32_t rewindtarget; CBlockIndex *pindex; struct komodo_state *sp; char symbol[KOMODO_ASSETCHAIN_MAXLEN],dest[KOMODO_ASSETCHAIN_MAXLEN];
    if ( (sp= komodo_stateptr(symbol,dest)) == 0 )
        return(0);
    if ( IsInitialBlockDownload() == 0 && ((pindex= komodo_getblockindex(srchash)) == 0 || pindex->GetHeight() != notarized_height) )
    {
        if ( sp->LastNotarizedHeight() > 0 && sp->LastNotarizedHeight() < notarized_height )
            rewindtarget = sp->LastNotarizedHeight() - 1;
        else if ( notarized_height > 101 )
            rewindtarget = notarized_height - 101;
        else rewindtarget = 0;
        if ( rewindtarget != 0 && rewindtarget > KOMODO_REWIND && rewindtarget > last_rewind )
        {
            if ( last_rewind != 0 )
            {
                fprintf(stderr,"%s FORK detected. notarized.%d %s not in this chain! last notarization %d -> rewindtarget.%d\n",
                        ASSETCHAINS_SYMBOL,notarized_height,srchash.ToString().c_str(),sp->LastNotarizedHeight(),rewindtarget);
            }
            last_rewind = rewindtarget;
        }
        return(0);
    } else return(1);
}

int32_t komodo_voutupdate(bool fJustCheck,int32_t *isratificationp,int32_t notaryid,uint8_t *scriptbuf,int32_t scriptlen,int32_t height,uint256 txhash,int32_t i,int32_t j,uint64_t *voutmaskp,int32_t *specialtxp,int32_t *notarizedheightp,uint64_t value,int32_t notarized,uint64_t signedmask,uint32_t timestamp)
{
    static uint256 zero; static FILE *signedfp;
    int32_t opretlen,nid,offset,k,MoMdepth,matched,len = 0; uint256 MoM,srchash,desttxid; uint8_t crypto777[33]; struct komodo_state *sp; char symbol[KOMODO_ASSETCHAIN_MAXLEN],dest[KOMODO_ASSETCHAIN_MAXLEN];
    if ( (sp= komodo_stateptr(symbol,dest)) == 0 )
        return(-1);
    if ( scriptlen == 35 && scriptbuf[0] == 33 && scriptbuf[34] == 0xac )
    {
        if ( i == 0 && j == 0 && memcmp(NOTARY_PUBKEY33,scriptbuf+1,33) == 0 && IS_KOMODO_NOTARY )
        {
            printf("%s KOMODO_LASTMINED.%d -> %d\n",ASSETCHAINS_SYMBOL,KOMODO_LASTMINED,height);
            prevKOMODO_LASTMINED = KOMODO_LASTMINED;
            KOMODO_LASTMINED = height;
        }
        decode_hex(crypto777,33,CRYPTO777_PUBSECPSTR);
        /*for (k=0; k<33; k++)
            printf("%02x",crypto777[k]);
        printf(" crypto777 ");
        for (k=0; k<scriptlen; k++)
            printf("%02x",scriptbuf[k]);
        printf(" <- script ht.%d i.%d j.%d cmp.%d\n",height,i,j,memcmp(crypto777,scriptbuf+1,33));*/
        if ( memcmp(crypto777,scriptbuf+1,33) == 0 )
        {
            *specialtxp = 1;
            //printf(">>>>>>>> ");
        }
        else if ( komodo_chosennotary(&nid,height,scriptbuf + 1,timestamp) >= 0 )
        {
            //printf("found notary.k%d\n",k);
            if ( notaryid < 64 )
            {
                if ( notaryid < 0 )
                {
                    notaryid = nid;
                    *voutmaskp |= (1LL << j);
                }
                else if ( notaryid != nid )
                {
                    //for (i=0; i<33; i++)
                    //    printf("%02x",scriptbuf[i+1]);
                    //printf(" %s mismatch notaryid.%d k.%d\n",ASSETCHAINS_SYMBOL,notaryid,nid);
                    notaryid = 64;
                    *voutmaskp = 0;
                }
                else *voutmaskp |= (1LL << j);
            }
        }
    }
    if ( scriptbuf[len++] == 0x6a )
    {
        struct komodo_ccdata ccdata; struct komodo_ccdataMoMoM MoMoMdata;
        int32_t validated = 0,nameoffset,opoffset = 0;
        if ( (opretlen= scriptbuf[len++]) == 0x4c )
            opretlen = scriptbuf[len++];
        else if ( opretlen == 0x4d )
        {
            opretlen = scriptbuf[len++];
            opretlen += (scriptbuf[len++] << 8);
        }
        opoffset = len;
        matched = 0;
        if ( ASSETCHAINS_SYMBOL[0] == 0 )
        {
            if ( strcmp("KMD",(char *)&scriptbuf[len+32 * 2 + 4]) == 0 )
                matched = 1;
        }
        else
        {
            if ( scriptbuf[len] == 'K' )
            {
                //fprintf(stderr,"i.%d j.%d KV OPRET len.%d %.8f\n",i,j,opretlen,dstr(value));
                komodo_stateupdate(height,0,0,0,txhash,0,0,0,0,0,0,value,&scriptbuf[len],opretlen,j,zero,0);
                return(-1);
            }
            if ( strcmp(ASSETCHAINS_SYMBOL,(char *)&scriptbuf[len+32*2+4]) == 0 )
                matched = 1;
        }
        offset = 32 * (1 + matched) + 4;
        nameoffset = (int32_t)strlen((char *)&scriptbuf[len+offset]);
        nameoffset++;
        memset(&ccdata,0,sizeof(ccdata));
        strncpy(ccdata.symbol,(char *)&scriptbuf[len+offset],sizeof(ccdata.symbol));
        if ( j == 1 && opretlen >= len+offset-opoffset )
        {
            memset(&MoMoMdata,0,sizeof(MoMoMdata));
            if ( matched == 0 && signedmask != 0 && bitweight(signedmask) >= KOMODO_MINRATIFY )
                notarized = 1;
            if ( strcmp("PIZZA",ccdata.symbol) == 0 || strncmp("TXSCL",ccdata.symbol,5) == 0 || strcmp("BEER",ccdata.symbol) == 0)
                notarized = 1;
            if ( 0 && opretlen != 149 )
                printf("[%s].%d (%s) matched.%d i.%d j.%d notarized.%d %llx opretlen.%d len.%d offset.%d opoffset.%d\n",ASSETCHAINS_SYMBOL,height,ccdata.symbol,matched,i,j,notarized,(long long)signedmask,opretlen,len,offset,opoffset);
            len += iguana_rwbignum(0,&scriptbuf[len],32,(uint8_t *)&srchash);
            len += iguana_rwnum(0,&scriptbuf[len],sizeof(*notarizedheightp),(uint8_t *)notarizedheightp);
            if ( matched != 0 )
                len += iguana_rwbignum(0,&scriptbuf[len],32,(uint8_t *)&desttxid);
            if ( matched != 0 )
                validated = komodo_validate_chain(srchash,*notarizedheightp);
            else validated = 1;
            // Any notarization that is matched and has a decodable op_return is enough to pay notaries. Otherwise bugs! 
            if ( fJustCheck && matched != 0 )
                return(-2);
            if ( notarized != 0 && validated != 0 )
            {
                //sp->NOTARIZED_HEIGHT = *notarizedheightp;
                //sp->NOTARIZED_HASH = srchash;
                //sp->NOTARIZED_DESTTXID = desttxid;
                memset(&MoM,0,sizeof(MoM));
                MoMdepth = 0;
                len += nameoffset;
                ccdata.MoMdata.notarized_height = *notarizedheightp;
                ccdata.MoMdata.height = height;
                ccdata.MoMdata.txi = i;
                //printf("nameoffset.%d len.%d + 36 %d opoffset.%d vs opretlen.%d\n",nameoffset,len,len+36,opoffset,opretlen);
                if ( len+36-opoffset <= opretlen )
                {
                    len += iguana_rwbignum(0,&scriptbuf[len],32,(uint8_t *)&MoM);
                    len += iguana_rwnum(0,&scriptbuf[len],sizeof(MoMdepth),(uint8_t *)&MoMdepth);
                    ccdata.MoMdata.MoM = MoM;
                    ccdata.MoMdata.MoMdepth = MoMdepth & 0xffff;
                    if ( len+sizeof(ccdata.CCid)-opoffset <= opretlen )
                    {
                        len += iguana_rwnum(0,&scriptbuf[len],sizeof(ccdata.CCid),(uint8_t *)&ccdata.CCid);
                        //if ( ((MoMdepth>>16) & 0xffff) != (ccdata.CCid & 0xffff) )
                        //    fprintf(stderr,"%s CCid mismatch %u != %u\n",ASSETCHAINS_SYMBOL,((MoMdepth>>16) & 0xffff),(ccdata.CCid & 0xffff));
                        ccdata.len = sizeof(ccdata.CCid);
                        if ( ASSETCHAINS_SYMBOL[0] != 0 )
                        {
                            // MoMoM, depth, numpairs, (notarization ht, MoMoM offset)
                            if ( len+48-opoffset <= opretlen && strcmp(ccdata.symbol,ASSETCHAINS_SYMBOL) == 0 )
                            {
                                len += iguana_rwnum(0,&scriptbuf[len],sizeof(uint32_t),(uint8_t *)&MoMoMdata.kmdstarti);
                                len += iguana_rwnum(0,&scriptbuf[len],sizeof(uint32_t),(uint8_t *)&MoMoMdata.kmdendi);
                                len += iguana_rwbignum(0,&scriptbuf[len],sizeof(MoMoMdata.MoMoM),(uint8_t *)&MoMoMdata.MoMoM);
                                len += iguana_rwnum(0,&scriptbuf[len],sizeof(uint32_t),(uint8_t *)&MoMoMdata.MoMoMdepth);
                                len += iguana_rwnum(0,&scriptbuf[len],sizeof(uint32_t),(uint8_t *)&MoMoMdata.numpairs);
                                MoMoMdata.len += sizeof(MoMoMdata.MoMoM) + sizeof(uint32_t)*4;
                                if ( len+MoMoMdata.numpairs*8-opoffset == opretlen )
                                {
                                    MoMoMdata.pairs = (struct komodo_ccdatapair *)calloc(MoMoMdata.numpairs,sizeof(*MoMoMdata.pairs));
                                    for (k=0; k<MoMoMdata.numpairs; k++)
                                    {
                                        len += iguana_rwnum(0,&scriptbuf[len],sizeof(int32_t),(uint8_t *)&MoMoMdata.pairs[k].notarized_height);
                                        len += iguana_rwnum(0,&scriptbuf[len],sizeof(uint32_t),(uint8_t *)&MoMoMdata.pairs[k].MoMoMoffset);
                                        MoMoMdata.len += sizeof(uint32_t) * 2;
                                    }
                                } else ccdata.len = MoMoMdata.len = 0;
                            } else ccdata.len = MoMoMdata.len = 0;
                        }
                    }
                    if ( MoM == zero || (MoMdepth&0xffff) > *notarizedheightp || (MoMdepth&0xffff) < 0 )
                    {
                        memset(&MoM,0,sizeof(MoM));
                        MoMdepth = 0;
                    }
                    else
                    {
                        if ( matched != 0 )
                            printf("[%s] matched.%d VALID (%s) MoM.%s [%d] CCid.%u\n",ASSETCHAINS_SYMBOL,matched,ccdata.symbol,MoM.ToString().c_str(),MoMdepth&0xffff,(MoMdepth>>16)&0xffff);
                    }
                    if ( MoMoMdata.pairs != 0 )
                        free(MoMoMdata.pairs);
                    memset(&ccdata,0,sizeof(ccdata));
                    memset(&MoMoMdata,0,sizeof(MoMoMdata));
                }
                
                if ( matched != 0 && *notarizedheightp > sp->LastNotarizedHeight() && *notarizedheightp < height )
                {
                    sp->SetLastNotarizedHeight(*notarizedheightp);
                    sp->SetLastNotarizedHash(srchash);
                    sp->SetLastNotarizedDestTxId(desttxid);
                    if ( MoM != zero && (MoMdepth&0xffff) > 0 )
                    {
                        sp->SetLastNotarizedMoM(MoM);
                        sp->SetLastNotarizedMoMDepth(MoMdepth);
                    }
                    komodo_stateupdate(height,0,0,0,zero,0,0,0,0,0,0,0,0,0,0,sp->LastNotarizedMoM(),sp->LastNotarizedMoMDepth());
                    printf("[%s] ht.%d NOTARIZED.%d %s.%s %sTXID.%s lens.(%d %d) MoM.%s %d\n",ASSETCHAINS_SYMBOL,height,
                            sp->LastNotarizedHeight(),ASSETCHAINS_SYMBOL[0]==0?"KMD":ASSETCHAINS_SYMBOL,srchash.ToString().c_str(),
                            ASSETCHAINS_SYMBOL[0]==0?"BTC":"KMD",desttxid.ToString().c_str(),opretlen,len,
                            sp->LastNotarizedMoM().ToString().c_str(),sp->LastNotarizedMoMDepth());
                    
                    if ( ASSETCHAINS_SYMBOL[0] == 0 )
                    {
                        if ( signedfp == 0 )
                        {
                            char fname[512];
                            komodo_statefname(fname,ASSETCHAINS_SYMBOL,(char *)"signedmasks");
                            if ( (signedfp= fopen(fname,"rb+")) == 0 )
                                signedfp = fopen(fname,"wb");
                            else fseek(signedfp,0,SEEK_END);
                        }
                        if ( signedfp != 0 )
                        {
                            fwrite(&height,1,sizeof(height),signedfp);
                            fwrite(&signedmask,1,sizeof(signedmask),signedfp);
                            fflush(signedfp);
                        }
                        if ( opretlen > len && scriptbuf[len] == 'A' )
                        {
                            //for (i=0; i<opretlen-len; i++)
                            //    printf("%02x",scriptbuf[len+i]);
                            //printf(" Found extradata.[%d] %d - %d\n",opretlen-len,opretlen,len);
                            komodo_stateupdate(height,0,0,0,txhash,0,0,0,0,0,0,value,&scriptbuf[len],opretlen-len+4+3+(scriptbuf[1] == 0x4d),j,zero,0);
                        }
                    }
                }
            } else if ( opretlen != 149 && height > 600000 && matched != 0 )
                printf("%s validated.%d notarized.%d %llx reject ht.%d NOTARIZED.%d prev.%d %s.%s DESTTXID.%s len.%d opretlen.%d\n",
                        ccdata.symbol,validated,notarized,(long long)signedmask,height,*notarizedheightp,
                        sp->LastNotarizedHeight(),ASSETCHAINS_SYMBOL[0]==0?"KMD":ASSETCHAINS_SYMBOL,srchash.ToString().c_str(),
                        desttxid.ToString().c_str(),len,opretlen);
        }
        else if ( matched != 0 && i == 0 && j == 1 && opretlen == 149 )
        {
            if ( notaryid >= 0 && notaryid < 64 )
                komodo_paxpricefeed(height,&scriptbuf[len],opretlen);
        }
        else if ( matched != 0 )
        {
            //int32_t k; for (k=0; k<scriptlen; k++)
            //    printf("%02x",scriptbuf[k]);
            //printf(" <- script ht.%d i.%d j.%d value %.8f %s\n",height,i,j,dstr(value),ASSETCHAINS_SYMBOL);
            if ( opretlen >= 32*2+4 && strcmp(ASSETCHAINS_SYMBOL[0]==0?"KMD":ASSETCHAINS_SYMBOL,(char *)&scriptbuf[len+32*2+4]) == 0 )
            {
                for (k=0; k<32; k++)
                    if ( scriptbuf[len+k] != 0 )
                        break;
                if ( k == 32 )
                {
                    *isratificationp = 1;
                    printf("ISRATIFICATION (%s)\n",(char *)&scriptbuf[len+32*2+4]);
                }
            }
=======
int32_t komodo_parsestatefile(struct komodo_state *sp,FILE *fp,char *symbol,char *dest);

int32_t komodo_parsestatefiledata(struct komodo_state *sp,uint8_t *filedata,long *fposp,long datalen,char *symbol,char *dest);

void komodo_stateupdate(int32_t height,uint8_t notarypubs[][33],uint8_t numnotaries,uint8_t notaryid,uint256 txhash,uint64_t voutmask,uint8_t numvouts,uint32_t *pvals,uint8_t numpvals,int32_t KMDheight,uint32_t KMDtimestamp,uint64_t opretvalue,uint8_t *opretbuf,uint16_t opretlen,uint16_t vout,uint256 MoM,int32_t MoMdepth);
>>>>>>> db404403

int32_t komodo_voutupdate(bool fJustCheck,int32_t *isratificationp,int32_t notaryid,
        uint8_t *scriptbuf,int32_t scriptlen,int32_t height,uint256 txhash,int32_t i,
        int32_t j,uint64_t *voutmaskp,int32_t *specialtxp,int32_t *notarizedheightp,
        uint64_t value,int32_t notarized,uint64_t signedmask,uint32_t timestamp);

int32_t komodo_validate_chain(uint256 srchash,int32_t notarized_height);

// Special tx have vout[0] -> CRYPTO777
// with more than KOMODO_MINRATIFY pay2pubkey outputs -> ratify
// if all outputs to notary -> notary utxo
// if txi == 0 && 2 outputs and 2nd OP_RETURN, len == 32*2+4 -> notarized, 1st byte 'P' -> pricefeed
// OP_RETURN: 'D' -> deposit, 'W' -> withdraw

int32_t gettxout_scriptPubKey(uint8_t *scriptPubKey,int32_t maxsize,uint256 txid,int32_t n);

int32_t komodo_notarycmp(uint8_t *scriptPubKey,int32_t scriptlen,uint8_t pubkeys[64][33],int32_t numnotaries,uint8_t rmd160[20]);

// int32_t (!!!)
/*
    read blackjok3rtt comments in main.cpp 
*/
<<<<<<< HEAD
int32_t komodo_connectblock(bool fJustCheck, CBlockIndex *pindex,CBlock& block)
{
    static int32_t hwmheight;
    int32_t staked_era; static int32_t lastStakedEra;
    std::vector<int32_t> notarisations;
    uint64_t signedmask,voutmask; char symbol[KOMODO_ASSETCHAIN_MAXLEN],dest[KOMODO_ASSETCHAIN_MAXLEN]; struct komodo_state *sp;
    uint8_t scriptbuf[10001],pubkeys[64][33],rmd160[20],scriptPubKey[35]; uint256 zero,btctxid,txhash;
    int32_t i,j,k,numnotaries,notarized,scriptlen,isratification,nid,numvalid,specialtx,notarizedheight,notaryid,len,numvouts,numvins,height,txn_count;
    if ( pindex == 0 )
    {
        fprintf(stderr,"komodo_connectblock null pindex\n");
        return(0);
    }
    memset(&zero,0,sizeof(zero));
    komodo_init(pindex->GetHeight());
    KOMODO_INITDONE = (uint32_t)time(NULL);
    if ( (sp= komodo_stateptr(symbol,dest)) == 0 )
    {
        fprintf(stderr,"unexpected null komodostateptr.[%s]\n",ASSETCHAINS_SYMBOL);
        return(0);
    }
    //fprintf(stderr,"%s connect.%d\n",ASSETCHAINS_SYMBOL,pindex->nHeight);
    // Wallet Filter. Disabled here. Cant be activated by notaries or pools with some changes.
    if ( is_STAKED(ASSETCHAINS_SYMBOL) != 0 || STAKED_NOTARY_ID > -1 )
    {
        staked_era = STAKED_era(pindex->GetBlockTime());
        if ( !fJustCheck && staked_era != lastStakedEra )
        {
            uint8_t tmp_pubkeys[64][33];
            int8_t numSN = numStakedNotaries(tmp_pubkeys,staked_era);
            UpdateNotaryAddrs(tmp_pubkeys,numSN);
            STAKED_ERA = staked_era;
            lastStakedEra = staked_era;
        }
    }
    numnotaries = komodo_notaries(pubkeys,pindex->GetHeight(),pindex->GetBlockTime());
    calc_rmd160_sha256(rmd160,pubkeys[0],33);
    if ( pindex->GetHeight() > hwmheight )
        hwmheight = pindex->GetHeight();
    else
    {
        if ( pindex->GetHeight() != hwmheight )
        {
            printf("%s hwmheight.%d vs pindex->GetHeight().%d t.%u reorg.%d\n",ASSETCHAINS_SYMBOL,hwmheight,pindex->GetHeight(),(uint32_t)pindex->nTime,hwmheight-pindex->GetHeight());
            komodo_purge_ccdata((int32_t)pindex->GetHeight());
            hwmheight = pindex->GetHeight();
        }
        if (!fJustCheck)
        {
            komodo_event_rewind(sp,symbol,pindex->GetHeight());
            komodo_stateupdate(pindex->GetHeight(),0,0,0,zero,0,0,0,0,-pindex->GetHeight(),pindex->nTime,0,0,0,0,zero,0);
        }
    }
    komodo_currentheight_set(chainActive.LastTip()->GetHeight());
    int transaction = 0;
    if ( pindex != 0 )
    {
        height = pindex->GetHeight();
        txn_count = block.vtx.size();
        for (i=0; i<txn_count; i++)
        {
            if ( (is_STAKED(ASSETCHAINS_SYMBOL) != 0 && staked_era == 0) || (is_STAKED(ASSETCHAINS_SYMBOL) == 255) ) {
                // in era gap or chain banned, no point checking any invlaid notarisations.
                break;
            }
            // Notary pay chains need notarisation in position 1, ignore the rest on validation. Check notarisation is 1 on check.
            if ( !fJustCheck && i > 1 && ASSETCHAINS_NOTARY_PAY[0] != 0 )
                break;
            txhash = block.vtx[i].GetHash();
            numvouts = block.vtx[i].vout.size();
            notaryid = -1;
            voutmask = specialtx = notarizedheight = isratification = notarized = 0;
            signedmask = (height < 91400) ? 1 : 0;
            numvins = block.vtx[i].vin.size();
            for (j=0; j<numvins; j++)
            {
                if ( i == 0 && j == 0 )
                    continue;
                if ( (scriptlen= gettxout_scriptPubKey(scriptPubKey,sizeof(scriptPubKey),block.vtx[i].vin[j].prevout.hash,block.vtx[i].vin[j].prevout.n)) > 0 )
                {
                    if ( (k= komodo_notarycmp(scriptPubKey,scriptlen,pubkeys,numnotaries,rmd160)) >= 0 )
                        signedmask |= (1LL << k);
                    else if ( 0 && numvins >= 17 )
                    {
                        int32_t k;
                        for (k=0; k<scriptlen; k++)
                            printf("%02x",scriptPubKey[k]);
                        printf(" scriptPubKey doesnt match any notary vini.%d of %d\n",j,numvins);
                    }
                } //else printf("cant get scriptPubKey for ht.%d txi.%d vin.%d\n",height,i,j);
            }
            numvalid = bitweight(signedmask);
            if ( ((height < 90000 || (signedmask & 1) != 0) && numvalid >= KOMODO_MINRATIFY) ||
                (numvalid >= KOMODO_MINRATIFY && ASSETCHAINS_SYMBOL[0] != 0) ||
                numvalid > (numnotaries/5) )
            {
                if ( !fJustCheck && ASSETCHAINS_SYMBOL[0] != 0)
                {
                    static FILE *signedfp;
                    if ( signedfp == 0 )
                    {
                        char fname[512];
                        komodo_statefname(fname,ASSETCHAINS_SYMBOL,(char *)"signedmasks");
                        if ( (signedfp= fopen(fname,"rb+")) == 0 )
                            signedfp = fopen(fname,"wb");
                        else fseek(signedfp,0,SEEK_END);
                    }
                    if ( signedfp != 0 )
                    {
                        fwrite(&height,1,sizeof(height),signedfp);
                        fwrite(&signedmask,1,sizeof(signedmask),signedfp);
                        fflush(signedfp);
                    }
                    transaction = i;
                    printf("[%s] ht.%d txi.%d signedmask.%llx numvins.%d numvouts.%d <<<<<<<<<<<  notarized\n",ASSETCHAINS_SYMBOL,height,i,(long long)signedmask,numvins,numvouts);
                }
                notarized = 1;
            }
            // simulate DPoW in regtest mode for dpowconfs tests/etc
            if ( Params().NetworkIDString() == "regtest" && ( height%7 == 0) ) {
                notarized              = 1;
                sp->SetLastNotarizedHeight(height);
                sp->SetLastNotarizedHash(block.GetHash());
                sp->SetLastNotarizedDestTxId(txhash);
            }
            for (j=0; j<numvouts; j++)
            {
                len = block.vtx[i].vout[j].scriptPubKey.size();
                
                if ( len >= sizeof(uint32_t) && len <= sizeof(scriptbuf) )
                {
                    memcpy(scriptbuf,(uint8_t *)&block.vtx[i].vout[j].scriptPubKey[0],len);
                    notaryid = komodo_voutupdate(fJustCheck,&isratification,notaryid,scriptbuf,len,height,txhash,i,j,&voutmask,&specialtx,&notarizedheight,(uint64_t)block.vtx[i].vout[j].nValue,notarized,signedmask,(uint32_t)chainActive.LastTip()->GetBlockTime());
                    if ( fJustCheck && notaryid == -2 )
                    {
                        // We see a valid notarisation here, save its location.
                        notarisations.push_back(i);
                    }
                    if ( 0 && i > 0 )
                    {
                        for (k=0; k<len; k++)
                            printf("%02x",scriptbuf[k]);
                        printf(" <- notaryid.%d ht.%d i.%d j.%d numvouts.%d numvins.%d voutmask.%llx txid.(%s)\n",notaryid,height,i,j,numvouts,numvins,(long long)voutmask,txhash.ToString().c_str());
                    }
                }
            }
            if ( 0 && ASSETCHAINS_SYMBOL[0] == 0 )
                printf("[%s] ht.%d txi.%d signedmask.%llx numvins.%d numvouts.%d notarized.%d special.%d isratification.%d\n",ASSETCHAINS_SYMBOL,height,i,(long long)signedmask,numvins,numvouts,notarized,specialtx,isratification);
            if ( !fJustCheck && (notarized != 0 && (notarizedheight != 0 || specialtx != 0)) )
            {
                if ( isratification != 0 )
                {
                    printf("%s NOTARY SIGNED.%llx numvins.%d ht.%d txi.%d notaryht.%d specialtx.%d\n",ASSETCHAINS_SYMBOL,(long long)signedmask,numvins,height,i,notarizedheight,specialtx);
                    printf("ht.%d specialtx.%d isratification.%d numvouts.%d signed.%llx numnotaries.%d\n",height,specialtx,isratification,numvouts,(long long)signedmask,numnotaries);
                }
                if ( specialtx != 0 && isratification != 0 && numvouts > 2 )
                {
                    numvalid = 0;
                    memset(pubkeys,0,sizeof(pubkeys));
                    for (j=1; j<numvouts-1; j++)
                    {
                        len = block.vtx[i].vout[j].scriptPubKey.size();
                        if ( len >= sizeof(uint32_t) && len <= sizeof(scriptbuf) )
                        {
                            memcpy(scriptbuf,(uint8_t *)&block.vtx[i].vout[j].scriptPubKey[0],len);
                            if ( len == 35 && scriptbuf[0] == 33 && scriptbuf[34] == 0xac )
                            {
                                memcpy(pubkeys[numvalid++],scriptbuf+1,33);
                                for (k=0; k<33; k++)
                                    printf("%02x",scriptbuf[k+1]);
                                printf(" <- new notary.[%d]\n",j-1);
                            }
                        }
                    }
                    if ( ASSETCHAINS_SYMBOL[0] != 0 || height < 100000 )
                    {
                        if ( ((signedmask & 1) != 0 && numvalid >= KOMODO_MINRATIFY) || bitweight(signedmask) > (numnotaries/3) )
                        {
                            memset(&txhash,0,sizeof(txhash));
                            komodo_stateupdate(height,pubkeys,numvalid,0,txhash,0,0,0,0,0,0,0,0,0,0,zero,0);
                            printf("RATIFIED! >>>>>>>>>> new notaries.%d newheight.%d from height.%d\n",numvalid,(((height+KOMODO_ELECTION_GAP/2)/KOMODO_ELECTION_GAP)+1)*KOMODO_ELECTION_GAP,height);
                        } else printf("signedmask.%llx numvalid.%d wt.%d numnotaries.%d\n",(long long)signedmask,numvalid,bitweight(signedmask),numnotaries);
                    }
                }
            }
        }
        if ( !fJustCheck && IS_KOMODO_NOTARY && ASSETCHAINS_SYMBOL[0] == 0 )
            printf("%s ht.%d\n",ASSETCHAINS_SYMBOL[0] == 0 ? "KMD" : ASSETCHAINS_SYMBOL,height);
        if ( !fJustCheck && pindex->GetHeight() == hwmheight )
            komodo_stateupdate(height,0,0,0,zero,0,0,0,0,height,(uint32_t)pindex->nTime,0,0,0,0,zero,0);
    } 
    else 
        { fprintf(stderr,"komodo_connectblock: unexpected null pindex\n"); return(0); }
    //KOMODO_INITDONE = (uint32_t)time(NULL);
    //fprintf(stderr,"%s end connect.%d\n",ASSETCHAINS_SYMBOL,pindex->GetHeight());
    if (fJustCheck)
    {
        if ( notarisations.size() == 0 )
            return(0);
        if ( notarisations.size() == 1 && notarisations[0] == 1 )
            return(1);
        if ( notarisations.size() > 1 || (notarisations.size() == 1 && notarisations[0] != 1) )
            return(-1);
        
        fprintf(stderr,"komodo_connectblock: unxexpected behaviour when fJustCheck == true, report blackjok3rtt plz ! \n");
        /* this needed by gcc-8, it counts here that control reaches end of non-void function without this.
           by default, we count that if control reached here -> the valid notarization isnt in position 1 or there are too many notarizations in this block.
        */
        return(-1); 
    }
    else return(0);
}

#endif
=======
int32_t komodo_connectblock(bool fJustCheck, CBlockIndex *pindex,CBlock& block);
>>>>>>> db404403
<|MERGE_RESOLUTION|>--- conflicted
+++ resolved
@@ -52,726 +52,15 @@
 #include "komodo_events.h"
 #include "komodo_ccdata.h"
 
-<<<<<<< HEAD
-void komodo_currentheight_set(int32_t height)
-{
-    char symbol[KOMODO_ASSETCHAIN_MAXLEN],dest[KOMODO_ASSETCHAIN_MAXLEN]; struct komodo_state *sp;
-    if ( (sp= komodo_stateptr(symbol,dest)) != 0 )
-        sp->CURRENT_HEIGHT = height;
-}
-
-extern struct NSPV_inforesp NSPV_inforesult;
-int32_t komodo_currentheight()
-{
-    char symbol[KOMODO_ASSETCHAIN_MAXLEN],dest[KOMODO_ASSETCHAIN_MAXLEN]; struct komodo_state *sp;
-    if ( KOMODO_NSPV_SUPERLITE )
-    {
-        return (NSPV_inforesult.height);
-    }
-    if ( (sp= komodo_stateptr(symbol,dest)) != 0 )
-        return(sp->CURRENT_HEIGHT);
-    else return(0);
-}
-
-int32_t komodo_parsestatefile(struct komodo_state *sp,FILE *fp,char *symbol,char *dest)
-{
-    static int32_t errs;
-    int32_t func,ht,notarized_height,num,matched=0,MoMdepth; uint256 MoM,notarized_hash,notarized_desttxid; uint8_t pubkeys[64][33];
-    if ( (func= fgetc(fp)) != EOF )
-    {
-        if ( ASSETCHAINS_SYMBOL[0] == 0 && strcmp(symbol,"KMD") == 0 )
-            matched = 1;
-        else matched = (strcmp(symbol,ASSETCHAINS_SYMBOL) == 0);
-        if ( fread(&ht,1,sizeof(ht),fp) != sizeof(ht) )
-            errs++;
-        if ( 0 && ASSETCHAINS_SYMBOL[0] != 0 && func != 'T' )
-            printf("[%s] matched.%d fpos.%ld func.(%d %c) ht.%d\n",ASSETCHAINS_SYMBOL,matched,ftell(fp),func,func,ht);
-        if ( func == 'P' )
-        {
-            if ( (num= fgetc(fp)) <= 64 )
-            {
-                if ( fread(pubkeys,33,num,fp) != num )
-                    errs++;
-                else
-                {
-                    //printf("updated %d pubkeys at %s ht.%d\n",num,symbol,ht);
-                    if ( (KOMODO_EXTERNAL_NOTARIES != 0 && matched != 0) || (strcmp(symbol,"KMD") == 0 && KOMODO_EXTERNAL_NOTARIES == 0) )
-                        komodo_eventadd_pubkeys(sp,symbol,ht,num,pubkeys);
-                }
-            } else printf("illegal num.%d\n",num);
-        }
-        else if ( func == 'N' || func == 'M' )
-        {
-            if ( fread(&notarized_height,1,sizeof(notarized_height),fp) != sizeof(notarized_height) )
-                errs++;
-            if ( fread(&notarized_hash,1,sizeof(notarized_hash),fp) != sizeof(notarized_hash) )
-                errs++;
-            if ( fread(&notarized_desttxid,1,sizeof(notarized_desttxid),fp) != sizeof(notarized_desttxid) )
-                errs++;
-            if ( func == 'M' )
-            {
-                if ( fread(&MoM,1,sizeof(MoM),fp) != sizeof(MoM) )
-                    errs++;
-                if ( fread(&MoMdepth,1,sizeof(MoMdepth),fp) != sizeof(MoMdepth) )
-                    errs++;
-                if ( 0 && ASSETCHAINS_SYMBOL[0] != 0 && sp != 0 )
-                    printf("%s load[%s.%lu -> %s] NOTARIZED %d %s MoM.%s %d CCid.%u\n",ASSETCHAINS_SYMBOL,symbol,sp->NumCheckpoints(),dest,notarized_height,notarized_hash.ToString().c_str(),MoM.ToString().c_str(),MoMdepth&0xffff,(MoMdepth>>16)&0xffff);
-            }
-            else
-            {
-                memset(&MoM,0,sizeof(MoM));
-                MoMdepth = 0;
-            }
-            //if ( matched != 0 ) global independent states -> inside *sp
-            komodo_eventadd_notarized(sp,symbol,ht,dest,notarized_hash,notarized_desttxid,notarized_height,MoM,MoMdepth);
-        }
-        else if ( func == 'U' ) // deprecated
-        {
-            uint8_t n,nid; uint256 hash; uint64_t mask;
-            n = fgetc(fp);
-            nid = fgetc(fp);
-            //printf("U %d %d\n",n,nid);
-            if ( fread(&mask,1,sizeof(mask),fp) != sizeof(mask) )
-                errs++;
-            if ( fread(&hash,1,sizeof(hash),fp) != sizeof(hash) )
-                errs++;
-            //if ( matched != 0 )
-            //    komodo_eventadd_utxo(sp,symbol,ht,nid,hash,mask,n);
-        }
-        else if ( func == 'K' )
-        {
-            int32_t kheight;
-            if ( fread(&kheight,1,sizeof(kheight),fp) != sizeof(kheight) )
-                errs++;
-            //if ( matched != 0 ) global independent states -> inside *sp
-            //printf("%s.%d load[%s] ht.%d\n",ASSETCHAINS_SYMBOL,ht,symbol,kheight);
-            komodo_eventadd_kmdheight(sp,symbol,ht,kheight,0);
-        }
-        else if ( func == 'T' )
-        {
-            int32_t kheight,ktimestamp;
-            if ( fread(&kheight,1,sizeof(kheight),fp) != sizeof(kheight) )
-                errs++;
-            if ( fread(&ktimestamp,1,sizeof(ktimestamp),fp) != sizeof(ktimestamp) )
-                errs++;
-            //if ( matched != 0 ) global independent states -> inside *sp
-            //printf("%s.%d load[%s] ht.%d t.%u\n",ASSETCHAINS_SYMBOL,ht,symbol,kheight,ktimestamp);
-            komodo_eventadd_kmdheight(sp,symbol,ht,kheight,ktimestamp);
-        }
-        else if ( func == 'R' )
-        {
-            uint16_t olen,v; uint64_t ovalue; uint256 txid; uint8_t opret[16384*4];
-            if ( fread(&txid,1,sizeof(txid),fp) != sizeof(txid) )
-                errs++;
-            if ( fread(&v,1,sizeof(v),fp) != sizeof(v) )
-                errs++;
-            if ( fread(&ovalue,1,sizeof(ovalue),fp) != sizeof(ovalue) )
-                errs++;
-            if ( fread(&olen,1,sizeof(olen),fp) != sizeof(olen) )
-                errs++;
-            if ( olen < sizeof(opret) )
-            {
-                if ( fread(opret,1,olen,fp) != olen )
-                    errs++;
-                if ( 0 && ASSETCHAINS_SYMBOL[0] != 0 && matched != 0 )
-                {
-                    int32_t i;  for (i=0; i<olen; i++)
-                        printf("%02x",opret[i]);
-                    printf(" %s.%d load[%s] opret[%c] len.%d %.8f\n",ASSETCHAINS_SYMBOL,ht,symbol,opret[0],olen,(double)ovalue/COIN);
-                }
-                komodo_eventadd_opreturn(sp,symbol,ht,txid,ovalue,v,opret,olen); // global shared state -> global PAX
-            } else
-            {
-                int32_t i;
-                for (i=0; i<olen; i++)
-                    fgetc(fp);
-                //printf("illegal olen.%u\n",olen);
-            }
-        }
-        else if ( func == 'D' )
-        {
-            printf("unexpected function D[%d]\n",ht);
-        }
-        else if ( func == 'V' )
-        {
-            int32_t numpvals; uint32_t pvals[128];
-            numpvals = fgetc(fp);
-            if ( numpvals*sizeof(uint32_t) <= sizeof(pvals) && fread(pvals,sizeof(uint32_t),numpvals,fp) == numpvals )
-            {
-                //if ( matched != 0 ) global shared state -> global PVALS
-                //printf("%s load[%s] prices %d\n",ASSETCHAINS_SYMBOL,symbol,ht);
-                komodo_eventadd_pricefeed(sp,symbol,ht,pvals,numpvals);
-                //printf("load pvals ht.%d numpvals.%d\n",ht,numpvals);
-            } else printf("error loading pvals[%d]\n",numpvals);
-        } // else printf("[%s] %s illegal func.(%d %c)\n",ASSETCHAINS_SYMBOL,symbol,func,func);
-        return(func);
-    } else return(-1);
-}
-=======
 void komodo_currentheight_set(int32_t height);
->>>>>>> db404403
 
 int32_t komodo_currentheight();
 
-<<<<<<< HEAD
-int32_t komodo_parsestatefiledata(struct komodo_state *sp,uint8_t *filedata,long *fposp,long datalen,char *symbol,char *dest)
-{
-    static int32_t errs;
-    int32_t func= -1,ht,notarized_height,MoMdepth,num,matched=0; uint256 MoM,notarized_hash,notarized_desttxid; uint8_t pubkeys[64][33]; long fpos = *fposp;
-    if ( fpos < datalen )
-    {
-        func = filedata[fpos++];
-        if ( ASSETCHAINS_SYMBOL[0] == 0 && strcmp(symbol,"KMD") == 0 )
-            matched = 1;
-        else matched = (strcmp(symbol,ASSETCHAINS_SYMBOL) == 0);
-        if ( memread(&ht,sizeof(ht),filedata,&fpos,datalen) != sizeof(ht) )
-            errs++;
-        if ( func == 'P' )
-        {
-            if ( (num= filedata[fpos++]) <= 64 )
-            {
-                if ( memread(pubkeys,33*num,filedata,&fpos,datalen) != 33*num )
-                    errs++;
-                else
-                {
-                    //printf("updated %d pubkeys at %s ht.%d\n",num,symbol,ht);
-                    if ( (KOMODO_EXTERNAL_NOTARIES != 0 && matched != 0) || (strcmp(symbol,"KMD") == 0 && KOMODO_EXTERNAL_NOTARIES == 0) )
-                        komodo_eventadd_pubkeys(sp,symbol,ht,num,pubkeys);
-                }
-            } else printf("illegal num.%d\n",num);
-        }
-        else if ( func == 'N' || func == 'M' )
-        {
-            if ( memread(&notarized_height,sizeof(notarized_height),filedata,&fpos,datalen) != sizeof(notarized_height) )
-                errs++;
-            if ( memread(&notarized_hash,sizeof(notarized_hash),filedata,&fpos,datalen) != sizeof(notarized_hash) )
-                errs++;
-            if ( memread(&notarized_desttxid,sizeof(notarized_desttxid),filedata,&fpos,datalen) != sizeof(notarized_desttxid) )
-                errs++;
-            if ( func == 'M' )
-            {
-                if ( memread(&MoM,sizeof(MoM),filedata,&fpos,datalen) != sizeof(MoM) )
-                    errs++;
-                if ( memread(&MoMdepth,sizeof(MoMdepth),filedata,&fpos,datalen) != sizeof(MoMdepth) )
-                    errs++;
-                if ( 0 && ASSETCHAINS_SYMBOL[0] != 0 && sp != 0 )
-                    printf("%s load[%s.%lu -> %s] NOTARIZED %d %s MoM.%s %d CCid.%u\n",ASSETCHAINS_SYMBOL,symbol,sp->NumCheckpoints(),dest,notarized_height,notarized_hash.ToString().c_str(),MoM.ToString().c_str(),MoMdepth&0xffff,(MoMdepth>>16)&0xffff);
-            }
-            else
-            {
-                memset(&MoM,0,sizeof(MoM));
-                MoMdepth = 0;
-            }
-            komodo_eventadd_notarized(sp,symbol,ht,dest,notarized_hash,notarized_desttxid,notarized_height,MoM,MoMdepth);
-        }
-        else if ( func == 'U' ) // deprecated
-        {
-            uint8_t n,nid; uint256 hash; uint64_t mask;
-            n = filedata[fpos++];
-            nid = filedata[fpos++];
-            //printf("U %d %d\n",n,nid);
-            if ( memread(&mask,sizeof(mask),filedata,&fpos,datalen) != sizeof(mask) )
-                errs++;
-            if ( memread(&hash,sizeof(hash),filedata,&fpos,datalen) != sizeof(hash) )
-                errs++;
-        }
-        else if ( func == 'K' )
-        {
-            int32_t kheight;
-            if ( memread(&kheight,sizeof(kheight),filedata,&fpos,datalen) != sizeof(kheight) )
-                errs++;
-             komodo_eventadd_kmdheight(sp,symbol,ht,kheight,0);
-        }
-        else if ( func == 'T' )
-        {
-            int32_t kheight,ktimestamp;
-            if ( memread(&kheight,sizeof(kheight),filedata,&fpos,datalen) != sizeof(kheight) )
-                errs++;
-            if ( memread(&ktimestamp,sizeof(ktimestamp),filedata,&fpos,datalen) != sizeof(ktimestamp) )
-                errs++;
-            //if ( matched != 0 ) global independent states -> inside *sp
-            //printf("%s.%d load[%s] ht.%d t.%u\n",ASSETCHAINS_SYMBOL,ht,symbol,kheight,ktimestamp);
-            komodo_eventadd_kmdheight(sp,symbol,ht,kheight,ktimestamp);
-        }
-        else if ( func == 'R' )
-        {
-            uint16_t olen,v; uint64_t ovalue; uint256 txid; uint8_t opret[16384*4];
-            if ( memread(&txid,sizeof(txid),filedata,&fpos,datalen) != sizeof(txid) )
-                errs++;
-            if ( memread(&v,sizeof(v),filedata,&fpos,datalen) != sizeof(v) )
-                errs++;
-            if ( memread(&ovalue,sizeof(ovalue),filedata,&fpos,datalen) != sizeof(ovalue) )
-                errs++;
-            if ( memread(&olen,sizeof(olen),filedata,&fpos,datalen) != sizeof(olen) )
-                errs++;
-            if ( olen < sizeof(opret) )
-            {
-                if ( memread(opret,olen,filedata,&fpos,datalen) != olen )
-                    errs++;
-                if ( 0 && ASSETCHAINS_SYMBOL[0] != 0 && matched != 0 )
-                {
-                    int32_t i;  for (i=0; i<olen; i++)
-                        printf("%02x",opret[i]);
-                    printf(" %s.%d load[%s] opret[%c] len.%d %.8f\n",ASSETCHAINS_SYMBOL,ht,symbol,opret[0],olen,(double)ovalue/COIN);
-                }
-                komodo_eventadd_opreturn(sp,symbol,ht,txid,ovalue,v,opret,olen); // global shared state -> global PAX
-            } else
-            {
-                int32_t i;
-                for (i=0; i<olen; i++)
-                    filedata[fpos++];
-                //printf("illegal olen.%u\n",olen);
-            }
-        }
-        else if ( func == 'D' )
-        {
-            printf("unexpected function D[%d]\n",ht);
-        }
-        else if ( func == 'V' )
-        {
-            int32_t numpvals; uint32_t pvals[128];
-            numpvals = filedata[fpos++];
-            if ( numpvals*sizeof(uint32_t) <= sizeof(pvals) && memread(pvals,(int32_t)(sizeof(uint32_t)*numpvals),filedata,&fpos,datalen) == numpvals*sizeof(uint32_t) )
-            {
-                //if ( matched != 0 ) global shared state -> global PVALS
-                //printf("%s load[%s] prices %d\n",ASSETCHAINS_SYMBOL,symbol,ht);
-                komodo_eventadd_pricefeed(sp,symbol,ht,pvals,numpvals);
-                //printf("load pvals ht.%d numpvals.%d\n",ht,numpvals);
-            } else printf("error loading pvals[%d]\n",numpvals);
-        } // else printf("[%s] %s illegal func.(%d %c)\n",ASSETCHAINS_SYMBOL,symbol,func,func);
-        *fposp = fpos;
-        return(func);
-    }
-    return(-1);
-}
-
-void komodo_stateupdate(int32_t height,uint8_t notarypubs[][33],uint8_t numnotaries,uint8_t notaryid,uint256 txhash,uint64_t voutmask,uint8_t numvouts,uint32_t *pvals,uint8_t numpvals,int32_t KMDheight,uint32_t KMDtimestamp,uint64_t opretvalue,uint8_t *opretbuf,uint16_t opretlen,uint16_t vout,uint256 MoM,int32_t MoMdepth)
-{
-    static FILE *fp; static int32_t errs,didinit; static uint256 zero;
-    struct komodo_state *sp; char fname[512],symbol[KOMODO_ASSETCHAIN_MAXLEN],dest[KOMODO_ASSETCHAIN_MAXLEN]; int32_t retval,ht,func; uint8_t num,pubkeys[64][33];
-    if ( didinit == 0 )
-    {
-        portable_mutex_init(&KOMODO_KV_mutex);
-        portable_mutex_init(&KOMODO_CC_mutex);
-        didinit = 1;
-    }
-    if ( (sp= komodo_stateptr(symbol,dest)) == 0 )
-    {
-        KOMODO_INITDONE = (uint32_t)time(NULL);
-        printf("[%s] no komodo_stateptr\n",ASSETCHAINS_SYMBOL);
-        return;
-    }
-    //printf("[%s] (%s) -> (%s)\n",ASSETCHAINS_SYMBOL,symbol,dest);
-    if ( fp == 0 )
-    {
-        komodo_statefname(fname,ASSETCHAINS_SYMBOL,(char *)"komodostate");
-        if ( (fp= fopen(fname,"rb+")) != 0 )
-        {
-            if ( (retval= komodo_faststateinit(sp,fname,symbol,dest)) > 0 )
-                fseek(fp,0,SEEK_END);
-            else
-            {
-                fprintf(stderr,"komodo_faststateinit retval.%d\n",retval);
-                while ( komodo_parsestatefile(sp,fp,symbol,dest) >= 0 )
-                    ;
-            }
-        } else fp = fopen(fname,"wb+");
-        KOMODO_INITDONE = (uint32_t)time(NULL);
-    }
-    if ( height <= 0 )
-    {
-        //printf("early return: stateupdate height.%d\n",height);
-        return;
-    }
-    if ( fp != 0 ) // write out funcid, height, other fields, call side effect function
-    {
-        //printf("fpos.%ld ",ftell(fp));
-        if ( KMDheight != 0 )
-        {
-            if ( KMDtimestamp != 0 )
-            {
-                fputc('T',fp);
-                if ( fwrite(&height,1,sizeof(height),fp) != sizeof(height) )
-                    errs++;
-                if ( fwrite(&KMDheight,1,sizeof(KMDheight),fp) != sizeof(KMDheight) )
-                    errs++;
-                if ( fwrite(&KMDtimestamp,1,sizeof(KMDtimestamp),fp) != sizeof(KMDtimestamp) )
-                    errs++;
-            }
-            else
-            {
-                fputc('K',fp);
-                if ( fwrite(&height,1,sizeof(height),fp) != sizeof(height) )
-                    errs++;
-                if ( fwrite(&KMDheight,1,sizeof(KMDheight),fp) != sizeof(KMDheight) )
-                    errs++;
-            }
-            komodo_eventadd_kmdheight(sp,symbol,height,KMDheight,KMDtimestamp);
-        }
-        else if ( opretbuf != 0 && opretlen > 0 )
-        {
-            uint16_t olen = opretlen;
-            fputc('R',fp);
-            if ( fwrite(&height,1,sizeof(height),fp) != sizeof(height) )
-                errs++;
-            if ( fwrite(&txhash,1,sizeof(txhash),fp) != sizeof(txhash) )
-                errs++;
-            if ( fwrite(&vout,1,sizeof(vout),fp) != sizeof(vout) )
-                errs++;
-            if ( fwrite(&opretvalue,1,sizeof(opretvalue),fp) != sizeof(opretvalue) )
-                errs++;
-            if ( fwrite(&olen,1,sizeof(olen),fp) != olen )
-                errs++;
-            if ( fwrite(opretbuf,1,olen,fp) != olen )
-                errs++;
-//printf("create ht.%d R opret[%d] sp.%p\n",height,olen,sp);
-            //komodo_opreturn(height,opretvalue,opretbuf,olen,txhash,vout);
-            komodo_eventadd_opreturn(sp,symbol,height,txhash,opretvalue,vout,opretbuf,olen);
-        }
-        else if ( notarypubs != 0 && numnotaries > 0 )
-        {
-            printf("ht.%d func P[%d] errs.%d\n",height,numnotaries,errs);
-            fputc('P',fp);
-            if ( fwrite(&height,1,sizeof(height),fp) != sizeof(height) )
-                errs++;
-            fputc(numnotaries,fp);
-            if ( fwrite(notarypubs,33,numnotaries,fp) != numnotaries )
-                errs++;
-            komodo_eventadd_pubkeys(sp,symbol,height,numnotaries,notarypubs);
-        }
-        else if ( voutmask != 0 && numvouts > 0 )
-        {
-            //printf("ht.%d func U %d %d errs.%d hashsize.%ld\n",height,numvouts,notaryid,errs,sizeof(txhash));
-            fputc('U',fp);
-            if ( fwrite(&height,1,sizeof(height),fp) != sizeof(height) )
-                errs++;
-            fputc(numvouts,fp);
-            fputc(notaryid,fp);
-            if ( fwrite(&voutmask,1,sizeof(voutmask),fp) != sizeof(voutmask) )
-                errs++;
-            if ( fwrite(&txhash,1,sizeof(txhash),fp) != sizeof(txhash) )
-                errs++;
-            //komodo_eventadd_utxo(sp,symbol,height,notaryid,txhash,voutmask,numvouts);
-        }
-        else if ( pvals != 0 && numpvals > 0 )
-        {
-            int32_t i,nonz = 0;
-            for (i=0; i<32; i++)
-                if ( pvals[i] != 0 )
-                    nonz++;
-            if ( nonz >= 32 )
-            {
-                fputc('V',fp);
-                if ( fwrite(&height,1,sizeof(height),fp) != sizeof(height) )
-                    errs++;
-                fputc(numpvals,fp);
-                if ( fwrite(pvals,sizeof(uint32_t),numpvals,fp) != numpvals )
-                    errs++;
-                komodo_eventadd_pricefeed(sp,symbol,height,pvals,numpvals);
-                //printf("ht.%d V numpvals[%d]\n",height,numpvals);
-            }
-            //printf("save pvals height.%d numpvals.%d\n",height,numpvals);
-        }
-        else if ( height != 0 )
-        {
-            if ( sp != 0 )
-            {
-                if ( sp->LastNotarizedMoMDepth() != 0 && sp->LastNotarizedMoM() != zero )
-                    fputc('M',fp);
-                else fputc('N',fp);
-                if ( fwrite(&height,1,sizeof(height),fp) != sizeof(height) )
-                    errs++;
-                if ( fwrite(&sp->LastNotarizedHeight(),1,sizeof(notarized_checkpoint::notarized_height),fp) 
-                        != sizeof(notarized_checkpoint::notarized_height) )
-                    errs++;
-                if ( fwrite(&sp->LastNotarizedHash(),1,sizeof(notarized_checkpoint::notarized_hash),fp) 
-                        != sizeof(notarized_checkpoint::notarized_hash) )
-                    errs++;
-                if ( fwrite(&sp->LastNotarizedDestTxId(),1,sizeof(notarized_checkpoint::notarized_desttxid),fp) 
-                        != sizeof(notarized_checkpoint::notarized_desttxid) )
-                    errs++;
-                if ( sp->LastNotarizedMoMDepth() != 0 && sp->LastNotarizedMoM() != zero )
-                {
-                    if ( fwrite(&sp->LastNotarizedMoM(),1,sizeof(notarized_checkpoint::MoM),fp) 
-                            != sizeof(notarized_checkpoint::MoM) )
-                        errs++;
-                    if ( fwrite(&sp->LastNotarizedMoMDepth(),1,sizeof(notarized_checkpoint::MoMdepth),fp) 
-                            != sizeof(notarized_checkpoint::MoMdepth) )
-                        errs++;
-                }
-                komodo_eventadd_notarized(sp,symbol,height,dest,sp->LastNotarizedHash(),sp->LastNotarizedDestTxId(),
-                        sp->LastNotarizedHeight(),sp->LastNotarizedMoM(),sp->LastNotarizedMoMDepth());
-            }
-        }
-        fflush(fp);
-    }
-}
-
-int32_t komodo_validate_chain(uint256 srchash,int32_t notarized_height)
-{
-    static int32_t last_rewind; int32_t rewindtarget; CBlockIndex *pindex; struct komodo_state *sp; char symbol[KOMODO_ASSETCHAIN_MAXLEN],dest[KOMODO_ASSETCHAIN_MAXLEN];
-    if ( (sp= komodo_stateptr(symbol,dest)) == 0 )
-        return(0);
-    if ( IsInitialBlockDownload() == 0 && ((pindex= komodo_getblockindex(srchash)) == 0 || pindex->GetHeight() != notarized_height) )
-    {
-        if ( sp->LastNotarizedHeight() > 0 && sp->LastNotarizedHeight() < notarized_height )
-            rewindtarget = sp->LastNotarizedHeight() - 1;
-        else if ( notarized_height > 101 )
-            rewindtarget = notarized_height - 101;
-        else rewindtarget = 0;
-        if ( rewindtarget != 0 && rewindtarget > KOMODO_REWIND && rewindtarget > last_rewind )
-        {
-            if ( last_rewind != 0 )
-            {
-                fprintf(stderr,"%s FORK detected. notarized.%d %s not in this chain! last notarization %d -> rewindtarget.%d\n",
-                        ASSETCHAINS_SYMBOL,notarized_height,srchash.ToString().c_str(),sp->LastNotarizedHeight(),rewindtarget);
-            }
-            last_rewind = rewindtarget;
-        }
-        return(0);
-    } else return(1);
-}
-
-int32_t komodo_voutupdate(bool fJustCheck,int32_t *isratificationp,int32_t notaryid,uint8_t *scriptbuf,int32_t scriptlen,int32_t height,uint256 txhash,int32_t i,int32_t j,uint64_t *voutmaskp,int32_t *specialtxp,int32_t *notarizedheightp,uint64_t value,int32_t notarized,uint64_t signedmask,uint32_t timestamp)
-{
-    static uint256 zero; static FILE *signedfp;
-    int32_t opretlen,nid,offset,k,MoMdepth,matched,len = 0; uint256 MoM,srchash,desttxid; uint8_t crypto777[33]; struct komodo_state *sp; char symbol[KOMODO_ASSETCHAIN_MAXLEN],dest[KOMODO_ASSETCHAIN_MAXLEN];
-    if ( (sp= komodo_stateptr(symbol,dest)) == 0 )
-        return(-1);
-    if ( scriptlen == 35 && scriptbuf[0] == 33 && scriptbuf[34] == 0xac )
-    {
-        if ( i == 0 && j == 0 && memcmp(NOTARY_PUBKEY33,scriptbuf+1,33) == 0 && IS_KOMODO_NOTARY )
-        {
-            printf("%s KOMODO_LASTMINED.%d -> %d\n",ASSETCHAINS_SYMBOL,KOMODO_LASTMINED,height);
-            prevKOMODO_LASTMINED = KOMODO_LASTMINED;
-            KOMODO_LASTMINED = height;
-        }
-        decode_hex(crypto777,33,CRYPTO777_PUBSECPSTR);
-        /*for (k=0; k<33; k++)
-            printf("%02x",crypto777[k]);
-        printf(" crypto777 ");
-        for (k=0; k<scriptlen; k++)
-            printf("%02x",scriptbuf[k]);
-        printf(" <- script ht.%d i.%d j.%d cmp.%d\n",height,i,j,memcmp(crypto777,scriptbuf+1,33));*/
-        if ( memcmp(crypto777,scriptbuf+1,33) == 0 )
-        {
-            *specialtxp = 1;
-            //printf(">>>>>>>> ");
-        }
-        else if ( komodo_chosennotary(&nid,height,scriptbuf + 1,timestamp) >= 0 )
-        {
-            //printf("found notary.k%d\n",k);
-            if ( notaryid < 64 )
-            {
-                if ( notaryid < 0 )
-                {
-                    notaryid = nid;
-                    *voutmaskp |= (1LL << j);
-                }
-                else if ( notaryid != nid )
-                {
-                    //for (i=0; i<33; i++)
-                    //    printf("%02x",scriptbuf[i+1]);
-                    //printf(" %s mismatch notaryid.%d k.%d\n",ASSETCHAINS_SYMBOL,notaryid,nid);
-                    notaryid = 64;
-                    *voutmaskp = 0;
-                }
-                else *voutmaskp |= (1LL << j);
-            }
-        }
-    }
-    if ( scriptbuf[len++] == 0x6a )
-    {
-        struct komodo_ccdata ccdata; struct komodo_ccdataMoMoM MoMoMdata;
-        int32_t validated = 0,nameoffset,opoffset = 0;
-        if ( (opretlen= scriptbuf[len++]) == 0x4c )
-            opretlen = scriptbuf[len++];
-        else if ( opretlen == 0x4d )
-        {
-            opretlen = scriptbuf[len++];
-            opretlen += (scriptbuf[len++] << 8);
-        }
-        opoffset = len;
-        matched = 0;
-        if ( ASSETCHAINS_SYMBOL[0] == 0 )
-        {
-            if ( strcmp("KMD",(char *)&scriptbuf[len+32 * 2 + 4]) == 0 )
-                matched = 1;
-        }
-        else
-        {
-            if ( scriptbuf[len] == 'K' )
-            {
-                //fprintf(stderr,"i.%d j.%d KV OPRET len.%d %.8f\n",i,j,opretlen,dstr(value));
-                komodo_stateupdate(height,0,0,0,txhash,0,0,0,0,0,0,value,&scriptbuf[len],opretlen,j,zero,0);
-                return(-1);
-            }
-            if ( strcmp(ASSETCHAINS_SYMBOL,(char *)&scriptbuf[len+32*2+4]) == 0 )
-                matched = 1;
-        }
-        offset = 32 * (1 + matched) + 4;
-        nameoffset = (int32_t)strlen((char *)&scriptbuf[len+offset]);
-        nameoffset++;
-        memset(&ccdata,0,sizeof(ccdata));
-        strncpy(ccdata.symbol,(char *)&scriptbuf[len+offset],sizeof(ccdata.symbol));
-        if ( j == 1 && opretlen >= len+offset-opoffset )
-        {
-            memset(&MoMoMdata,0,sizeof(MoMoMdata));
-            if ( matched == 0 && signedmask != 0 && bitweight(signedmask) >= KOMODO_MINRATIFY )
-                notarized = 1;
-            if ( strcmp("PIZZA",ccdata.symbol) == 0 || strncmp("TXSCL",ccdata.symbol,5) == 0 || strcmp("BEER",ccdata.symbol) == 0)
-                notarized = 1;
-            if ( 0 && opretlen != 149 )
-                printf("[%s].%d (%s) matched.%d i.%d j.%d notarized.%d %llx opretlen.%d len.%d offset.%d opoffset.%d\n",ASSETCHAINS_SYMBOL,height,ccdata.symbol,matched,i,j,notarized,(long long)signedmask,opretlen,len,offset,opoffset);
-            len += iguana_rwbignum(0,&scriptbuf[len],32,(uint8_t *)&srchash);
-            len += iguana_rwnum(0,&scriptbuf[len],sizeof(*notarizedheightp),(uint8_t *)notarizedheightp);
-            if ( matched != 0 )
-                len += iguana_rwbignum(0,&scriptbuf[len],32,(uint8_t *)&desttxid);
-            if ( matched != 0 )
-                validated = komodo_validate_chain(srchash,*notarizedheightp);
-            else validated = 1;
-            // Any notarization that is matched and has a decodable op_return is enough to pay notaries. Otherwise bugs! 
-            if ( fJustCheck && matched != 0 )
-                return(-2);
-            if ( notarized != 0 && validated != 0 )
-            {
-                //sp->NOTARIZED_HEIGHT = *notarizedheightp;
-                //sp->NOTARIZED_HASH = srchash;
-                //sp->NOTARIZED_DESTTXID = desttxid;
-                memset(&MoM,0,sizeof(MoM));
-                MoMdepth = 0;
-                len += nameoffset;
-                ccdata.MoMdata.notarized_height = *notarizedheightp;
-                ccdata.MoMdata.height = height;
-                ccdata.MoMdata.txi = i;
-                //printf("nameoffset.%d len.%d + 36 %d opoffset.%d vs opretlen.%d\n",nameoffset,len,len+36,opoffset,opretlen);
-                if ( len+36-opoffset <= opretlen )
-                {
-                    len += iguana_rwbignum(0,&scriptbuf[len],32,(uint8_t *)&MoM);
-                    len += iguana_rwnum(0,&scriptbuf[len],sizeof(MoMdepth),(uint8_t *)&MoMdepth);
-                    ccdata.MoMdata.MoM = MoM;
-                    ccdata.MoMdata.MoMdepth = MoMdepth & 0xffff;
-                    if ( len+sizeof(ccdata.CCid)-opoffset <= opretlen )
-                    {
-                        len += iguana_rwnum(0,&scriptbuf[len],sizeof(ccdata.CCid),(uint8_t *)&ccdata.CCid);
-                        //if ( ((MoMdepth>>16) & 0xffff) != (ccdata.CCid & 0xffff) )
-                        //    fprintf(stderr,"%s CCid mismatch %u != %u\n",ASSETCHAINS_SYMBOL,((MoMdepth>>16) & 0xffff),(ccdata.CCid & 0xffff));
-                        ccdata.len = sizeof(ccdata.CCid);
-                        if ( ASSETCHAINS_SYMBOL[0] != 0 )
-                        {
-                            // MoMoM, depth, numpairs, (notarization ht, MoMoM offset)
-                            if ( len+48-opoffset <= opretlen && strcmp(ccdata.symbol,ASSETCHAINS_SYMBOL) == 0 )
-                            {
-                                len += iguana_rwnum(0,&scriptbuf[len],sizeof(uint32_t),(uint8_t *)&MoMoMdata.kmdstarti);
-                                len += iguana_rwnum(0,&scriptbuf[len],sizeof(uint32_t),(uint8_t *)&MoMoMdata.kmdendi);
-                                len += iguana_rwbignum(0,&scriptbuf[len],sizeof(MoMoMdata.MoMoM),(uint8_t *)&MoMoMdata.MoMoM);
-                                len += iguana_rwnum(0,&scriptbuf[len],sizeof(uint32_t),(uint8_t *)&MoMoMdata.MoMoMdepth);
-                                len += iguana_rwnum(0,&scriptbuf[len],sizeof(uint32_t),(uint8_t *)&MoMoMdata.numpairs);
-                                MoMoMdata.len += sizeof(MoMoMdata.MoMoM) + sizeof(uint32_t)*4;
-                                if ( len+MoMoMdata.numpairs*8-opoffset == opretlen )
-                                {
-                                    MoMoMdata.pairs = (struct komodo_ccdatapair *)calloc(MoMoMdata.numpairs,sizeof(*MoMoMdata.pairs));
-                                    for (k=0; k<MoMoMdata.numpairs; k++)
-                                    {
-                                        len += iguana_rwnum(0,&scriptbuf[len],sizeof(int32_t),(uint8_t *)&MoMoMdata.pairs[k].notarized_height);
-                                        len += iguana_rwnum(0,&scriptbuf[len],sizeof(uint32_t),(uint8_t *)&MoMoMdata.pairs[k].MoMoMoffset);
-                                        MoMoMdata.len += sizeof(uint32_t) * 2;
-                                    }
-                                } else ccdata.len = MoMoMdata.len = 0;
-                            } else ccdata.len = MoMoMdata.len = 0;
-                        }
-                    }
-                    if ( MoM == zero || (MoMdepth&0xffff) > *notarizedheightp || (MoMdepth&0xffff) < 0 )
-                    {
-                        memset(&MoM,0,sizeof(MoM));
-                        MoMdepth = 0;
-                    }
-                    else
-                    {
-                        if ( matched != 0 )
-                            printf("[%s] matched.%d VALID (%s) MoM.%s [%d] CCid.%u\n",ASSETCHAINS_SYMBOL,matched,ccdata.symbol,MoM.ToString().c_str(),MoMdepth&0xffff,(MoMdepth>>16)&0xffff);
-                    }
-                    if ( MoMoMdata.pairs != 0 )
-                        free(MoMoMdata.pairs);
-                    memset(&ccdata,0,sizeof(ccdata));
-                    memset(&MoMoMdata,0,sizeof(MoMoMdata));
-                }
-                
-                if ( matched != 0 && *notarizedheightp > sp->LastNotarizedHeight() && *notarizedheightp < height )
-                {
-                    sp->SetLastNotarizedHeight(*notarizedheightp);
-                    sp->SetLastNotarizedHash(srchash);
-                    sp->SetLastNotarizedDestTxId(desttxid);
-                    if ( MoM != zero && (MoMdepth&0xffff) > 0 )
-                    {
-                        sp->SetLastNotarizedMoM(MoM);
-                        sp->SetLastNotarizedMoMDepth(MoMdepth);
-                    }
-                    komodo_stateupdate(height,0,0,0,zero,0,0,0,0,0,0,0,0,0,0,sp->LastNotarizedMoM(),sp->LastNotarizedMoMDepth());
-                    printf("[%s] ht.%d NOTARIZED.%d %s.%s %sTXID.%s lens.(%d %d) MoM.%s %d\n",ASSETCHAINS_SYMBOL,height,
-                            sp->LastNotarizedHeight(),ASSETCHAINS_SYMBOL[0]==0?"KMD":ASSETCHAINS_SYMBOL,srchash.ToString().c_str(),
-                            ASSETCHAINS_SYMBOL[0]==0?"BTC":"KMD",desttxid.ToString().c_str(),opretlen,len,
-                            sp->LastNotarizedMoM().ToString().c_str(),sp->LastNotarizedMoMDepth());
-                    
-                    if ( ASSETCHAINS_SYMBOL[0] == 0 )
-                    {
-                        if ( signedfp == 0 )
-                        {
-                            char fname[512];
-                            komodo_statefname(fname,ASSETCHAINS_SYMBOL,(char *)"signedmasks");
-                            if ( (signedfp= fopen(fname,"rb+")) == 0 )
-                                signedfp = fopen(fname,"wb");
-                            else fseek(signedfp,0,SEEK_END);
-                        }
-                        if ( signedfp != 0 )
-                        {
-                            fwrite(&height,1,sizeof(height),signedfp);
-                            fwrite(&signedmask,1,sizeof(signedmask),signedfp);
-                            fflush(signedfp);
-                        }
-                        if ( opretlen > len && scriptbuf[len] == 'A' )
-                        {
-                            //for (i=0; i<opretlen-len; i++)
-                            //    printf("%02x",scriptbuf[len+i]);
-                            //printf(" Found extradata.[%d] %d - %d\n",opretlen-len,opretlen,len);
-                            komodo_stateupdate(height,0,0,0,txhash,0,0,0,0,0,0,value,&scriptbuf[len],opretlen-len+4+3+(scriptbuf[1] == 0x4d),j,zero,0);
-                        }
-                    }
-                }
-            } else if ( opretlen != 149 && height > 600000 && matched != 0 )
-                printf("%s validated.%d notarized.%d %llx reject ht.%d NOTARIZED.%d prev.%d %s.%s DESTTXID.%s len.%d opretlen.%d\n",
-                        ccdata.symbol,validated,notarized,(long long)signedmask,height,*notarizedheightp,
-                        sp->LastNotarizedHeight(),ASSETCHAINS_SYMBOL[0]==0?"KMD":ASSETCHAINS_SYMBOL,srchash.ToString().c_str(),
-                        desttxid.ToString().c_str(),len,opretlen);
-        }
-        else if ( matched != 0 && i == 0 && j == 1 && opretlen == 149 )
-        {
-            if ( notaryid >= 0 && notaryid < 64 )
-                komodo_paxpricefeed(height,&scriptbuf[len],opretlen);
-        }
-        else if ( matched != 0 )
-        {
-            //int32_t k; for (k=0; k<scriptlen; k++)
-            //    printf("%02x",scriptbuf[k]);
-            //printf(" <- script ht.%d i.%d j.%d value %.8f %s\n",height,i,j,dstr(value),ASSETCHAINS_SYMBOL);
-            if ( opretlen >= 32*2+4 && strcmp(ASSETCHAINS_SYMBOL[0]==0?"KMD":ASSETCHAINS_SYMBOL,(char *)&scriptbuf[len+32*2+4]) == 0 )
-            {
-                for (k=0; k<32; k++)
-                    if ( scriptbuf[len+k] != 0 )
-                        break;
-                if ( k == 32 )
-                {
-                    *isratificationp = 1;
-                    printf("ISRATIFICATION (%s)\n",(char *)&scriptbuf[len+32*2+4]);
-                }
-            }
-=======
 int32_t komodo_parsestatefile(struct komodo_state *sp,FILE *fp,char *symbol,char *dest);
 
 int32_t komodo_parsestatefiledata(struct komodo_state *sp,uint8_t *filedata,long *fposp,long datalen,char *symbol,char *dest);
 
 void komodo_stateupdate(int32_t height,uint8_t notarypubs[][33],uint8_t numnotaries,uint8_t notaryid,uint256 txhash,uint64_t voutmask,uint8_t numvouts,uint32_t *pvals,uint8_t numpvals,int32_t KMDheight,uint32_t KMDtimestamp,uint64_t opretvalue,uint8_t *opretbuf,uint16_t opretlen,uint16_t vout,uint256 MoM,int32_t MoMdepth);
->>>>>>> db404403
 
 int32_t komodo_voutupdate(bool fJustCheck,int32_t *isratificationp,int32_t notaryid,
         uint8_t *scriptbuf,int32_t scriptlen,int32_t height,uint256 txhash,int32_t i,
@@ -794,221 +83,4 @@
 /*
     read blackjok3rtt comments in main.cpp 
 */
-<<<<<<< HEAD
-int32_t komodo_connectblock(bool fJustCheck, CBlockIndex *pindex,CBlock& block)
-{
-    static int32_t hwmheight;
-    int32_t staked_era; static int32_t lastStakedEra;
-    std::vector<int32_t> notarisations;
-    uint64_t signedmask,voutmask; char symbol[KOMODO_ASSETCHAIN_MAXLEN],dest[KOMODO_ASSETCHAIN_MAXLEN]; struct komodo_state *sp;
-    uint8_t scriptbuf[10001],pubkeys[64][33],rmd160[20],scriptPubKey[35]; uint256 zero,btctxid,txhash;
-    int32_t i,j,k,numnotaries,notarized,scriptlen,isratification,nid,numvalid,specialtx,notarizedheight,notaryid,len,numvouts,numvins,height,txn_count;
-    if ( pindex == 0 )
-    {
-        fprintf(stderr,"komodo_connectblock null pindex\n");
-        return(0);
-    }
-    memset(&zero,0,sizeof(zero));
-    komodo_init(pindex->GetHeight());
-    KOMODO_INITDONE = (uint32_t)time(NULL);
-    if ( (sp= komodo_stateptr(symbol,dest)) == 0 )
-    {
-        fprintf(stderr,"unexpected null komodostateptr.[%s]\n",ASSETCHAINS_SYMBOL);
-        return(0);
-    }
-    //fprintf(stderr,"%s connect.%d\n",ASSETCHAINS_SYMBOL,pindex->nHeight);
-    // Wallet Filter. Disabled here. Cant be activated by notaries or pools with some changes.
-    if ( is_STAKED(ASSETCHAINS_SYMBOL) != 0 || STAKED_NOTARY_ID > -1 )
-    {
-        staked_era = STAKED_era(pindex->GetBlockTime());
-        if ( !fJustCheck && staked_era != lastStakedEra )
-        {
-            uint8_t tmp_pubkeys[64][33];
-            int8_t numSN = numStakedNotaries(tmp_pubkeys,staked_era);
-            UpdateNotaryAddrs(tmp_pubkeys,numSN);
-            STAKED_ERA = staked_era;
-            lastStakedEra = staked_era;
-        }
-    }
-    numnotaries = komodo_notaries(pubkeys,pindex->GetHeight(),pindex->GetBlockTime());
-    calc_rmd160_sha256(rmd160,pubkeys[0],33);
-    if ( pindex->GetHeight() > hwmheight )
-        hwmheight = pindex->GetHeight();
-    else
-    {
-        if ( pindex->GetHeight() != hwmheight )
-        {
-            printf("%s hwmheight.%d vs pindex->GetHeight().%d t.%u reorg.%d\n",ASSETCHAINS_SYMBOL,hwmheight,pindex->GetHeight(),(uint32_t)pindex->nTime,hwmheight-pindex->GetHeight());
-            komodo_purge_ccdata((int32_t)pindex->GetHeight());
-            hwmheight = pindex->GetHeight();
-        }
-        if (!fJustCheck)
-        {
-            komodo_event_rewind(sp,symbol,pindex->GetHeight());
-            komodo_stateupdate(pindex->GetHeight(),0,0,0,zero,0,0,0,0,-pindex->GetHeight(),pindex->nTime,0,0,0,0,zero,0);
-        }
-    }
-    komodo_currentheight_set(chainActive.LastTip()->GetHeight());
-    int transaction = 0;
-    if ( pindex != 0 )
-    {
-        height = pindex->GetHeight();
-        txn_count = block.vtx.size();
-        for (i=0; i<txn_count; i++)
-        {
-            if ( (is_STAKED(ASSETCHAINS_SYMBOL) != 0 && staked_era == 0) || (is_STAKED(ASSETCHAINS_SYMBOL) == 255) ) {
-                // in era gap or chain banned, no point checking any invlaid notarisations.
-                break;
-            }
-            // Notary pay chains need notarisation in position 1, ignore the rest on validation. Check notarisation is 1 on check.
-            if ( !fJustCheck && i > 1 && ASSETCHAINS_NOTARY_PAY[0] != 0 )
-                break;
-            txhash = block.vtx[i].GetHash();
-            numvouts = block.vtx[i].vout.size();
-            notaryid = -1;
-            voutmask = specialtx = notarizedheight = isratification = notarized = 0;
-            signedmask = (height < 91400) ? 1 : 0;
-            numvins = block.vtx[i].vin.size();
-            for (j=0; j<numvins; j++)
-            {
-                if ( i == 0 && j == 0 )
-                    continue;
-                if ( (scriptlen= gettxout_scriptPubKey(scriptPubKey,sizeof(scriptPubKey),block.vtx[i].vin[j].prevout.hash,block.vtx[i].vin[j].prevout.n)) > 0 )
-                {
-                    if ( (k= komodo_notarycmp(scriptPubKey,scriptlen,pubkeys,numnotaries,rmd160)) >= 0 )
-                        signedmask |= (1LL << k);
-                    else if ( 0 && numvins >= 17 )
-                    {
-                        int32_t k;
-                        for (k=0; k<scriptlen; k++)
-                            printf("%02x",scriptPubKey[k]);
-                        printf(" scriptPubKey doesnt match any notary vini.%d of %d\n",j,numvins);
-                    }
-                } //else printf("cant get scriptPubKey for ht.%d txi.%d vin.%d\n",height,i,j);
-            }
-            numvalid = bitweight(signedmask);
-            if ( ((height < 90000 || (signedmask & 1) != 0) && numvalid >= KOMODO_MINRATIFY) ||
-                (numvalid >= KOMODO_MINRATIFY && ASSETCHAINS_SYMBOL[0] != 0) ||
-                numvalid > (numnotaries/5) )
-            {
-                if ( !fJustCheck && ASSETCHAINS_SYMBOL[0] != 0)
-                {
-                    static FILE *signedfp;
-                    if ( signedfp == 0 )
-                    {
-                        char fname[512];
-                        komodo_statefname(fname,ASSETCHAINS_SYMBOL,(char *)"signedmasks");
-                        if ( (signedfp= fopen(fname,"rb+")) == 0 )
-                            signedfp = fopen(fname,"wb");
-                        else fseek(signedfp,0,SEEK_END);
-                    }
-                    if ( signedfp != 0 )
-                    {
-                        fwrite(&height,1,sizeof(height),signedfp);
-                        fwrite(&signedmask,1,sizeof(signedmask),signedfp);
-                        fflush(signedfp);
-                    }
-                    transaction = i;
-                    printf("[%s] ht.%d txi.%d signedmask.%llx numvins.%d numvouts.%d <<<<<<<<<<<  notarized\n",ASSETCHAINS_SYMBOL,height,i,(long long)signedmask,numvins,numvouts);
-                }
-                notarized = 1;
-            }
-            // simulate DPoW in regtest mode for dpowconfs tests/etc
-            if ( Params().NetworkIDString() == "regtest" && ( height%7 == 0) ) {
-                notarized              = 1;
-                sp->SetLastNotarizedHeight(height);
-                sp->SetLastNotarizedHash(block.GetHash());
-                sp->SetLastNotarizedDestTxId(txhash);
-            }
-            for (j=0; j<numvouts; j++)
-            {
-                len = block.vtx[i].vout[j].scriptPubKey.size();
-                
-                if ( len >= sizeof(uint32_t) && len <= sizeof(scriptbuf) )
-                {
-                    memcpy(scriptbuf,(uint8_t *)&block.vtx[i].vout[j].scriptPubKey[0],len);
-                    notaryid = komodo_voutupdate(fJustCheck,&isratification,notaryid,scriptbuf,len,height,txhash,i,j,&voutmask,&specialtx,&notarizedheight,(uint64_t)block.vtx[i].vout[j].nValue,notarized,signedmask,(uint32_t)chainActive.LastTip()->GetBlockTime());
-                    if ( fJustCheck && notaryid == -2 )
-                    {
-                        // We see a valid notarisation here, save its location.
-                        notarisations.push_back(i);
-                    }
-                    if ( 0 && i > 0 )
-                    {
-                        for (k=0; k<len; k++)
-                            printf("%02x",scriptbuf[k]);
-                        printf(" <- notaryid.%d ht.%d i.%d j.%d numvouts.%d numvins.%d voutmask.%llx txid.(%s)\n",notaryid,height,i,j,numvouts,numvins,(long long)voutmask,txhash.ToString().c_str());
-                    }
-                }
-            }
-            if ( 0 && ASSETCHAINS_SYMBOL[0] == 0 )
-                printf("[%s] ht.%d txi.%d signedmask.%llx numvins.%d numvouts.%d notarized.%d special.%d isratification.%d\n",ASSETCHAINS_SYMBOL,height,i,(long long)signedmask,numvins,numvouts,notarized,specialtx,isratification);
-            if ( !fJustCheck && (notarized != 0 && (notarizedheight != 0 || specialtx != 0)) )
-            {
-                if ( isratification != 0 )
-                {
-                    printf("%s NOTARY SIGNED.%llx numvins.%d ht.%d txi.%d notaryht.%d specialtx.%d\n",ASSETCHAINS_SYMBOL,(long long)signedmask,numvins,height,i,notarizedheight,specialtx);
-                    printf("ht.%d specialtx.%d isratification.%d numvouts.%d signed.%llx numnotaries.%d\n",height,specialtx,isratification,numvouts,(long long)signedmask,numnotaries);
-                }
-                if ( specialtx != 0 && isratification != 0 && numvouts > 2 )
-                {
-                    numvalid = 0;
-                    memset(pubkeys,0,sizeof(pubkeys));
-                    for (j=1; j<numvouts-1; j++)
-                    {
-                        len = block.vtx[i].vout[j].scriptPubKey.size();
-                        if ( len >= sizeof(uint32_t) && len <= sizeof(scriptbuf) )
-                        {
-                            memcpy(scriptbuf,(uint8_t *)&block.vtx[i].vout[j].scriptPubKey[0],len);
-                            if ( len == 35 && scriptbuf[0] == 33 && scriptbuf[34] == 0xac )
-                            {
-                                memcpy(pubkeys[numvalid++],scriptbuf+1,33);
-                                for (k=0; k<33; k++)
-                                    printf("%02x",scriptbuf[k+1]);
-                                printf(" <- new notary.[%d]\n",j-1);
-                            }
-                        }
-                    }
-                    if ( ASSETCHAINS_SYMBOL[0] != 0 || height < 100000 )
-                    {
-                        if ( ((signedmask & 1) != 0 && numvalid >= KOMODO_MINRATIFY) || bitweight(signedmask) > (numnotaries/3) )
-                        {
-                            memset(&txhash,0,sizeof(txhash));
-                            komodo_stateupdate(height,pubkeys,numvalid,0,txhash,0,0,0,0,0,0,0,0,0,0,zero,0);
-                            printf("RATIFIED! >>>>>>>>>> new notaries.%d newheight.%d from height.%d\n",numvalid,(((height+KOMODO_ELECTION_GAP/2)/KOMODO_ELECTION_GAP)+1)*KOMODO_ELECTION_GAP,height);
-                        } else printf("signedmask.%llx numvalid.%d wt.%d numnotaries.%d\n",(long long)signedmask,numvalid,bitweight(signedmask),numnotaries);
-                    }
-                }
-            }
-        }
-        if ( !fJustCheck && IS_KOMODO_NOTARY && ASSETCHAINS_SYMBOL[0] == 0 )
-            printf("%s ht.%d\n",ASSETCHAINS_SYMBOL[0] == 0 ? "KMD" : ASSETCHAINS_SYMBOL,height);
-        if ( !fJustCheck && pindex->GetHeight() == hwmheight )
-            komodo_stateupdate(height,0,0,0,zero,0,0,0,0,height,(uint32_t)pindex->nTime,0,0,0,0,zero,0);
-    } 
-    else 
-        { fprintf(stderr,"komodo_connectblock: unexpected null pindex\n"); return(0); }
-    //KOMODO_INITDONE = (uint32_t)time(NULL);
-    //fprintf(stderr,"%s end connect.%d\n",ASSETCHAINS_SYMBOL,pindex->GetHeight());
-    if (fJustCheck)
-    {
-        if ( notarisations.size() == 0 )
-            return(0);
-        if ( notarisations.size() == 1 && notarisations[0] == 1 )
-            return(1);
-        if ( notarisations.size() > 1 || (notarisations.size() == 1 && notarisations[0] != 1) )
-            return(-1);
-        
-        fprintf(stderr,"komodo_connectblock: unxexpected behaviour when fJustCheck == true, report blackjok3rtt plz ! \n");
-        /* this needed by gcc-8, it counts here that control reaches end of non-void function without this.
-           by default, we count that if control reached here -> the valid notarization isnt in position 1 or there are too many notarizations in this block.
-        */
-        return(-1); 
-    }
-    else return(0);
-}
-
-#endif
-=======
-int32_t komodo_connectblock(bool fJustCheck, CBlockIndex *pindex,CBlock& block);
->>>>>>> db404403
+int32_t komodo_connectblock(bool fJustCheck, CBlockIndex *pindex,CBlock& block);