/******************************************************************************
 * Copyright © 2014-2018 The SuperNET Developers.                             *
 *                                                                            *
 * See the AUTHORS, DEVELOPER-AGREEMENT and LICENSE files at                  *
 * the top-level directory of this distribution for the individual copyright  *
 * holder information and the developer policies on copyright and licensing.  *
 *                                                                            *
 * Unless otherwise agreed in a custom licensing agreement, no part of the    *
 * SuperNET software, including this file may be copied, modified, propagated *
 * or distributed except according to the terms contained in the LICENSE file *
 *                                                                            *
 * Removal or modification of this copyright notice is prohibited.            *
 *                                                                            *
 ******************************************************************************/

#ifndef H_KOMODO_H
#define H_KOMODO_H
#include "komodo_defs.h"
#include "notaries_staked.h"

#ifdef _WIN32
#define printf(...)
#endif

// Todo:
// verify: reorgs

#define KOMODO_ASSETCHAINS_WAITNOTARIZE
#define KOMODO_PAXMAX (10000 * COIN)

#include <stdint.h>
#include <stdio.h>
#include <pthread.h>
#include <ctype.h>
#include "uthash.h"
#include "utlist.h"

int32_t gettxout_scriptPubKey(uint8_t *scriptPubkey,int32_t maxsize,uint256 txid,int32_t n);
void komodo_event_rewind(struct komodo_state *sp,char *symbol,int32_t height);
void komodo_connectblock(CBlockIndex *pindex,CBlock& block);

#include "komodo_structs.h"
#include "komodo_globals.h"
#include "komodo_utils.h"
#include "komodo_curve25519.h"

#include "komodo_cJSON.c"
#include "komodo_bitcoind.h"
#include "komodo_interest.h"
#include "komodo_pax.h"
#include "komodo_notary.h"

int32_t komodo_parsestatefile(struct komodo_state *sp,FILE *fp,char *symbol,char *dest);
#include "komodo_kv.h"
#include "komodo_jumblr.h"
#include "komodo_gateway.h"
#include "komodo_events.h"
#include "komodo_ccdata.h"

void komodo_currentheight_set(int32_t height)
{
    char symbol[KOMODO_ASSETCHAIN_MAXLEN],dest[KOMODO_ASSETCHAIN_MAXLEN]; struct komodo_state *sp;
    if ( (sp= komodo_stateptr(symbol,dest)) != 0 )
        sp->CURRENT_HEIGHT = height;
}

int32_t komodo_currentheight()
{
    char symbol[KOMODO_ASSETCHAIN_MAXLEN],dest[KOMODO_ASSETCHAIN_MAXLEN]; struct komodo_state *sp;
    if ( (sp= komodo_stateptr(symbol,dest)) != 0 )
        return(sp->CURRENT_HEIGHT);
    else return(0);
}

int32_t komodo_parsestatefile(struct komodo_state *sp,FILE *fp,char *symbol,char *dest)
{
    static int32_t errs;
    int32_t func,ht,notarized_height,num,matched=0,MoMdepth; uint256 MoM,notarized_hash,notarized_desttxid; uint8_t pubkeys[64][33];
    if ( (func= fgetc(fp)) != EOF )
    {
        if ( ASSETCHAINS_SYMBOL[0] == 0 && strcmp(symbol,"KMD") == 0 )
            matched = 1;
        else matched = (strcmp(symbol,ASSETCHAINS_SYMBOL) == 0);
        if ( fread(&ht,1,sizeof(ht),fp) != sizeof(ht) )
            errs++;
        if ( 0 && ASSETCHAINS_SYMBOL[0] != 0 && func != 'T' )
            printf("[%s] matched.%d fpos.%ld func.(%d %c) ht.%d\n",ASSETCHAINS_SYMBOL,matched,ftell(fp),func,func,ht);
        if ( func == 'P' )
        {
            if ( (num= fgetc(fp)) <= 64 )
            {
                if ( fread(pubkeys,33,num,fp) != num )
                    errs++;
                else
                {
                    //printf("updated %d pubkeys at %s ht.%d\n",num,symbol,ht);
                    if ( (KOMODO_EXTERNAL_NOTARIES != 0 && matched != 0) || (strcmp(symbol,"KMD") == 0 && KOMODO_EXTERNAL_NOTARIES == 0) )
                        komodo_eventadd_pubkeys(sp,symbol,ht,num,pubkeys);
                }
            } else printf("illegal num.%d\n",num);
        }
        else if ( func == 'N' || func == 'M' )
        {
            if ( fread(&notarized_height,1,sizeof(notarized_height),fp) != sizeof(notarized_height) )
                errs++;
            if ( fread(&notarized_hash,1,sizeof(notarized_hash),fp) != sizeof(notarized_hash) )
                errs++;
            if ( fread(&notarized_desttxid,1,sizeof(notarized_desttxid),fp) != sizeof(notarized_desttxid) )
                errs++;
            if ( func == 'M' )
            {
                if ( fread(&MoM,1,sizeof(MoM),fp) != sizeof(MoM) )
                    errs++;
                if ( fread(&MoMdepth,1,sizeof(MoMdepth),fp) != sizeof(MoMdepth) )
                    errs++;
                if ( 1 && ASSETCHAINS_SYMBOL[0] != 0 && sp != 0 )
                    printf("%s load[%s.%d -> %s] NOTARIZED %d %s MoM.%s %d CCid.%u\n",ASSETCHAINS_SYMBOL,symbol,sp->NUM_NPOINTS,dest,notarized_height,notarized_hash.ToString().c_str(),MoM.ToString().c_str(),MoMdepth&0xffff,(MoMdepth>>16)&0xffff);
            }
            else
            {
                memset(&MoM,0,sizeof(MoM));
                MoMdepth = 0;
            }
            //if ( matched != 0 ) global independent states -> inside *sp
            komodo_eventadd_notarized(sp,symbol,ht,dest,notarized_hash,notarized_desttxid,notarized_height,MoM,MoMdepth);
        }
        else if ( func == 'U' ) // deprecated
        {
            uint8_t n,nid; uint256 hash; uint64_t mask;
            n = fgetc(fp);
            nid = fgetc(fp);
            //printf("U %d %d\n",n,nid);
            if ( fread(&mask,1,sizeof(mask),fp) != sizeof(mask) )
                errs++;
            if ( fread(&hash,1,sizeof(hash),fp) != sizeof(hash) )
                errs++;
            //if ( matched != 0 )
            //    komodo_eventadd_utxo(sp,symbol,ht,nid,hash,mask,n);
        }
        else if ( func == 'K' )
        {
            int32_t kheight;
            if ( fread(&kheight,1,sizeof(kheight),fp) != sizeof(kheight) )
                errs++;
            //if ( matched != 0 ) global independent states -> inside *sp
            //printf("%s.%d load[%s] ht.%d\n",ASSETCHAINS_SYMBOL,ht,symbol,kheight);
            komodo_eventadd_kmdheight(sp,symbol,ht,kheight,0);
        }
        else if ( func == 'T' )
        {
            int32_t kheight,ktimestamp;
            if ( fread(&kheight,1,sizeof(kheight),fp) != sizeof(kheight) )
                errs++;
            if ( fread(&ktimestamp,1,sizeof(ktimestamp),fp) != sizeof(ktimestamp) )
                errs++;
            //if ( matched != 0 ) global independent states -> inside *sp
            //printf("%s.%d load[%s] ht.%d t.%u\n",ASSETCHAINS_SYMBOL,ht,symbol,kheight,ktimestamp);
            komodo_eventadd_kmdheight(sp,symbol,ht,kheight,ktimestamp);
        }
        else if ( func == 'R' )
        {
            uint16_t olen,v; uint64_t ovalue; uint256 txid; uint8_t opret[16384*4];
            if ( fread(&txid,1,sizeof(txid),fp) != sizeof(txid) )
                errs++;
            if ( fread(&v,1,sizeof(v),fp) != sizeof(v) )
                errs++;
            if ( fread(&ovalue,1,sizeof(ovalue),fp) != sizeof(ovalue) )
                errs++;
            if ( fread(&olen,1,sizeof(olen),fp) != sizeof(olen) )
                errs++;
            if ( olen < sizeof(opret) )
            {
                if ( fread(opret,1,olen,fp) != olen )
                    errs++;
                if ( 0 && ASSETCHAINS_SYMBOL[0] != 0 && matched != 0 )
                {
                    int32_t i;  for (i=0; i<olen; i++)
                        printf("%02x",opret[i]);
                    printf(" %s.%d load[%s] opret[%c] len.%d %.8f\n",ASSETCHAINS_SYMBOL,ht,symbol,opret[0],olen,(double)ovalue/COIN);
                }
                komodo_eventadd_opreturn(sp,symbol,ht,txid,ovalue,v,opret,olen); // global shared state -> global PAX
            } else
            {
                int32_t i;
                for (i=0; i<olen; i++)
                    fgetc(fp);
                //printf("illegal olen.%u\n",olen);
            }
        }
        else if ( func == 'D' )
        {
            printf("unexpected function D[%d]\n",ht);
        }
        else if ( func == 'V' )
        {
            int32_t numpvals; uint32_t pvals[128];
            numpvals = fgetc(fp);
            if ( numpvals*sizeof(uint32_t) <= sizeof(pvals) && fread(pvals,sizeof(uint32_t),numpvals,fp) == numpvals )
            {
                //if ( matched != 0 ) global shared state -> global PVALS
                //printf("%s load[%s] prices %d\n",ASSETCHAINS_SYMBOL,symbol,ht);
                komodo_eventadd_pricefeed(sp,symbol,ht,pvals,numpvals);
                //printf("load pvals ht.%d numpvals.%d\n",ht,numpvals);
            } else printf("error loading pvals[%d]\n",numpvals);
        } // else printf("[%s] %s illegal func.(%d %c)\n",ASSETCHAINS_SYMBOL,symbol,func,func);
        return(func);
    } else return(-1);
}

int32_t memread(void *dest,int32_t size,uint8_t *filedata,long *fposp,long datalen)
{
    if ( *fposp+size <= datalen )
    {
        memcpy(dest,&filedata[*fposp],size);
        (*fposp) += size;
        return(size);
    }
    return(-1);
}

int32_t komodo_parsestatefiledata(struct komodo_state *sp,uint8_t *filedata,long *fposp,long datalen,char *symbol,char *dest)
{
    static int32_t errs;
    int32_t func= -1,ht,notarized_height,MoMdepth,num,matched=0; uint256 MoM,notarized_hash,notarized_desttxid; uint8_t pubkeys[64][33]; long fpos = *fposp;
    if ( fpos < datalen )
    {
        func = filedata[fpos++];
        if ( ASSETCHAINS_SYMBOL[0] == 0 && strcmp(symbol,"KMD") == 0 )
            matched = 1;
        else matched = (strcmp(symbol,ASSETCHAINS_SYMBOL) == 0);
        if ( memread(&ht,sizeof(ht),filedata,&fpos,datalen) != sizeof(ht) )
            errs++;
        if ( func == 'P' )
        {
            if ( (num= filedata[fpos++]) <= 64 )
            {
                if ( memread(pubkeys,33*num,filedata,&fpos,datalen) != 33*num )
                    errs++;
                else
                {
                    //printf("updated %d pubkeys at %s ht.%d\n",num,symbol,ht);
                    if ( (KOMODO_EXTERNAL_NOTARIES != 0 && matched != 0) || (strcmp(symbol,"KMD") == 0 && KOMODO_EXTERNAL_NOTARIES == 0) )
                        komodo_eventadd_pubkeys(sp,symbol,ht,num,pubkeys);
                }
            } else printf("illegal num.%d\n",num);
        }
        else if ( func == 'N' || func == 'M' )
        {
            if ( memread(&notarized_height,sizeof(notarized_height),filedata,&fpos,datalen) != sizeof(notarized_height) )
                errs++;
            if ( memread(&notarized_hash,sizeof(notarized_hash),filedata,&fpos,datalen) != sizeof(notarized_hash) )
                errs++;
            if ( memread(&notarized_desttxid,sizeof(notarized_desttxid),filedata,&fpos,datalen) != sizeof(notarized_desttxid) )
                errs++;
            if ( func == 'M' )
            {
                if ( memread(&MoM,sizeof(MoM),filedata,&fpos,datalen) != sizeof(MoM) )
                    errs++;
                if ( memread(&MoMdepth,sizeof(MoMdepth),filedata,&fpos,datalen) != sizeof(MoMdepth) )
                    errs++;
                if ( 1 && ASSETCHAINS_SYMBOL[0] != 0 && sp != 0 )
                    printf("%s load[%s.%d -> %s] NOTARIZED %d %s MoM.%s %d CCid.%u\n",ASSETCHAINS_SYMBOL,symbol,sp->NUM_NPOINTS,dest,notarized_height,notarized_hash.ToString().c_str(),MoM.ToString().c_str(),MoMdepth&0xffff,(MoMdepth>>16)&0xffff);
            }
            else
            {
                memset(&MoM,0,sizeof(MoM));
                MoMdepth = 0;
            }
            komodo_eventadd_notarized(sp,symbol,ht,dest,notarized_hash,notarized_desttxid,notarized_height,MoM,MoMdepth);
        }
        else if ( func == 'U' ) // deprecated
        {
            uint8_t n,nid; uint256 hash; uint64_t mask;
            n = filedata[fpos++];
            nid = filedata[fpos++];
            //printf("U %d %d\n",n,nid);
            if ( memread(&mask,sizeof(mask),filedata,&fpos,datalen) != sizeof(mask) )
                errs++;
            if ( memread(&hash,sizeof(hash),filedata,&fpos,datalen) != sizeof(hash) )
                errs++;
        }
        else if ( func == 'K' )
        {
            int32_t kheight;
            if ( memread(&kheight,sizeof(kheight),filedata,&fpos,datalen) != sizeof(kheight) )
                errs++;
             komodo_eventadd_kmdheight(sp,symbol,ht,kheight,0);
        }
        else if ( func == 'T' )
        {
            int32_t kheight,ktimestamp;
            if ( memread(&kheight,sizeof(kheight),filedata,&fpos,datalen) != sizeof(kheight) )
                errs++;
            if ( memread(&ktimestamp,sizeof(ktimestamp),filedata,&fpos,datalen) != sizeof(ktimestamp) )
                errs++;
            //if ( matched != 0 ) global independent states -> inside *sp
            //printf("%s.%d load[%s] ht.%d t.%u\n",ASSETCHAINS_SYMBOL,ht,symbol,kheight,ktimestamp);
            komodo_eventadd_kmdheight(sp,symbol,ht,kheight,ktimestamp);
        }
        else if ( func == 'R' )
        {
            uint16_t olen,v; uint64_t ovalue; uint256 txid; uint8_t opret[16384*4];
            if ( memread(&txid,sizeof(txid),filedata,&fpos,datalen) != sizeof(txid) )
                errs++;
            if ( memread(&v,sizeof(v),filedata,&fpos,datalen) != sizeof(v) )
                errs++;
            if ( memread(&ovalue,sizeof(ovalue),filedata,&fpos,datalen) != sizeof(ovalue) )
                errs++;
            if ( memread(&olen,sizeof(olen),filedata,&fpos,datalen) != sizeof(olen) )
                errs++;
            if ( olen < sizeof(opret) )
            {
                if ( memread(opret,olen,filedata,&fpos,datalen) != olen )
                    errs++;
                if ( 0 && ASSETCHAINS_SYMBOL[0] != 0 && matched != 0 )
                {
                    int32_t i;  for (i=0; i<olen; i++)
                        printf("%02x",opret[i]);
                    printf(" %s.%d load[%s] opret[%c] len.%d %.8f\n",ASSETCHAINS_SYMBOL,ht,symbol,opret[0],olen,(double)ovalue/COIN);
                }
                komodo_eventadd_opreturn(sp,symbol,ht,txid,ovalue,v,opret,olen); // global shared state -> global PAX
            } else
            {
                int32_t i;
                for (i=0; i<olen; i++)
                    filedata[fpos++];
                //printf("illegal olen.%u\n",olen);
            }
        }
        else if ( func == 'D' )
        {
            printf("unexpected function D[%d]\n",ht);
        }
        else if ( func == 'V' )
        {
            int32_t numpvals; uint32_t pvals[128];
            numpvals = filedata[fpos++];
            if ( numpvals*sizeof(uint32_t) <= sizeof(pvals) && memread(pvals,(int32_t)(sizeof(uint32_t)*numpvals),filedata,&fpos,datalen) == numpvals*sizeof(uint32_t) )
            {
                //if ( matched != 0 ) global shared state -> global PVALS
                //printf("%s load[%s] prices %d\n",ASSETCHAINS_SYMBOL,symbol,ht);
                komodo_eventadd_pricefeed(sp,symbol,ht,pvals,numpvals);
                //printf("load pvals ht.%d numpvals.%d\n",ht,numpvals);
            } else printf("error loading pvals[%d]\n",numpvals);
        } // else printf("[%s] %s illegal func.(%d %c)\n",ASSETCHAINS_SYMBOL,symbol,func,func);
        *fposp = fpos;
        return(func);
    }
    return(-1);
}

void komodo_stateupdate(int32_t height,uint8_t notarypubs[][33],uint8_t numnotaries,uint8_t notaryid,uint256 txhash,uint64_t voutmask,uint8_t numvouts,uint32_t *pvals,uint8_t numpvals,int32_t KMDheight,uint32_t KMDtimestamp,uint64_t opretvalue,uint8_t *opretbuf,uint16_t opretlen,uint16_t vout,uint256 MoM,int32_t MoMdepth)
{
    static FILE *fp; static int32_t errs,didinit; static uint256 zero;
    struct komodo_state *sp; char fname[512],symbol[KOMODO_ASSETCHAIN_MAXLEN],dest[KOMODO_ASSETCHAIN_MAXLEN]; int32_t retval,ht,func; uint8_t num,pubkeys[64][33];
    if ( didinit == 0 )
    {
        portable_mutex_init(&KOMODO_KV_mutex);
        portable_mutex_init(&KOMODO_CC_mutex);
        didinit = 1;
    }
    if ( (sp= komodo_stateptr(symbol,dest)) == 0 )
    {
        KOMODO_INITDONE = (uint32_t)time(NULL);
        printf("[%s] no komodo_stateptr\n",ASSETCHAINS_SYMBOL);
        return;
    }
    //printf("[%s] (%s) -> (%s)\n",ASSETCHAINS_SYMBOL,symbol,dest);
    if ( fp == 0 )
    {
        komodo_statefname(fname,ASSETCHAINS_SYMBOL,(char *)"komodostate");
        if ( (fp= fopen(fname,"rb+")) != 0 )
        {
            if ( (retval= komodo_faststateinit(sp,fname,symbol,dest)) > 0 )
                fseek(fp,0,SEEK_END);
            else
            {
                fprintf(stderr,"komodo_faststateinit retval.%d\n",retval);
                while ( komodo_parsestatefile(sp,fp,symbol,dest) >= 0 )
                    ;
            }
        } else fp = fopen(fname,"wb+");
        KOMODO_INITDONE = (uint32_t)time(NULL);
    }
    if ( height <= 0 )
    {
        //printf("early return: stateupdate height.%d\n",height);
        return;
    }
    if ( fp != 0 ) // write out funcid, height, other fields, call side effect function
    {
        //printf("fpos.%ld ",ftell(fp));
        if ( KMDheight != 0 )
        {
            if ( KMDtimestamp != 0 )
            {
                fputc('T',fp);
                if ( fwrite(&height,1,sizeof(height),fp) != sizeof(height) )
                    errs++;
                if ( fwrite(&KMDheight,1,sizeof(KMDheight),fp) != sizeof(KMDheight) )
                    errs++;
                if ( fwrite(&KMDtimestamp,1,sizeof(KMDtimestamp),fp) != sizeof(KMDtimestamp) )
                    errs++;
            }
            else
            {
                fputc('K',fp);
                if ( fwrite(&height,1,sizeof(height),fp) != sizeof(height) )
                    errs++;
                if ( fwrite(&KMDheight,1,sizeof(KMDheight),fp) != sizeof(KMDheight) )
                    errs++;
            }
            komodo_eventadd_kmdheight(sp,symbol,height,KMDheight,KMDtimestamp);
        }
        else if ( opretbuf != 0 && opretlen > 0 )
        {
            uint16_t olen = opretlen;
            fputc('R',fp);
            if ( fwrite(&height,1,sizeof(height),fp) != sizeof(height) )
                errs++;
            if ( fwrite(&txhash,1,sizeof(txhash),fp) != sizeof(txhash) )
                errs++;
            if ( fwrite(&vout,1,sizeof(vout),fp) != sizeof(vout) )
                errs++;
            if ( fwrite(&opretvalue,1,sizeof(opretvalue),fp) != sizeof(opretvalue) )
                errs++;
            if ( fwrite(&olen,1,sizeof(olen),fp) != olen )
                errs++;
            if ( fwrite(opretbuf,1,olen,fp) != olen )
                errs++;
//printf("create ht.%d R opret[%d] sp.%p\n",height,olen,sp);
            //komodo_opreturn(height,opretvalue,opretbuf,olen,txhash,vout);
            komodo_eventadd_opreturn(sp,symbol,height,txhash,opretvalue,vout,opretbuf,olen);
        }
        else if ( notarypubs != 0 && numnotaries > 0 )
        {
            printf("ht.%d func P[%d] errs.%d\n",height,numnotaries,errs);
            fputc('P',fp);
            if ( fwrite(&height,1,sizeof(height),fp) != sizeof(height) )
                errs++;
            fputc(numnotaries,fp);
            if ( fwrite(notarypubs,33,numnotaries,fp) != numnotaries )
                errs++;
            komodo_eventadd_pubkeys(sp,symbol,height,numnotaries,notarypubs);
        }
        else if ( voutmask != 0 && numvouts > 0 )
        {
            //printf("ht.%d func U %d %d errs.%d hashsize.%ld\n",height,numvouts,notaryid,errs,sizeof(txhash));
            fputc('U',fp);
            if ( fwrite(&height,1,sizeof(height),fp) != sizeof(height) )
                errs++;
            fputc(numvouts,fp);
            fputc(notaryid,fp);
            if ( fwrite(&voutmask,1,sizeof(voutmask),fp) != sizeof(voutmask) )
                errs++;
            if ( fwrite(&txhash,1,sizeof(txhash),fp) != sizeof(txhash) )
                errs++;
            //komodo_eventadd_utxo(sp,symbol,height,notaryid,txhash,voutmask,numvouts);
        }
        else if ( pvals != 0 && numpvals > 0 )
        {
            int32_t i,nonz = 0;
            for (i=0; i<32; i++)
                if ( pvals[i] != 0 )
                    nonz++;
            if ( nonz >= 32 )
            {
                fputc('V',fp);
                if ( fwrite(&height,1,sizeof(height),fp) != sizeof(height) )
                    errs++;
                fputc(numpvals,fp);
                if ( fwrite(pvals,sizeof(uint32_t),numpvals,fp) != numpvals )
                    errs++;
                komodo_eventadd_pricefeed(sp,symbol,height,pvals,numpvals);
                //printf("ht.%d V numpvals[%d]\n",height,numpvals);
            }
            //printf("save pvals height.%d numpvals.%d\n",height,numpvals);
        }
        else if ( height != 0 )
        {
            //printf("ht.%d func N ht.%d errs.%d\n",height,NOTARIZED_HEIGHT,errs);
            if ( sp != 0 )
            {
                if ( sp->MoMdepth != 0 && sp->MoM != zero )
                    fputc('M',fp);
                else fputc('N',fp);
                if ( fwrite(&height,1,sizeof(height),fp) != sizeof(height) )
                    errs++;
                if ( fwrite(&sp->NOTARIZED_HEIGHT,1,sizeof(sp->NOTARIZED_HEIGHT),fp) != sizeof(sp->NOTARIZED_HEIGHT) )
                    errs++;
                if ( fwrite(&sp->NOTARIZED_HASH,1,sizeof(sp->NOTARIZED_HASH),fp) != sizeof(sp->NOTARIZED_HASH) )
                    errs++;
                if ( fwrite(&sp->NOTARIZED_DESTTXID,1,sizeof(sp->NOTARIZED_DESTTXID),fp) != sizeof(sp->NOTARIZED_DESTTXID) )
                    errs++;
                if ( sp->MoMdepth != 0 && sp->MoM != zero )
                {
                    if ( fwrite(&sp->MoM,1,sizeof(sp->MoM),fp) != sizeof(sp->MoM) )
                        errs++;
                    if ( fwrite(&sp->MoMdepth,1,sizeof(sp->MoMdepth),fp) != sizeof(sp->MoMdepth) )
                        errs++;
                }
                komodo_eventadd_notarized(sp,symbol,height,dest,sp->NOTARIZED_HASH,sp->NOTARIZED_DESTTXID,sp->NOTARIZED_HEIGHT,sp->MoM,sp->MoMdepth);
            }
        }
        fflush(fp);
    }
}

int32_t komodo_validate_chain(uint256 srchash,int32_t notarized_height)
{
    static int32_t last_rewind; int32_t rewindtarget; CBlockIndex *pindex; struct komodo_state *sp; char symbol[KOMODO_ASSETCHAIN_MAXLEN],dest[KOMODO_ASSETCHAIN_MAXLEN];
    if ( (sp= komodo_stateptr(symbol,dest)) == 0 )
        return(0);
    if ( IsInitialBlockDownload() == 0 && ((pindex= mapBlockIndex[srchash]) == 0 || pindex->nHeight != notarized_height) )
    {
        if ( sp->NOTARIZED_HEIGHT > 0 && sp->NOTARIZED_HEIGHT < notarized_height )
            rewindtarget = sp->NOTARIZED_HEIGHT - 1;
        else if ( notarized_height > 101 )
            rewindtarget = notarized_height - 101;
        else rewindtarget = 0;
        if ( rewindtarget != 0 && rewindtarget > KOMODO_REWIND && rewindtarget > last_rewind )
        {
            if ( last_rewind != 0 )
            {
                //KOMODO_REWIND = rewindtarget;
                fprintf(stderr,"%s FORK detected. notarized.%d %s not in this chain! last notarization %d -> rewindtarget.%d\n",ASSETCHAINS_SYMBOL,notarized_height,srchash.ToString().c_str(),sp->NOTARIZED_HEIGHT,rewindtarget);
            }
            last_rewind = rewindtarget;
        }
        return(0);
    } else return(1);
}

int32_t komodo_voutupdate(int32_t *isratificationp,int32_t notaryid,uint8_t *scriptbuf,int32_t scriptlen,int32_t height,uint256 txhash,int32_t i,int32_t j,uint64_t *voutmaskp,int32_t *specialtxp,int32_t *notarizedheightp,uint64_t value,int32_t notarized,uint64_t signedmask,uint32_t timestamp)
{
    static uint256 zero; static FILE *signedfp;
    int32_t opretlen,nid,offset,k,MoMdepth,matched,len = 0; uint256 MoM,srchash,desttxid; uint8_t crypto777[33]; struct komodo_state *sp; char symbol[KOMODO_ASSETCHAIN_MAXLEN],dest[KOMODO_ASSETCHAIN_MAXLEN];
    if ( (sp= komodo_stateptr(symbol,dest)) == 0 )
        return(-1);
    if ( scriptlen == 35 && scriptbuf[0] == 33 && scriptbuf[34] == 0xac )
    {
        if ( i == 0 && j == 0 && memcmp(NOTARY_PUBKEY33,scriptbuf+1,33) == 0 && IS_KOMODO_NOTARY != 0 )
        {
            printf("%s KOMODO_LASTMINED.%d -> %d\n",ASSETCHAINS_SYMBOL,KOMODO_LASTMINED,height);
            prevKOMODO_LASTMINED = KOMODO_LASTMINED;
            KOMODO_LASTMINED = height;
        }
        decode_hex(crypto777,33,(char *)CRYPTO777_PUBSECPSTR);
        /*for (k=0; k<33; k++)
            printf("%02x",crypto777[k]);
        printf(" crypto777 ");
        for (k=0; k<scriptlen; k++)
            printf("%02x",scriptbuf[k]);
        printf(" <- script ht.%d i.%d j.%d cmp.%d\n",height,i,j,memcmp(crypto777,scriptbuf+1,33));*/
        if ( memcmp(crypto777,scriptbuf+1,33) == 0 )
        {
            *specialtxp = 1;
            //printf(">>>>>>>> ");
        }
        else if ( komodo_chosennotary(&nid,height,scriptbuf + 1,timestamp) >= 0 )
        {
            //printf("found notary.k%d\n",k);
            if ( notaryid < 64 )
            {
                if ( notaryid < 0 )
                {
                    notaryid = nid;
                    *voutmaskp |= (1LL << j);
                }
                else if ( notaryid != nid )
                {
                    //for (i=0; i<33; i++)
                    //    printf("%02x",scriptbuf[i+1]);
                    //printf(" %s mismatch notaryid.%d k.%d\n",ASSETCHAINS_SYMBOL,notaryid,nid);
                    notaryid = 64;
                    *voutmaskp = 0;
                }
                else *voutmaskp |= (1LL << j);
            }
        }
    }
    if ( scriptbuf[len++] == 0x6a )
    {
        struct komodo_ccdata ccdata; struct komodo_ccdataMoMoM MoMoMdata;
        int32_t validated = 0,nameoffset,opoffset = 0;
        if ( (opretlen= scriptbuf[len++]) == 0x4c )
            opretlen = scriptbuf[len++];
        else if ( opretlen == 0x4d )
        {
            opretlen = scriptbuf[len++];
            opretlen += (scriptbuf[len++] << 8);
        }
        opoffset = len;
        matched = 0;
        if ( ASSETCHAINS_SYMBOL[0] == 0 )
        {
            if ( strcmp("KMD",(char *)&scriptbuf[len+32 * 2 + 4]) == 0 )
                matched = 1;
        }
        else
        {
            if ( scriptbuf[len] == 'K' )
            {
                //fprintf(stderr,"i.%d j.%d KV OPRET len.%d %.8f\n",i,j,opretlen,dstr(value));
                komodo_stateupdate(height,0,0,0,txhash,0,0,0,0,0,0,value,&scriptbuf[len],opretlen,j,zero,0);
                return(-1);
            }
            if ( strcmp(ASSETCHAINS_SYMBOL,(char *)&scriptbuf[len+32*2+4]) == 0 )
                matched = 1;
        }
        offset = 32 * (1 + matched) + 4;
        nameoffset = (int32_t)strlen((char *)&scriptbuf[len+offset]);
        nameoffset++;
        memset(&ccdata,0,sizeof(ccdata));
        strncpy(ccdata.symbol,(char *)&scriptbuf[len+offset],sizeof(ccdata.symbol));
        if ( j == 1 && opretlen >= len+offset-opoffset )
        {
            memset(&MoMoMdata,0,sizeof(MoMoMdata));
            if ( matched == 0 && bitweight(signedmask) >= KOMODO_MINRATIFY )
                notarized = 1;
            if ( strcmp("PIZZA",ccdata.symbol) == 0 || strncmp("TXSCL",ccdata.symbol,5) == 0 )
                notarized = 1;
            if ( 0 && opretlen != 149 )
                printf("[%s].%d (%s) matched.%d i.%d j.%d notarized.%d %llx opretlen.%d len.%d offset.%d opoffset.%d\n",ASSETCHAINS_SYMBOL,height,ccdata.symbol,matched,i,j,notarized,(long long)signedmask,opretlen,len,offset,opoffset);
            len += iguana_rwbignum(0,&scriptbuf[len],32,(uint8_t *)&srchash);
            len += iguana_rwnum(0,&scriptbuf[len],sizeof(*notarizedheightp),(uint8_t *)notarizedheightp);
            if ( matched != 0 )
                len += iguana_rwbignum(0,&scriptbuf[len],32,(uint8_t *)&desttxid);
            if ( matched != 0 )
                validated = komodo_validate_chain(srchash,*notarizedheightp);
            else validated = 1;
            if ( notarized != 0 && validated != 0 )
            {
                //sp->NOTARIZED_HEIGHT = *notarizedheightp;
                //sp->NOTARIZED_HASH = srchash;
                //sp->NOTARIZED_DESTTXID = desttxid;
                memset(&MoM,0,sizeof(MoM));
                MoMdepth = 0;
                len += nameoffset;
                ccdata.MoMdata.notarized_height = *notarizedheightp;
                ccdata.MoMdata.height = height;
                ccdata.MoMdata.txi = i;
                //printf("nameoffset.%d len.%d + 36 %d opoffset.%d vs opretlen.%d\n",nameoffset,len,len+36,opoffset,opretlen);
                if ( len+36-opoffset <= opretlen )
                {
                    len += iguana_rwbignum(0,&scriptbuf[len],32,(uint8_t *)&MoM);
                    len += iguana_rwnum(0,&scriptbuf[len],sizeof(MoMdepth),(uint8_t *)&MoMdepth);
                    ccdata.MoMdata.MoM = MoM;
                    ccdata.MoMdata.MoMdepth = MoMdepth & 0xffff;
                    if ( len+sizeof(ccdata.CCid)-opoffset <= opretlen )
                    {
                        len += iguana_rwnum(0,&scriptbuf[len],sizeof(ccdata.CCid),(uint8_t *)&ccdata.CCid);
                        //if ( ((MoMdepth>>16) & 0xffff) != (ccdata.CCid & 0xffff) )
                        //    fprintf(stderr,"%s CCid mismatch %u != %u\n",ASSETCHAINS_SYMBOL,((MoMdepth>>16) & 0xffff),(ccdata.CCid & 0xffff));
                        ccdata.len = sizeof(ccdata.CCid);
                        if ( ASSETCHAINS_SYMBOL[0] != 0 )
                        {
                            // MoMoM, depth, numpairs, (notarization ht, MoMoM offset)
                            if ( len+48-opoffset <= opretlen && strcmp(ccdata.symbol,ASSETCHAINS_SYMBOL) == 0 )
                            {
                                len += iguana_rwnum(0,&scriptbuf[len],sizeof(uint32_t),(uint8_t *)&MoMoMdata.kmdstarti);
                                len += iguana_rwnum(0,&scriptbuf[len],sizeof(uint32_t),(uint8_t *)&MoMoMdata.kmdendi);
                                len += iguana_rwbignum(0,&scriptbuf[len],sizeof(MoMoMdata.MoMoM),(uint8_t *)&MoMoMdata.MoMoM);
                                len += iguana_rwnum(0,&scriptbuf[len],sizeof(uint32_t),(uint8_t *)&MoMoMdata.MoMoMdepth);
                                len += iguana_rwnum(0,&scriptbuf[len],sizeof(uint32_t),(uint8_t *)&MoMoMdata.numpairs);
                                MoMoMdata.len += sizeof(MoMoMdata.MoMoM) + sizeof(uint32_t)*4;
                                if ( len+MoMoMdata.numpairs*8-opoffset == opretlen )
                                {
                                    MoMoMdata.pairs = (struct komodo_ccdatapair *)calloc(MoMoMdata.numpairs,sizeof(*MoMoMdata.pairs));
                                    for (k=0; k<MoMoMdata.numpairs; k++)
                                    {
                                        len += iguana_rwnum(0,&scriptbuf[len],sizeof(int32_t),(uint8_t *)&MoMoMdata.pairs[k].notarized_height);
                                        len += iguana_rwnum(0,&scriptbuf[len],sizeof(uint32_t),(uint8_t *)&MoMoMdata.pairs[k].MoMoMoffset);
                                        MoMoMdata.len += sizeof(uint32_t) * 2;
                                    }
                                } else ccdata.len = MoMoMdata.len = 0;
                            } else ccdata.len = MoMoMdata.len = 0;
                        }
                    }
                    if ( MoM == zero || (MoMdepth&0xffff) > *notarizedheightp || (MoMdepth&0xffff) < 0 )
                    {
                        memset(&MoM,0,sizeof(MoM));
                        MoMdepth = 0;
                    }
                    else
                    {
                        komodo_rwccdata(ASSETCHAINS_SYMBOL,1,&ccdata,&MoMoMdata);
                        if ( matched != 0 )
                            printf("[%s] matched.%d VALID (%s) MoM.%s [%d] CCid.%u\n",ASSETCHAINS_SYMBOL,matched,ccdata.symbol,MoM.ToString().c_str(),MoMdepth&0xffff,(MoMdepth>>16)&0xffff);
                    }
                    if ( MoMoMdata.pairs != 0 )
                        free(MoMoMdata.pairs);
                    memset(&ccdata,0,sizeof(ccdata));
                    memset(&MoMoMdata,0,sizeof(MoMoMdata));
                }
                else if ( ASSETCHAINS_SYMBOL[0] == 0 && matched != 0 && notarized != 0 && validated != 0 )
                    komodo_rwccdata((char *)"KMD",1,&ccdata,0);
                if ( matched != 0 && *notarizedheightp > sp->NOTARIZED_HEIGHT && *notarizedheightp < height )
                {
                    sp->NOTARIZED_HEIGHT = *notarizedheightp;
                    sp->NOTARIZED_HASH = srchash;
                    sp->NOTARIZED_DESTTXID = desttxid;
                    if ( MoM != zero && (MoMdepth&0xffff) > 0 )
                    {
                        sp->MoM = MoM;
                        sp->MoMdepth = MoMdepth;
                    }
                    komodo_stateupdate(height,0,0,0,zero,0,0,0,0,0,0,0,0,0,0,sp->MoM,sp->MoMdepth);
                    if ( ASSETCHAINS_SYMBOL[0] != 0 )
                        printf("[%s] ht.%d NOTARIZED.%d %s.%s %sTXID.%s lens.(%d %d) MoM.%s %d\n",ASSETCHAINS_SYMBOL,height,*notarizedheightp,ASSETCHAINS_SYMBOL[0]==0?"KMD":ASSETCHAINS_SYMBOL,srchash.ToString().c_str(),ASSETCHAINS_SYMBOL[0]==0?"BTC":"KMD",desttxid.ToString().c_str(),opretlen,len,sp->MoM.ToString().c_str(),sp->MoMdepth);
                    if ( ASSETCHAINS_SYMBOL[0] == 0 )
                    {
                        if ( signedfp == 0 )
                        {
                            char fname[512];
                            komodo_statefname(fname,ASSETCHAINS_SYMBOL,(char *)"signedmasks");
                            if ( (signedfp= fopen(fname,"rb+")) == 0 )
                                signedfp = fopen(fname,"wb");
                            else fseek(signedfp,0,SEEK_END);
                        }
                        if ( signedfp != 0 )
                        {
                            fwrite(&height,1,sizeof(height),signedfp);
                            fwrite(&signedmask,1,sizeof(signedmask),signedfp);
                            fflush(signedfp);
                        }
                        if ( opretlen > len && scriptbuf[len] == 'A' )
                        {
                            //for (i=0; i<opretlen-len; i++)
                            //    printf("%02x",scriptbuf[len+i]);
                            //printf(" Found extradata.[%d] %d - %d\n",opretlen-len,opretlen,len);
                            komodo_stateupdate(height,0,0,0,txhash,0,0,0,0,0,0,value,&scriptbuf[len],opretlen-len+4+3+(scriptbuf[1] == 0x4d),j,zero,0);
                        }
                    }
                }
            } else if ( opretlen != 149 && height > 600000 && matched != 0 )
                printf("%s validated.%d notarized.%d %llx reject ht.%d NOTARIZED.%d prev.%d %s.%s DESTTXID.%s len.%d opretlen.%d\n",ccdata.symbol,validated,notarized,(long long)signedmask,height,*notarizedheightp,sp->NOTARIZED_HEIGHT,ASSETCHAINS_SYMBOL[0]==0?"KMD":ASSETCHAINS_SYMBOL,srchash.ToString().c_str(),desttxid.ToString().c_str(),len,opretlen);
        }
        else if ( matched != 0 && i == 0 && j == 1 && opretlen == 149 )
        {
            if ( notaryid >= 0 && notaryid < 64 )
                komodo_paxpricefeed(height,&scriptbuf[len],opretlen);
        }
        else if ( matched != 0 )
        {
            //int32_t k; for (k=0; k<scriptlen; k++)
            //    printf("%02x",scriptbuf[k]);
            //printf(" <- script ht.%d i.%d j.%d value %.8f %s\n",height,i,j,dstr(value),ASSETCHAINS_SYMBOL);
            if ( opretlen >= 32*2+4 && strcmp(ASSETCHAINS_SYMBOL[0]==0?"KMD":ASSETCHAINS_SYMBOL,(char *)&scriptbuf[len+32*2+4]) == 0 )
            {
                for (k=0; k<32; k++)
                    if ( scriptbuf[len+k] != 0 )
                        break;
                if ( k == 32 )
                {
                    *isratificationp = 1;
                    printf("ISRATIFICATION (%s)\n",(char *)&scriptbuf[len+32*2+4]);
                }
            }

            if ( *isratificationp == 0 && (signedmask != 0 || (scriptbuf[len] != 'X' && scriptbuf[len] != 'A')) ) // && scriptbuf[len] != 'I')
                komodo_stateupdate(height,0,0,0,txhash,0,0,0,0,0,0,value,&scriptbuf[len],opretlen,j,zero,0);
        }
    }
    return(notaryid);
}

/*int32_t komodo_isratify(int32_t isspecial,int32_t numvalid)
{
    if ( isspecial != 0 && numvalid >= KOMODO_MINRATIFY )
        return(1);
    else return(0);
}*/

// Special tx have vout[0] -> CRYPTO777
// with more than KOMODO_MINRATIFY pay2pubkey outputs -> ratify
// if all outputs to notary -> notary utxo
// if txi == 0 && 2 outputs and 2nd OP_RETURN, len == 32*2+4 -> notarized, 1st byte 'P' -> pricefeed
// OP_RETURN: 'D' -> deposit, 'W' -> withdraw

int32_t gettxout_scriptPubKey(uint8_t *scriptPubKey,int32_t maxsize,uint256 txid,int32_t n);

int32_t komodo_notarycmp(uint8_t *scriptPubKey,int32_t scriptlen,uint8_t pubkeys[64][33],int32_t numnotaries,uint8_t rmd160[20])
{
    int32_t i;
    if ( scriptlen == 25 && memcmp(&scriptPubKey[3],rmd160,20) == 0 )
        return(0);
    else if ( scriptlen == 35 )
    {
        for (i=0; i<numnotaries; i++)
            if ( memcmp(&scriptPubKey[1],pubkeys[i],33) == 0 )
                return(i);
    }
    return(-1);
}

void komodo_connectblock(CBlockIndex *pindex,CBlock& block)
{
    static int32_t hwmheight;
    uint64_t signedmask,voutmask; char symbol[KOMODO_ASSETCHAIN_MAXLEN],dest[KOMODO_ASSETCHAIN_MAXLEN]; struct komodo_state *sp;
    uint8_t scriptbuf[10001],pubkeys[64][33],rmd160[20],scriptPubKey[35]; uint256 zero,btctxid,txhash;
    int32_t i,j,k,numnotaries,notarized,scriptlen,isratification,nid,numvalid,specialtx,notarizedheight,notaryid,len,numvouts,numvins,height,txn_count;
    memset(&zero,0,sizeof(zero));
    komodo_init(pindex->nHeight);
    KOMODO_INITDONE = (uint32_t)time(NULL);
    if ( (sp= komodo_stateptr(symbol,dest)) == 0 )
    {
        fprintf(stderr,"unexpected null komodostateptr.[%s]\n",ASSETCHAINS_SYMBOL);
        return;
    }
    //fprintf(stderr,"%s connect.%d\n",ASSETCHAINS_SYMBOL,pindex->nHeight);
    numnotaries = komodo_notaries(pubkeys,pindex->nHeight,pindex->GetBlockTime());
    calc_rmd160_sha256(rmd160,pubkeys[0],33);
    if ( pindex->nHeight > hwmheight )
        hwmheight = pindex->nHeight;
    else
    {
        if ( pindex->nHeight != hwmheight )
        {
            printf("%s hwmheight.%d vs pindex->nHeight.%d t.%u reorg.%d\n",ASSETCHAINS_SYMBOL,hwmheight,pindex->nHeight,(uint32_t)pindex->nTime,hwmheight-pindex->nHeight);
            komodo_purge_ccdata((int32_t)pindex->nHeight);
            hwmheight = pindex->nHeight;
        }
        komodo_event_rewind(sp,symbol,pindex->nHeight);
        komodo_stateupdate(pindex->nHeight,0,0,0,zero,0,0,0,0,-pindex->nHeight,pindex->nTime,0,0,0,0,zero,0);
    }
    komodo_currentheight_set(chainActive.LastTip()->nHeight);
    if ( pindex != 0 )
    {
        height = pindex->nHeight;
        txn_count = block.vtx.size();
        for (i=0; i<txn_count; i++)
        {
            if ((is_STAKED(ASSETCHAINS_SYMBOL) != 0) && (STAKED_era(pindex->GetBlockTime()) == 0)) {
                printf("ERA 0 SKIP %s\n",ASSETCHAINS_SYMBOL);
                continue;
            }
            txhash = block.vtx[i].GetHash();
            numvouts = block.vtx[i].vout.size();
            notaryid = -1;
            voutmask = specialtx = notarizedheight = isratification = notarized = 0;
            signedmask = (height < 91400) ? 1 : 0;
            numvins = block.vtx[i].vin.size();
            for (j=0; j<numvins; j++)
            {
                if ( i == 0 && j == 0 )
                    continue;
                if ( (scriptlen= gettxout_scriptPubKey(scriptPubKey,sizeof(scriptPubKey),block.vtx[i].vin[j].prevout.hash,block.vtx[i].vin[j].prevout.n)) > 0 )
                {
                    if ( (k= komodo_notarycmp(scriptPubKey,scriptlen,pubkeys,numnotaries,rmd160)) >= 0 )
                        signedmask |= (1LL << k);
                    else if ( 0 && numvins >= 17 )
                    {
                        int32_t k;
                        for (k=0; k<scriptlen; k++)
                            printf("%02x",scriptPubKey[k]);
                        printf(" scriptPubKey doesnt match any notary vini.%d of %d\n",j,numvins);
                    }
                } else printf("cant get scriptPubKey for ht.%d txi.%d vin.%d\n",height,i,j);
            }
            numvalid = bitweight(signedmask);
<<<<<<< HEAD
            if (((height < 90000 || (signedmask & 1) != 0) && numvalid >= KOMODO_MINRATIFY) ||
                  (numvalid >= KOMODO_MINRATIFY && ASSETCHAINS_SYMBOL[0] != 0) ||
                  numvalid > (numnotaries/5))
=======
            if ( ((height < 90000 || (signedmask & 1) != 0) && numvalid >= KOMODO_MINRATIFY) ||
                  (numvalid >= KOMODO_MINRATIFY && ASSETCHAINS_SYMBOL[0] != 0) ||
                  numvalid > (numnotaries/5) )
>>>>>>> ff9e1c7f
            {
                if ( ASSETCHAINS_SYMBOL[0] != 0)
                {
                    static FILE *signedfp;
                    if ( signedfp == 0 )
                    {
                        char fname[512];
                        komodo_statefname(fname,ASSETCHAINS_SYMBOL,(char *)"signedmasks");
                        if ( (signedfp= fopen(fname,"rb+")) == 0 )
                            signedfp = fopen(fname,"wb");
                        else fseek(signedfp,0,SEEK_END);
                    }
                    if ( signedfp != 0 )
                    {
                        fwrite(&height,1,sizeof(height),signedfp);
                        fwrite(&signedmask,1,sizeof(signedmask),signedfp);
                        fflush(signedfp);
                    }
                     printf("[%s] ht.%d txi.%d signedmask.%llx numvins.%d numvouts.%d <<<<<<<<<<<  notarized\n",ASSETCHAINS_SYMBOL,height,i,(long long)signedmask,numvins,numvouts);
                }
                notarized = 1;
            }
            if ( IS_KOMODO_NOTARY != 0 && ASSETCHAINS_SYMBOL[0] == 0 )
                printf("(tx.%d: ",i);
            for (j=0; j<numvouts; j++)
            {
                /*if ( i == 0 && j == 0 )
                {
                    uint8_t *script = (uint8_t *)block.vtx[0].vout[numvouts-1].scriptPubKey.data();
                    if ( numvouts <= 2 || script[0] != 0x6a )
                    {
                        if ( numvouts == 2 && block.vtx[0].vout[1].nValue != 0 )
                        {
                            fprintf(stderr,"ht.%d numvouts.%d value %.8f\n",height,numvouts,dstr(block.vtx[0].vout[1].nValue));
                            if ( height >= 235300 && block.vtx[0].vout[1].nValue >= 100000*COIN )
                                block.vtx[0].vout[1].nValue = 0;
                            break;
                        }
                    }
                }*/
                if ( IS_KOMODO_NOTARY != 0 && ASSETCHAINS_SYMBOL[0] == 0 )
                    printf("%.8f ",dstr(block.vtx[i].vout[j].nValue));
                len = block.vtx[i].vout[j].scriptPubKey.size();
                if ( len >= sizeof(uint32_t) && len <= sizeof(scriptbuf) )
                {
#ifdef KOMODO_ZCASH
                    memcpy(scriptbuf,block.vtx[i].vout[j].scriptPubKey.data(),len);
#else
                    memcpy(scriptbuf,(uint8_t *)&block.vtx[i].vout[j].scriptPubKey[0],len);
#endif
                    notaryid = komodo_voutupdate(&isratification,notaryid,scriptbuf,len,height,txhash,i,j,&voutmask,&specialtx,&notarizedheight,(uint64_t)block.vtx[i].vout[j].nValue,notarized,signedmask,(uint32_t)chainActive.LastTip()->GetBlockTime());
                    if ( 0 && i > 0 )
                    {
                        for (k=0; k<len; k++)
                            printf("%02x",scriptbuf[k]);
                        printf(" <- notaryid.%d ht.%d i.%d j.%d numvouts.%d numvins.%d voutmask.%llx txid.(%s)\n",notaryid,height,i,j,numvouts,numvins,(long long)voutmask,txhash.ToString().c_str());
                    }
                }
            }
            if ( IS_KOMODO_NOTARY != 0 && ASSETCHAINS_SYMBOL[0] == 0 )
                printf(") ");
            if ( 0 && ASSETCHAINS_SYMBOL[0] == 0 )
                printf("[%s] ht.%d txi.%d signedmask.%llx numvins.%d numvouts.%d notarized.%d special.%d isratification.%d\n",ASSETCHAINS_SYMBOL,height,i,(long long)signedmask,numvins,numvouts,notarized,specialtx,isratification);
            if ( notarized != 0 && (notarizedheight != 0 || specialtx != 0) )
            {
                if ( isratification != 0 )
                {
                    printf("%s NOTARY SIGNED.%llx numvins.%d ht.%d txi.%d notaryht.%d specialtx.%d\n",ASSETCHAINS_SYMBOL,(long long)signedmask,numvins,height,i,notarizedheight,specialtx);
                    printf("ht.%d specialtx.%d isratification.%d numvouts.%d signed.%llx numnotaries.%d\n",height,specialtx,isratification,numvouts,(long long)signedmask,numnotaries);
                }
                if ( specialtx != 0 && isratification != 0 && numvouts > 2 )
                {
                    numvalid = 0;
                    memset(pubkeys,0,sizeof(pubkeys));
                    for (j=1; j<numvouts-1; j++)
                    {
                        len = block.vtx[i].vout[j].scriptPubKey.size();
                        if ( len >= sizeof(uint32_t) && len <= sizeof(scriptbuf) )
                        {
#ifdef KOMODO_ZCASH
                            memcpy(scriptbuf,block.vtx[i].vout[j].scriptPubKey.data(),len);
#else
                            memcpy(scriptbuf,(uint8_t *)&block.vtx[i].vout[j].scriptPubKey[0],len);
#endif
                            if ( len == 35 && scriptbuf[0] == 33 && scriptbuf[34] == 0xac )
                            {
                                memcpy(pubkeys[numvalid++],scriptbuf+1,33);
                                for (k=0; k<33; k++)
                                    printf("%02x",scriptbuf[k+1]);
                                printf(" <- new notary.[%d]\n",j-1);
                            }
                        }
                    }
                    if ( ((signedmask & 1) != 0 && numvalid >= KOMODO_MINRATIFY) || bitweight(signedmask) > (numnotaries/3) )
                    {
                        memset(&txhash,0,sizeof(txhash));
                        komodo_stateupdate(height,pubkeys,numvalid,0,txhash,0,0,0,0,0,0,0,0,0,0,zero,0);
                        printf("RATIFIED! >>>>>>>>>> new notaries.%d newheight.%d from height.%d\n",numvalid,(((height+KOMODO_ELECTION_GAP/2)/KOMODO_ELECTION_GAP)+1)*KOMODO_ELECTION_GAP,height);
                    } else printf("signedmask.%llx numvalid.%d wt.%d numnotaries.%d\n",(long long)signedmask,numvalid,bitweight(signedmask),numnotaries);
                }
            }
        }
        if ( IS_KOMODO_NOTARY != 0 && ASSETCHAINS_SYMBOL[0] == 0 )
            printf("%s ht.%d\n",ASSETCHAINS_SYMBOL[0] == 0 ? "KMD" : ASSETCHAINS_SYMBOL,height);
        if ( pindex->nHeight == hwmheight )
            komodo_stateupdate(height,0,0,0,zero,0,0,0,0,height,(uint32_t)pindex->nTime,0,0,0,0,zero,0);
    } else fprintf(stderr,"komodo_connectblock: unexpected null pindex\n");
    //KOMODO_INITDONE = (uint32_t)time(NULL);
    //fprintf(stderr,"%s end connect.%d\n",ASSETCHAINS_SYMBOL,pindex->nHeight);
}


#endif<|MERGE_RESOLUTION|>--- conflicted
+++ resolved
@@ -859,15 +859,9 @@
                 } else printf("cant get scriptPubKey for ht.%d txi.%d vin.%d\n",height,i,j);
             }
             numvalid = bitweight(signedmask);
-<<<<<<< HEAD
-            if (((height < 90000 || (signedmask & 1) != 0) && numvalid >= KOMODO_MINRATIFY) ||
-                  (numvalid >= KOMODO_MINRATIFY && ASSETCHAINS_SYMBOL[0] != 0) ||
-                  numvalid > (numnotaries/5))
-=======
             if ( ((height < 90000 || (signedmask & 1) != 0) && numvalid >= KOMODO_MINRATIFY) ||
                   (numvalid >= KOMODO_MINRATIFY && ASSETCHAINS_SYMBOL[0] != 0) ||
                   numvalid > (numnotaries/5) )
->>>>>>> ff9e1c7f
             {
                 if ( ASSETCHAINS_SYMBOL[0] != 0)
                 {
