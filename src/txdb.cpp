// Copyright (c) 2009-2010 Satoshi Nakamoto
// Copyright (c) 2009-2014 The Bitcoin Core developers
// Distributed under the MIT software license, see the accompanying
// file COPYING or http://www.opensource.org/licenses/mit-license.php.

#include "txdb.h"

#include "chainparams.h"
#include "hash.h"
#include "main.h"
#include "pow.h"
#include "uint256.h"
#include "core_io.h"

#include <stdint.h>

#include <boost/thread.hpp>

using namespace std;

// NOTE: Per issue #3277, do not use the prefix 'X' or 'x' as they were
// previously used by DB_SAPLING_ANCHOR and DB_BEST_SAPLING_ANCHOR.
static const char DB_SPROUT_ANCHOR = 'A';
static const char DB_SAPLING_ANCHOR = 'Z';
static const char DB_NULLIFIER = 's';
static const char DB_SAPLING_NULLIFIER = 'S';
static const char DB_COINS = 'c';
static const char DB_BLOCK_FILES = 'f';
static const char DB_TXINDEX = 't';
static const char DB_ADDRESSINDEX = 'd';
static const char DB_ADDRESSUNSPENTINDEX = 'u';
static const char DB_TIMESTAMPINDEX = 'S';
static const char DB_BLOCKHASHINDEX = 'z';
static const char DB_SPENTINDEX = 'p';
static const char DB_BLOCK_INDEX = 'b';

static const char DB_BEST_BLOCK = 'B';
static const char DB_BEST_SPROUT_ANCHOR = 'a';
static const char DB_BEST_SAPLING_ANCHOR = 'z';
static const char DB_FLAG = 'F';
static const char DB_REINDEX_FLAG = 'R';
static const char DB_LAST_BLOCK = 'l';


CCoinsViewDB::CCoinsViewDB(std::string dbName, size_t nCacheSize, bool fMemory, bool fWipe) : db(GetDataDir() / dbName, nCacheSize, fMemory, fWipe) {
}

CCoinsViewDB::CCoinsViewDB(size_t nCacheSize, bool fMemory, bool fWipe) : db(GetDataDir() / "chainstate", nCacheSize, fMemory, fWipe) 
{
}


bool CCoinsViewDB::GetSproutAnchorAt(const uint256 &rt, SproutMerkleTree &tree) const {
    if (rt == SproutMerkleTree::empty_root()) {
        SproutMerkleTree new_tree;
        tree = new_tree;
        return true;
    }

    bool read = db.Read(make_pair(DB_SPROUT_ANCHOR, rt), tree);

<<<<<<< HEAD
CCoinsViewDB::CCoinsViewDB(size_t nCacheSize, bool fMemory, bool fWipe) : db(GetDataDir() / "chainstate", nCacheSize, fMemory, fWipe, false, 64) {
=======
    return read;
>>>>>>> 0e0f5e4e
}

bool CCoinsViewDB::GetSaplingAnchorAt(const uint256 &rt, SaplingMerkleTree &tree) const {
    if (rt == SaplingMerkleTree::empty_root()) {
        SaplingMerkleTree new_tree;
        tree = new_tree;
        return true;
    }

    bool read = db.Read(make_pair(DB_SAPLING_ANCHOR, rt), tree);

    return read;
}

bool CCoinsViewDB::GetNullifier(const uint256 &nf, ShieldedType type) const {
    bool spent = false;
    char dbChar;
    switch (type) {
        case SPROUT:
            dbChar = DB_NULLIFIER;
            break;
        case SAPLING:
            dbChar = DB_SAPLING_NULLIFIER;
            break;
        default:
            throw runtime_error("Unknown shielded type");
    }
    return db.Read(make_pair(dbChar, nf), spent);
}

bool CCoinsViewDB::GetCoins(const uint256 &txid, CCoins &coins) const {
    return db.Read(make_pair(DB_COINS, txid), coins);
}

bool CCoinsViewDB::HaveCoins(const uint256 &txid) const {
    return db.Exists(make_pair(DB_COINS, txid));
}

uint256 CCoinsViewDB::GetBestBlock() const {
    uint256 hashBestChain;
    if (!db.Read(DB_BEST_BLOCK, hashBestChain))
        return uint256();
    return hashBestChain;
}

uint256 CCoinsViewDB::GetBestAnchor(ShieldedType type) const {
    uint256 hashBestAnchor;
    
    switch (type) {
        case SPROUT:
            if (!db.Read(DB_BEST_SPROUT_ANCHOR, hashBestAnchor))
                return SproutMerkleTree::empty_root();
            break;
        case SAPLING:
            if (!db.Read(DB_BEST_SAPLING_ANCHOR, hashBestAnchor))
                return SaplingMerkleTree::empty_root();
            break;
        default:
            throw runtime_error("Unknown shielded type");
    }

    return hashBestAnchor;
}

void BatchWriteNullifiers(CDBBatch& batch, CNullifiersMap& mapToUse, const char& dbChar)
{
    for (CNullifiersMap::iterator it = mapToUse.begin(); it != mapToUse.end();) {
        if (it->second.flags & CNullifiersCacheEntry::DIRTY) {
            if (!it->second.entered)
                batch.Erase(make_pair(dbChar, it->first));
            else
                batch.Write(make_pair(dbChar, it->first), true);
            // TODO: changed++? ... See comment in CCoinsViewDB::BatchWrite. If this is needed we could return an int
        }
        CNullifiersMap::iterator itOld = it++;
        mapToUse.erase(itOld);
    }
}

template<typename Map, typename MapIterator, typename MapEntry, typename Tree>
void BatchWriteAnchors(CDBBatch& batch, Map& mapToUse, const char& dbChar)
{
    for (MapIterator it = mapToUse.begin(); it != mapToUse.end();) {
        if (it->second.flags & MapEntry::DIRTY) {
            if (!it->second.entered)
                batch.Erase(make_pair(dbChar, it->first));
            else {
                if (it->first != Tree::empty_root()) {
                    batch.Write(make_pair(dbChar, it->first), it->second.tree);
                }
            }
            // TODO: changed++?
        }
        MapIterator itOld = it++;
        mapToUse.erase(itOld);
    }
}

bool CCoinsViewDB::BatchWrite(CCoinsMap &mapCoins,
                              const uint256 &hashBlock,
                              const uint256 &hashSproutAnchor,
                              const uint256 &hashSaplingAnchor,
                              CAnchorsSproutMap &mapSproutAnchors,
                              CAnchorsSaplingMap &mapSaplingAnchors,
                              CNullifiersMap &mapSproutNullifiers,
                              CNullifiersMap &mapSaplingNullifiers) {
    CDBBatch batch(db);
    size_t count = 0;
    size_t changed = 0;
    for (CCoinsMap::iterator it = mapCoins.begin(); it != mapCoins.end();) {
        if (it->second.flags & CCoinsCacheEntry::DIRTY) {
            if (it->second.coins.IsPruned())
                batch.Erase(make_pair(DB_COINS, it->first));
            else
                batch.Write(make_pair(DB_COINS, it->first), it->second.coins);
            changed++;
        }
        count++;
        CCoinsMap::iterator itOld = it++;
        mapCoins.erase(itOld);
    }

    ::BatchWriteAnchors<CAnchorsSproutMap, CAnchorsSproutMap::iterator, CAnchorsSproutCacheEntry, SproutMerkleTree>(batch, mapSproutAnchors, DB_SPROUT_ANCHOR);
    ::BatchWriteAnchors<CAnchorsSaplingMap, CAnchorsSaplingMap::iterator, CAnchorsSaplingCacheEntry, SaplingMerkleTree>(batch, mapSaplingAnchors, DB_SAPLING_ANCHOR);

    ::BatchWriteNullifiers(batch, mapSproutNullifiers, DB_NULLIFIER);
    ::BatchWriteNullifiers(batch, mapSaplingNullifiers, DB_SAPLING_NULLIFIER);

    if (!hashBlock.IsNull())
        batch.Write(DB_BEST_BLOCK, hashBlock);
    if (!hashSproutAnchor.IsNull())
        batch.Write(DB_BEST_SPROUT_ANCHOR, hashSproutAnchor);
    if (!hashSaplingAnchor.IsNull())
        batch.Write(DB_BEST_SAPLING_ANCHOR, hashSaplingAnchor);

    LogPrint("coindb", "Committing %u changed transactions (out of %u) to coin database...\n", (unsigned int)changed, (unsigned int)count);
    return db.WriteBatch(batch);
}

<<<<<<< HEAD
CBlockTreeDB::CBlockTreeDB(size_t nCacheSize, bool fMemory, bool fWipe, bool compression, int maxOpenFiles) : CLevelDBWrapper(GetDataDir() / "blocks" / "index", nCacheSize, fMemory, fWipe, compression, maxOpenFiles) {
=======
CBlockTreeDB::CBlockTreeDB(size_t nCacheSize, bool fMemory, bool fWipe) : CDBWrapper(GetDataDir() / "blocks" / "index", nCacheSize, fMemory, fWipe) {
>>>>>>> 0e0f5e4e
}

bool CBlockTreeDB::ReadBlockFileInfo(int nFile, CBlockFileInfo &info) {
    return Read(make_pair(DB_BLOCK_FILES, nFile), info);
}

bool CBlockTreeDB::WriteReindexing(bool fReindexing) {
    if (fReindexing)
        return Write(DB_REINDEX_FLAG, '1');
    else
        return Erase(DB_REINDEX_FLAG);
}

bool CBlockTreeDB::ReadReindexing(bool &fReindexing) {
    fReindexing = Exists(DB_REINDEX_FLAG);
    return true;
}

bool CBlockTreeDB::ReadLastBlockFile(int &nFile) {
    return Read(DB_LAST_BLOCK, nFile);
}

bool CCoinsViewDB::GetStats(CCoinsStats &stats) const {
    /* It seems that there are no "const iterators" for LevelDB.  Since we
       only need read operations on it, use a const-cast to get around
       that restriction.  */
    boost::scoped_ptr<CDBIterator> pcursor(const_cast<CDBWrapper*>(&db)->NewIterator());
    pcursor->Seek(DB_COINS);

    CHashWriter ss(SER_GETHASH, PROTOCOL_VERSION);
    stats.hashBlock = GetBestBlock();
    ss << stats.hashBlock;
    CAmount nTotalAmount = 0;
    while (pcursor->Valid()) {
        boost::this_thread::interruption_point();
        std::pair<char, uint256> key;
        CCoins coins;
        if (pcursor->GetKey(key) && key.first == DB_COINS) {
            if (pcursor->GetValue(coins)) {
                stats.nTransactions++;
                for (unsigned int i=0; i<coins.vout.size(); i++) {
                    const CTxOut &out = coins.vout[i];
                    if (!out.IsNull()) {
                        stats.nTransactionOutputs++;
                        ss << VARINT(i+1);
                        ss << out;
                        nTotalAmount += out.nValue;
                    }
                }
                stats.nSerializedSize += 32 + pcursor->GetValueSize();
                ss << VARINT(0);
            } else {
                return error("CCoinsViewDB::GetStats() : unable to read value");
            }
        } else {
            break;
        }
        pcursor->Next();
    }
    {
        LOCK(cs_main);
        stats.nHeight = mapBlockIndex.find(stats.hashBlock)->second->nHeight;
    }
    stats.hashSerialized = ss.GetHash();
    stats.nTotalAmount = nTotalAmount;
    return true;
}

bool CBlockTreeDB::WriteBatchSync(const std::vector<std::pair<int, const CBlockFileInfo*> >& fileInfo, int nLastFile, const std::vector<const CBlockIndex*>& blockinfo) {
    CDBBatch batch(*this);
    for (std::vector<std::pair<int, const CBlockFileInfo*> >::const_iterator it=fileInfo.begin(); it != fileInfo.end(); it++) {
        batch.Write(make_pair(DB_BLOCK_FILES, it->first), *it->second);
    }
    batch.Write(DB_LAST_BLOCK, nLastFile);
    for (std::vector<const CBlockIndex*>::const_iterator it=blockinfo.begin(); it != blockinfo.end(); it++) {
        batch.Write(make_pair(DB_BLOCK_INDEX, (*it)->GetBlockHash()), CDiskBlockIndex(*it));
    }
    return WriteBatch(batch, true);
}

bool CBlockTreeDB::EraseBatchSync(const std::vector<const CBlockIndex*>& blockinfo) {
    CDBBatch batch(*this);
    for (std::vector<const CBlockIndex*>::const_iterator it=blockinfo.begin(); it != blockinfo.end(); it++) {
        batch.Erase(make_pair(DB_BLOCK_INDEX, (*it)->GetBlockHash()));
    }
    return WriteBatch(batch, true);
}

bool CBlockTreeDB::ReadTxIndex(const uint256 &txid, CDiskTxPos &pos) {
    return Read(make_pair(DB_TXINDEX, txid), pos);
}

bool CBlockTreeDB::WriteTxIndex(const std::vector<std::pair<uint256, CDiskTxPos> >&vect) {
    CDBBatch batch(*this);
    for (std::vector<std::pair<uint256,CDiskTxPos> >::const_iterator it=vect.begin(); it!=vect.end(); it++)
        batch.Write(make_pair(DB_TXINDEX, it->first), it->second);
    return WriteBatch(batch);
}

bool CBlockTreeDB::ReadSpentIndex(CSpentIndexKey &key, CSpentIndexValue &value) {
    return Read(make_pair(DB_SPENTINDEX, key), value);
}

bool CBlockTreeDB::UpdateSpentIndex(const std::vector<std::pair<CSpentIndexKey, CSpentIndexValue> >&vect) {
    CLevelDBBatch batch;
    for (std::vector<std::pair<CSpentIndexKey,CSpentIndexValue> >::const_iterator it=vect.begin(); it!=vect.end(); it++) {
        if (it->second.IsNull()) {
            batch.Erase(make_pair(DB_SPENTINDEX, it->first));
        } else {
            batch.Write(make_pair(DB_SPENTINDEX, it->first), it->second);
        }
    }
    return WriteBatch(batch);
}

bool CBlockTreeDB::UpdateAddressUnspentIndex(const std::vector<std::pair<CAddressUnspentKey, CAddressUnspentValue > >&vect) {
    CLevelDBBatch batch;
    for (std::vector<std::pair<CAddressUnspentKey, CAddressUnspentValue> >::const_iterator it=vect.begin(); it!=vect.end(); it++) {
        if (it->second.IsNull()) {
            batch.Erase(make_pair(DB_ADDRESSUNSPENTINDEX, it->first));
        } else {
            batch.Write(make_pair(DB_ADDRESSUNSPENTINDEX, it->first), it->second);
        }
    }
    return WriteBatch(batch);
}

bool CBlockTreeDB::ReadAddressUnspentIndex(uint160 addressHash, int type,
                                           std::vector<std::pair<CAddressUnspentKey, CAddressUnspentValue> > &unspentOutputs) {

    boost::scoped_ptr<leveldb::Iterator> pcursor(NewIterator());

    CDataStream ssKeySet(SER_DISK, CLIENT_VERSION);
    ssKeySet << make_pair(DB_ADDRESSUNSPENTINDEX, CAddressIndexIteratorKey(type, addressHash));
    pcursor->Seek(ssKeySet.str());

    while (pcursor->Valid()) {
        boost::this_thread::interruption_point();
        try {
            leveldb::Slice slKey = pcursor->key();
            CDataStream ssKey(slKey.data(), slKey.data()+slKey.size(), SER_DISK, CLIENT_VERSION);
            char chType;
            CAddressUnspentKey indexKey;
            ssKey >> chType;
            ssKey >> indexKey;
            if (chType == DB_ADDRESSUNSPENTINDEX && indexKey.hashBytes == addressHash) {
                try {
                    leveldb::Slice slValue = pcursor->value();
                    CDataStream ssValue(slValue.data(), slValue.data()+slValue.size(), SER_DISK, CLIENT_VERSION);
                    CAddressUnspentValue nValue;
                    ssValue >> nValue;
                    unspentOutputs.push_back(make_pair(indexKey, nValue));
                    pcursor->Next();
                } catch (const std::exception& e) {
                    return error("failed to get address unspent value");
                }
            } else {
                break;
            }
        } catch (const std::exception& e) {
            break;
        }
    }

    return true;
}

bool CBlockTreeDB::WriteAddressIndex(const std::vector<std::pair<CAddressIndexKey, CAmount > >&vect) {
    CLevelDBBatch batch;
    for (std::vector<std::pair<CAddressIndexKey, CAmount> >::const_iterator it=vect.begin(); it!=vect.end(); it++)
        batch.Write(make_pair(DB_ADDRESSINDEX, it->first), it->second);
    return WriteBatch(batch);
}

bool CBlockTreeDB::EraseAddressIndex(const std::vector<std::pair<CAddressIndexKey, CAmount > >&vect) {
    CLevelDBBatch batch;
    for (std::vector<std::pair<CAddressIndexKey, CAmount> >::const_iterator it=vect.begin(); it!=vect.end(); it++)
        batch.Erase(make_pair(DB_ADDRESSINDEX, it->first));
    return WriteBatch(batch);
}

bool CBlockTreeDB::ReadAddressIndex(uint160 addressHash, int type,
                                    std::vector<std::pair<CAddressIndexKey, CAmount> > &addressIndex,
                                    int start, int end) {

    boost::scoped_ptr<leveldb::Iterator> pcursor(NewIterator());

    CDataStream ssKeySet(SER_DISK, CLIENT_VERSION);
    if (start > 0 && end > 0) {
        ssKeySet << make_pair(DB_ADDRESSINDEX, CAddressIndexIteratorHeightKey(type, addressHash, start));
    } else {
        ssKeySet << make_pair(DB_ADDRESSINDEX, CAddressIndexIteratorKey(type, addressHash));
    }
    pcursor->Seek(ssKeySet.str());

    while (pcursor->Valid()) {
        boost::this_thread::interruption_point();
        try {
            leveldb::Slice slKey = pcursor->key();
            CDataStream ssKey(slKey.data(), slKey.data()+slKey.size(), SER_DISK, CLIENT_VERSION);
            char chType;
            CAddressIndexKey indexKey;
            ssKey >> chType;
            ssKey >> indexKey;
            if (chType == DB_ADDRESSINDEX && indexKey.hashBytes == addressHash) {
                if (end > 0 && indexKey.blockHeight > end) {
                    break;
                }
                try {
                    leveldb::Slice slValue = pcursor->value();
                    CDataStream ssValue(slValue.data(), slValue.data()+slValue.size(), SER_DISK, CLIENT_VERSION);
                    CAmount nValue;
                    ssValue >> nValue;

                    addressIndex.push_back(make_pair(indexKey, nValue));
                    pcursor->Next();
                } catch (const std::exception& e) {
                    return error("failed to get address index value");
                }
            } else {
                break;
            }
        } catch (const std::exception& e) {
            break;
        }
    }

    return true;
}

bool getAddressFromIndex(const int &type, const uint160 &hash, std::string &address);

extern UniValue CBlockTreeDB::Snapshot(int top)
{
    char chType; int64_t total = 0; int64_t totalAddresses = 0; std::string address;
    int64_t utxos = 0; int64_t ignoredAddresses;
    boost::scoped_ptr<leveldb::Iterator> iter(NewIterator());
    std::map <std::string, CAmount> addressAmounts;
    std::vector <std::pair<CAmount, std::string>> vaddr;
    UniValue result(UniValue::VOBJ);
    result.push_back(Pair("start_time", (int) time(NULL)));

    std::map <std::string,int> ignoredMap = {
	{"RReUxSs5hGE39ELU23DfydX8riUuzdrHAE", 1},
	{"RMUF3UDmzWFLSKV82iFbMaqzJpUnrWjcT4", 1},
	{"RA5imhVyJa7yHhggmBytWuDr923j2P1bxx", 1},
	{"RBM5LofZFodMeewUzoMWcxedm3L3hYRaWg", 1},
	{"RAdcko2d94TQUcJhtFHZZjMyWBKEVfgn4J", 1},
	{"RLzUaZ934k2EFCsAiVjrJqM8uU1vmMRFzk", 1},
	{"RMSZMWZXv4FhUgWhEo4R3AQXmRDJ6rsGyt", 1},
	{"RUDrX1v5toCsJMUgtvBmScKjwCB5NaR8py", 1},
	{"RMSZMWZXv4FhUgWhEo4R3AQXmRDJ6rsGyt", 1},
	{"RRvwmbkxR5YRzPGL5kMFHMe1AH33MeD8rN", 1},
	{"RQLQvSgpPAJNPgnpc8MrYsbBhep95nCS8L", 1},
	{"RK8JtBV78HdvEPvtV5ckeMPSTojZPzHUTe", 1},
	{"RHVs2KaCTGUMNv3cyWiG1jkEvZjigbCnD2", 1},
	{"RE3SVaDgdjkRPYA6TRobbthsfCmxQedVgF", 1},
	{"RW6S5Lw5ZCCvDyq4QV9vVy7jDHfnynr5mn", 1},
	{"RTkJwAYtdXXhVsS3JXBAJPnKaBfMDEswF8", 1},
	{"RD6GgnrMpPaTSMn8vai6yiGA7mN4QGPVMY", 1} //Burnaddress for null privkey
    };

    int64_t startingHeight = chainActive.Height();
    //fprintf(stderr, "Starting snapshot at height %lli\n", startingHeight);
    for (iter->SeekToLast(); iter->Valid(); iter->Prev())
    {
        boost::this_thread::interruption_point();
        try
        {
            leveldb::Slice slKey = iter->key();
            CDataStream ssKey(slKey.data(), slKey.data()+slKey.size(), SER_DISK, CLIENT_VERSION);
	    CAddressIndexIteratorKey indexKey;

	    ssKey >> chType;
	    ssKey >> indexKey;

	    //fprintf(stderr, "chType=%d\n", chType);
            if (chType == DB_ADDRESSUNSPENTINDEX)
            {
                try {
                    leveldb::Slice slValue = iter->value();
                    CDataStream ssValue(slValue.data(), slValue.data()+slValue.size(), SER_DISK, CLIENT_VERSION);
                    CAmount nValue;
                    ssValue >> nValue;

		    getAddressFromIndex(indexKey.type, indexKey.hashBytes, address);

		    std::map <std::string, int>::iterator ignored = ignoredMap.find(address);
		    if (ignored != ignoredMap.end()) {
			fprintf(stderr,"ignoring %s\n", address.c_str());
			ignoredAddresses++;
			continue;
		    }

		    std::map <std::string, CAmount>::iterator pos = addressAmounts.find(address);
		    if (pos == addressAmounts.end()) {
			// insert new address + utxo amount
			//fprintf(stderr, "inserting new address %s with amount %li\n", address.c_str(), nValue);
			addressAmounts[address] = nValue;
			totalAddresses++;
		    } else {
			// update unspent tally for this address
			//fprintf(stderr, "updating address %s with new utxo amount %li\n", address.c_str(), nValue);
			addressAmounts[address] += nValue;
		    }
		    //fprintf(stderr,"{\"%s\", %.8f},\n",address.c_str(),(double)nValue/COIN);
		    // total += nValue;
		    utxos++;
                } catch (const std::exception& e) {
		    fprintf(stderr, "DONE %s: LevelDB addressindex exception! - %s\n", __func__, e.what());
		    break;
                }
	    }
        } catch (const std::exception& e) {
	    fprintf(stderr, "DONE reading index entries\n");
            break;
        }
    }

    UniValue addresses(UniValue::VARR);
    //fprintf(stderr, "total=%f, totalAddresses=%li, utxos=%li, ignored=%li\n", (double) total / COIN, totalAddresses, utxos, ignoredAddresses);

    for (std::pair<std::string, CAmount> element : addressAmounts) {
	vaddr.push_back( make_pair(element.second, element.first) );
    }
    std::sort(vaddr.rbegin(), vaddr.rend());

    UniValue obj(UniValue::VOBJ);
    UniValue addressesSorted(UniValue::VARR);
    int topN = 0;
    for (std::vector<std::pair<CAmount, std::string>>::iterator it = vaddr.begin(); it!=vaddr.end(); ++it) {
	UniValue obj(UniValue::VOBJ);
	obj.push_back( make_pair("addr", it->second.c_str() ) );
	char amount[32];
	sprintf(amount, "%.8f", (double) it->first / COIN);
	obj.push_back( make_pair("amount", amount) );
	total += it->first;
	addressesSorted.push_back(obj);
	topN++;
	// If requested, only show top N addresses in output JSON
 	if (top == topN)
	    break;
    }

    if (top)
	totalAddresses = top;

    if (totalAddresses > 0) {
	// Array of all addreses with balances
        result.push_back(make_pair("addresses", addressesSorted));
	// Total amount in this snapshot, which is less than circulating supply if top parameter is used
        result.push_back(make_pair("total", (double) total / COIN ));
	// Average amount in each address of this snapshot
        result.push_back(make_pair("average",(double) (total/COIN) / totalAddresses ));
    }
    // Total number of utxos processed in this snaphot
    result.push_back(make_pair("utxos", utxos));
    // Total number of addresses in this snaphot
    result.push_back(make_pair("total_addresses", totalAddresses));
    // Total number of ignored addresses in this snaphot
    result.push_back(make_pair("ignored_addresses", ignoredAddresses));
    // The snapshot began at this block height
    result.push_back(make_pair("start_height", startingHeight));
    // The snapshot finished at this block height
    result.push_back(make_pair("ending_height", chainActive.Height()));
    return(result);
}

bool CBlockTreeDB::WriteTimestampIndex(const CTimestampIndexKey &timestampIndex) {
    CLevelDBBatch batch;
    batch.Write(make_pair(DB_TIMESTAMPINDEX, timestampIndex), 0);
    return WriteBatch(batch);
}

bool CBlockTreeDB::ReadTimestampIndex(const unsigned int &high, const unsigned int &low, const bool fActiveOnly, std::vector<std::pair<uint256, unsigned int> > &hashes) {

    boost::scoped_ptr<leveldb::Iterator> pcursor(NewIterator());

    CDataStream ssKeySet(SER_DISK, CLIENT_VERSION);
    ssKeySet << make_pair(DB_TIMESTAMPINDEX, CTimestampIndexIteratorKey(low));
    pcursor->Seek(ssKeySet.str());

    while (pcursor->Valid()) {
        boost::this_thread::interruption_point();
        try {
            leveldb::Slice slKey = pcursor->key();
            CDataStream ssKey(slKey.data(), slKey.data()+slKey.size(), SER_DISK, CLIENT_VERSION);
            char chType;
            CTimestampIndexKey indexKey;
            ssKey >> chType;
            ssKey >> indexKey;
            if (chType == DB_TIMESTAMPINDEX && indexKey.timestamp < high) {
                if (fActiveOnly) {
                    if (blockOnchainActive(indexKey.blockHash)) {
                        hashes.push_back(std::make_pair(indexKey.blockHash, indexKey.timestamp));
                    }
                } else {
                    hashes.push_back(std::make_pair(indexKey.blockHash, indexKey.timestamp));
                }

                pcursor->Next();
            } else {
                break;
            }
        } catch (const std::exception& e) {
            break;
        }
    }

    return true;
}

bool CBlockTreeDB::WriteTimestampBlockIndex(const CTimestampBlockIndexKey &blockhashIndex, const CTimestampBlockIndexValue &logicalts) {
    CLevelDBBatch batch;
    batch.Write(make_pair(DB_BLOCKHASHINDEX, blockhashIndex), logicalts);
    return WriteBatch(batch);
}

bool CBlockTreeDB::ReadTimestampBlockIndex(const uint256 &hash, unsigned int &ltimestamp) {

    CTimestampBlockIndexValue(lts);
    if (!Read(std::make_pair(DB_BLOCKHASHINDEX, hash), lts))
	return false;

    ltimestamp = lts.ltimestamp;
    return true;
}

bool CBlockTreeDB::WriteFlag(const std::string &name, bool fValue) {
    return Write(std::make_pair(DB_FLAG, name), fValue ? '1' : '0');
}

bool CBlockTreeDB::ReadFlag(const std::string &name, bool &fValue) {
    char ch;
    if (!Read(std::make_pair(DB_FLAG, name), ch))
        return false;
    fValue = ch == '1';
    return true;
}

void komodo_index2pubkey33(uint8_t *pubkey33,CBlockIndex *pindex,int32_t height);

bool CBlockTreeDB::blockOnchainActive(const uint256 &hash) {
    CBlockIndex* pblockindex = mapBlockIndex[hash];

    if (!chainActive.Contains(pblockindex)) {
	return false;
    }

    return true;
}

bool CBlockTreeDB::LoadBlockIndexGuts()
{
    boost::scoped_ptr<CDBIterator> pcursor(NewIterator());

    pcursor->Seek(make_pair(DB_BLOCK_INDEX, uint256()));

    // Load mapBlockIndex
    while (pcursor->Valid()) {
        boost::this_thread::interruption_point();
        std::pair<char, uint256> key;
        if (pcursor->GetKey(key) && key.first == DB_BLOCK_INDEX) {
            CDiskBlockIndex diskindex;
            if (pcursor->GetValue(diskindex)) {
                // Construct block index object
                CBlockIndex* pindexNew = InsertBlockIndex(diskindex.GetBlockHash());
                pindexNew->pprev          = InsertBlockIndex(diskindex.hashPrev);
                pindexNew->nHeight        = diskindex.nHeight;
                pindexNew->nFile          = diskindex.nFile;
                pindexNew->nDataPos       = diskindex.nDataPos;
                pindexNew->nUndoPos       = diskindex.nUndoPos;
                pindexNew->hashSproutAnchor     = diskindex.hashSproutAnchor;
                pindexNew->nVersion       = diskindex.nVersion;
                pindexNew->hashReserved   = diskindex.hashReserved;
                pindexNew->hashMerkleRoot = diskindex.hashMerkleRoot;
                pindexNew->hashFinalSaplingRoot   = diskindex.hashFinalSaplingRoot;
                pindexNew->nTime          = diskindex.nTime;
                pindexNew->nBits          = diskindex.nBits;
                pindexNew->nNonce         = diskindex.nNonce;
                pindexNew->nSolution      = diskindex.nSolution;
                pindexNew->nStatus        = diskindex.nStatus;
                pindexNew->nCachedBranchId = diskindex.nCachedBranchId;
                pindexNew->nTx            = diskindex.nTx;
                pindexNew->nSproutValue   = diskindex.nSproutValue;
                
                // Consistency checks
                auto header = pindexNew->GetBlockHeader();
                if (header.GetHash() != pindexNew->GetBlockHash())
                    return error("LoadBlockIndex(): block header inconsistency detected: on-disk = %s, in-memory = %s",
                                 diskindex.ToString(),  pindexNew->ToString());
                if ( 0 ) // POW will be checked before any block is connected
                {
                    uint8_t pubkey33[33];
                    komodo_index2pubkey33(pubkey33,pindexNew,pindexNew->nHeight);
                    if (!CheckProofOfWork(header,pubkey33,pindexNew->nHeight,Params().GetConsensus()))
                        return error("LoadBlockIndex(): CheckProofOfWork failed: %s", pindexNew->ToString());
                }
                pcursor->Next();
            } else {
                return error("LoadBlockIndex() : failed to read value");
            }
        } else {
            break;
        }
    }

    return true;
}<|MERGE_RESOLUTION|>--- conflicted
+++ resolved
@@ -59,11 +59,7 @@
 
     bool read = db.Read(make_pair(DB_SPROUT_ANCHOR, rt), tree);
 
-<<<<<<< HEAD
-CCoinsViewDB::CCoinsViewDB(size_t nCacheSize, bool fMemory, bool fWipe) : db(GetDataDir() / "chainstate", nCacheSize, fMemory, fWipe, false, 64) {
-=======
     return read;
->>>>>>> 0e0f5e4e
 }
 
 bool CCoinsViewDB::GetSaplingAnchorAt(const uint256 &rt, SaplingMerkleTree &tree) const {
@@ -203,11 +199,7 @@
     return db.WriteBatch(batch);
 }
 
-<<<<<<< HEAD
-CBlockTreeDB::CBlockTreeDB(size_t nCacheSize, bool fMemory, bool fWipe, bool compression, int maxOpenFiles) : CLevelDBWrapper(GetDataDir() / "blocks" / "index", nCacheSize, fMemory, fWipe, compression, maxOpenFiles) {
-=======
-CBlockTreeDB::CBlockTreeDB(size_t nCacheSize, bool fMemory, bool fWipe) : CDBWrapper(GetDataDir() / "blocks" / "index", nCacheSize, fMemory, fWipe) {
->>>>>>> 0e0f5e4e
+CBlockTreeDB::CBlockTreeDB(size_t nCacheSize, bool fMemory, bool fWipe, bool compression, int maxOpenFiles) : CDBWrapper(GetDataDir() / "blocks" / "index", nCacheSize, fMemory, fWipe, compression, maxOpenFiles) {
 }
 
 bool CBlockTreeDB::ReadBlockFileInfo(int nFile, CBlockFileInfo &info) {
@@ -312,7 +304,7 @@
 }
 
 bool CBlockTreeDB::UpdateSpentIndex(const std::vector<std::pair<CSpentIndexKey, CSpentIndexValue> >&vect) {
-    CLevelDBBatch batch;
+    CDBBatch batch(*this);
     for (std::vector<std::pair<CSpentIndexKey,CSpentIndexValue> >::const_iterator it=vect.begin(); it!=vect.end(); it++) {
         if (it->second.IsNull()) {
             batch.Erase(make_pair(DB_SPENTINDEX, it->first));
@@ -324,7 +316,7 @@
 }
 
 bool CBlockTreeDB::UpdateAddressUnspentIndex(const std::vector<std::pair<CAddressUnspentKey, CAddressUnspentValue > >&vect) {
-    CLevelDBBatch batch;
+    CDBBatch batch(*this);
     for (std::vector<std::pair<CAddressUnspentKey, CAddressUnspentValue> >::const_iterator it=vect.begin(); it!=vect.end(); it++) {
         if (it->second.IsNull()) {
             batch.Erase(make_pair(DB_ADDRESSUNSPENTINDEX, it->first));
@@ -338,7 +330,7 @@
 bool CBlockTreeDB::ReadAddressUnspentIndex(uint160 addressHash, int type,
                                            std::vector<std::pair<CAddressUnspentKey, CAddressUnspentValue> > &unspentOutputs) {
 
-    boost::scoped_ptr<leveldb::Iterator> pcursor(NewIterator());
+    boost::scoped_ptr<CDBIterator> pcursor(NewIterator());
 
     CDataStream ssKeySet(SER_DISK, CLIENT_VERSION);
     ssKeySet << make_pair(DB_ADDRESSUNSPENTINDEX, CAddressIndexIteratorKey(type, addressHash));
@@ -347,16 +339,18 @@
     while (pcursor->Valid()) {
         boost::this_thread::interruption_point();
         try {
-            leveldb::Slice slKey = pcursor->key();
-            CDataStream ssKey(slKey.data(), slKey.data()+slKey.size(), SER_DISK, CLIENT_VERSION);
+            std::vector<unsigned char> slKey = std::vector<unsigned char>();
+            pcursor->GetKey(slKey);
+            CDataStream ssKey(slKey, SER_DISK, CLIENT_VERSION);
             char chType;
             CAddressUnspentKey indexKey;
             ssKey >> chType;
             ssKey >> indexKey;
             if (chType == DB_ADDRESSUNSPENTINDEX && indexKey.hashBytes == addressHash) {
                 try {
-                    leveldb::Slice slValue = pcursor->value();
-                    CDataStream ssValue(slValue.data(), slValue.data()+slValue.size(), SER_DISK, CLIENT_VERSION);
+                    std::vector<unsigned char> slValue = std::vector<unsigned char>();
+                    pcursor->GetValue(slValue);
+                    CDataStream ssValue(slValue, SER_DISK, CLIENT_VERSION);
                     CAddressUnspentValue nValue;
                     ssValue >> nValue;
                     unspentOutputs.push_back(make_pair(indexKey, nValue));
@@ -376,14 +370,14 @@
 }
 
 bool CBlockTreeDB::WriteAddressIndex(const std::vector<std::pair<CAddressIndexKey, CAmount > >&vect) {
-    CLevelDBBatch batch;
+    CDBBatch batch(*this);
     for (std::vector<std::pair<CAddressIndexKey, CAmount> >::const_iterator it=vect.begin(); it!=vect.end(); it++)
         batch.Write(make_pair(DB_ADDRESSINDEX, it->first), it->second);
     return WriteBatch(batch);
 }
 
 bool CBlockTreeDB::EraseAddressIndex(const std::vector<std::pair<CAddressIndexKey, CAmount > >&vect) {
-    CLevelDBBatch batch;
+    CDBBatch batch(*this);
     for (std::vector<std::pair<CAddressIndexKey, CAmount> >::const_iterator it=vect.begin(); it!=vect.end(); it++)
         batch.Erase(make_pair(DB_ADDRESSINDEX, it->first));
     return WriteBatch(batch);
@@ -393,7 +387,7 @@
                                     std::vector<std::pair<CAddressIndexKey, CAmount> > &addressIndex,
                                     int start, int end) {
 
-    boost::scoped_ptr<leveldb::Iterator> pcursor(NewIterator());
+    boost::scoped_ptr<CDBIterator> pcursor(NewIterator());
 
     CDataStream ssKeySet(SER_DISK, CLIENT_VERSION);
     if (start > 0 && end > 0) {
@@ -406,8 +400,9 @@
     while (pcursor->Valid()) {
         boost::this_thread::interruption_point();
         try {
-            leveldb::Slice slKey = pcursor->key();
-            CDataStream ssKey(slKey.data(), slKey.data()+slKey.size(), SER_DISK, CLIENT_VERSION);
+            std::vector<unsigned char> slKey = std::vector<unsigned char>();
+            pcursor->GetKey(slKey);
+            CDataStream ssKey(slKey, SER_DISK, CLIENT_VERSION);
             char chType;
             CAddressIndexKey indexKey;
             ssKey >> chType;
@@ -417,8 +412,9 @@
                     break;
                 }
                 try {
-                    leveldb::Slice slValue = pcursor->value();
-                    CDataStream ssValue(slValue.data(), slValue.data()+slValue.size(), SER_DISK, CLIENT_VERSION);
+                    std::vector<unsigned char> slValue = std::vector<unsigned char>();
+                    pcursor->GetValue(slValue);
+                    CDataStream ssValue(slValue, SER_DISK, CLIENT_VERSION);
                     CAmount nValue;
                     ssValue >> nValue;
 
@@ -440,11 +436,11 @@
 
 bool getAddressFromIndex(const int &type, const uint160 &hash, std::string &address);
 
-extern UniValue CBlockTreeDB::Snapshot(int top)
+UniValue CBlockTreeDB::Snapshot(int top)
 {
     char chType; int64_t total = 0; int64_t totalAddresses = 0; std::string address;
     int64_t utxos = 0; int64_t ignoredAddresses;
-    boost::scoped_ptr<leveldb::Iterator> iter(NewIterator());
+    boost::scoped_ptr<CDBIterator> iter(NewIterator());
     std::map <std::string, CAmount> addressAmounts;
     std::vector <std::pair<CAmount, std::string>> vaddr;
     UniValue result(UniValue::VOBJ);
@@ -477,52 +473,54 @@
         boost::this_thread::interruption_point();
         try
         {
-            leveldb::Slice slKey = iter->key();
-            CDataStream ssKey(slKey.data(), slKey.data()+slKey.size(), SER_DISK, CLIENT_VERSION);
-	    CAddressIndexIteratorKey indexKey;
-
-	    ssKey >> chType;
-	    ssKey >> indexKey;
-
-	    //fprintf(stderr, "chType=%d\n", chType);
+            std::vector<unsigned char> slKey = std::vector<unsigned char>();
+            iter->GetKey(slKey);
+            CDataStream ssKey(slKey, SER_DISK, CLIENT_VERSION);
+            CAddressIndexIteratorKey indexKey;
+
+            ssKey >> chType;
+            ssKey >> indexKey;
+
+            //fprintf(stderr, "chType=%d\n", chType);
             if (chType == DB_ADDRESSUNSPENTINDEX)
             {
                 try {
-                    leveldb::Slice slValue = iter->value();
-                    CDataStream ssValue(slValue.data(), slValue.data()+slValue.size(), SER_DISK, CLIENT_VERSION);
+                    std::vector<unsigned char> slValue = std::vector<unsigned char>();
+                    iter->GetValue(slValue);
+                    CDataStream ssValue(slValue, SER_DISK, CLIENT_VERSION);
                     CAmount nValue;
                     ssValue >> nValue;
 
-		    getAddressFromIndex(indexKey.type, indexKey.hashBytes, address);
-
-		    std::map <std::string, int>::iterator ignored = ignoredMap.find(address);
-		    if (ignored != ignoredMap.end()) {
-			fprintf(stderr,"ignoring %s\n", address.c_str());
-			ignoredAddresses++;
-			continue;
-		    }
-
-		    std::map <std::string, CAmount>::iterator pos = addressAmounts.find(address);
-		    if (pos == addressAmounts.end()) {
-			// insert new address + utxo amount
-			//fprintf(stderr, "inserting new address %s with amount %li\n", address.c_str(), nValue);
-			addressAmounts[address] = nValue;
-			totalAddresses++;
-		    } else {
-			// update unspent tally for this address
-			//fprintf(stderr, "updating address %s with new utxo amount %li\n", address.c_str(), nValue);
-			addressAmounts[address] += nValue;
-		    }
-		    //fprintf(stderr,"{\"%s\", %.8f},\n",address.c_str(),(double)nValue/COIN);
-		    // total += nValue;
-		    utxos++;
+                    getAddressFromIndex(indexKey.type, indexKey.hashBytes, address);
+
+                    std::map <std::string, int>::iterator ignored = ignoredMap.find(address);
+                    if (ignored != ignoredMap.end()) {
+                    fprintf(stderr,"ignoring %s\n", address.c_str());
+                    ignoredAddresses++;
+                    continue;
+                    }
+
+                    std::map <std::string, CAmount>::iterator pos = addressAmounts.find(address);
+                    if (pos == addressAmounts.end()) {
+                    // insert new address + utxo amount
+                    //fprintf(stderr, "inserting new address %s with amount %li\n", address.c_str(), nValue);
+                    addressAmounts[address] = nValue;
+                    totalAddresses++;
+                    } else {
+                    // update unspent tally for this address
+                    //fprintf(stderr, "updating address %s with new utxo amount %li\n", address.c_str(), nValue);
+                    addressAmounts[address] += nValue;
+                    }
+                    //fprintf(stderr,"{\"%s\", %.8f},\n",address.c_str(),(double)nValue/COIN);
+                    // total += nValue;
+                    utxos++;
                 } catch (const std::exception& e) {
-		    fprintf(stderr, "DONE %s: LevelDB addressindex exception! - %s\n", __func__, e.what());
-		    break;
+                    fprintf(stderr, "DONE %s: LevelDB addressindex exception! - %s\n", __func__, e.what());
+                    break;
                 }
-	    }
+	        }
         } catch (const std::exception& e) {
-	    fprintf(stderr, "DONE reading index entries\n");
+	        fprintf(stderr, "DONE reading index entries\n");
             break;
         }
     }
@@ -577,14 +575,14 @@
 }
 
 bool CBlockTreeDB::WriteTimestampIndex(const CTimestampIndexKey &timestampIndex) {
-    CLevelDBBatch batch;
+    CDBBatch batch(*this);
     batch.Write(make_pair(DB_TIMESTAMPINDEX, timestampIndex), 0);
     return WriteBatch(batch);
 }
 
 bool CBlockTreeDB::ReadTimestampIndex(const unsigned int &high, const unsigned int &low, const bool fActiveOnly, std::vector<std::pair<uint256, unsigned int> > &hashes) {
 
-    boost::scoped_ptr<leveldb::Iterator> pcursor(NewIterator());
+    boost::scoped_ptr<CDBIterator> pcursor(NewIterator());
 
     CDataStream ssKeySet(SER_DISK, CLIENT_VERSION);
     ssKeySet << make_pair(DB_TIMESTAMPINDEX, CTimestampIndexIteratorKey(low));
@@ -593,8 +591,9 @@
     while (pcursor->Valid()) {
         boost::this_thread::interruption_point();
         try {
-            leveldb::Slice slKey = pcursor->key();
-            CDataStream ssKey(slKey.data(), slKey.data()+slKey.size(), SER_DISK, CLIENT_VERSION);
+            std::vector<unsigned char> slKey = std::vector<unsigned char>();
+            pcursor->GetKey(slKey);
+            CDataStream ssKey(slKey, SER_DISK, CLIENT_VERSION);
             char chType;
             CTimestampIndexKey indexKey;
             ssKey >> chType;
@@ -621,7 +620,7 @@
 }
 
 bool CBlockTreeDB::WriteTimestampBlockIndex(const CTimestampBlockIndexKey &blockhashIndex, const CTimestampBlockIndexValue &logicalts) {
-    CLevelDBBatch batch;
+    CDBBatch batch(*this);
     batch.Write(make_pair(DB_BLOCKHASHINDEX, blockhashIndex), logicalts);
     return WriteBatch(batch);
 }
@@ -682,7 +681,6 @@
                 pindexNew->nUndoPos       = diskindex.nUndoPos;
                 pindexNew->hashSproutAnchor     = diskindex.hashSproutAnchor;
                 pindexNew->nVersion       = diskindex.nVersion;
-                pindexNew->hashReserved   = diskindex.hashReserved;
                 pindexNew->hashMerkleRoot = diskindex.hashMerkleRoot;
                 pindexNew->hashFinalSaplingRoot   = diskindex.hashFinalSaplingRoot;
                 pindexNew->nTime          = diskindex.nTime;
