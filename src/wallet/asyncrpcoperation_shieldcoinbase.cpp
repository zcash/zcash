--- conflicted
+++ resolved
@@ -77,11 +77,6 @@
     //  Check the destination address is valid for this network i.e. not testnet being used on mainnet
     auto address = DecodePaymentAddress(toAddress);
     if (IsValidPaymentAddress(address)) {
-<<<<<<< HEAD
-        // TODO: Add Sapling support. For now, ensure we can freely convert.
-        // assert(boost::get<libzcash::SproutPaymentAddress>(&address) != nullptr);
-=======
->>>>>>> 72f6925d
         tozaddr_ = address;
     } else {
         throw JSONRPCError(RPC_INVALID_ADDRESS_OR_KEY, "Invalid to address");
