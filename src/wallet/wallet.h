// Copyright (c) 2009-2010 Satoshi Nakamoto
// Copyright (c) 2009-2014 The Bitcoin Core developers
// Distributed under the MIT software license, see the accompanying
// file COPYING or http://www.opensource.org/licenses/mit-license.php.

/******************************************************************************
 * Copyright © 2014-2019 The SuperNET Developers.                             *
 *                                                                            *
 * See the AUTHORS, DEVELOPER-AGREEMENT and LICENSE files at                  *
 * the top-level directory of this distribution for the individual copyright  *
 * holder information and the developer policies on copyright and licensing.  *
 *                                                                            *
 * Unless otherwise agreed in a custom licensing agreement, no part of the    *
 * SuperNET software, including this file may be copied, modified, propagated *
 * or distributed except according to the terms contained in the LICENSE file *
 *                                                                            *
 * Removal or modification of this copyright notice is prohibited.            *
 *                                                                            *
 ******************************************************************************/

#ifndef BITCOIN_WALLET_WALLET_H
#define BITCOIN_WALLET_WALLET_H

#include "amount.h"
#include "coins.h"
#include "key.h"
#include "keystore.h"
#include "main.h"
#include "primitives/block.h"
#include "primitives/transaction.h"
#include "tinyformat.h"
#include "ui_interface.h"
#include "util.h"
#include "utilstrencodings.h"
#include "validationinterface.h"
#include "wallet/crypter.h"
#include "wallet/wallet_ismine.h"
#include "wallet/walletdb.h"
#include "wallet/rpcwallet.h"
#include "zcash/Address.hpp"
#include "zcash/zip32.h"
#include "base58.h"

#include <algorithm>
#include <map>
#include <set>
#include <stdexcept>
#include <stdint.h>
#include <string>
#include <utility>
#include <vector>

/**
 * Settings
 */
extern CFeeRate payTxFee;
extern CAmount maxTxFee;
extern unsigned int nTxConfirmTarget;
extern bool bSpendZeroConfChange;
extern bool fSendFreeTransactions;
extern bool fPayAtLeastCustomFee;

//! -paytxfee default
static const CAmount DEFAULT_TRANSACTION_FEE = 0;
//! -paytxfee will warn if called with a higher fee than this amount (in satoshis) per KB
static const CAmount nHighTransactionFeeWarning = 0.01 * COIN;
//! -maxtxfee default
static const CAmount DEFAULT_TRANSACTION_MAXFEE = 0.1 * COIN;
//! -txconfirmtarget default
static const unsigned int DEFAULT_TX_CONFIRM_TARGET = 2;
//! -maxtxfee will warn if called with a higher fee than this amount (in satoshis)
static const CAmount nHighTransactionMaxFeeWarning = 100 * nHighTransactionFeeWarning;
//! Largest (in bytes) free transaction we're willing to create
static const unsigned int MAX_FREE_TRANSACTION_CREATE_SIZE = 1000;
//! Size of witness cache
//  Should be large enough that we can expect not to reorg beyond our cache
//  unless there is some exceptional network disruption.
extern unsigned int WITNESS_CACHE_SIZE;
<<<<<<< HEAD
=======

>>>>>>> 3ea404ea

//! Size of HD seed in bytes
static const size_t HD_WALLET_SEED_LENGTH = 32;

class CBlockIndex;
class CCoinControl;
class COutput;
class CReserveKey;
class CScript;
class CTxMemPool;
class CWalletTx;

/** (client) version numbers for particular wallet features */
enum WalletFeature
{
    FEATURE_BASE = 10500, // the earliest version new wallets supports (only useful for getinfo's clientversion output)

    FEATURE_WALLETCRYPT = 40000, // wallet encryption
    FEATURE_COMPRPUBKEY = 60000, // compressed public keys

    FEATURE_LATEST = 60000
};


/** A key pool entry */
class CKeyPool
{
public:
    int64_t nTime;
    CPubKey vchPubKey;

    CKeyPool();
    CKeyPool(const CPubKey& vchPubKeyIn);

    ADD_SERIALIZE_METHODS;

    template <typename Stream, typename Operation>
    inline void SerializationOp(Stream& s, Operation ser_action) {
        int nVersion = s.GetVersion();
        if (!(s.GetType() & SER_GETHASH))
            READWRITE(nVersion);
        READWRITE(nTime);
        READWRITE(vchPubKey);
    }
};

/** Address book data */
class CAddressBookData
{
public:
    std::string name;
    std::string purpose;

    CAddressBookData()
    {
        purpose = "unknown";
    }

    typedef std::map<std::string, std::string> StringMap;
    StringMap destdata;
};

struct CRecipient
{
    CScript scriptPubKey;
    CAmount nAmount;
    bool fSubtractFeeFromAmount;
};

typedef std::map<std::string, std::string> mapValue_t;


static void ReadOrderPos(int64_t& nOrderPos, mapValue_t& mapValue)
{
    if (!mapValue.count("n"))
    {
        nOrderPos = -1; // TODO: calculate elsewhere
        return;
    }
    nOrderPos = atoi64(mapValue["n"].c_str());
}


static void WriteOrderPos(const int64_t& nOrderPos, mapValue_t& mapValue)
{
    if (nOrderPos == -1)
        return;
    mapValue["n"] = i64tostr(nOrderPos);
}

struct COutputEntry
{
    CTxDestination destination;
    CAmount amount;
    int vout;
};

/** A note outpoint */
class JSOutPoint
{
public:
    // Transaction hash
    uint256 hash;
    // Index into CTransaction.vjoinsplit
    uint64_t js;
    // Index into JSDescription fields of length ZC_NUM_JS_OUTPUTS
    uint8_t n;

    JSOutPoint() { SetNull(); }
    JSOutPoint(uint256 h, uint64_t js, uint8_t n) : hash {h}, js {js}, n {n} { }

    ADD_SERIALIZE_METHODS;

    template <typename Stream, typename Operation>
    inline void SerializationOp(Stream& s, Operation ser_action) {
        READWRITE(hash);
        READWRITE(js);
        READWRITE(n);
    }

    void SetNull() { hash.SetNull(); }
    bool IsNull() const { return hash.IsNull(); }

    friend bool operator<(const JSOutPoint& a, const JSOutPoint& b) {
        return (a.hash < b.hash ||
                (a.hash == b.hash && a.js < b.js) ||
                (a.hash == b.hash && a.js == b.js && a.n < b.n));
    }

    friend bool operator==(const JSOutPoint& a, const JSOutPoint& b) {
        return (a.hash == b.hash && a.js == b.js && a.n == b.n);
    }

    friend bool operator!=(const JSOutPoint& a, const JSOutPoint& b) {
        return !(a == b);
    }

    std::string ToString() const;
};

class SproutNoteData
{
public:
    libzcash::SproutPaymentAddress address;

    /**
     * Cached note nullifier. May not be set if the wallet was not unlocked when
     * this was SproutNoteData was created. If not set, we always assume that the
     * note has not been spent.
     *
     * It's okay to cache the nullifier in the wallet, because we are storing
     * the spending key there too, which could be used to derive this.
     * If the wallet is encrypted, this means that someone with access to the
     * locked wallet cannot spend notes, but can connect received notes to the
     * transactions they are spent in. This is the same security semantics as
     * for transparent addresses.
     */
    boost::optional<uint256> nullifier;

    /**
     * Cached incremental witnesses for spendable Notes.
     * Beginning of the list is the most recent witness.
     */
    std::list<SproutWitness> witnesses;

    /**
     * Block height corresponding to the most current witness.
     *
     * When we first create a SproutNoteData in CWallet::FindMySproutNotes, this is set to
     * -1 as a placeholder. The next time CWallet::ChainTip is called, we can
     * determine what height the witness cache for this note is valid for (even
     * if no witnesses were cached), and so can set the correct value in
     * CWallet::IncrementNoteWitnesses and CWallet::DecrementNoteWitnesses.
     */
    int witnessHeight;

    SproutNoteData() : address(), nullifier(), witnessHeight {-1} { }
    SproutNoteData(libzcash::SproutPaymentAddress a) :
            address {a}, nullifier(), witnessHeight {-1} { }
    SproutNoteData(libzcash::SproutPaymentAddress a, uint256 n) :
            address {a}, nullifier {n}, witnessHeight {-1} { }

    ADD_SERIALIZE_METHODS;

    template <typename Stream, typename Operation>
    inline void SerializationOp(Stream& s, Operation ser_action) {
        READWRITE(address);
        READWRITE(nullifier);
        READWRITE(witnesses);
        READWRITE(witnessHeight);
    }

    friend bool operator<(const SproutNoteData& a, const SproutNoteData& b) {
        return (a.address < b.address ||
                (a.address == b.address && a.nullifier < b.nullifier));
    }

    friend bool operator==(const SproutNoteData& a, const SproutNoteData& b) {
        return (a.address == b.address && a.nullifier == b.nullifier);
    }

    friend bool operator!=(const SproutNoteData& a, const SproutNoteData& b) {
        return !(a == b);
    }
};

class SaplingNoteData
{
public:
    /**
     * We initialize the height to -1 for the same reason as we do in SproutNoteData.
     * See the comment in that class for a full description.
     */
    SaplingNoteData() : witnessHeight {-1}, nullifier() { }
    SaplingNoteData(libzcash::SaplingIncomingViewingKey ivk) : ivk {ivk}, witnessHeight {-1}, nullifier() { }
    SaplingNoteData(libzcash::SaplingIncomingViewingKey ivk, uint256 n) : ivk {ivk}, witnessHeight {-1}, nullifier(n) { }

    std::list<SaplingWitness> witnesses;
    int witnessHeight;
    libzcash::SaplingIncomingViewingKey ivk;
    boost::optional<uint256> nullifier;

    ADD_SERIALIZE_METHODS;

    template <typename Stream, typename Operation>
    inline void SerializationOp(Stream& s, Operation ser_action) {
        int nVersion = s.GetVersion();
        if (!(s.GetType() & SER_GETHASH)) {
            READWRITE(nVersion);
        }
        READWRITE(ivk);
        READWRITE(nullifier);
        READWRITE(witnesses);
        READWRITE(witnessHeight);
    }

    friend bool operator==(const SaplingNoteData& a, const SaplingNoteData& b) {
        return (a.ivk == b.ivk && a.nullifier == b.nullifier && a.witnessHeight == b.witnessHeight);
    }

    friend bool operator!=(const SaplingNoteData& a, const SaplingNoteData& b) {
        return !(a == b);
    }
};

typedef std::map<JSOutPoint, SproutNoteData> mapSproutNoteData_t;
typedef std::map<SaplingOutPoint, SaplingNoteData> mapSaplingNoteData_t;

/** Decrypted note, its location in a transaction, and number of confirmations. */
struct CSproutNotePlaintextEntry
{
    JSOutPoint jsop;
    libzcash::SproutPaymentAddress address;
    libzcash::SproutNotePlaintext plaintext;
    int confirmations;
};

/** Sapling note, its location in a transaction, and number of confirmations. */
struct SaplingNoteEntry
{
    SaplingOutPoint op;
    libzcash::SaplingPaymentAddress address;
    libzcash::SaplingNote note;
    std::array<unsigned char, ZC_MEMO_SIZE> memo;
    int confirmations;
};

/** A transaction with a merkle branch linking it to the block chain. */
class CMerkleTx : public CTransaction
{
private:
    int GetDepthInMainChainINTERNAL(const CBlockIndex* &pindexRet) const;

public:
    uint256 hashBlock;
    std::vector<uint256> vMerkleBranch;
    int nIndex;

    // memory only
    mutable bool fMerkleVerified;


    CMerkleTx()
    {
        Init();
    }

    CMerkleTx(const CTransaction& txIn) : CTransaction(txIn)
    {
        Init();
    }

    void Init()
    {
        hashBlock = uint256();
        nIndex = -1;
        fMerkleVerified = false;
    }

    ADD_SERIALIZE_METHODS;

    template <typename Stream, typename Operation>
    inline void SerializationOp(Stream& s, Operation ser_action) {
        READWRITE(*(CTransaction*)this);
        READWRITE(hashBlock);
        READWRITE(vMerkleBranch);
        READWRITE(nIndex);
    }

    int SetMerkleBranch(const CBlock& block);


    /**
     * Return depth of transaction in blockchain:
     * -1  : not in blockchain, and not in memory pool (conflicted transaction)
     *  0  : in memory pool, waiting to be included in a block
     * >=1 : this many blocks deep in the main chain
     */
    int GetDepthInMainChain(const CBlockIndex* &pindexRet) const;
    int GetDepthInMainChain() const { const CBlockIndex *pindexRet; return GetDepthInMainChain(pindexRet); }
    bool IsInMainChain() const { const CBlockIndex *pindexRet; return GetDepthInMainChainINTERNAL(pindexRet) > 0; }
    int GetBlocksToMaturity() const;
    bool AcceptToMemoryPool(bool fLimitFree=true, bool fRejectAbsurdFee=true);
};

/**
 * A transaction with a bunch of additional info that only the owner cares about.
 * It includes any unrecorded transactions needed to link it back to the block chain.
 */
class CWalletTx : public CMerkleTx
{
private:
    const CWallet* pwallet;

public:
    mapValue_t mapValue;
    mapSproutNoteData_t mapSproutNoteData;
    mapSaplingNoteData_t mapSaplingNoteData;
    std::vector<std::pair<std::string, std::string> > vOrderForm;
    unsigned int fTimeReceivedIsTxTime;
    unsigned int nTimeReceived; //! time received by this node
    unsigned int nTimeSmart;
    char fFromMe;
    std::string strFromAccount;
    int64_t nOrderPos; //! position in ordered transaction list

    // memory only
    mutable bool fDebitCached;
    mutable bool fCreditCached;
    mutable bool fImmatureCreditCached;
    mutable bool fAvailableCreditCached;
    mutable bool fWatchDebitCached;
    mutable bool fWatchCreditCached;
    mutable bool fImmatureWatchCreditCached;
    mutable bool fAvailableWatchCreditCached;
    mutable bool fChangeCached;
    mutable CAmount nDebitCached;
    mutable CAmount nCreditCached;
    mutable CAmount nImmatureCreditCached;
    mutable CAmount nAvailableCreditCached;
    mutable CAmount nWatchDebitCached;
    mutable CAmount nWatchCreditCached;
    mutable CAmount nImmatureWatchCreditCached;
    mutable CAmount nAvailableWatchCreditCached;
    mutable CAmount nChangeCached;

    CWalletTx()
    {
        Init(NULL);
    }

    CWalletTx(const CWallet* pwalletIn)
    {
        Init(pwalletIn);
    }

    CWalletTx(const CWallet* pwalletIn, const CMerkleTx& txIn) : CMerkleTx(txIn)
    {
        Init(pwalletIn);
    }

    CWalletTx(const CWallet* pwalletIn, const CTransaction& txIn) : CMerkleTx(txIn)
    {
        Init(pwalletIn);
    }

    void Init(const CWallet* pwalletIn)
    {
        pwallet = pwalletIn;
        mapValue.clear();
        mapSproutNoteData.clear();
        mapSaplingNoteData.clear();
        vOrderForm.clear();
        fTimeReceivedIsTxTime = false;
        nTimeReceived = 0;
        nTimeSmart = 0;
        fFromMe = false;
        strFromAccount.clear();
        fDebitCached = false;
        fCreditCached = false;
        fImmatureCreditCached = false;
        fAvailableCreditCached = false;
        fWatchDebitCached = false;
        fWatchCreditCached = false;
        fImmatureWatchCreditCached = false;
        fAvailableWatchCreditCached = false;
        fChangeCached = false;
        nDebitCached = 0;
        nCreditCached = 0;
        nImmatureCreditCached = 0;
        nAvailableCreditCached = 0;
        nWatchDebitCached = 0;
        nWatchCreditCached = 0;
        nAvailableWatchCreditCached = 0;
        nImmatureWatchCreditCached = 0;
        nChangeCached = 0;
        nOrderPos = -1;
    }

    ADD_SERIALIZE_METHODS;

    template <typename Stream, typename Operation>
    inline void SerializationOp(Stream& s, Operation ser_action) {
        if (ser_action.ForRead())
            Init(NULL);
        char fSpent = false;

        if (!ser_action.ForRead())
        {
            mapValue["fromaccount"] = strFromAccount;

            WriteOrderPos(nOrderPos, mapValue);

            if (nTimeSmart)
                mapValue["timesmart"] = strprintf("%u", nTimeSmart);
        }

        READWRITE(*(CMerkleTx*)this);
        std::vector<CMerkleTx> vUnused; //! Used to be vtxPrev
        READWRITE(vUnused);
        READWRITE(mapValue);
        READWRITE(mapSproutNoteData);
        READWRITE(vOrderForm);
        READWRITE(fTimeReceivedIsTxTime);
        READWRITE(nTimeReceived);
        READWRITE(fFromMe);
        READWRITE(fSpent);

        if (fOverwintered && nVersion >= SAPLING_TX_VERSION) {
            READWRITE(mapSaplingNoteData);
        }

        if (ser_action.ForRead())
        {
            strFromAccount = mapValue["fromaccount"];

            ReadOrderPos(nOrderPos, mapValue);

            nTimeSmart = mapValue.count("timesmart") ? (unsigned int)atoi64(mapValue["timesmart"]) : 0;
        }

        mapValue.erase("fromaccount");
        mapValue.erase("version");
        mapValue.erase("spent");
        mapValue.erase("n");
        mapValue.erase("timesmart");
    }

    //! make sure balances are recalculated
    void MarkDirty()
    {
        fCreditCached = false;
        fAvailableCreditCached = false;
        fWatchDebitCached = false;
        fWatchCreditCached = false;
        fAvailableWatchCreditCached = false;
        fImmatureWatchCreditCached = false;
        fDebitCached = false;
        fChangeCached = false;
    }

    void BindWallet(CWallet *pwalletIn)
    {
        pwallet = pwalletIn;
        MarkDirty();
    }

    void SetSproutNoteData(mapSproutNoteData_t &noteData);
    void SetSaplingNoteData(mapSaplingNoteData_t &noteData);

    //! filter decides which addresses will count towards the debit
    CAmount GetDebit(const isminefilter& filter) const;
    CAmount GetCredit(const isminefilter& filter) const;
    CAmount GetImmatureCredit(bool fUseCache=true) const;
    CAmount GetAvailableCredit(bool fUseCache=true) const;
    CAmount GetImmatureWatchOnlyCredit(const bool& fUseCache=true) const;
    CAmount GetAvailableWatchOnlyCredit(const bool& fUseCache=true) const;
    CAmount GetChange() const;

    void GetAmounts(std::list<COutputEntry>& listReceived,
                    std::list<COutputEntry>& listSent, CAmount& nFee, std::string& strSentAccount, const isminefilter& filter) const;

    void GetAccountAmounts(const std::string& strAccount, CAmount& nReceived,
                           CAmount& nSent, CAmount& nFee, const isminefilter& filter) const;

    bool IsFromMe(const isminefilter& filter) const
    {
        return (GetDebit(filter) > 0);
    }

    bool IsTrusted() const;

    bool WriteToDisk(CWalletDB *pwalletdb);

    int64_t GetTxTime() const;
    int GetRequestCount() const;

    bool RelayWalletTransaction();

    std::set<uint256> GetConflicts() const;
};




class COutput
{
public:
    const CWalletTx *tx;
    int i;
    int nDepth;
    bool fSpendable;

    COutput(const CWalletTx *txIn, int iIn, int nDepthIn, bool fSpendableIn)
    {
        tx = txIn; i = iIn; nDepth = nDepthIn; fSpendable = fSpendableIn;
    }

    std::string ToString() const;
};




/** Private key that includes an expiration date in case it never gets used. */
class CWalletKey
{
public:
    CPrivKey vchPrivKey;
    int64_t nTimeCreated;
    int64_t nTimeExpires;
    std::string strComment;
    //! todo: add something to note what created it (user, getnewaddress, change)
    //!   maybe should have a map<string, string> property map

    CWalletKey(int64_t nExpires=0);

    ADD_SERIALIZE_METHODS;

    template <typename Stream, typename Operation>
    inline void SerializationOp(Stream& s, Operation ser_action) {
        int nVersion = s.GetVersion();
        if (!(s.GetType() & SER_GETHASH))
            READWRITE(nVersion);
        READWRITE(vchPrivKey);
        READWRITE(nTimeCreated);
        READWRITE(nTimeExpires);
        READWRITE(LIMITED_STRING(strComment, 65536));
    }
};

/**
 * Internal transfers.
 * Database key is acentry<account><counter>.
 */
class CAccountingEntry
{
public:
    std::string strAccount;
    CAmount nCreditDebit;
    int64_t nTime;
    std::string strOtherAccount;
    std::string strComment;
    mapValue_t mapValue;
    int64_t nOrderPos;  //! position in ordered transaction list
    uint64_t nEntryNo;

    CAccountingEntry()
    {
        SetNull();
    }

    void SetNull()
    {
        nCreditDebit = 0;
        nTime = 0;
        strAccount.clear();
        strOtherAccount.clear();
        strComment.clear();
        nOrderPos = -1;
        nEntryNo = 0;
    }

    ADD_SERIALIZE_METHODS;

    template <typename Stream, typename Operation>
    inline void SerializationOp(Stream& s, Operation ser_action) {
        int nVersion = s.GetVersion();
        if (!(s.GetType() & SER_GETHASH))
            READWRITE(nVersion);
        //! Note: strAccount is serialized as part of the key, not here.
        READWRITE(nCreditDebit);
        READWRITE(nTime);
        READWRITE(LIMITED_STRING(strOtherAccount, 65536));

        if (!ser_action.ForRead())
        {
            WriteOrderPos(nOrderPos, mapValue);

            if (!(mapValue.empty() && _ssExtra.empty()))
            {
                CDataStream ss(s.GetType(), s.GetVersion());
                ss.insert(ss.begin(), '\0');
                ss << mapValue;
                ss.insert(ss.end(), _ssExtra.begin(), _ssExtra.end());
                strComment.append(ss.str());
            }
        }

        READWRITE(LIMITED_STRING(strComment, 65536));

        size_t nSepPos = strComment.find("\0", 0, 1);
        if (ser_action.ForRead())
        {
            mapValue.clear();
            if (std::string::npos != nSepPos)
            {
                CDataStream ss(std::vector<char>(strComment.begin() + nSepPos + 1, strComment.end()), s.GetType(), s.GetVersion());
                ss >> mapValue;
                _ssExtra = std::vector<char>(ss.begin(), ss.end());
            }
            ReadOrderPos(nOrderPos, mapValue);
        }
        if (std::string::npos != nSepPos)
            strComment.erase(nSepPos);

        mapValue.erase("n");
    }

private:
    std::vector<char> _ssExtra;
};


/**
 * A CWallet is an extension of a keystore, which also maintains a set of transactions and balances,
 * and provides the ability to create new transactions.
 */
class CWallet : public CCryptoKeyStore, public CValidationInterface
{
private:
    bool SelectCoins(const CAmount& nTargetValue, std::set<std::pair<const CWalletTx*,unsigned int> >& setCoinsRet, CAmount& nValueRet, bool& fOnlyCoinbaseCoinsRet, bool& fNeedCoinbaseCoinsRet, const CCoinControl *coinControl = NULL) const;

    CWalletDB *pwalletdbEncryption;

    //! the current wallet version: clients below this version are not able to load the wallet
    int nWalletVersion;

    //! the maximum wallet format version: memory-only variable that specifies to what version this wallet may be upgraded
    int nWalletMaxVersion;

    int64_t nNextResend;
    int64_t nLastResend;
    bool fBroadcastTransactions;

    template <class T>
    using TxSpendMap = std::multimap<T, uint256>;
    /**
     * Used to keep track of spent outpoints, and
     * detect and report conflicts (double-spends or
     * mutated transactions where the mutant gets mined).
     */
    typedef TxSpendMap<COutPoint> TxSpends;
    TxSpends mapTxSpends;
    /**
     * Used to keep track of spent Notes, and
     * detect and report conflicts (double-spends).
     */
    typedef TxSpendMap<uint256> TxNullifiers;
    TxNullifiers mapTxSproutNullifiers;
    TxNullifiers mapTxSaplingNullifiers;

    void AddToTransparentSpends(const COutPoint& outpoint, const uint256& wtxid);
    void AddToSproutSpends(const uint256& nullifier, const uint256& wtxid);
    void AddToSaplingSpends(const uint256& nullifier, const uint256& wtxid);
    void AddToSpends(const uint256& wtxid);

public:
    /*
     * Size of the incremental witness cache for the notes in our wallet.
     * This will always be greater than or equal to the size of the largest
     * incremental witness cache in any transaction in mapWallet.
     */
    int64_t nWitnessCacheSize;
    bool needsRescan = false;

    void ClearNoteWitnessCache();

protected:
    /**
     * pindex is the new tip being connected.
     */
    void IncrementNoteWitnesses(const CBlockIndex* pindex,
                                const CBlock* pblock,
                                SproutMerkleTree& sproutTree,
                                SaplingMerkleTree& saplingTree);
    /**
     * pindex is the old tip being disconnected.
     */
    void DecrementNoteWitnesses(const CBlockIndex* pindex);

    template <typename WalletDB>
    void SetBestChainINTERNAL(WalletDB& walletdb, const CBlockLocator& loc) {
        if (!walletdb.TxnBegin()) {
            // This needs to be done atomically, so don't do it at all
            LogPrintf("SetBestChain(): Couldn't start atomic write\n");
            return;
        }
        try {
            for (std::pair<const uint256, CWalletTx>& wtxItem : mapWallet) {
                if (!walletdb.WriteTx(wtxItem.first, wtxItem.second)) {
                    LogPrintf("SetBestChain(): Failed to write CWalletTx, aborting atomic write\n");
                    walletdb.TxnAbort();
                    return;
                }
            }
            if (!walletdb.WriteWitnessCacheSize(nWitnessCacheSize)) {
                LogPrintf("SetBestChain(): Failed to write nWitnessCacheSize, aborting atomic write\n");
                walletdb.TxnAbort();
                return;
            }
            if (!walletdb.WriteBestBlock(loc)) {
                LogPrintf("SetBestChain(): Failed to write best block, aborting atomic write\n");
                walletdb.TxnAbort();
                return;
            }
        } catch (const std::exception &exc) {
            // Unexpected failure
            LogPrintf("SetBestChain(): Unexpected error during atomic write:\n");
            LogPrintf("%s\n", exc.what());
            walletdb.TxnAbort();
            return;
        }
        if (!walletdb.TxnCommit()) {
            // Couldn't commit all to db, but in-memory state is fine
            LogPrintf("SetBestChain(): Couldn't commit atomic write\n");
            return;
        }
    }

private:
    template <class T>
    void SyncMetaData(std::pair<typename TxSpendMap<T>::iterator, typename TxSpendMap<T>::iterator>);

protected:
    bool UpdatedNoteData(const CWalletTx& wtxIn, CWalletTx& wtx);
    void MarkAffectedTransactionsDirty(const CTransaction& tx);

    /* the hd chain data model (chain counters) */
    CHDChain hdChain;

public:
    /*
     * Main wallet lock.
     * This lock protects all the fields added by CWallet
     *   except for:
     *      fFileBacked (immutable after instantiation)
     *      strWalletFile (immutable after instantiation)
     */
    mutable CCriticalSection cs_wallet;

    bool fFileBacked;
    std::string strWalletFile;

    std::set<int64_t> setKeyPool;
    std::map<CKeyID, CKeyMetadata> mapKeyMetadata;
    std::map<libzcash::SproutPaymentAddress, CKeyMetadata> mapSproutZKeyMetadata;
    std::map<libzcash::SaplingIncomingViewingKey, CKeyMetadata> mapSaplingZKeyMetadata;

    typedef std::map<unsigned int, CMasterKey> MasterKeyMap;
    MasterKeyMap mapMasterKeys;
    unsigned int nMasterKeyMaxID;

    CWallet()
    {
        SetNull();
    }

    CWallet(const std::string& strWalletFileIn)
    {
        SetNull();

        strWalletFile = strWalletFileIn;
        fFileBacked = true;
    }

    ~CWallet()
    {
        delete pwalletdbEncryption;
        pwalletdbEncryption = NULL;
    }

    void SetNull()
    {
        nWalletVersion = FEATURE_BASE;
        nWalletMaxVersion = FEATURE_BASE;
        fFileBacked = false;
        nMasterKeyMaxID = 0;
        pwalletdbEncryption = NULL;
        nOrderPosNext = 0;
        nNextResend = 0;
        nLastResend = 0;
        nTimeFirstKey = 0;
        fBroadcastTransactions = false;
        nWitnessCacheSize = 0;
    }

    /**
     * The reverse mapping of nullifiers to notes.
     *
     * The mapping cannot be updated while an encrypted wallet is locked,
     * because we need the SpendingKey to create the nullifier (#1502). This has
     * several implications for transactions added to the wallet while locked:
     *
     * - Parent transactions can't be marked dirty when a child transaction that
     *   spends their output notes is updated.
     *
     *   - We currently don't cache any note values, so this is not a problem,
     *     yet.
     *
     * - GetFilteredNotes can't filter out spent notes.
     *
     *   - Per the comment in SproutNoteData, we assume that if we don't have a
     *     cached nullifier, the note is not spent.
     *
     * Another more problematic implication is that the wallet can fail to
     * detect transactions on the blockchain that spend our notes. There are two
     * possible cases in which this could happen:
     *
     * - We receive a note when the wallet is locked, and then spend it using a
     *   different wallet client.
     *
     * - We spend from a PaymentAddress we control, then we export the
     *   SpendingKey and import it into a new wallet, and reindex/rescan to find
     *   the old transactions.
     *
     * The wallet will only miss "pure" spends - transactions that are only
     * linked to us by the fact that they contain notes we spent. If it also
     * sends notes to us, or interacts with our transparent addresses, we will
     * detect the transaction and add it to the wallet (again without caching
     * nullifiers for new notes). As by default JoinSplits send change back to
     * the origin PaymentAddress, the wallet should rarely miss transactions.
     *
     * To work around these issues, whenever the wallet is unlocked, we scan all
     * cached notes, and cache any missing nullifiers. Since the wallet must be
     * unlocked in order to spend notes, this means that GetFilteredNotes will
     * always behave correctly within that context (and any other uses will give
     * correct responses afterwards), for the transactions that the wallet was
     * able to detect. Any missing transactions can be rediscovered by:
     *
     * - Unlocking the wallet (to fill all nullifier caches).
     *
     * - Restarting the node with -reindex (which operates on a locked wallet
     *   but with the now-cached nullifiers).
     */
    std::map<uint256, JSOutPoint> mapSproutNullifiersToNotes;

    std::map<uint256, SaplingOutPoint> mapSaplingNullifiersToNotes;

    std::map<uint256, CWalletTx> mapWallet;

    int64_t nOrderPosNext;
    std::map<uint256, int> mapRequestCount;

    std::map<CTxDestination, CAddressBookData> mapAddressBook;

    CPubKey vchDefaultKey;

    std::set<COutPoint> setLockedCoins;
    std::set<JSOutPoint> setLockedSproutNotes;
    std::set<SaplingOutPoint> setLockedSaplingNotes;

    int64_t nTimeFirstKey;

    const CWalletTx* GetWalletTx(const uint256& hash) const;

    //! check whether we are allowed to upgrade (or already support) to the named feature
    bool CanSupportFeature(enum WalletFeature wf) { AssertLockHeld(cs_wallet); return nWalletMaxVersion >= wf; }

    void AvailableCoins(std::vector<COutput>& vCoins, bool fOnlyConfirmed=true, const CCoinControl *coinControl = NULL, bool fIncludeZeroValue=false, bool fIncludeCoinBase=true) const;
    bool SelectCoinsMinConf(const CAmount& nTargetValue, int nConfMine, int nConfTheirs, std::vector<COutput> vCoins, std::set<std::pair<const CWalletTx*,unsigned int> >& setCoinsRet, CAmount& nValueRet) const;

    bool IsSpent(const uint256& hash, unsigned int n) const;
    bool IsSproutSpent(const uint256& nullifier) const;
    bool IsSaplingSpent(const uint256& nullifier) const;

    bool IsLockedCoin(uint256 hash, unsigned int n) const;
    void LockCoin(COutPoint& output);
    void UnlockCoin(COutPoint& output);
    void UnlockAllCoins();
    void ListLockedCoins(std::vector<COutPoint>& vOutpts);

    bool IsLockedNote(const JSOutPoint& outpt) const;
    void LockNote(const JSOutPoint& output);
    void UnlockNote(const JSOutPoint& output);
    void UnlockAllSproutNotes();
    std::vector<JSOutPoint> ListLockedSproutNotes();

    bool IsLockedNote(const SaplingOutPoint& output) const;
    void LockNote(const SaplingOutPoint& output);
    void UnlockNote(const SaplingOutPoint& output);
    void UnlockAllSaplingNotes();
    std::vector<SaplingOutPoint> ListLockedSaplingNotes();

    /**
     * keystore implementation
     * Generate a new key
     */
    CPubKey GenerateNewKey();
    //! Adds a key to the store, and saves it to disk.
    bool AddKeyPubKey(const CKey& key, const CPubKey &pubkey);
    //! Adds a key to the store, without saving it to disk (used by LoadWallet)
    bool LoadKey(const CKey& key, const CPubKey &pubkey) { return CCryptoKeyStore::AddKeyPubKey(key, pubkey); }
    //! Load metadata (used by LoadWallet)
    bool LoadKeyMetadata(const CPubKey &pubkey, const CKeyMetadata &metadata);

    bool LoadMinVersion(int nVersion) { AssertLockHeld(cs_wallet); nWalletVersion = nVersion; nWalletMaxVersion = std::max(nWalletMaxVersion, nVersion); return true; }

    //! Adds an encrypted key to the store, and saves it to disk.
    bool AddCryptedKey(const CPubKey &vchPubKey, const std::vector<unsigned char> &vchCryptedSecret);
    //! Adds an encrypted key to the store, without saving it to disk (used by LoadWallet)
    bool LoadCryptedKey(const CPubKey &vchPubKey, const std::vector<unsigned char> &vchCryptedSecret);
    bool AddCScript(const CScript& redeemScript);
    bool LoadCScript(const CScript& redeemScript);

    //! Adds a destination data tuple to the store, and saves it to disk
    bool AddDestData(const CTxDestination &dest, const std::string &key, const std::string &value);
    //! Erases a destination data tuple in the store and on disk
    bool EraseDestData(const CTxDestination &dest, const std::string &key);
    //! Adds a destination data tuple to the store, without saving it to disk
    bool LoadDestData(const CTxDestination &dest, const std::string &key, const std::string &value);
    //! Look up a destination data tuple in the store, return true if found false otherwise
    bool GetDestData(const CTxDestination &dest, const std::string &key, std::string *value) const;

    //! Adds a watch-only address to the store, and saves it to disk.
    bool AddWatchOnly(const CScript &dest);
    bool RemoveWatchOnly(const CScript &dest);
    //! Adds a watch-only address to the store, without saving it to disk (used by LoadWallet)
    bool LoadWatchOnly(const CScript &dest);

    bool Unlock(const SecureString& strWalletPassphrase);
    bool ChangeWalletPassphrase(const SecureString& strOldWalletPassphrase, const SecureString& strNewWalletPassphrase);
    bool EncryptWallet(const SecureString& strWalletPassphrase);

    void GetKeyBirthTimes(std::map<CKeyID, int64_t> &mapKeyBirth) const;

    /**
      * Sprout ZKeys
      */
    //! Generates a new Sprout zaddr
    libzcash::SproutPaymentAddress GenerateNewSproutZKey();
    //! Adds spending key to the store, and saves it to disk
    bool AddSproutZKey(const libzcash::SproutSpendingKey &key);
    //! Adds spending key to the store, without saving it to disk (used by LoadWallet)
    bool LoadZKey(const libzcash::SproutSpendingKey &key);
    //! Load spending key metadata (used by LoadWallet)
    bool LoadZKeyMetadata(const libzcash::SproutPaymentAddress &addr, const CKeyMetadata &meta);
    //! Adds an encrypted spending key to the store, without saving it to disk (used by LoadWallet)
    bool LoadCryptedZKey(const libzcash::SproutPaymentAddress &addr, const libzcash::ReceivingKey &rk, const std::vector<unsigned char> &vchCryptedSecret);
    //! Adds an encrypted spending key to the store, and saves it to disk (virtual method, declared in crypter.h)
    bool AddCryptedSproutSpendingKey(
        const libzcash::SproutPaymentAddress &address,
        const libzcash::ReceivingKey &rk,
        const std::vector<unsigned char> &vchCryptedSecret);

    //! Adds a Sprout viewing key to the store, and saves it to disk.
    bool AddSproutViewingKey(const libzcash::SproutViewingKey &vk);
    bool RemoveSproutViewingKey(const libzcash::SproutViewingKey &vk);
    //! Adds a Sprout viewing key to the store, without saving it to disk (used by LoadWallet)
    bool LoadSproutViewingKey(const libzcash::SproutViewingKey &dest);

    /**
      * Sapling ZKeys
      */
    //! Generates new Sapling key
    libzcash::SaplingPaymentAddress GenerateNewSaplingZKey();
    //! Adds Sapling spending key to the store, and saves it to disk
    bool AddSaplingZKey(
        const libzcash::SaplingExtendedSpendingKey &key,
        const libzcash::SaplingPaymentAddress &defaultAddr);
    bool AddSaplingIncomingViewingKey(
        const libzcash::SaplingIncomingViewingKey &ivk,
        const libzcash::SaplingPaymentAddress &addr);
    bool AddCryptedSaplingSpendingKey(
        const libzcash::SaplingExtendedFullViewingKey &extfvk,
        const std::vector<unsigned char> &vchCryptedSecret,
        const libzcash::SaplingPaymentAddress &defaultAddr);
    //! Adds spending key to the store, without saving it to disk (used by LoadWallet)
    bool LoadSaplingZKey(const libzcash::SaplingExtendedSpendingKey &key);
    //! Load spending key metadata (used by LoadWallet)
    bool LoadSaplingZKeyMetadata(const libzcash::SaplingIncomingViewingKey &ivk, const CKeyMetadata &meta);
    //! Adds a Sapling payment address -> incoming viewing key map entry,
    //! without saving it to disk (used by LoadWallet)
    bool LoadSaplingPaymentAddress(
        const libzcash::SaplingPaymentAddress &addr,
        const libzcash::SaplingIncomingViewingKey &ivk);
    //! Adds an encrypted spending key to the store, without saving it to disk (used by LoadWallet)
    bool LoadCryptedSaplingZKey(const libzcash::SaplingExtendedFullViewingKey &extfvk,
                                const std::vector<unsigned char> &vchCryptedSecret);

    /**
     * Increment the next transaction order id
     * @return next transaction order id
     */
    int64_t IncOrderPosNext(CWalletDB *pwalletdb = NULL);

    typedef std::pair<CWalletTx*, CAccountingEntry*> TxPair;
    typedef std::multimap<int64_t, TxPair > TxItems;

    /**
     * Get the wallet's activity log
     * @return multimap of ordered transactions and accounting entries
     * @warning Returned pointers are *only* valid within the scope of passed acentries
     */
    TxItems OrderedTxItems(std::list<CAccountingEntry>& acentries, std::string strAccount = "");

    void MarkDirty();
    bool UpdateNullifierNoteMap();
    void UpdateNullifierNoteMapWithTx(const CWalletTx& wtx);
    void UpdateSaplingNullifierNoteMapWithTx(CWalletTx& wtx);
    void UpdateSaplingNullifierNoteMapForBlock(const CBlock* pblock);
    bool AddToWallet(const CWalletTx& wtxIn, bool fFromLoadWallet, CWalletDB* pwalletdb);
    void EraseFromWallet(const uint256 &hash);
    void SyncTransaction(const CTransaction& tx, const CBlock* pblock);
    void RescanWallet();
    bool AddToWalletIfInvolvingMe(const CTransaction& tx, const CBlock* pblock, bool fUpdate);
    void WitnessNoteCommitment(
         std::vector<uint256> commitments,
         std::vector<boost::optional<SproutWitness>>& witnesses,
         uint256 &final_anchor);
    int ScanForWalletTransactions(CBlockIndex* pindexStart, bool fUpdate = false);
    void ReacceptWalletTransactions();
    void ResendWalletTransactions(int64_t nBestBlockTime);
    std::vector<uint256> ResendWalletTransactionsBefore(int64_t nTime);
    CAmount GetBalance() const;
    CAmount GetUnconfirmedBalance() const;
    CAmount GetImmatureBalance() const;
    CAmount GetWatchOnlyBalance() const;
    CAmount GetUnconfirmedWatchOnlyBalance() const;
    CAmount GetImmatureWatchOnlyBalance() const;
    bool FundTransaction(CMutableTransaction& tx, CAmount& nFeeRet, int& nChangePosRet, std::string& strFailReason);
    bool CreateTransaction(const std::vector<CRecipient>& vecSend, CWalletTx& wtxNew, CReserveKey& reservekey, CAmount& nFeeRet, int& nChangePosRet,
                           std::string& strFailReason, const CCoinControl *coinControl = NULL, bool sign = true);
    bool CommitTransaction(CWalletTx& wtxNew, CReserveKey& reservekey);

    static CFeeRate minTxFee;
    static CAmount GetMinimumFee(unsigned int nTxBytes, unsigned int nConfirmTarget, const CTxMemPool& pool);

    bool NewKeyPool();
    bool TopUpKeyPool(unsigned int kpSize = 0);
    void ReserveKeyFromKeyPool(int64_t& nIndex, CKeyPool& keypool);
    void KeepKey(int64_t nIndex);
    void ReturnKey(int64_t nIndex);
    bool GetKeyFromPool(CPubKey &key);
    int64_t GetOldestKeyPoolTime();
    void GetAllReserveKeys(std::set<CKeyID>& setAddress) const;

    std::set< std::set<CTxDestination> > GetAddressGroupings();
    std::map<CTxDestination, CAmount> GetAddressBalances();

    std::set<CTxDestination> GetAccountAddresses(const std::string& strAccount) const;

    boost::optional<uint256> GetSproutNoteNullifier(
        const JSDescription& jsdesc,
        const libzcash::SproutPaymentAddress& address,
        const ZCNoteDecryption& dec,
        const uint256& hSig,
        uint8_t n) const;
    mapSproutNoteData_t FindMySproutNotes(const CTransaction& tx) const;
    std::pair<mapSaplingNoteData_t, SaplingIncomingViewingKeyMap> FindMySaplingNotes(const CTransaction& tx) const;
    bool IsSproutNullifierFromMe(const uint256& nullifier) const;
    bool IsSaplingNullifierFromMe(const uint256& nullifier) const;

    void GetSproutNoteWitnesses(
         std::vector<JSOutPoint> notes,
         std::vector<boost::optional<SproutWitness>>& witnesses,
         uint256 &final_anchor);
    void GetSaplingNoteWitnesses(
         std::vector<SaplingOutPoint> notes,
         std::vector<boost::optional<SaplingWitness>>& witnesses,
         uint256 &final_anchor);

    isminetype IsMine(const CTxIn& txin) const;
    CAmount GetDebit(const CTxIn& txin, const isminefilter& filter) const;
    isminetype IsMine(const CTxOut& txout) const;
    isminetype IsMine(const CTransaction& tx, uint32_t voutNum);
    CAmount GetCredit(const CTxOut& txout, const isminefilter& filter) const;
    bool IsChange(const CTxOut& txout) const;
    CAmount GetChange(const CTxOut& txout) const;
    bool IsMine(const CTransaction& tx);
    /** should probably be renamed to IsRelevantToMe */
    bool IsFromMe(const CTransaction& tx) const;
    CAmount GetDebit(const CTransaction& tx, const isminefilter& filter) const;
    CAmount GetCredit(const CTransaction& tx, int32_t voutNum, const isminefilter& filter) const;
    CAmount GetCredit(const CTransaction& tx, const isminefilter& filter) const;
    CAmount GetChange(const CTransaction& tx) const;
    void ChainTip(const CBlockIndex *pindex, const CBlock *pblock, SproutMerkleTree sproutTree, SaplingMerkleTree saplingTree, bool added);
    /** Saves witness caches and best block locator to disk. */
    void SetBestChain(const CBlockLocator& loc);
    std::set<std::pair<libzcash::PaymentAddress, uint256>> GetNullifiersForAddresses(const std::set<libzcash::PaymentAddress> & addresses);
    bool IsNoteSproutChange(const std::set<std::pair<libzcash::PaymentAddress, uint256>> & nullifierSet, const libzcash::PaymentAddress & address, const JSOutPoint & entry);
    bool IsNoteSaplingChange(const std::set<std::pair<libzcash::PaymentAddress, uint256>> & nullifierSet, const libzcash::PaymentAddress & address, const SaplingOutPoint & entry);

    DBErrors LoadWallet(bool& fFirstRunRet);
    DBErrors ZapWalletTx(std::vector<CWalletTx>& vWtx);

    bool SetAddressBook(const CTxDestination& address, const std::string& strName, const std::string& purpose);

    bool DelAddressBook(const CTxDestination& address);

    void UpdatedTransaction(const uint256 &hashTx);

    void Inventory(const uint256 &hash)
    {
        {
            LOCK(cs_wallet);
            std::map<uint256, int>::iterator mi = mapRequestCount.find(hash);
            if (mi != mapRequestCount.end())
                (*mi).second++;
        }
    }

    unsigned int GetKeyPoolSize()
    {
        AssertLockHeld(cs_wallet); // setKeyPool
        return setKeyPool.size();
    }

    bool SetDefaultKey(const CPubKey &vchPubKey);

    //! signify that a particular wallet feature is now used. this may change nWalletVersion and nWalletMaxVersion if those are lower
    bool SetMinVersion(enum WalletFeature, CWalletDB* pwalletdbIn = NULL, bool fExplicit = false);

    //! change which version we're allowed to upgrade to (note that this does not immediately imply upgrading to that format)
    bool SetMaxVersion(int nVersion);

    //! get the current wallet format (the oldest client version guaranteed to understand this wallet)
    int GetVersion() { LOCK(cs_wallet); return nWalletVersion; }

    //! Get wallet transactions that conflict with given transaction (spend same outputs)
    std::set<uint256> GetConflicts(const uint256& txid) const;

    //! Flush wallet (bitdb flush)
    void Flush(bool shutdown=false);

    //! Verify the wallet database and perform salvage if required
    static bool Verify(const std::string& walletFile, std::string& warningString, std::string& errorString);

    /**
     * Address book entry changed.
     * @note called with lock cs_wallet held.
     */
    boost::signals2::signal<void (CWallet *wallet, const CTxDestination
            &address, const std::string &label, bool isMine,
            const std::string &purpose,
            ChangeType status)> NotifyAddressBookChanged;

    /**
     * Wallet transaction added, removed or updated.
     * @note called with lock cs_wallet held.
     */
    boost::signals2::signal<void (CWallet *wallet, const uint256 &hashTx,
            ChangeType status)> NotifyTransactionChanged;

    /** Show progress e.g. for rescan */
    boost::signals2::signal<void (const std::string &title, int nProgress)> ShowProgress;

    /** Watch-only address added */
    boost::signals2::signal<void (bool fHaveWatchOnly)> NotifyWatchonlyChanged;

    /** Inquire whether this wallet broadcasts transactions. */
    bool GetBroadcastTransactions() const { return fBroadcastTransactions; }
    /** Set whether this wallet broadcasts transactions. */
    void SetBroadcastTransactions(bool broadcast) { fBroadcastTransactions = broadcast; }

    /* Returns true if HD is enabled for all address types, false if only for Sapling */
    bool IsHDFullyEnabled() const;

    /* Generates a new HD seed (will reset the chain child index counters)
       Sets the seed's version based on the current wallet version (so the
       caller must ensure the current wallet version is correct before calling
       this function). */
    void GenerateNewSeed();

    bool SetHDSeed(const HDSeed& seed);
    bool SetCryptedHDSeed(const uint256& seedFp, const std::vector<unsigned char> &vchCryptedSecret);

    /* Set the HD chain model (chain child index counters) */
    void SetHDChain(const CHDChain& chain, bool memonly);
    const CHDChain& GetHDChain() const { return hdChain; }

    /* Set the current HD seed, without saving it to disk (used by LoadWallet) */
    bool LoadHDSeed(const HDSeed& key);

    /* Set the current encrypted HD seed, without saving it to disk (used by LoadWallet) */
    bool LoadCryptedHDSeed(const uint256& seedFp, const std::vector<unsigned char>& seed);
    
    /* Find notes filtered by payment address, min depth, ability to spend */
    void GetFilteredNotes(std::vector<CSproutNotePlaintextEntry>& sproutEntries,
                          std::vector<SaplingNoteEntry>& saplingEntries,
                          std::string address,
                          int minDepth=1,
                          bool ignoreSpent=true,
                          bool requireSpendingKey=true);

    /* Find notes filtered by payment addresses, min depth, max depth, if they are spent,
       if a spending key is required, and if they are locked */
    void GetFilteredNotes(std::vector<CSproutNotePlaintextEntry>& sproutEntries,
                          std::vector<SaplingNoteEntry>& saplingEntries,
                          std::set<libzcash::PaymentAddress>& filterAddresses,
                          int minDepth=1,
                          int maxDepth=INT_MAX,
                          bool ignoreSpent=true,
                          bool requireSpendingKey=true,
                          bool ignoreLocked=true);

    // staking functions
    bool VerusSelectStakeOutput(CBlock *pBlock, arith_uint256 &hashResult, CTransaction &stakeSource, int32_t &voutNum, int32_t nHeight, uint32_t &bnTarget) const;
    int32_t VerusStakeTransaction(CBlock *pBlock, CMutableTransaction &txNew, uint32_t &bnTarget, arith_uint256 &hashResult, uint8_t *utxosig, CPubKey pk) const;
};

/** A key allocated from the key pool. */
class CReserveKey
{
protected:
    CWallet* pwallet;
    int64_t nIndex;
    CPubKey vchPubKey;
public:
    CReserveKey(CWallet* pwalletIn)
    {
        nIndex = -1;
        pwallet = pwalletIn;
    }

    ~CReserveKey()
    {
        ReturnKey();
    }

    void ReturnKey();
    virtual bool GetReservedKey(CPubKey &pubkey);
    void KeepKey();
};


/**
 * Account information.
 * Stored in wallet with key "acc"+string account name.
 */
class CAccount
{
public:
    CPubKey vchPubKey;

    CAccount()
    {
        SetNull();
    }

    void SetNull()
    {
        vchPubKey = CPubKey();
    }

    ADD_SERIALIZE_METHODS;

    template <typename Stream, typename Operation>
    inline void SerializationOp(Stream& s, Operation ser_action) {
        int nVersion = s.GetVersion();
        if (!(s.GetType() & SER_GETHASH))
            READWRITE(nVersion);
        READWRITE(vchPubKey);
    }
};

/** Error status printout */
#define ERR_RESULT(x) result.push_back(Pair("result", "error")) , result.push_back(Pair("error", x));

//
// Shielded key and address generalizations
//

class PaymentAddressBelongsToWallet : public boost::static_visitor<bool>
{
private:
    CWallet *m_wallet;
public:
    PaymentAddressBelongsToWallet(CWallet *wallet) : m_wallet(wallet) {}

    bool operator()(const libzcash::SproutPaymentAddress &zaddr) const;
    bool operator()(const libzcash::SaplingPaymentAddress &zaddr) const;
    bool operator()(const libzcash::InvalidEncoding& no) const;
};

class HaveSpendingKeyForPaymentAddress : public boost::static_visitor<bool>
{
private:
    CWallet *m_wallet;
public:
    HaveSpendingKeyForPaymentAddress(CWallet *wallet) : m_wallet(wallet) {}

    bool operator()(const libzcash::SproutPaymentAddress &zaddr) const;
    bool operator()(const libzcash::SaplingPaymentAddress &zaddr) const;
    bool operator()(const libzcash::InvalidEncoding& no) const;
};

class GetSpendingKeyForPaymentAddress : public boost::static_visitor<boost::optional<libzcash::SpendingKey>>
{
private:
    CWallet *m_wallet;
public:
    GetSpendingKeyForPaymentAddress(CWallet *wallet) : m_wallet(wallet) {}

    boost::optional<libzcash::SpendingKey> operator()(const libzcash::SproutPaymentAddress &zaddr) const;
    boost::optional<libzcash::SpendingKey> operator()(const libzcash::SaplingPaymentAddress &zaddr) const;
    boost::optional<libzcash::SpendingKey> operator()(const libzcash::InvalidEncoding& no) const;
};

class GetPubKeyForPubKey : public boost::static_visitor<CPubKey> {
public:
    GetPubKeyForPubKey() {}

    CPubKey operator()(const CKeyID &id) const {
        return CPubKey();
    }

    CPubKey operator()(const CPubKey &key) const {
        return key;
    }

    CPubKey operator()(const CScriptID &sid) const {
        return CPubKey();
    }

    CPubKey operator()(const CNoDestination &no) const {
        return CPubKey();
    }
};

class AddressVisitorString : public boost::static_visitor<std::string>
{
public:
    std::string operator()(const CNoDestination &dest) const { return ""; }

    std::string operator()(const CKeyID &keyID) const {
        return "key hash: " + keyID.ToString();
    }

    std::string operator()(const CPubKey &key) const {
        return "public key: " + HexStr(key);
    }

    std::string operator()(const CScriptID &scriptID) const {
        return "script hash: " + scriptID.ToString();
    }
};

enum SpendingKeyAddResult {
    KeyAlreadyExists,
    KeyAdded,
    KeyNotAdded,
};

class AddSpendingKeyToWallet : public boost::static_visitor<SpendingKeyAddResult>
{
private:
    CWallet *m_wallet;
    const Consensus::Params &params;
    int64_t nTime;
    boost::optional<std::string> hdKeypath; // currently sapling only
    boost::optional<std::string> seedFpStr; // currently sapling only
    bool log;
public: 
    AddSpendingKeyToWallet(CWallet *wallet, const Consensus::Params &params) :
        m_wallet(wallet), params(params), nTime(1), hdKeypath(boost::none), seedFpStr(boost::none), log(false) {}
    AddSpendingKeyToWallet(
        CWallet *wallet,
        const Consensus::Params &params,
        int64_t _nTime,
        boost::optional<std::string> _hdKeypath,
        boost::optional<std::string> _seedFp,
        bool _log
    ) : m_wallet(wallet), params(params), nTime(_nTime), hdKeypath(_hdKeypath), seedFpStr(_seedFp), log(_log) {}


    SpendingKeyAddResult operator()(const libzcash::SproutSpendingKey &sk) const;
    SpendingKeyAddResult operator()(const libzcash::SaplingExtendedSpendingKey &sk) const;
    SpendingKeyAddResult operator()(const libzcash::InvalidEncoding& no) const;    
};

#define RETURN_IF_ERROR(CCerror) if ( CCerror != "" ) { ERR_RESULT(CCerror); return(result); }

#endif // BITCOIN_WALLET_WALLET_H<|MERGE_RESOLUTION|>--- conflicted
+++ resolved
@@ -76,10 +76,6 @@
 //  Should be large enough that we can expect not to reorg beyond our cache
 //  unless there is some exceptional network disruption.
 extern unsigned int WITNESS_CACHE_SIZE;
-<<<<<<< HEAD
-=======
-
->>>>>>> 3ea404ea
 
 //! Size of HD seed in bytes
 static const size_t HD_WALLET_SEED_LENGTH = 32;
