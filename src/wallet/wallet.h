// Copyright (c) 2009-2010 Satoshi Nakamoto
// Copyright (c) 2009-2014 The Bitcoin Core developers
// Distributed under the MIT software license, see the accompanying
// file COPYING or http://www.opensource.org/licenses/mit-license.php.

#ifndef BITCOIN_WALLET_WALLET_H
#define BITCOIN_WALLET_WALLET_H

#include "amount.h"
#include "coins.h"
#include "key.h"
#include "keystore.h"
#include "main.h"
#include "primitives/block.h"
#include "primitives/transaction.h"
#include "tinyformat.h"
#include "ui_interface.h"
#include "util.h"
#include "utilstrencodings.h"
#include "validationinterface.h"
#include "wallet/crypter.h"
#include "wallet/wallet_ismine.h"
#include "wallet/walletdb.h"
#include "wallet/rpcwallet.h"
#include "zcash/Address.hpp"
#include "zcash/zip32.h"
#include "base58.h"

#include <algorithm>
#include <map>
#include <set>
#include <stdexcept>
#include <stdint.h>
#include <string>
#include <utility>
#include <vector>

/**
 * Settings
 */
extern CFeeRate payTxFee;
extern CAmount maxTxFee;
extern unsigned int nTxConfirmTarget;
extern bool bSpendZeroConfChange;
extern bool fSendFreeTransactions;
extern bool fPayAtLeastCustomFee;

//! -paytxfee default
static const CAmount DEFAULT_TRANSACTION_FEE = 0;
//! -paytxfee will warn if called with a higher fee than this amount (in satoshis) per KB
static const CAmount nHighTransactionFeeWarning = 0.01 * COIN;
//! -maxtxfee default
static const CAmount DEFAULT_TRANSACTION_MAXFEE = 0.1 * COIN;
//! -txconfirmtarget default
static const unsigned int DEFAULT_TX_CONFIRM_TARGET = 2;
//! -maxtxfee will warn if called with a higher fee than this amount (in satoshis)
static const CAmount nHighTransactionMaxFeeWarning = 100 * nHighTransactionFeeWarning;
//! Largest (in bytes) free transaction we're willing to create
static const unsigned int MAX_FREE_TRANSACTION_CREATE_SIZE = 1000;
//! Size of witness cache
//  Should be large enough that we can expect not to reorg beyond our cache
//  unless there is some exceptional network disruption.
#define _COINBASE_MATURITY 100
static const unsigned int WITNESS_CACHE_SIZE = _COINBASE_MATURITY+10;

//! Size of HD seed in bytes
static const size_t HD_WALLET_SEED_LENGTH = 32;

class CBlockIndex;
class CCoinControl;
class COutput;
class CReserveKey;
class CScript;
class CTxMemPool;
class CWalletTx;

/** (client) version numbers for particular wallet features */
enum WalletFeature
{
    FEATURE_BASE = 10500, // the earliest version new wallets supports (only useful for getinfo's clientversion output)

    FEATURE_WALLETCRYPT = 40000, // wallet encryption
    FEATURE_COMPRPUBKEY = 60000, // compressed public keys

    FEATURE_LATEST = 60000
};


/** A key pool entry */
class CKeyPool
{
public:
    int64_t nTime;
    CPubKey vchPubKey;

    CKeyPool();
    CKeyPool(const CPubKey& vchPubKeyIn);

    ADD_SERIALIZE_METHODS;

    template <typename Stream, typename Operation>
    inline void SerializationOp(Stream& s, Operation ser_action) {
        int nVersion = s.GetVersion();
        if (!(s.GetType() & SER_GETHASH))
            READWRITE(nVersion);
        READWRITE(nTime);
        READWRITE(vchPubKey);
    }
};

/** Address book data */
class CAddressBookData
{
public:
    std::string name;
    std::string purpose;

    CAddressBookData()
    {
        purpose = "unknown";
    }

    typedef std::map<std::string, std::string> StringMap;
    StringMap destdata;
};

struct CRecipient
{
    CScript scriptPubKey;
    CAmount nAmount;
    bool fSubtractFeeFromAmount;
};

typedef std::map<std::string, std::string> mapValue_t;


static void ReadOrderPos(int64_t& nOrderPos, mapValue_t& mapValue)
{
    if (!mapValue.count("n"))
    {
        nOrderPos = -1; // TODO: calculate elsewhere
        return;
    }
    nOrderPos = atoi64(mapValue["n"].c_str());
}


static void WriteOrderPos(const int64_t& nOrderPos, mapValue_t& mapValue)
{
    if (nOrderPos == -1)
        return;
    mapValue["n"] = i64tostr(nOrderPos);
}

struct COutputEntry
{
    CTxDestination destination;
    CAmount amount;
    int vout;
};

/** A note outpoint */
class JSOutPoint
{
public:
    // Transaction hash
    uint256 hash;
    // Index into CTransaction.vjoinsplit
    uint64_t js;
    // Index into JSDescription fields of length ZC_NUM_JS_OUTPUTS
    uint8_t n;

    JSOutPoint() { SetNull(); }
    JSOutPoint(uint256 h, uint64_t js, uint8_t n) : hash {h}, js {js}, n {n} { }

    ADD_SERIALIZE_METHODS;

    template <typename Stream, typename Operation>
    inline void SerializationOp(Stream& s, Operation ser_action) {
        READWRITE(hash);
        READWRITE(js);
        READWRITE(n);
    }

    void SetNull() { hash.SetNull(); }
    bool IsNull() const { return hash.IsNull(); }

    friend bool operator<(const JSOutPoint& a, const JSOutPoint& b) {
        return (a.hash < b.hash ||
                (a.hash == b.hash && a.js < b.js) ||
                (a.hash == b.hash && a.js == b.js && a.n < b.n));
    }

    friend bool operator==(const JSOutPoint& a, const JSOutPoint& b) {
        return (a.hash == b.hash && a.js == b.js && a.n == b.n);
    }

    friend bool operator!=(const JSOutPoint& a, const JSOutPoint& b) {
        return !(a == b);
    }

    std::string ToString() const;
};

class SproutNoteData
{
public:
    libzcash::SproutPaymentAddress address;

    /**
     * Cached note nullifier. May not be set if the wallet was not unlocked when
     * this was SproutNoteData was created. If not set, we always assume that the
     * note has not been spent.
     *
     * It's okay to cache the nullifier in the wallet, because we are storing
     * the spending key there too, which could be used to derive this.
     * If the wallet is encrypted, this means that someone with access to the
     * locked wallet cannot spend notes, but can connect received notes to the
     * transactions they are spent in. This is the same security semantics as
     * for transparent addresses.
     */
    boost::optional<uint256> nullifier;

    /**
     * Cached incremental witnesses for spendable Notes.
     * Beginning of the list is the most recent witness.
     */
    std::list<SproutWitness> witnesses;

    /**
     * Block height corresponding to the most current witness.
     *
     * When we first create a SproutNoteData in CWallet::FindMySproutNotes, this is set to
     * -1 as a placeholder. The next time CWallet::ChainTip is called, we can
     * determine what height the witness cache for this note is valid for (even
     * if no witnesses were cached), and so can set the correct value in
     * CWallet::IncrementNoteWitnesses and CWallet::DecrementNoteWitnesses.
     */
    int witnessHeight;

    SproutNoteData() : address(), nullifier(), witnessHeight {-1} { }
    SproutNoteData(libzcash::SproutPaymentAddress a) :
            address {a}, nullifier(), witnessHeight {-1} { }
    SproutNoteData(libzcash::SproutPaymentAddress a, uint256 n) :
            address {a}, nullifier {n}, witnessHeight {-1} { }

    ADD_SERIALIZE_METHODS;

    template <typename Stream, typename Operation>
    inline void SerializationOp(Stream& s, Operation ser_action) {
        READWRITE(address);
        READWRITE(nullifier);
        READWRITE(witnesses);
        READWRITE(witnessHeight);
    }

    friend bool operator<(const SproutNoteData& a, const SproutNoteData& b) {
        return (a.address < b.address ||
                (a.address == b.address && a.nullifier < b.nullifier));
    }

    friend bool operator==(const SproutNoteData& a, const SproutNoteData& b) {
        return (a.address == b.address && a.nullifier == b.nullifier);
    }

    friend bool operator!=(const SproutNoteData& a, const SproutNoteData& b) {
        return !(a == b);
    }
};

class SaplingNoteData
{
public:
    /**
     * We initialize the height to -1 for the same reason as we do in SproutNoteData.
     * See the comment in that class for a full description.
     */
    SaplingNoteData() : witnessHeight {-1}, nullifier() { }
    SaplingNoteData(libzcash::SaplingIncomingViewingKey ivk) : ivk {ivk}, witnessHeight {-1}, nullifier() { }
    SaplingNoteData(libzcash::SaplingIncomingViewingKey ivk, uint256 n) : ivk {ivk}, witnessHeight {-1}, nullifier(n) { }

    std::list<SaplingWitness> witnesses;
    int witnessHeight;
    libzcash::SaplingIncomingViewingKey ivk;
    boost::optional<uint256> nullifier;

    friend bool operator==(const SaplingNoteData& a, const SaplingNoteData& b) {
        return (a.ivk == b.ivk && a.nullifier == b.nullifier && a.witnessHeight == b.witnessHeight);
    }

    friend bool operator!=(const SaplingNoteData& a, const SaplingNoteData& b) {
        return !(a == b);
    }
};

typedef std::map<JSOutPoint, SproutNoteData> mapSproutNoteData_t;
typedef std::map<SaplingOutPoint, SaplingNoteData> mapSaplingNoteData_t;

/** Decrypted note and its location in a transaction. */
struct CSproutNotePlaintextEntry
{
    JSOutPoint jsop;
    libzcash::SproutPaymentAddress address;
    libzcash::SproutNotePlaintext plaintext;
};

/** Decrypted note, location in a transaction, and confirmation height. */
struct CUnspentSproutNotePlaintextEntry {
    JSOutPoint jsop;
    libzcash::SproutPaymentAddress address;
    libzcash::SproutNotePlaintext plaintext;
    int nHeight;
};

/** Sapling note and its location in a transaction. */
struct SaplingNoteEntry
{
    SaplingOutPoint op;
    libzcash::SaplingPaymentAddress address;
    libzcash::SaplingNote note;
    std::array<unsigned char, ZC_MEMO_SIZE> memo;
};

/** Sapling note, location in a transaction, and confirmation height. */
struct UnspentSaplingNoteEntry {
    SaplingOutPoint op;
    libzcash::SaplingPaymentAddress address;
    libzcash::SaplingNote note;
    std::array<unsigned char, ZC_MEMO_SIZE> memo;
    int nHeight;
};

/** A transaction with a merkle branch linking it to the block chain. */
class CMerkleTx : public CTransaction
{
private:
    int GetDepthInMainChainINTERNAL(const CBlockIndex* &pindexRet) const;

public:
    uint256 hashBlock;
    std::vector<uint256> vMerkleBranch;
    int nIndex;

    // memory only
    mutable bool fMerkleVerified;


    CMerkleTx()
    {
        Init();
    }

    CMerkleTx(const CTransaction& txIn) : CTransaction(txIn)
    {
        Init();
    }

    void Init()
    {
        hashBlock = uint256();
        nIndex = -1;
        fMerkleVerified = false;
    }

    ADD_SERIALIZE_METHODS;

    template <typename Stream, typename Operation>
    inline void SerializationOp(Stream& s, Operation ser_action) {
        READWRITE(*(CTransaction*)this);
        READWRITE(hashBlock);
        READWRITE(vMerkleBranch);
        READWRITE(nIndex);
    }

    int SetMerkleBranch(const CBlock& block);


    /**
     * Return depth of transaction in blockchain:
     * -1  : not in blockchain, and not in memory pool (conflicted transaction)
     *  0  : in memory pool, waiting to be included in a block
     * >=1 : this many blocks deep in the main chain
     */
    int GetDepthInMainChain(const CBlockIndex* &pindexRet) const;
    int GetDepthInMainChain() const { const CBlockIndex *pindexRet; return GetDepthInMainChain(pindexRet); }
    bool IsInMainChain() const { const CBlockIndex *pindexRet; return GetDepthInMainChainINTERNAL(pindexRet) > 0; }
    int GetBlocksToMaturity() const;
    bool AcceptToMemoryPool(bool fLimitFree=true, bool fRejectAbsurdFee=true);
};

/**
 * A transaction with a bunch of additional info that only the owner cares about.
 * It includes any unrecorded transactions needed to link it back to the block chain.
 */
class CWalletTx : public CMerkleTx
{
private:
    const CWallet* pwallet;

public:
    mapValue_t mapValue;
    mapSproutNoteData_t mapSproutNoteData;
    mapSaplingNoteData_t mapSaplingNoteData;
    std::vector<std::pair<std::string, std::string> > vOrderForm;
    unsigned int fTimeReceivedIsTxTime;
    unsigned int nTimeReceived; //! time received by this node
    unsigned int nTimeSmart;
    char fFromMe;
    std::string strFromAccount;
    int64_t nOrderPos; //! position in ordered transaction list

    // memory only
    mutable bool fDebitCached;
    mutable bool fCreditCached;
    mutable bool fImmatureCreditCached;
    mutable bool fAvailableCreditCached;
    mutable bool fWatchDebitCached;
    mutable bool fWatchCreditCached;
    mutable bool fImmatureWatchCreditCached;
    mutable bool fAvailableWatchCreditCached;
    mutable bool fChangeCached;
    mutable CAmount nDebitCached;
    mutable CAmount nCreditCached;
    mutable CAmount nImmatureCreditCached;
    mutable CAmount nAvailableCreditCached;
    mutable CAmount nWatchDebitCached;
    mutable CAmount nWatchCreditCached;
    mutable CAmount nImmatureWatchCreditCached;
    mutable CAmount nAvailableWatchCreditCached;
    mutable CAmount nChangeCached;

    CWalletTx()
    {
        Init(NULL);
    }

    CWalletTx(const CWallet* pwalletIn)
    {
        Init(pwalletIn);
    }

    CWalletTx(const CWallet* pwalletIn, const CMerkleTx& txIn) : CMerkleTx(txIn)
    {
        Init(pwalletIn);
    }

    CWalletTx(const CWallet* pwalletIn, const CTransaction& txIn) : CMerkleTx(txIn)
    {
        Init(pwalletIn);
    }

    void Init(const CWallet* pwalletIn)
    {
        pwallet = pwalletIn;
        mapValue.clear();
        mapSproutNoteData.clear();
        mapSaplingNoteData.clear();
        vOrderForm.clear();
        fTimeReceivedIsTxTime = false;
        nTimeReceived = 0;
        nTimeSmart = 0;
        fFromMe = false;
        strFromAccount.clear();
        fDebitCached = false;
        fCreditCached = false;
        fImmatureCreditCached = false;
        fAvailableCreditCached = false;
        fWatchDebitCached = false;
        fWatchCreditCached = false;
        fImmatureWatchCreditCached = false;
        fAvailableWatchCreditCached = false;
        fChangeCached = false;
        nDebitCached = 0;
        nCreditCached = 0;
        nImmatureCreditCached = 0;
        nAvailableCreditCached = 0;
        nWatchDebitCached = 0;
        nWatchCreditCached = 0;
        nAvailableWatchCreditCached = 0;
        nImmatureWatchCreditCached = 0;
        nChangeCached = 0;
        nOrderPos = -1;
    }

    ADD_SERIALIZE_METHODS;

    template <typename Stream, typename Operation>
    inline void SerializationOp(Stream& s, Operation ser_action) {
        if (ser_action.ForRead())
            Init(NULL);
        char fSpent = false;

        if (!ser_action.ForRead())
        {
            mapValue["fromaccount"] = strFromAccount;

            WriteOrderPos(nOrderPos, mapValue);

            if (nTimeSmart)
                mapValue["timesmart"] = strprintf("%u", nTimeSmart);
        }

        READWRITE(*(CMerkleTx*)this);
        std::vector<CMerkleTx> vUnused; //! Used to be vtxPrev
        READWRITE(vUnused);
        READWRITE(mapValue);
        READWRITE(mapSproutNoteData);
        READWRITE(vOrderForm);
        READWRITE(fTimeReceivedIsTxTime);
        READWRITE(nTimeReceived);
        READWRITE(fFromMe);
        READWRITE(fSpent);
        // TODO:
        //READWRITE(mapSaplingNoteData);

        if (ser_action.ForRead())
        {
            strFromAccount = mapValue["fromaccount"];

            ReadOrderPos(nOrderPos, mapValue);

            nTimeSmart = mapValue.count("timesmart") ? (unsigned int)atoi64(mapValue["timesmart"]) : 0;
        }

        mapValue.erase("fromaccount");
        mapValue.erase("version");
        mapValue.erase("spent");
        mapValue.erase("n");
        mapValue.erase("timesmart");
    }

    //! make sure balances are recalculated
    void MarkDirty()
    {
        fCreditCached = false;
        fAvailableCreditCached = false;
        fWatchDebitCached = false;
        fWatchCreditCached = false;
        fAvailableWatchCreditCached = false;
        fImmatureWatchCreditCached = false;
        fDebitCached = false;
        fChangeCached = false;
    }

    void BindWallet(CWallet *pwalletIn)
    {
        pwallet = pwalletIn;
        MarkDirty();
    }

    void SetSproutNoteData(mapSproutNoteData_t &noteData);
    void SetSaplingNoteData(mapSaplingNoteData_t &noteData);

    //! filter decides which addresses will count towards the debit
    CAmount GetDebit(const isminefilter& filter) const;
    CAmount GetCredit(const isminefilter& filter) const;
    CAmount GetImmatureCredit(bool fUseCache=true) const;
    CAmount GetAvailableCredit(bool fUseCache=true) const;
    CAmount GetImmatureWatchOnlyCredit(const bool& fUseCache=true) const;
    CAmount GetAvailableWatchOnlyCredit(const bool& fUseCache=true) const;
    CAmount GetChange() const;

    void GetAmounts(std::list<COutputEntry>& listReceived,
                    std::list<COutputEntry>& listSent, CAmount& nFee, std::string& strSentAccount, const isminefilter& filter) const;

    void GetAccountAmounts(const std::string& strAccount, CAmount& nReceived,
                           CAmount& nSent, CAmount& nFee, const isminefilter& filter) const;

    bool IsFromMe(const isminefilter& filter) const
    {
        return (GetDebit(filter) > 0);
    }

    bool IsTrusted() const;

    bool WriteToDisk(CWalletDB *pwalletdb);

    int64_t GetTxTime() const;
    int GetRequestCount() const;

    bool RelayWalletTransaction();

    std::set<uint256> GetConflicts() const;
};




class COutput
{
public:
    const CWalletTx *tx;
    int i;
    int nDepth;
    bool fSpendable;

    COutput(const CWalletTx *txIn, int iIn, int nDepthIn, bool fSpendableIn)
    {
        tx = txIn; i = iIn; nDepth = nDepthIn; fSpendable = fSpendableIn;
    }

    std::string ToString() const;
};




/** Private key that includes an expiration date in case it never gets used. */
class CWalletKey
{
public:
    CPrivKey vchPrivKey;
    int64_t nTimeCreated;
    int64_t nTimeExpires;
    std::string strComment;
    //! todo: add something to note what created it (user, getnewaddress, change)
    //!   maybe should have a map<string, string> property map

    CWalletKey(int64_t nExpires=0);

    ADD_SERIALIZE_METHODS;

    template <typename Stream, typename Operation>
    inline void SerializationOp(Stream& s, Operation ser_action) {
        int nVersion = s.GetVersion();
        if (!(s.GetType() & SER_GETHASH))
            READWRITE(nVersion);
        READWRITE(vchPrivKey);
        READWRITE(nTimeCreated);
        READWRITE(nTimeExpires);
        READWRITE(LIMITED_STRING(strComment, 65536));
    }
};

/**
 * Internal transfers.
 * Database key is acentry<account><counter>.
 */
class CAccountingEntry
{
public:
    std::string strAccount;
    CAmount nCreditDebit;
    int64_t nTime;
    std::string strOtherAccount;
    std::string strComment;
    mapValue_t mapValue;
    int64_t nOrderPos;  //! position in ordered transaction list
    uint64_t nEntryNo;

    CAccountingEntry()
    {
        SetNull();
    }

    void SetNull()
    {
        nCreditDebit = 0;
        nTime = 0;
        strAccount.clear();
        strOtherAccount.clear();
        strComment.clear();
        nOrderPos = -1;
        nEntryNo = 0;
    }

    ADD_SERIALIZE_METHODS;

    template <typename Stream, typename Operation>
    inline void SerializationOp(Stream& s, Operation ser_action) {
        int nVersion = s.GetVersion();
        if (!(s.GetType() & SER_GETHASH))
            READWRITE(nVersion);
        //! Note: strAccount is serialized as part of the key, not here.
        READWRITE(nCreditDebit);
        READWRITE(nTime);
        READWRITE(LIMITED_STRING(strOtherAccount, 65536));

        if (!ser_action.ForRead())
        {
            WriteOrderPos(nOrderPos, mapValue);

            if (!(mapValue.empty() && _ssExtra.empty()))
            {
                CDataStream ss(s.GetType(), s.GetVersion());
                ss.insert(ss.begin(), '\0');
                ss << mapValue;
                ss.insert(ss.end(), _ssExtra.begin(), _ssExtra.end());
                strComment.append(ss.str());
            }
        }

        READWRITE(LIMITED_STRING(strComment, 65536));

        size_t nSepPos = strComment.find("\0", 0, 1);
        if (ser_action.ForRead())
        {
            mapValue.clear();
            if (std::string::npos != nSepPos)
            {
                CDataStream ss(std::vector<char>(strComment.begin() + nSepPos + 1, strComment.end()), s.GetType(), s.GetVersion());
                ss >> mapValue;
                _ssExtra = std::vector<char>(ss.begin(), ss.end());
            }
            ReadOrderPos(nOrderPos, mapValue);
        }
        if (std::string::npos != nSepPos)
            strComment.erase(nSepPos);

        mapValue.erase("n");
    }

private:
    std::vector<char> _ssExtra;
};


/**
 * A CWallet is an extension of a keystore, which also maintains a set of transactions and balances,
 * and provides the ability to create new transactions.
 */
class CWallet : public CCryptoKeyStore, public CValidationInterface
{
private:
    bool SelectCoins(const CAmount& nTargetValue, std::set<std::pair<const CWalletTx*,unsigned int> >& setCoinsRet, CAmount& nValueRet, bool& fOnlyCoinbaseCoinsRet, bool& fNeedCoinbaseCoinsRet, const CCoinControl *coinControl = NULL) const;

    CWalletDB *pwalletdbEncryption;

    //! the current wallet version: clients below this version are not able to load the wallet
    int nWalletVersion;

    //! the maximum wallet format version: memory-only variable that specifies to what version this wallet may be upgraded
    int nWalletMaxVersion;

    int64_t nNextResend;
    int64_t nLastResend;
    bool fBroadcastTransactions;

    template <class T>
    using TxSpendMap = std::multimap<T, uint256>;
    /**
     * Used to keep track of spent outpoints, and
     * detect and report conflicts (double-spends or
     * mutated transactions where the mutant gets mined).
     */
    typedef TxSpendMap<COutPoint> TxSpends;
    TxSpends mapTxSpends;
    /**
     * Used to keep track of spent Notes, and
     * detect and report conflicts (double-spends).
     */
    typedef TxSpendMap<uint256> TxNullifiers;
    TxNullifiers mapTxSproutNullifiers;
    TxNullifiers mapTxSaplingNullifiers;

    void AddToTransparentSpends(const COutPoint& outpoint, const uint256& wtxid);
    void AddToSproutSpends(const uint256& nullifier, const uint256& wtxid);
    void AddToSaplingSpends(const uint256& nullifier, const uint256& wtxid);
    void AddToSpends(const uint256& wtxid);

public:
    /*
     * Size of the incremental witness cache for the notes in our wallet.
     * This will always be greater than or equal to the size of the largest
     * incremental witness cache in any transaction in mapWallet.
     */
    int64_t nWitnessCacheSize;

    void ClearNoteWitnessCache();

protected:
    /**
     * pindex is the new tip being connected.
     */
    void IncrementNoteWitnesses(const CBlockIndex* pindex,
                                const CBlock* pblock,
                                SproutMerkleTree& sproutTree,
                                SaplingMerkleTree& saplingTree);
    /**
     * pindex is the old tip being disconnected.
     */
    void DecrementNoteWitnesses(const CBlockIndex* pindex);

    template <typename WalletDB>
    void SetBestChainINTERNAL(WalletDB& walletdb, const CBlockLocator& loc) {
        if (!walletdb.TxnBegin()) {
            // This needs to be done atomically, so don't do it at all
            LogPrintf("SetBestChain(): Couldn't start atomic write\n");
            return;
        }
        try {
            for (std::pair<const uint256, CWalletTx>& wtxItem : mapWallet) {
                if (!walletdb.WriteTx(wtxItem.first, wtxItem.second)) {
                    LogPrintf("SetBestChain(): Failed to write CWalletTx, aborting atomic write\n");
                    walletdb.TxnAbort();
                    return;
                }
            }
            if (!walletdb.WriteWitnessCacheSize(nWitnessCacheSize)) {
                LogPrintf("SetBestChain(): Failed to write nWitnessCacheSize, aborting atomic write\n");
                walletdb.TxnAbort();
                return;
            }
            if (!walletdb.WriteBestBlock(loc)) {
                LogPrintf("SetBestChain(): Failed to write best block, aborting atomic write\n");
                walletdb.TxnAbort();
                return;
            }
        } catch (const std::exception &exc) {
            // Unexpected failure
            LogPrintf("SetBestChain(): Unexpected error during atomic write:\n");
            LogPrintf("%s\n", exc.what());
            walletdb.TxnAbort();
            return;
        }
        if (!walletdb.TxnCommit()) {
            // Couldn't commit all to db, but in-memory state is fine
            LogPrintf("SetBestChain(): Couldn't commit atomic write\n");
            return;
        }
    }

private:
    template <class T>
    void SyncMetaData(std::pair<typename TxSpendMap<T>::iterator, typename TxSpendMap<T>::iterator>);

protected:
    bool UpdatedNoteData(const CWalletTx& wtxIn, CWalletTx& wtx);
    void MarkAffectedTransactionsDirty(const CTransaction& tx);

    /* the hd chain data model (chain counters) */
    CHDChain hdChain;

public:
    /*
     * Main wallet lock.
     * This lock protects all the fields added by CWallet
     *   except for:
     *      fFileBacked (immutable after instantiation)
     *      strWalletFile (immutable after instantiation)
     */
    mutable CCriticalSection cs_wallet;

    bool fFileBacked;
    std::string strWalletFile;

    std::set<int64_t> setKeyPool;
    std::map<CKeyID, CKeyMetadata> mapKeyMetadata;
    std::map<libzcash::SproutPaymentAddress, CKeyMetadata> mapSproutZKeyMetadata;
    std::map<libzcash::SaplingIncomingViewingKey, CKeyMetadata> mapSaplingZKeyMetadata;

    typedef std::map<unsigned int, CMasterKey> MasterKeyMap;
    MasterKeyMap mapMasterKeys;
    unsigned int nMasterKeyMaxID;

    CWallet()
    {
        SetNull();
    }

    CWallet(const std::string& strWalletFileIn)
    {
        SetNull();

        strWalletFile = strWalletFileIn;
        fFileBacked = true;
    }

    ~CWallet()
    {
        delete pwalletdbEncryption;
        pwalletdbEncryption = NULL;
    }

    void SetNull()
    {
        nWalletVersion = FEATURE_BASE;
        nWalletMaxVersion = FEATURE_BASE;
        fFileBacked = false;
        nMasterKeyMaxID = 0;
        pwalletdbEncryption = NULL;
        nOrderPosNext = 0;
        nNextResend = 0;
        nLastResend = 0;
        nTimeFirstKey = 0;
        fBroadcastTransactions = false;
        nWitnessCacheSize = 0;
    }

    /**
     * The reverse mapping of nullifiers to notes.
     *
     * The mapping cannot be updated while an encrypted wallet is locked,
     * because we need the SpendingKey to create the nullifier (#1502). This has
     * several implications for transactions added to the wallet while locked:
     *
     * - Parent transactions can't be marked dirty when a child transaction that
     *   spends their output notes is updated.
     *
     *   - We currently don't cache any note values, so this is not a problem,
     *     yet.
     *
     * - GetFilteredNotes can't filter out spent notes.
     *
     *   - Per the comment in SproutNoteData, we assume that if we don't have a
     *     cached nullifier, the note is not spent.
     *
     * Another more problematic implication is that the wallet can fail to
     * detect transactions on the blockchain that spend our notes. There are two
     * possible cases in which this could happen:
     *
     * - We receive a note when the wallet is locked, and then spend it using a
     *   different wallet client.
     *
     * - We spend from a PaymentAddress we control, then we export the
     *   SpendingKey and import it into a new wallet, and reindex/rescan to find
     *   the old transactions.
     *
     * The wallet will only miss "pure" spends - transactions that are only
     * linked to us by the fact that they contain notes we spent. If it also
     * sends notes to us, or interacts with our transparent addresses, we will
     * detect the transaction and add it to the wallet (again without caching
     * nullifiers for new notes). As by default JoinSplits send change back to
     * the origin PaymentAddress, the wallet should rarely miss transactions.
     *
     * To work around these issues, whenever the wallet is unlocked, we scan all
     * cached notes, and cache any missing nullifiers. Since the wallet must be
     * unlocked in order to spend notes, this means that GetFilteredNotes will
     * always behave correctly within that context (and any other uses will give
     * correct responses afterwards), for the transactions that the wallet was
     * able to detect. Any missing transactions can be rediscovered by:
     *
     * - Unlocking the wallet (to fill all nullifier caches).
     *
     * - Restarting the node with -reindex (which operates on a locked wallet
     *   but with the now-cached nullifiers).
     */
    std::map<uint256, JSOutPoint> mapSproutNullifiersToNotes;

    std::map<uint256, SaplingOutPoint> mapSaplingNullifiersToNotes;

    std::map<uint256, CWalletTx> mapWallet;

    int64_t nOrderPosNext;
    std::map<uint256, int> mapRequestCount;

    std::map<CTxDestination, CAddressBookData> mapAddressBook;

    CPubKey vchDefaultKey;

    std::set<COutPoint> setLockedCoins;
    std::set<JSOutPoint> setLockedSproutNotes;
    std::set<SaplingOutPoint> setLockedSaplingNotes;

    int64_t nTimeFirstKey;

    const CWalletTx* GetWalletTx(const uint256& hash) const;

    //! check whether we are allowed to upgrade (or already support) to the named feature
    bool CanSupportFeature(enum WalletFeature wf) { AssertLockHeld(cs_wallet); return nWalletMaxVersion >= wf; }

    void AvailableCoins(std::vector<COutput>& vCoins, bool fOnlyConfirmed=true, const CCoinControl *coinControl = NULL, bool fIncludeZeroValue=false, bool fIncludeCoinBase=true) const;
    bool SelectCoinsMinConf(const CAmount& nTargetValue, int nConfMine, int nConfTheirs, std::vector<COutput> vCoins, std::set<std::pair<const CWalletTx*,unsigned int> >& setCoinsRet, CAmount& nValueRet) const;

    bool IsSpent(const uint256& hash, unsigned int n) const;
    bool IsSproutSpent(const uint256& nullifier) const;
    bool IsSaplingSpent(const uint256& nullifier) const;

    bool IsLockedCoin(uint256 hash, unsigned int n) const;
    void LockCoin(COutPoint& output);
    void UnlockCoin(COutPoint& output);
    void UnlockAllCoins();
    void ListLockedCoins(std::vector<COutPoint>& vOutpts);

    bool IsLockedNote(const JSOutPoint& outpt) const;
    void LockNote(const JSOutPoint& output);
    void UnlockNote(const JSOutPoint& output);
    void UnlockAllSproutNotes();
    std::vector<JSOutPoint> ListLockedSproutNotes();

    bool IsLockedNote(const SaplingOutPoint& output) const;
    void LockNote(const SaplingOutPoint& output);
    void UnlockNote(const SaplingOutPoint& output);
    void UnlockAllSaplingNotes();
    std::vector<SaplingOutPoint> ListLockedSaplingNotes();

    /**
     * keystore implementation
     * Generate a new key
     */
    CPubKey GenerateNewKey();
    //! Adds a key to the store, and saves it to disk.
    bool AddKeyPubKey(const CKey& key, const CPubKey &pubkey);
    //! Adds a key to the store, without saving it to disk (used by LoadWallet)
    bool LoadKey(const CKey& key, const CPubKey &pubkey) { return CCryptoKeyStore::AddKeyPubKey(key, pubkey); }
    //! Load metadata (used by LoadWallet)
    bool LoadKeyMetadata(const CPubKey &pubkey, const CKeyMetadata &metadata);

    bool LoadMinVersion(int nVersion) { AssertLockHeld(cs_wallet); nWalletVersion = nVersion; nWalletMaxVersion = std::max(nWalletMaxVersion, nVersion); return true; }

    //! Adds an encrypted key to the store, and saves it to disk.
    bool AddCryptedKey(const CPubKey &vchPubKey, const std::vector<unsigned char> &vchCryptedSecret);
    //! Adds an encrypted key to the store, without saving it to disk (used by LoadWallet)
    bool LoadCryptedKey(const CPubKey &vchPubKey, const std::vector<unsigned char> &vchCryptedSecret);
    bool AddCScript(const CScript& redeemScript);
    bool LoadCScript(const CScript& redeemScript);

    //! Adds a destination data tuple to the store, and saves it to disk
    bool AddDestData(const CTxDestination &dest, const std::string &key, const std::string &value);
    //! Erases a destination data tuple in the store and on disk
    bool EraseDestData(const CTxDestination &dest, const std::string &key);
    //! Adds a destination data tuple to the store, without saving it to disk
    bool LoadDestData(const CTxDestination &dest, const std::string &key, const std::string &value);
    //! Look up a destination data tuple in the store, return true if found false otherwise
    bool GetDestData(const CTxDestination &dest, const std::string &key, std::string *value) const;

    //! Adds a watch-only address to the store, and saves it to disk.
    bool AddWatchOnly(const CScript &dest);
    bool RemoveWatchOnly(const CScript &dest);
    //! Adds a watch-only address to the store, without saving it to disk (used by LoadWallet)
    bool LoadWatchOnly(const CScript &dest);

    bool Unlock(const SecureString& strWalletPassphrase);
    bool ChangeWalletPassphrase(const SecureString& strOldWalletPassphrase, const SecureString& strNewWalletPassphrase);
    bool EncryptWallet(const SecureString& strWalletPassphrase);

    void GetKeyBirthTimes(std::map<CKeyID, int64_t> &mapKeyBirth) const;

    /**
      * ZKeys
      */
    //! Generates a new zaddr
    libzcash::PaymentAddress GenerateNewZKey();
    //! Adds spending key to the store, and saves it to disk
    bool AddSproutZKey(const libzcash::SproutSpendingKey &key);
    //! Adds spending key to the store, without saving it to disk (used by LoadWallet)
    bool LoadZKey(const libzcash::SproutSpendingKey &key);
    //! Load spending key metadata (used by LoadWallet)
    bool LoadZKeyMetadata(const libzcash::SproutPaymentAddress &addr, const CKeyMetadata &meta);
    //! Adds an encrypted spending key to the store, without saving it to disk (used by LoadWallet)
    bool LoadCryptedZKey(const libzcash::SproutPaymentAddress &addr, const libzcash::ReceivingKey &rk, const std::vector<unsigned char> &vchCryptedSecret);
    //! Adds an encrypted spending key to the store, and saves it to disk (virtual method, declared in crypter.h)
    bool AddCryptedSproutSpendingKey(
        const libzcash::SproutPaymentAddress &address,
        const libzcash::ReceivingKey &rk,
        const std::vector<unsigned char> &vchCryptedSecret);

    //! Adds a Sprout viewing key to the store, and saves it to disk.
    bool AddSproutViewingKey(const libzcash::SproutViewingKey &vk);
    bool RemoveSproutViewingKey(const libzcash::SproutViewingKey &vk);
    //! Adds a Sprout viewing key to the store, without saving it to disk (used by LoadWallet)
    bool LoadSproutViewingKey(const libzcash::SproutViewingKey &dest);

    /**
      * Sapling ZKeys
      */
    //! Generates new Sapling key
    libzcash::SaplingPaymentAddress GenerateNewSaplingZKey();
    //! Adds Sapling spending key to the store, and saves it to disk
    bool AddSaplingZKey(
        const libzcash::SaplingExtendedSpendingKey &key,
        const boost::optional<libzcash::SaplingPaymentAddress> &defaultAddr = boost::none);
    bool AddCryptedSaplingSpendingKey(
        const libzcash::SaplingFullViewingKey &fvk,
        const std::vector<unsigned char> &vchCryptedSecret,
        const boost::optional<libzcash::SaplingPaymentAddress> &defaultAddr = boost::none);

    /**
     * Increment the next transaction order id
     * @return next transaction order id
     */
    int64_t IncOrderPosNext(CWalletDB *pwalletdb = NULL);

    typedef std::pair<CWalletTx*, CAccountingEntry*> TxPair;
    typedef std::multimap<int64_t, TxPair > TxItems;

    /**
     * Get the wallet's activity log
     * @return multimap of ordered transactions and accounting entries
     * @warning Returned pointers are *only* valid within the scope of passed acentries
     */
    TxItems OrderedTxItems(std::list<CAccountingEntry>& acentries, std::string strAccount = "");

    void MarkDirty();
    bool UpdateNullifierNoteMap();
    void UpdateNullifierNoteMapWithTx(const CWalletTx& wtx);
    void UpdateSaplingNullifierNoteMapWithTx(CWalletTx& wtx);
    void UpdateSaplingNullifierNoteMapForBlock(const CBlock* pblock);
    bool AddToWallet(const CWalletTx& wtxIn, bool fFromLoadWallet, CWalletDB* pwalletdb);
    void EraseFromWallet(const uint256 &hash);
    void SyncTransaction(const CTransaction& tx, const CBlock* pblock);
    bool AddToWalletIfInvolvingMe(const CTransaction& tx, const CBlock* pblock, bool fUpdate);
    void WitnessNoteCommitment(
         std::vector<uint256> commitments,
         std::vector<boost::optional<SproutWitness>>& witnesses,
         uint256 &final_anchor);
    int ScanForWalletTransactions(CBlockIndex* pindexStart, bool fUpdate = false);
    void ReacceptWalletTransactions();
    void ResendWalletTransactions(int64_t nBestBlockTime);
    std::vector<uint256> ResendWalletTransactionsBefore(int64_t nTime);
    CAmount GetBalance() const;
    CAmount GetUnconfirmedBalance() const;
    CAmount GetImmatureBalance() const;
    CAmount GetWatchOnlyBalance() const;
    CAmount GetUnconfirmedWatchOnlyBalance() const;
    CAmount GetImmatureWatchOnlyBalance() const;
    bool FundTransaction(CMutableTransaction& tx, CAmount& nFeeRet, int& nChangePosRet, std::string& strFailReason);
    bool CreateTransaction(const std::vector<CRecipient>& vecSend, CWalletTx& wtxNew, CReserveKey& reservekey, CAmount& nFeeRet, int& nChangePosRet,
                           std::string& strFailReason, const CCoinControl *coinControl = NULL, bool sign = true);
    bool CommitTransaction(CWalletTx& wtxNew, CReserveKey& reservekey);

    static CFeeRate minTxFee;
    static CAmount GetMinimumFee(unsigned int nTxBytes, unsigned int nConfirmTarget, const CTxMemPool& pool);

    bool NewKeyPool();
    bool TopUpKeyPool(unsigned int kpSize = 0);
    void ReserveKeyFromKeyPool(int64_t& nIndex, CKeyPool& keypool);
    void KeepKey(int64_t nIndex);
    void ReturnKey(int64_t nIndex);
    bool GetKeyFromPool(CPubKey &key);
    int64_t GetOldestKeyPoolTime();
    void GetAllReserveKeys(std::set<CKeyID>& setAddress) const;

    std::set< std::set<CTxDestination> > GetAddressGroupings();
    std::map<CTxDestination, CAmount> GetAddressBalances();

    std::set<CTxDestination> GetAccountAddresses(const std::string& strAccount) const;

    boost::optional<uint256> GetSproutNoteNullifier(
        const JSDescription& jsdesc,
        const libzcash::SproutPaymentAddress& address,
        const ZCNoteDecryption& dec,
        const uint256& hSig,
        uint8_t n) const;
    mapSproutNoteData_t FindMySproutNotes(const CTransaction& tx) const;
    mapSaplingNoteData_t FindMySaplingNotes(const CTransaction& tx) const;
    bool IsSproutNullifierFromMe(const uint256& nullifier) const;
    bool IsSaplingNullifierFromMe(const uint256& nullifier) const;

    void GetSproutNoteWitnesses(
         std::vector<JSOutPoint> notes,
         std::vector<boost::optional<SproutWitness>>& witnesses,
         uint256 &final_anchor);
    void GetSaplingNoteWitnesses(
         std::vector<SaplingOutPoint> notes,
         std::vector<boost::optional<SaplingWitness>>& witnesses,
         uint256 &final_anchor);

    isminetype IsMine(const CTxIn& txin) const;
    CAmount GetDebit(const CTxIn& txin, const isminefilter& filter) const;
    isminetype IsMine(const CTxOut& txout) const;
    isminetype IsMine(const CTransaction& tx, uint32_t voutNum);
    CAmount GetCredit(const CTxOut& txout, const isminefilter& filter) const;
    bool IsChange(const CTxOut& txout) const;
    CAmount GetChange(const CTxOut& txout) const;
    bool IsMine(const CTransaction& tx);
    /** should probably be renamed to IsRelevantToMe */
    bool IsFromMe(const CTransaction& tx) const;
    CAmount GetDebit(const CTransaction& tx, const isminefilter& filter) const;
    CAmount GetCredit(const CTransaction& tx, int32_t voutNum, const isminefilter& filter) const;
    CAmount GetCredit(const CTransaction& tx, const isminefilter& filter) const;
    CAmount GetChange(const CTransaction& tx) const;
    void ChainTip(const CBlockIndex *pindex, const CBlock *pblock, SproutMerkleTree sproutTree, SaplingMerkleTree saplingTree, bool added);
    /** Saves witness caches and best block locator to disk. */
    void SetBestChain(const CBlockLocator& loc);
    std::set<std::pair<libzcash::PaymentAddress, uint256>> GetNullifiersForAddresses(const std::set<libzcash::PaymentAddress> & addresses);
    bool IsNoteChange(const std::set<std::pair<libzcash::PaymentAddress, uint256>> & nullifierSet, const libzcash::PaymentAddress & address, const JSOutPoint & entry);

    DBErrors LoadWallet(bool& fFirstRunRet);
    DBErrors ZapWalletTx(std::vector<CWalletTx>& vWtx);

    bool SetAddressBook(const CTxDestination& address, const std::string& strName, const std::string& purpose);

    bool DelAddressBook(const CTxDestination& address);

    void UpdatedTransaction(const uint256 &hashTx);

    void Inventory(const uint256 &hash)
    {
        {
            LOCK(cs_wallet);
            std::map<uint256, int>::iterator mi = mapRequestCount.find(hash);
            if (mi != mapRequestCount.end())
                (*mi).second++;
        }
    }

    unsigned int GetKeyPoolSize()
    {
        AssertLockHeld(cs_wallet); // setKeyPool
        return setKeyPool.size();
    }

    bool SetDefaultKey(const CPubKey &vchPubKey);

    //! signify that a particular wallet feature is now used. this may change nWalletVersion and nWalletMaxVersion if those are lower
    bool SetMinVersion(enum WalletFeature, CWalletDB* pwalletdbIn = NULL, bool fExplicit = false);

    //! change which version we're allowed to upgrade to (note that this does not immediately imply upgrading to that format)
    bool SetMaxVersion(int nVersion);

    //! get the current wallet format (the oldest client version guaranteed to understand this wallet)
    int GetVersion() { LOCK(cs_wallet); return nWalletVersion; }

    //! Get wallet transactions that conflict with given transaction (spend same outputs)
    std::set<uint256> GetConflicts(const uint256& txid) const;

    //! Flush wallet (bitdb flush)
    void Flush(bool shutdown=false);

    //! Verify the wallet database and perform salvage if required
    static bool Verify(const std::string& walletFile, std::string& warningString, std::string& errorString);

    /**
     * Address book entry changed.
     * @note called with lock cs_wallet held.
     */
    boost::signals2::signal<void (CWallet *wallet, const CTxDestination
            &address, const std::string &label, bool isMine,
            const std::string &purpose,
            ChangeType status)> NotifyAddressBookChanged;

    /**
     * Wallet transaction added, removed or updated.
     * @note called with lock cs_wallet held.
     */
    boost::signals2::signal<void (CWallet *wallet, const uint256 &hashTx,
            ChangeType status)> NotifyTransactionChanged;

    /** Show progress e.g. for rescan */
    boost::signals2::signal<void (const std::string &title, int nProgress)> ShowProgress;

    /** Watch-only address added */
    boost::signals2::signal<void (bool fHaveWatchOnly)> NotifyWatchonlyChanged;

    /** Inquire whether this wallet broadcasts transactions. */
    bool GetBroadcastTransactions() const { return fBroadcastTransactions; }
    /** Set whether this wallet broadcasts transactions. */
    void SetBroadcastTransactions(bool broadcast) { fBroadcastTransactions = broadcast; }

    /* Returns true if HD is enabled for all address types, false if only for Sapling */
    bool IsHDFullyEnabled() const;

    /* Generates a new HD seed (will reset the chain child index counters)
       Sets the seed's version based on the current wallet version (so the
       caller must ensure the current wallet version is correct before calling
       this function). */
    void GenerateNewSeed();

    bool SetHDSeed(const HDSeed& seed);
    bool SetCryptedHDSeed(const uint256& seedFp, const std::vector<unsigned char> &vchCryptedSecret);

    /* Set the HD chain model (chain child index counters) */
    void SetHDChain(const CHDChain& chain, bool memonly);
    const CHDChain& GetHDChain() const { return hdChain; }

    /* Set the current HD seed, without saving it to disk (used by LoadWallet) */
    bool LoadHDSeed(const HDSeed& key);

    /* Set the current encrypted HD seed, without saving it to disk (used by LoadWallet) */
    bool LoadCryptedHDSeed(const uint256& seedFp, const std::vector<unsigned char>& seed);
    
    /* Find notes filtered by payment address, min depth, ability to spend */
    void GetFilteredNotes(std::vector<CSproutNotePlaintextEntry>& sproutEntries,
                          std::vector<SaplingNoteEntry>& saplingEntries,
                          std::string address,
                          int minDepth=1,
                          bool ignoreSpent=true,
                          bool ignoreUnspendable=true);

    /* Find notes filtered by payment addresses, min depth, ability to spend */
    void GetFilteredNotes(std::vector<CSproutNotePlaintextEntry>& sproutEntries,
                          std::vector<SaplingNoteEntry>& saplingEntries,
                          std::set<libzcash::PaymentAddress>& filterAddresses,
                          int minDepth=1,
                          bool ignoreSpent=true,
                          bool ignoreUnspendable=true);
    
    // staking functions
    bool VerusSelectStakeOutput(CBlock *pBlock, arith_uint256 &hashResult, CTransaction &stakeSource, int32_t &voutNum, int32_t nHeight, uint32_t &bnTarget) const;
    int32_t VerusStakeTransaction(CBlock *pBlock, CMutableTransaction &txNew, uint32_t &bnTarget, arith_uint256 &hashResult, uint8_t *utxosig) const;

    /* Find unspent notes filtered by payment address, min depth and max depth */
    void GetUnspentFilteredNotes(std::vector<CUnspentSproutNotePlaintextEntry>& sproutEntries,
                                 std::vector<UnspentSaplingNoteEntry>& saplingEntries,
                                 std::set<libzcash::PaymentAddress>& filterAddresses,
                                 int minDepth=1,
                                 int maxDepth=INT_MAX,
                                 bool requireSpendingKey=true);
};

/** A key allocated from the key pool. */
class CReserveKey
{
protected:
    CWallet* pwallet;
    int64_t nIndex;
    CPubKey vchPubKey;
public:
    CReserveKey(CWallet* pwalletIn)
    {
        nIndex = -1;
        pwallet = pwalletIn;
    }

    ~CReserveKey()
    {
        ReturnKey();
    }

    void ReturnKey();
    virtual bool GetReservedKey(CPubKey &pubkey);
    void KeepKey();
};


/**
 * Account information.
 * Stored in wallet with key "acc"+string account name.
 */
class CAccount
{
public:
    CPubKey vchPubKey;

    CAccount()
    {
        SetNull();
    }

    void SetNull()
    {
        vchPubKey = CPubKey();
    }

    ADD_SERIALIZE_METHODS;

    template <typename Stream, typename Operation>
    inline void SerializationOp(Stream& s, Operation ser_action) {
        int nVersion = s.GetVersion();
        if (!(s.GetType() & SER_GETHASH))
            READWRITE(nVersion);
        READWRITE(vchPubKey);
    }
};

/** Error status printout */
#define ERR_RESULT(x) result.push_back(Pair("result", "error")) , result.push_back(Pair("error", x));

//
// Shielded key and address generalizations
//

class PaymentAddressBelongsToWallet : public boost::static_visitor<bool>
{
private:
    CWallet *m_wallet;
public:
    PaymentAddressBelongsToWallet(CWallet *wallet) : m_wallet(wallet) {}

    bool operator()(const libzcash::SproutPaymentAddress &zaddr) const;
    bool operator()(const libzcash::SaplingPaymentAddress &zaddr) const;
    bool operator()(const libzcash::InvalidEncoding& no) const;
};

class HaveSpendingKeyForPaymentAddress : public boost::static_visitor<bool>
{
private:
    CWallet *m_wallet;
public:
    HaveSpendingKeyForPaymentAddress(CWallet *wallet) : m_wallet(wallet) {}

    bool operator()(const libzcash::SproutPaymentAddress &zaddr) const;
    bool operator()(const libzcash::SaplingPaymentAddress &zaddr) const;
    bool operator()(const libzcash::InvalidEncoding& no) const;
};

class GetSpendingKeyForPaymentAddress : public boost::static_visitor<boost::optional<libzcash::SpendingKey>>
{
private:
    CWallet *m_wallet;
public:
    GetSpendingKeyForPaymentAddress(CWallet *wallet) : m_wallet(wallet) {}

    boost::optional<libzcash::SpendingKey> operator()(const libzcash::SproutPaymentAddress &zaddr) const;
    boost::optional<libzcash::SpendingKey> operator()(const libzcash::SaplingPaymentAddress &zaddr) const;
    boost::optional<libzcash::SpendingKey> operator()(const libzcash::InvalidEncoding& no) const;
};

<<<<<<< HEAD
class GetPubKeyForPubKey : public boost::static_visitor<CPubKey> {
private:
    const CKeyStore &keystore;

public:
    GetPubKeyForPubKey(const CKeyStore &keystoreIn) : keystore(keystoreIn) {}

    CPubKey operator()(const CKeyID &id) const {
        return CPubKey();
    }

    CPubKey operator()(const CPubKey &key) const {
        return key;
    }

    CPubKey operator()(const CScriptID &sid) const {
        return CPubKey();
    }

    CPubKey operator()(const CNoDestination &no) const {
        return CPubKey();
    }
};

class AddressVisitorString : public boost::static_visitor<std::string>
{
public:
    std::string operator()(const CNoDestination &dest) const { return ""; }

    std::string operator()(const CKeyID &keyID) const {
        return "key hash: " + keyID.ToString();
    }

    std::string operator()(const CPubKey &key) const {
        return "public key: " + HexStr(key);
    }

    std::string operator()(const CScriptID &scriptID) const {
        return "script hash: " + scriptID.ToString();
    }
};

=======
enum SpendingKeyAddResult {
    KeyAlreadyExists,
    KeyAdded,
    KeyNotAdded,
};

class AddSpendingKeyToWallet : public boost::static_visitor<SpendingKeyAddResult>
{
private:
    CWallet *m_wallet;
    const Consensus::Params &params;
    int64_t nTime;
    boost::optional<std::string> hdKeypath; // currently sapling only
    boost::optional<std::string> seedFpStr; // currently sapling only
    bool log;
public: 
    AddSpendingKeyToWallet(CWallet *wallet, const Consensus::Params &params) :
        m_wallet(wallet), params(params), nTime(1), hdKeypath(boost::none), seedFpStr(boost::none), log(false) {}
    AddSpendingKeyToWallet(
        CWallet *wallet,
        const Consensus::Params &params,
        int64_t _nTime,
        boost::optional<std::string> _hdKeypath,
        boost::optional<std::string> _seedFp,
        bool _log
    ) : m_wallet(wallet), params(params), nTime(_nTime), hdKeypath(_hdKeypath), seedFpStr(_seedFp), log(_log) {}


    SpendingKeyAddResult operator()(const libzcash::SproutSpendingKey &sk) const;
    SpendingKeyAddResult operator()(const libzcash::SaplingExtendedSpendingKey &sk) const;
    SpendingKeyAddResult operator()(const libzcash::InvalidEncoding& no) const;    
};


>>>>>>> 36243f41
#endif // BITCOIN_WALLET_WALLET_H<|MERGE_RESOLUTION|>--- conflicted
+++ resolved
@@ -1387,7 +1387,6 @@
     boost::optional<libzcash::SpendingKey> operator()(const libzcash::InvalidEncoding& no) const;
 };
 
-<<<<<<< HEAD
 class GetPubKeyForPubKey : public boost::static_visitor<CPubKey> {
 private:
     const CKeyStore &keystore;
@@ -1430,7 +1429,6 @@
     }
 };
 
-=======
 enum SpendingKeyAddResult {
     KeyAlreadyExists,
     KeyAdded,
@@ -1465,5 +1463,4 @@
 };
 
 
->>>>>>> 36243f41
 #endif // BITCOIN_WALLET_WALLET_H