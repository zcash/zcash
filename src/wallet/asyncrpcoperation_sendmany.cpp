--- conflicted
+++ resolved
@@ -984,16 +984,10 @@
             info.vpub_new,
             !this->testmode);
 
-<<<<<<< HEAD
-    if (!(jsdesc.Verify(*pdwcashParams, joinSplitPubKey_))) {
-        throw std::runtime_error("error verifying joinsplit");
-=======
-    {
-        auto verifier = libzcash::ProofVerifier::Strict();
-        if (!(jsdesc.Verify(*pzcashParams, verifier, joinSplitPubKey_))) {
+        auto verifier = libdwcash::ProofVerifier::Strict();
+        if (!(jsdesc.Verify(*pdwcashParams, verifier, joinSplitPubKey_))) {
             throw std::runtime_error("error verifying joinsplit");
         }
->>>>>>> 499e34fc
     }
 
     mtx.vjoinsplit.push_back(jsdesc);
