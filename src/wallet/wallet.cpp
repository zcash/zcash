--- conflicted
+++ resolved
@@ -161,7 +161,7 @@
     return addr;
 }
 
-// Add spending key to keystore 
+// Add spending key to keystore
 bool CWallet::AddSaplingZKey(
     const libzcash::SaplingExtendedSpendingKey &sk,
     const libzcash::SaplingPaymentAddress &defaultAddr)
@@ -171,7 +171,7 @@
     if (!CCryptoKeyStore::AddSaplingSpendingKey(sk, defaultAddr)) {
         return false;
     }
-    
+
     if (!fFileBacked) {
         return true;
     }
@@ -180,7 +180,7 @@
         auto ivk = sk.expsk.full_viewing_key().in_viewing_key();
         return CWalletDB(strWalletFile).WriteSaplingZKey(ivk, sk, mapSaplingZKeyMetadata[ivk]);
     }
-    
+
     return true;
 }
 
@@ -562,10 +562,10 @@
     return false;
 }
 
-void CWallet::ChainTip(const CBlockIndex *pindex, 
+void CWallet::ChainTip(const CBlockIndex *pindex,
                        const CBlock *pblock,
                        SproutMerkleTree sproutTree,
-                       SaplingMerkleTree saplingTree, 
+                       SaplingMerkleTree saplingTree,
                        bool added)
 {
     if (added) {
@@ -1145,7 +1145,7 @@
             if (nd->witnesses.size() > 0) {
                 nd->witnesses.pop_front();
             }
-            // indexHeight is the height of the block being removed, so 
+            // indexHeight is the height of the block being removed, so
             // the new witness cache height is one below it.
             nd->witnessHeight = indexHeight - 1;
         }
@@ -1386,8 +1386,8 @@
         return 0;
     }
 
-    bool signSuccess; 
-    SignatureData sigdata; 
+    bool signSuccess;
+    SignatureData sigdata;
     uint64_t txfee;
     auto consensusBranchId = CurrentEpochBranchId(stakeHeight, Params().GetConsensus());
 
@@ -1739,11 +1739,6 @@
             return false;
         bool fExisted = mapWallet.count(tx.GetHash()) != 0;
         if (fExisted && !fUpdate) return false;
-<<<<<<< HEAD
-        auto noteData = FindMyNotes(tx);
-
-        if (fExisted || IsMine(tx) || IsFromMe(tx) || noteData.size() > 0)
-=======
         auto sproutNoteData = FindMySproutNotes(tx);
         auto saplingNoteDataAndAddressesToAdd = FindMySaplingNotes(tx);
         auto saplingNoteData = saplingNoteDataAndAddressesToAdd.first;
@@ -1754,7 +1749,6 @@
             }
         }
         if (fExisted || IsMine(tx) || IsFromMe(tx) || sproutNoteData.size() > 0 || saplingNoteData.size() > 0)
->>>>>>> cc77288f
         {
             if ( !tx.IsCoinBase() && !NOTARY_ADDRESS.empty() && IS_STAKED_NOTARY > -1 )
             {
@@ -1770,9 +1764,9 @@
                                 numvinIsOurs++;
                             if ( !WHITELIST_ADDRESS.empty() )
                             {
-                                fprintf(stderr, "white list address: %s recv address: %s\n", WHITELIST_ADDRESS.c_str(),CBitcoinAddress(address).ToString().c_str());
+                                //fprintf(stderr, "white list address: %s recv address: %s\n", WHITELIST_ADDRESS.c_str(),CBitcoinAddress(address).ToString().c_str());
                                 if ( CBitcoinAddress(address).ToString() == WHITELIST_ADDRESS ) {
-                                    fprintf(stderr, "whitlisted is set to true here.\n");
+                                    //fprintf(stderr, "whitlisted is set to true here.\n");
                                     numvinIsWhiteList++;
                                 }
                             }
@@ -2236,7 +2230,7 @@
 
         case TX_SCRIPTHASH:
             scriptID = CScriptID(uint160(vSolutions[0]));
-            if (this->GetCScript(scriptID, subscript)) 
+            if (this->GetCScript(scriptID, subscript))
             {
                 // if this is a CLTV, handle it differently
                 if (subscript.IsCheckLockTimeVerify())
@@ -3279,13 +3273,8 @@
             int nDepth = pcoin->GetDepthInMainChain();
             if (nDepth < 0)
                 continue;
-<<<<<<< HEAD
-
-            for (unsigned int i = 0; i < pcoin->vout.size(); i++)
-=======
- 
+
             for (int i = 0; i < pcoin->vout.size(); i++)
->>>>>>> cc77288f
             {
                 isminetype mine = IsMine(pcoin->vout[i]);
                 if (!(IsSpent(wtxid, i)) && mine != ISMINE_NO &&
@@ -3693,8 +3682,6 @@
         }
     }
 
-<<<<<<< HEAD
-=======
     unsigned int max_tx_size = MAX_TX_SIZE_AFTER_SAPLING;
     if (!NetworkUpgradeActive(nextBlockHeight, Params().GetConsensus(), Consensus::UPGRADE_SAPLING)) {
         max_tx_size = MAX_TX_SIZE_BEFORE_SAPLING;
@@ -3722,7 +3709,6 @@
     assert(txNew.nLockTime <= (unsigned int)chainActive.Height());
     assert(txNew.nLockTime < LOCKTIME_THRESHOLD);
 
->>>>>>> cc77288f
     {
         LOCK2(cs_main, cs_wallet);
         {
@@ -4925,7 +4911,7 @@
 }
 
 /**
- * Find notes in the wallet filtered by payment addresses, min depth, max depth, 
+ * Find notes in the wallet filtered by payment addresses, min depth, max depth,
  * if the note is spent, if a spending key is required, and if the notes are locked.
  * These notes are decrypted and added to the output parameter vector, outEntries.
  */
@@ -5178,10 +5164,10 @@
                 m_wallet->mapSaplingZKeyMetadata[ivk].seedFp = seedFp;
             }
             return KeyAdded;
-        }    
-    }
-}
-
-SpendingKeyAddResult AddSpendingKeyToWallet::operator()(const libzcash::InvalidEncoding& no) const { 
+        }
+    }
+}
+
+SpendingKeyAddResult AddSpendingKeyToWallet::operator()(const libzcash::InvalidEncoding& no) const {
     throw JSONRPCError(RPC_INVALID_ADDRESS_OR_KEY, "Invalid spending key");
 }