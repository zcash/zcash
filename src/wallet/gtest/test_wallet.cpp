--- conflicted
+++ resolved
@@ -147,15 +147,6 @@
     // Fake tree for the unused witness
     ZCIncrementalMerkleTree tree;
 
-<<<<<<< HEAD
-    boost::array<libdwcash::JSInput, 2> inputs = {
-        libdwcash::JSInput(tree.witness(), note, sk),
-        libdwcash::JSInput() // dummy input
-    };
-
-    boost::array<libdwcash::JSOutput, 2> outputs = {
-        libdwcash::JSOutput(), // dummy output
-=======
     libdwcash::JSOutput dummyout;
     libdwcash::JSInput dummyin;
 
@@ -182,7 +173,6 @@
 
     boost::array<libdwcash::JSOutput, 2> outputs = {
         dummyout, // dummy output
->>>>>>> 17823654
         libdwcash::JSOutput() // dummy output
     };
 
