--- conflicted
+++ resolved
@@ -4265,58 +4265,6 @@
 {
     if (!EnsureWalletIsAvailable(fHelp))
         return NullUniValue;
-
-<<<<<<< HEAD
-    if (fHelp || params.size() < 2 || params.size() > 6)
-        throw runtime_error(
-            "z_mergetoaddress [\"fromaddress\", ... ] \"toaddress\" ( fee ) ( transparent_limit ) ( shielded_limit ) ( memo )\n"
-            "\nMerge multiple UTXOs and notes into a single UTXO or note.  Coinbase UTXOs are ignored; use `z_shieldcoinbase`"
-            "\nto combine those into a single note."
-            "\n\nThis is an asynchronous operation, and UTXOs selected for merging will be locked.  If there is an error, they"
-            "\nare unlocked.  The RPC call `listlockunspent` can be used to return a list of locked UTXOs."
-            "\n\nThe number of UTXOs and notes selected for merging can be limited by the caller.  If the transparent limit"
-            "\nparameter is set to zero will mean limit the number of UTXOs based on the size of the transaction.  Any limit is"
-            "\nconstrained by the consensus rule defining a maximum transaction size of "
-            + strprintf("%d bytes before Sapling, and %d", MAX_TX_SIZE_BEFORE_SAPLING, MAX_TX_SIZE_AFTER_SAPLING)
-            + "\nbytes once Sapling activates."
-            + HelpRequiringPassphrase() + "\n"
-            "\nArguments:\n"
-            "1. fromaddresses         (array, required) A JSON array with addresses.\n"
-            "                         The following special strings are accepted inside the array:\n"
-            "                             - \"ANY_TADDR\":   Merge UTXOs from any taddrs belonging to the wallet.\n"
-            "                             - \"ANY_SPROUT\":  Merge notes from any Sprout zaddrs belonging to the wallet.\n"
-            "                             - \"ANY_SAPLING\": Merge notes from any Sapling zaddrs belonging to the wallet.\n"
-            "                         While it is possible to use a variety of different combinations of addresses and the above values,\n"
-            "                         it is not possible to send funds from both sprout and sapling addresses simultaneously. If a special\n"
-            "                         string is given, any given addresses of that type will be counted as duplicates and cause an error.\n"
-            "    [\n"
-            "      \"address\"          (string) Can be a taddr or a zaddr\n"
-            "      ,...\n"
-            "    ]\n"
-            "2. \"toaddress\"           (string, required) The taddr or zaddr to send the funds to.\n"
-            "3. fee                   (numeric, optional, default="
-            + strprintf("%s", FormatMoney(MERGE_TO_ADDRESS_OPERATION_DEFAULT_MINERS_FEE)) + ") The fee amount to attach to this transaction.\n"
-            "4. transparent_limit     (numeric, optional, default="
-            + strprintf("%d", MERGE_TO_ADDRESS_DEFAULT_TRANSPARENT_LIMIT) + ") Limit on the maximum number of UTXOs to merge.  Set to 0 to use as many as will fit in the transaction.\n"
-            "5. shielded_limit        (numeric, optional, default="
-            + strprintf("%d Sprout or %d Sapling Notes", MERGE_TO_ADDRESS_DEFAULT_SPROUT_LIMIT, MERGE_TO_ADDRESS_DEFAULT_SAPLING_LIMIT) + ") Limit on the maximum number of notes to merge.  Set to 0 to merge as many as will fit in the transaction.\n"
-            "6. \"memo\"                (string, optional) Encoded as hex. When toaddress is a zaddr, this will be stored in the memo field of the new note.\n"
-            "\nResult:\n"
-            "{\n"
-            "  \"remainingUTXOs\": xxx               (numeric) Number of UTXOs still available for merging.\n"
-            "  \"remainingTransparentValue\": xxx    (numeric) Value of UTXOs still available for merging.\n"
-            "  \"remainingNotes\": xxx               (numeric) Number of notes still available for merging.\n"
-            "  \"remainingShieldedValue\": xxx       (numeric) Value of notes still available for merging.\n"
-            "  \"mergingUTXOs\": xxx                 (numeric) Number of UTXOs being merged.\n"
-            "  \"mergingTransparentValue\": xxx      (numeric) Value of UTXOs being merged.\n"
-            "  \"mergingNotes\": xxx                 (numeric) Number of notes being merged.\n"
-            "  \"mergingShieldedValue\": xxx         (numeric) Value of notes being merged.\n"
-            "  \"opid\": xxx                         (string) An operationid to pass to z_getoperationstatus to get the result of the operation.\n"
-            "}\n"
-            "\nExamples:\n"
-            + HelpExampleCli("z_mergetoaddress", "'[\"ANY_SAPLING\", \"t1M72Sfpbz1BPpXFHz9m3CdqATR44Jvaydd\"]' ztestsapling19rnyu293v44f0kvtmszhx35lpdug574twc0lwyf4s7w0umtkrdq5nfcauxrxcyfmh3m7slemqsj")
-            + HelpExampleRpc("z_mergetoaddress", "[\"ANY_SAPLING\", \"t1M72Sfpbz1BPpXFHz9m3CdqATR44Jvaydd\"], \"ztestsapling19rnyu293v44f0kvtmszhx35lpdug574twc0lwyf4s7w0umtkrdq5nfcauxrxcyfmh3m7slemqsj\"")
-=======
     string enableArg = "zmergetoaddress";
     auto fEnableMergeToAddress = fExperimentalMode && GetBoolArg("-" + enableArg, false);
     std::string strDisabledMsg = "";
@@ -4374,7 +4322,6 @@
                 .AddHelpExampleCli("'[\"ANY_SAPLING\", \"t1M72Sfpbz1BPpXFHz9m3CdqATR44Jvaydd\"]' ztestsapling19rnyu293v44f0kvtmszhx35lpdug574twc0lwyf4s7w0umtkrdq5nfcauxrxcyfmh3m7slemqsj")
                 .AddHelpExampleRpc("[\"ANY_SAPLING\", \"t1M72Sfpbz1BPpXFHz9m3CdqATR44Jvaydd\"], \"ztestsapling19rnyu293v44f0kvtmszhx35lpdug574twc0lwyf4s7w0umtkrdq5nfcauxrxcyfmh3m7slemqsj\"")
                 .ToString()
->>>>>>> 5ba052a6
         );
 
     LOCK2(cs_main, pwalletMain->cs_wallet);
