--- conflicted
+++ resolved
@@ -8323,14 +8323,9 @@
       );
     }
     struct CCcontract_info *cp, C; UniValue ret(UniValue::VOBJ);
-<<<<<<< HEAD
     // this doesnt actually require EVAL_ORACLES and is just used as a dummy for CCFinalizeTx
-=======
-    if (ensure_CCrequirements(EVAL_ORACLES) < 0)
-    	throw runtime_error(CC_REQUIREMENTS_MSG);
->>>>>>> ad93ff4f
     cp = CCinit(&C, EVAL_ORACLES);
-	    
+ 
 	CAmount nAmount = AmountFromValue(params[0]);
     vHexStr = ParseHex(params[1].get_str());
     if ( vHexStr.size() == 0 )
