// Copyright (c) 2010 Satoshi Nakamoto
// Copyright (c) 2009-2014 The Bitcoin Core developers
// Distributed under the MIT software license, see the accompanying
// file COPYING or http://www.opensource.org/licenses/mit-license.php.

#include "amount.h"
#include "base58.h"
#include "consensus/upgrades.h"
#include "core_io.h"
#include "init.h"
#include "main.h"
#include "net.h"
#include "netbase.h"
#include "rpcserver.h"
#include "timedata.h"
#include "util.h"
#include "utilmoneystr.h"
#include "wallet.h"
#include "walletdb.h"
#include "primitives/transaction.h"
#include "zcbenchmarks.h"
#include "script/interpreter.h"

#include "utiltime.h"
#include "asyncrpcoperation.h"
#include "asyncrpcqueue.h"
#include "wallet/asyncrpcoperation_mergetoaddress.h"
#include "wallet/asyncrpcoperation_sendmany.h"
#include "wallet/asyncrpcoperation_shieldcoinbase.h"

#include "sodium.h"

#include <stdint.h>

#include <boost/assign/list_of.hpp>

#include <univalue.h>

#include <numeric>

using namespace std;

using namespace libzcash;

extern char ASSETCHAINS_SYMBOL[KOMODO_ASSETCHAIN_MAXLEN];
extern UniValue TxJoinSplitToJSON(const CTransaction& tx);
<<<<<<< HEAD
extern int32_t USE_EXTERNAL_PUBKEY;
=======
extern uint8_t ASSETCHAINS_PRIVATE;
uint32_t komodo_segid32(char *coinaddr);
>>>>>>> cbd0560d

int64_t nWalletUnlockTime;
static CCriticalSection cs_nWalletUnlockTime;

// Private method:
UniValue z_getoperationstatus_IMPL(const UniValue&, bool);

std::string HelpRequiringPassphrase()
{
    return pwalletMain && pwalletMain->IsCrypted()
        ? "\nRequires wallet passphrase to be set with walletpassphrase call."
        : "";
}

bool EnsureWalletIsAvailable(bool avoidException)
{
    if (!pwalletMain)
    {
        if (!avoidException)
            throw JSONRPCError(RPC_METHOD_NOT_FOUND, "Method not found (disabled)");
        else
            return false;
    }
    return true;
}

void EnsureWalletIsUnlocked()
{
    if (pwalletMain->IsLocked())
        throw JSONRPCError(RPC_WALLET_UNLOCK_NEEDED, "Error: Please enter the wallet passphrase with walletpassphrase first.");
}

uint64_t komodo_accrued_interest(int32_t *txheightp,uint32_t *locktimep,uint256 hash,int32_t n,int32_t checkheight,uint64_t checkvalue,int32_t tipheight);

void WalletTxToJSON(const CWalletTx& wtx, UniValue& entry)
{
    //int32_t i,n,txheight; uint32_t locktime; uint64_t interest = 0;
    int confirms = wtx.GetDepthInMainChain();
    entry.push_back(Pair("confirmations", confirms));
    if (wtx.IsCoinBase())
        entry.push_back(Pair("generated", true));
    if (confirms > 0)
    {
        entry.push_back(Pair("blockhash", wtx.hashBlock.GetHex()));
        entry.push_back(Pair("blockindex", wtx.nIndex));
        entry.push_back(Pair("blocktime", mapBlockIndex[wtx.hashBlock]->GetBlockTime()));
        entry.push_back(Pair("expiryheight", (int64_t)wtx.nExpiryHeight));
    }
    uint256 hash = wtx.GetHash();
    entry.push_back(Pair("txid", hash.GetHex()));
    UniValue conflicts(UniValue::VARR);
    BOOST_FOREACH(const uint256& conflict, wtx.GetConflicts())
        conflicts.push_back(conflict.GetHex());
    entry.push_back(Pair("walletconflicts", conflicts));
    entry.push_back(Pair("time", wtx.GetTxTime()));
    entry.push_back(Pair("timereceived", (int64_t)wtx.nTimeReceived));
    BOOST_FOREACH(const PAIRTYPE(string,string)& item, wtx.mapValue)
        entry.push_back(Pair(item.first, item.second));

    entry.push_back(Pair("vjoinsplit", TxJoinSplitToJSON(wtx)));
}

string AccountFromValue(const UniValue& value)
{
    string strAccount = value.get_str();
    //if (strAccount != "")
    //    throw JSONRPCError(RPC_WALLET_ACCOUNTS_UNSUPPORTED, "Accounts are unsupported");
    return strAccount;
}

char *komodo_chainname() 
{ 
     return(ASSETCHAINS_SYMBOL[0] == 0 ? (char *)"KMD" : ASSETCHAINS_SYMBOL); 
}

UniValue getnewaddress(const UniValue& params, bool fHelp)
{
    if (!EnsureWalletIsAvailable(fHelp))
        return NullUniValue;

    if (fHelp || params.size() > 1)
        throw runtime_error(
            "getnewaddress ( \"account\" )\n"
            "\nReturns a new " + strprintf("%s",komodo_chainname()) + " address for receiving payments.\n"
            "\nArguments:\n"
            "1. \"account\"        (string, optional) DEPRECATED. If provided, it MUST be set to the empty string \"\" to represent the default account. Passing any other string will result in an error.\n"
            "\nResult:\n"
            "\"" + strprintf("%s",komodo_chainname()) + "_address\"    (string) The new " + strprintf("%s",komodo_chainname()) + " address\n"
            "\nExamples:\n"
            + HelpExampleCli("getnewaddress", "")
            + HelpExampleRpc("getnewaddress", "")
        );

    LOCK2(cs_main, pwalletMain->cs_wallet);

    // Parse the account first so we don't generate a key if there's an error
    string strAccount;
    if (params.size() > 0)
        strAccount = AccountFromValue(params[0]);

    if (!pwalletMain->IsLocked())
        pwalletMain->TopUpKeyPool();

    // Generate a new key that is added to wallet
    CPubKey newKey;
    if (!pwalletMain->GetKeyFromPool(newKey))
        throw JSONRPCError(RPC_WALLET_KEYPOOL_RAN_OUT, "Error: Keypool ran out, please call keypoolrefill first");
    CKeyID keyID = newKey.GetID();

    pwalletMain->SetAddressBook(keyID, strAccount, "receive");

    return CBitcoinAddress(keyID).ToString();
}


CBitcoinAddress GetAccountAddress(string strAccount, bool bForceNew=false)
{
    CWalletDB walletdb(pwalletMain->strWalletFile);

    CAccount account;
    walletdb.ReadAccount(strAccount, account);

    bool bKeyUsed = false;

    // Check if the current key has been used
    if (account.vchPubKey.IsValid())
    {
        CScript scriptPubKey = GetScriptForDestination(account.vchPubKey.GetID());
        for (map<uint256, CWalletTx>::iterator it = pwalletMain->mapWallet.begin();
             it != pwalletMain->mapWallet.end() && account.vchPubKey.IsValid();
             ++it)
        {
            const CWalletTx& wtx = (*it).second;
            BOOST_FOREACH(const CTxOut& txout, wtx.vout)
                if (txout.scriptPubKey == scriptPubKey)
                    bKeyUsed = true;
        }
    }

    // Generate a new key
    if (!account.vchPubKey.IsValid() || bForceNew || bKeyUsed)
    {
        if (!pwalletMain->GetKeyFromPool(account.vchPubKey))
            throw JSONRPCError(RPC_WALLET_KEYPOOL_RAN_OUT, "Error: Keypool ran out, please call keypoolrefill first");

        pwalletMain->SetAddressBook(account.vchPubKey.GetID(), strAccount, "receive");
        walletdb.WriteAccount(strAccount, account);
    }

    return CBitcoinAddress(account.vchPubKey.GetID());
}

UniValue getaccountaddress(const UniValue& params, bool fHelp)
{
    if (!EnsureWalletIsAvailable(fHelp))
        return NullUniValue;

    if (fHelp || params.size() != 1)
        throw runtime_error(
            "getaccountaddress \"account\"\n"
            "\nDEPRECATED. Returns the current " + strprintf("%s",komodo_chainname()) + " address for receiving payments to this account.\n"
            "\nArguments:\n"
            "1. \"account\"       (string, required) MUST be set to the empty string \"\" to represent the default account. Passing any other string will result in an error.\n"
            "\nResult:\n"
            "\"" + strprintf("%s",komodo_chainname()) + "_address\"   (string) The account " + strprintf("%s",komodo_chainname()) + " address\n"
            "\nExamples:\n"
            + HelpExampleCli("getaccountaddress", "")
            + HelpExampleCli("getaccountaddress", "\"\"")
            + HelpExampleCli("getaccountaddress", "\"myaccount\"")
            + HelpExampleRpc("getaccountaddress", "\"myaccount\"")
        );

    LOCK2(cs_main, pwalletMain->cs_wallet);

    // Parse the account first so we don't generate a key if there's an error
    string strAccount = AccountFromValue(params[0]);

    UniValue ret(UniValue::VSTR);

    ret = GetAccountAddress(strAccount).ToString();
    return ret;
}


UniValue getrawchangeaddress(const UniValue& params, bool fHelp)
{
    if (!EnsureWalletIsAvailable(fHelp))
        return NullUniValue;

    if (fHelp || params.size() > 1)
        throw runtime_error(
            "getrawchangeaddress\n"
            "\nReturns a new " + strprintf("%s",komodo_chainname()) + " address, for receiving change.\n"
            "This is for use with raw transactions, NOT normal use.\n"
            "\nResult:\n"
            "\"address\"    (string) The address\n"
            "\nExamples:\n"
            + HelpExampleCli("getrawchangeaddress", "")
            + HelpExampleRpc("getrawchangeaddress", "")
       );

    LOCK2(cs_main, pwalletMain->cs_wallet);

    if (!pwalletMain->IsLocked())
        pwalletMain->TopUpKeyPool();

    CReserveKey reservekey(pwalletMain);
    CPubKey vchPubKey;
    if (!reservekey.GetReservedKey(vchPubKey))
        throw JSONRPCError(RPC_WALLET_KEYPOOL_RAN_OUT, "Error: Keypool ran out, please call keypoolrefill first");

    reservekey.KeepKey();

    CKeyID keyID = vchPubKey.GetID();

    return CBitcoinAddress(keyID).ToString();
}


UniValue setaccount(const UniValue& params, bool fHelp)
{
    if (!EnsureWalletIsAvailable(fHelp))
        return NullUniValue;

    if (fHelp || params.size() < 1 || params.size() > 2)
        throw runtime_error(
            "setaccount \"" + strprintf("%s",komodo_chainname()) + "_address\" \"account\"\n"
            "\nDEPRECATED. Sets the account associated with the given address.\n"
            "\nArguments:\n"
            "1. \"" + strprintf("%s",komodo_chainname()) + "_address\"  (string, required) The " + strprintf("%s",komodo_chainname()) + " address to be associated with an account.\n"
            "2. \"account\"         (string, required) MUST be set to the empty string \"\" to represent the default account. Passing any other string will result in an error.\n"
            "\nExamples:\n"
            + HelpExampleCli("setaccount", "\"RD6GgnrMpPaTSMn8vai6yiGA7mN4QGPV\" \"tabby\"")
            + HelpExampleRpc("setaccount", "\"RD6GgnrMpPaTSMn8vai6yiGA7mN4QGPV\", \"tabby\"")
        );

    LOCK2(cs_main, pwalletMain->cs_wallet);

    CBitcoinAddress address(params[0].get_str());
    if (!address.IsValid())
        throw JSONRPCError(RPC_INVALID_ADDRESS_OR_KEY, "Invalid " + strprintf("%s",komodo_chainname()) + " address");

    string strAccount;
    if (params.size() > 1)
        strAccount = AccountFromValue(params[1]);

    // Only add the account if the address is yours.
    if (IsMine(*pwalletMain, address.Get()))
    {
        // Detect when changing the account of an address that is the 'unused current key' of another account:
        if (pwalletMain->mapAddressBook.count(address.Get()))
        {
            string strOldAccount = pwalletMain->mapAddressBook[address.Get()].name;
            if (address == GetAccountAddress(strOldAccount))
                GetAccountAddress(strOldAccount, true);
        }
        pwalletMain->SetAddressBook(address.Get(), strAccount, "receive");
    }
    else
        throw JSONRPCError(RPC_MISC_ERROR, "setaccount can only be used with own address");

    return NullUniValue;
}


UniValue getaccount(const UniValue& params, bool fHelp)
{
    if (!EnsureWalletIsAvailable(fHelp))
        return NullUniValue;

    if (fHelp || params.size() != 1)
        throw runtime_error(
            "getaccount \"" + strprintf("%s",komodo_chainname()) + "_address\"\n"
            "\nDEPRECATED. Returns the account associated with the given address.\n"
            "\nArguments:\n"
            "1. \"" + strprintf("%s",komodo_chainname()) + "_address\"  (string, required) The " + strprintf("%s",komodo_chainname()) + " address for account lookup.\n"
            "\nResult:\n"
            "\"accountname\"        (string) the account address\n"
            "\nExamples:\n"
            + HelpExampleCli("getaccount", "\"RD6GgnrMpPaTSMn8vai6yiGA7mN4QGPV\"")
            + HelpExampleRpc("getaccount", "\"RD6GgnrMpPaTSMn8vai6yiGA7mN4QGPV\"")
        );

    LOCK2(cs_main, pwalletMain->cs_wallet);

    CBitcoinAddress address(params[0].get_str());
    if (!address.IsValid())
        throw JSONRPCError(RPC_INVALID_ADDRESS_OR_KEY, "Invalid " + strprintf("%s",komodo_chainname()) + " address");

    string strAccount;
    map<CTxDestination, CAddressBookData>::iterator mi = pwalletMain->mapAddressBook.find(address.Get());
    if (mi != pwalletMain->mapAddressBook.end() && !(*mi).second.name.empty())
        strAccount = (*mi).second.name;
    return strAccount;
}


UniValue getaddressesbyaccount(const UniValue& params, bool fHelp)
{
    if (!EnsureWalletIsAvailable(fHelp))
        return NullUniValue;

    if (fHelp || params.size() != 1)
        throw runtime_error(
            "getaddressesbyaccount \"account\"\n"
            "\nDEPRECATED. Returns the list of addresses for the given account.\n"
            "\nArguments:\n"
            "1. \"account\"  (string, required) MUST be set to the empty string \"\" to represent the default account. Passing any other string will result in an error.\n"
            "\nResult:\n"
            "[                     (json array of string)\n"
            "  \"" + strprintf("%s",komodo_chainname()) + "_address\"  (string) a " + strprintf("%s",komodo_chainname()) + " address associated with the given account\n"
            "  ,...\n"
            "]\n"
            "\nExamples:\n"
            + HelpExampleCli("getaddressesbyaccount", "\"tabby\"")
            + HelpExampleRpc("getaddressesbyaccount", "\"tabby\"")
        );

    LOCK2(cs_main, pwalletMain->cs_wallet);

    string strAccount = AccountFromValue(params[0]);

    // Find all addresses that have the given account
    UniValue ret(UniValue::VARR);
    BOOST_FOREACH(const PAIRTYPE(CBitcoinAddress, CAddressBookData)& item, pwalletMain->mapAddressBook)
    {
        const CBitcoinAddress& address = item.first;
        const string& strName = item.second.name;
        if (strName == strAccount)
            ret.push_back(address.ToString());
    }
    return ret;
}

static void SendMoney(const CTxDestination &address, CAmount nValue, bool fSubtractFeeFromAmount, CWalletTx& wtxNew,uint8_t *opretbuf,int32_t opretlen,long int opretValue)
{
    CAmount curBalance = pwalletMain->GetBalance();

    // Check amount
    if (nValue <= 0)
        throw JSONRPCError(RPC_INVALID_PARAMETER, "Invalid amount");

    if (nValue > curBalance)
        throw JSONRPCError(RPC_WALLET_INSUFFICIENT_FUNDS, "Insufficient funds");

    // Parse Zcash address
    CScript scriptPubKey = GetScriptForDestination(address);

    // Create and send the transaction
    CReserveKey reservekey(pwalletMain);
    CAmount nFeeRequired;
    std::string strError;
    vector<CRecipient> vecSend;
    int nChangePosRet = -1;
    CRecipient recipient = {scriptPubKey, nValue, fSubtractFeeFromAmount};
    vecSend.push_back(recipient);
    if ( opretlen > 0 && opretbuf != 0 )
    {
        CScript opretpubkey; int32_t i; uint8_t *ptr;
        opretpubkey.resize(opretlen);
        ptr = (uint8_t *)opretpubkey.data();
        for (i=0; i<opretlen; i++)
        {
            ptr[i] = opretbuf[i];
            //printf("%02x",ptr[i]);
        }
        //printf(" opretbuf[%d]\n",opretlen);
        CRecipient opret = { opretpubkey, opretValue, false };
        vecSend.push_back(opret);
    }
    if (!pwalletMain->CreateTransaction(vecSend, wtxNew, reservekey, nFeeRequired, nChangePosRet, strError)) {
        if (!fSubtractFeeFromAmount && nValue + nFeeRequired > pwalletMain->GetBalance())
            strError = strprintf("Error: This transaction requires a transaction fee of at least %s because of its amount, complexity, or use of recently received funds!", FormatMoney(nFeeRequired));
        throw JSONRPCError(RPC_WALLET_ERROR, strError);
    }
    if (!pwalletMain->CommitTransaction(wtxNew, reservekey))
        throw JSONRPCError(RPC_WALLET_ERROR, "Error: The transaction was rejected! This might happen if some of the coins in your wallet were already spent, such as if you used a copy of wallet.dat and coins were spent in the copy but not marked as spent here.");
}

UniValue sendtoaddress(const UniValue& params, bool fHelp)
{
    if (!EnsureWalletIsAvailable(fHelp))
        return NullUniValue;

    if (fHelp || params.size() < 2 || params.size() > 5)
        throw runtime_error(
            "sendtoaddress \"" + strprintf("%s",komodo_chainname()) + "_address\" amount ( \"comment\" \"comment-to\" subtractfeefromamount )\n"
            "\nSend an amount to a given address. The amount is a real and is rounded to the nearest 0.00000001\n"
            + HelpRequiringPassphrase() +
            "\nArguments:\n"
            "1. \"" + strprintf("%s",komodo_chainname()) + "_address\"  (string, required) The " + strprintf("%s",komodo_chainname()) + " address to send to.\n"
            "2. \"amount\"      (numeric, required) The amount in " + strprintf("%s",komodo_chainname()) + " to send. eg 0.1\n"
            "3. \"comment\"     (string, optional) A comment used to store what the transaction is for. \n"
            "                             This is not part of the transaction, just kept in your wallet.\n"
            "4. \"comment-to\"  (string, optional) A comment to store the name of the person or organization \n"
            "                             to which you're sending the transaction. This is not part of the \n"
            "                             transaction, just kept in your wallet.\n"
            "5. subtractfeefromamount  (boolean, optional, default=false) The fee will be deducted from the amount being sent.\n"
            "                             The recipient will receive less " + strprintf("%s",komodo_chainname()) + " than you enter in the amount field.\n"
            "\nResult:\n"
            "\"transactionid\"  (string) The transaction id.\n"
            "\nExamples:\n"
            + HelpExampleCli("sendtoaddress", "\"RD6GgnrMpPaTSMn8vai6yiGA7mN4QGPV\" 0.1")
            + HelpExampleCli("sendtoaddress", "\"RD6GgnrMpPaTSMn8vai6yiGA7mN4QGPV\" 0.1 \"donation\" \"seans outpost\"")
            + HelpExampleCli("sendtoaddress", "\"RD6GgnrMpPaTSMn8vai6yiGA7mN4QGPV\" 0.1 \"\" \"\" true")
            + HelpExampleRpc("sendtoaddress", "\"RD6GgnrMpPaTSMn8vai6yiGA7mN4QGPV\", 0.1, \"donation\", \"seans outpost\"")
        );

    if ( ASSETCHAINS_PRIVATE != 0 && AmountFromValue(params[1]) > 0 )
        throw JSONRPCError(RPC_INVALID_ADDRESS_OR_KEY, "Invalid " + strprintf("%s",komodo_chainname()) + " address");

    LOCK2(cs_main, pwalletMain->cs_wallet);

    CBitcoinAddress address(params[0].get_str());
    if (!address.IsValid())
        throw JSONRPCError(RPC_INVALID_ADDRESS_OR_KEY, "Invalid " + strprintf("%s",komodo_chainname()) + " address");

    // Amount
    CAmount nAmount = AmountFromValue(params[1]);
    if (nAmount <= 0)
        throw JSONRPCError(RPC_TYPE_ERROR, "Invalid amount for send");

    // Wallet comments
    CWalletTx wtx;
    if (params.size() > 2 && !params[2].isNull() && !params[2].get_str().empty())
        wtx.mapValue["comment"] = params[2].get_str();
    if (params.size() > 3 && !params[3].isNull() && !params[3].get_str().empty())
        wtx.mapValue["to"]      = params[3].get_str();

    bool fSubtractFeeFromAmount = false;
    if (params.size() > 4)
        fSubtractFeeFromAmount = params[4].get_bool();

    EnsureWalletIsUnlocked();

    SendMoney(address.Get(), nAmount, fSubtractFeeFromAmount, wtx,0,0,0);

    return wtx.GetHash().GetHex();
}
#include "komodo_defs.h"

#define KOMODO_KVPROTECTED 1
#define KOMODO_KVBINARY 2
#define KOMODO_KVDURATION 1440
#define IGUANA_MAXSCRIPTSIZE 10001
uint64_t PAX_fiatdest(uint64_t *seedp,int32_t tokomodo,char *destaddr,uint8_t pubkey37[37],char *coinaddr,int32_t height,char *base,int64_t fiatoshis);
int32_t komodo_opreturnscript(uint8_t *script,uint8_t type,uint8_t *opret,int32_t opretlen);
#define CRYPTO777_KMDADDR "RXL3YXG2ceaB6C5hfJcN4fvmLH2C34knhA"
extern int32_t KOMODO_PAX;
extern uint64_t KOMODO_INTERESTSUM,KOMODO_WALLETBALANCE;
int32_t komodo_is_issuer();
int32_t iguana_rwnum(int32_t rwflag,uint8_t *serialized,int32_t len,void *endianedp);
int32_t komodo_isrealtime(int32_t *kmdheightp);
int32_t pax_fiatstatus(uint64_t *available,uint64_t *deposited,uint64_t *issued,uint64_t *withdrawn,uint64_t *approved,uint64_t *redeemed,char *base);
int32_t komodo_kvsearch(uint256 *refpubkeyp,int32_t current_height,uint32_t *flagsp,int32_t *heightp,uint8_t value[IGUANA_MAXSCRIPTSIZE],uint8_t *key,int32_t keylen);
int32_t komodo_kvcmp(uint8_t *refvalue,uint16_t refvaluesize,uint8_t *value,uint16_t valuesize);
uint64_t komodo_kvfee(uint32_t flags,int32_t opretlen,int32_t keylen);
uint256 komodo_kvsig(uint8_t *buf,int32_t len,uint256 privkey);
int32_t komodo_kvduration(uint32_t flags);
uint256 komodo_kvprivkey(uint256 *pubkeyp,char *passphrase);
int32_t komodo_kvsigverify(uint8_t *buf,int32_t len,uint256 _pubkey,uint256 sig);

UniValue kvupdate(const UniValue& params, bool fHelp)
{
    static uint256 zeroes;
    CWalletTx wtx; UniValue ret(UniValue::VOBJ);
    uint8_t keyvalue[IGUANA_MAXSCRIPTSIZE],opretbuf[IGUANA_MAXSCRIPTSIZE]; int32_t i,coresize,haveprivkey,duration,opretlen,height; uint16_t keylen=0,valuesize=0,refvaluesize=0; uint8_t *key,*value=0; uint32_t flags,tmpflags,n; struct komodo_kv *ptr; uint64_t fee; uint256 privkey,pubkey,refpubkey,sig;
    if (fHelp || params.size() < 3 )
        throw runtime_error(
            "kvupdate key \"value\" days passphrase\n"
            "\nStore a key value. This feature is only available for asset chains.\n"
            "\nArguments:\n"
            "1. key                      (string, required) key\n"
            "2. \"value\"                (string, required) value\n"
            "3. days                     (numeric, required) amount of days(1440 blocks/day) before the key expires. Minimum 1 day\n"
            "4. passphrase               (string, optional) passphrase required to update this key\n"
            "\nResult:\n"
            "{\n"
            "  \"coin\": \"xxxxx\",          (string) chain the key is stored on\n"
            "  \"height\": xxxxx,            (numeric) height the key was stored at\n"
            "  \"expiration\": xxxxx,        (numeric) height the key will expire\n"
            "  \"flags\": x,                 (string) amount of days the key will be stored \n"
            "  \"key\": \"xxxxx\",           (numeric) stored key\n"
            "  \"keylen\": xxxxx,            (numeric) length of the key\n"
            "  \"value\": \"xxxxx\"          (numeric) stored value\n"
            "  \"valuesize\": xxxxx,         (string) length of the stored value\n"
            "  \"fee\": xxxxx                (string) transaction fee paid to store the key\n"
            "  \"txid\": \"xxxxx\"           (string) transaction id\n"
            "}\n"
            "\nExamples:\n"
            + HelpExampleCli("kvupdate", "examplekey \"examplevalue\" 2 examplepassphrase")
            + HelpExampleRpc("kvupdate", "examplekey \"examplevalue\" 2 examplepassphrase")
        );
    if (!EnsureWalletIsAvailable(fHelp))
        return 0;
    if ( ASSETCHAINS_SYMBOL[0] == 0 )
        return(0);
    haveprivkey = 0;
    memset(&sig,0,sizeof(sig));
    memset(&privkey,0,sizeof(privkey));
    memset(&refpubkey,0,sizeof(refpubkey));
    memset(&pubkey,0,sizeof(pubkey));
    if ( (n= (int32_t)params.size()) >= 3 )
    {
        flags = atoi(params[2].get_str().c_str());
        //printf("flags.%d (%s) n.%d\n",flags,params[2].get_str().c_str(),n);
    } else flags = 0;
    if ( n >= 4 )
        privkey = komodo_kvprivkey(&pubkey,(char *)(n >= 4 ? params[3].get_str().c_str() : "password"));
    haveprivkey = 1;
    flags |= 1;
    /*for (i=0; i<32; i++)
        printf("%02x",((uint8_t *)&privkey)[i]);
    printf(" priv, ");
    for (i=0; i<32; i++)
        printf("%02x",((uint8_t *)&pubkey)[i]);
    printf(" pubkey, privkey derived from (%s)\n",(char *)params[3].get_str().c_str());
    */
    LOCK2(cs_main, pwalletMain->cs_wallet);
    if ( (keylen= (int32_t)strlen(params[0].get_str().c_str())) > 0 )
    {
        key = (uint8_t *)params[0].get_str().c_str();
        if ( n >= 2 && params[1].get_str().c_str() != 0 )
        {
            value = (uint8_t *)params[1].get_str().c_str();
            valuesize = (int32_t)strlen(params[1].get_str().c_str());
        }
        memcpy(keyvalue,key,keylen);
        if ( (refvaluesize= komodo_kvsearch(&refpubkey,chainActive.LastTip()->nHeight,&tmpflags,&height,&keyvalue[keylen],key,keylen)) >= 0 )
        {
            if ( (tmpflags & KOMODO_KVPROTECTED) != 0 )
            {
                if ( memcmp(&refpubkey,&pubkey,sizeof(refpubkey)) != 0 )
                {
                    ret.push_back(Pair("error",(char *)"cant modify write once key without passphrase"));
                    return ret;
                }
            }
            if ( keylen+refvaluesize <= sizeof(keyvalue) )
            {
                sig = komodo_kvsig(keyvalue,keylen+refvaluesize,privkey);
                if ( komodo_kvsigverify(keyvalue,keylen+refvaluesize,refpubkey,sig) < 0 )
                {
                    ret.push_back(Pair("error",(char *)"error verifying sig, passphrase is probably wrong"));
                    printf("VERIFY ERROR\n");
                    return ret;
                } // else printf("verified immediately\n");
            }
        }
        //for (i=0; i<32; i++)
        //    printf("%02x",((uint8_t *)&sig)[i]);
        //printf(" sig for keylen.%d + valuesize.%d\n",keylen,refvaluesize);
        ret.push_back(Pair("coin",(char *)(ASSETCHAINS_SYMBOL[0] == 0 ? "KMD" : ASSETCHAINS_SYMBOL)));
        height = chainActive.LastTip()->nHeight;
        if ( memcmp(&zeroes,&refpubkey,sizeof(refpubkey)) != 0 )
            ret.push_back(Pair("owner",refpubkey.GetHex()));
        ret.push_back(Pair("height", (int64_t)height));
        duration = komodo_kvduration(flags); //((flags >> 2) + 1) * KOMODO_KVDURATION;
        ret.push_back(Pair("expiration", (int64_t)(height+duration)));
        ret.push_back(Pair("flags",(int64_t)flags));
        ret.push_back(Pair("key",params[0].get_str()));
        ret.push_back(Pair("keylen",(int64_t)keylen));
        if ( n >= 2 && params[1].get_str().c_str() != 0 )
        {
            ret.push_back(Pair("value",params[1].get_str()));
            ret.push_back(Pair("valuesize",valuesize));
        }
        iguana_rwnum(1,&keyvalue[0],sizeof(keylen),&keylen);
        iguana_rwnum(1,&keyvalue[2],sizeof(valuesize),&valuesize);
        iguana_rwnum(1,&keyvalue[4],sizeof(height),&height);
        iguana_rwnum(1,&keyvalue[8],sizeof(flags),&flags);
        memcpy(&keyvalue[12],key,keylen);
        if ( value != 0 )
            memcpy(&keyvalue[12 + keylen],value,valuesize);
        coresize = (int32_t)(sizeof(flags)+sizeof(height)+sizeof(uint16_t)*2+keylen+valuesize);
        if ( haveprivkey != 0 )
        {
            for (i=0; i<32; i++)
                keyvalue[12 + keylen + valuesize + i] = ((uint8_t *)&pubkey)[i];
            coresize += 32;
            if ( refvaluesize >=0 )
            {
                for (i=0; i<32; i++)
                    keyvalue[12 + keylen + valuesize + 32 + i] = ((uint8_t *)&sig)[i];
                coresize += 32;
            }
        }
        if ( (opretlen= komodo_opreturnscript(opretbuf,'K',keyvalue,coresize)) == 40 )
            opretlen++;
        //for (i=0; i<opretlen; i++)
        //    printf("%02x",opretbuf[i]);
        //printf(" opretbuf keylen.%d valuesize.%d height.%d (%02x %02x %02x)\n",*(uint16_t *)&keyvalue[0],*(uint16_t *)&keyvalue[2],*(uint32_t *)&keyvalue[4],keyvalue[8],keyvalue[9],keyvalue[10]);
        EnsureWalletIsUnlocked();
        fee = komodo_kvfee(flags,opretlen,keylen);
        ret.push_back(Pair("fee",(double)fee/COIN));
        CBitcoinAddress destaddress(CRYPTO777_KMDADDR);
        if (!destaddress.IsValid())
            throw JSONRPCError(RPC_INVALID_ADDRESS_OR_KEY, "Invalid dest Bitcoin address");
        SendMoney(destaddress.Get(),10000,false,wtx,opretbuf,opretlen,fee);
        ret.push_back(Pair("txid",wtx.GetHash().GetHex()));
    } else ret.push_back(Pair("error",(char *)"null key"));
    return ret;
}

UniValue paxdeposit(const UniValue& params, bool fHelp)
{
    uint64_t available,deposited,issued,withdrawn,approved,redeemed,seed,komodoshis = 0; int32_t height; char destaddr[64]; uint8_t i,pubkey37[33];
    bool fSubtractFeeFromAmount = false;
    if ( KOMODO_PAX == 0 )
    {
        throw runtime_error("paxdeposit disabled without -pax");
    }
    if ( komodo_is_issuer() != 0 )
        throw JSONRPCError(RPC_INVALID_ADDRESS_OR_KEY, "paxdeposit only from KMD");
    if (!EnsureWalletIsAvailable(fHelp))
        throw runtime_error("paxdeposit needs wallet"); //return Value::null;
    if (fHelp || params.size() != 3)
        throw runtime_error("paxdeposit address fiatoshis base");
    LOCK2(cs_main, pwalletMain->cs_wallet);
    CBitcoinAddress address(params[0].get_str());
    if (!address.IsValid())
        throw JSONRPCError(RPC_INVALID_ADDRESS_OR_KEY, "Invalid Bitcoin address");
    int64_t fiatoshis = atof(params[1].get_str().c_str()) * COIN;
    std::string base = params[2].get_str();
    std::string dest;
    height = chainActive.LastTip()->nHeight;
    if ( pax_fiatstatus(&available,&deposited,&issued,&withdrawn,&approved,&redeemed,(char *)base.c_str()) != 0 || available < fiatoshis )
    {
        fprintf(stderr,"available %llu vs fiatoshis %llu\n",(long long)available,(long long)fiatoshis);
        throw runtime_error("paxdeposit not enough available inventory");
    }
    komodoshis = PAX_fiatdest(&seed,0,destaddr,pubkey37,(char *)params[0].get_str().c_str(),height,(char *)base.c_str(),fiatoshis);
    dest.append(destaddr);
    CBitcoinAddress destaddress(CRYPTO777_KMDADDR);
    if (!destaddress.IsValid())
        throw JSONRPCError(RPC_INVALID_ADDRESS_OR_KEY, "Invalid dest Bitcoin address");
    for (i=0; i<33; i++)
        fprintf(stderr,"%02x",pubkey37[i]);
    fprintf(stderr," ht.%d srcaddr.(%s) %s fiatoshis.%lld -> dest.(%s) komodoshis.%llu seed.%llx\n",height,(char *)params[0].get_str().c_str(),(char *)base.c_str(),(long long)fiatoshis,destaddr,(long long)komodoshis,(long long)seed);
    EnsureWalletIsUnlocked();
    CWalletTx wtx;
    uint8_t opretbuf[64]; int32_t opretlen; uint64_t fee = komodoshis / 1000;
    if ( fee < 10000 )
        fee = 10000;
    iguana_rwnum(1,&pubkey37[33],sizeof(height),&height);
    opretlen = komodo_opreturnscript(opretbuf,'D',pubkey37,37);
    SendMoney(address.Get(),fee,fSubtractFeeFromAmount,wtx,opretbuf,opretlen,komodoshis);
    return wtx.GetHash().GetHex();
}

UniValue paxwithdraw(const UniValue& params, bool fHelp)
{
    CWalletTx wtx; std::string dest; int32_t kmdheight; uint64_t seed,komodoshis = 0; char destaddr[64]; uint8_t i,pubkey37[37]; bool fSubtractFeeFromAmount = false;
    if ( ASSETCHAINS_SYMBOL[0] == 0 )
        return(0);
    if (!EnsureWalletIsAvailable(fHelp))
        return 0;
    throw runtime_error("paxwithdraw deprecated");
    if (fHelp || params.size() != 2)
        throw runtime_error("paxwithdraw address fiatamount");
    if ( komodo_isrealtime(&kmdheight) == 0 )
        return(0);
    LOCK2(cs_main, pwalletMain->cs_wallet);
    CBitcoinAddress address(params[0].get_str());
    if (!address.IsValid())
        throw JSONRPCError(RPC_INVALID_ADDRESS_OR_KEY, "Invalid Bitcoin address");
    int64_t fiatoshis = atof(params[1].get_str().c_str()) * COIN;
    komodoshis = PAX_fiatdest(&seed,1,destaddr,pubkey37,(char *)params[0].get_str().c_str(),kmdheight,ASSETCHAINS_SYMBOL,fiatoshis);
    dest.append(destaddr);
    CBitcoinAddress destaddress(CRYPTO777_KMDADDR);
    if (!destaddress.IsValid())
        throw JSONRPCError(RPC_INVALID_ADDRESS_OR_KEY, "Invalid dest Bitcoin address");
    for (i=0; i<33; i++)
        printf("%02x",pubkey37[i]);
    printf(" kmdheight.%d srcaddr.(%s) %s fiatoshis.%lld -> dest.(%s) komodoshis.%llu seed.%llx\n",kmdheight,(char *)params[0].get_str().c_str(),ASSETCHAINS_SYMBOL,(long long)fiatoshis,destaddr,(long long)komodoshis,(long long)seed);
    EnsureWalletIsUnlocked();
    uint8_t opretbuf[64]; int32_t opretlen; uint64_t fee = fiatoshis / 1000;
    if ( fee < 10000 )
        fee = 10000;
    iguana_rwnum(1,&pubkey37[33],sizeof(kmdheight),&kmdheight);
    opretlen = komodo_opreturnscript(opretbuf,'W',pubkey37,37);
    SendMoney(destaddress.Get(),fee,fSubtractFeeFromAmount,wtx,opretbuf,opretlen,fiatoshis);
    return wtx.GetHash().GetHex();
}

UniValue listaddressgroupings(const UniValue& params, bool fHelp)
{
    if (!EnsureWalletIsAvailable(fHelp))
        return NullUniValue;

    if (fHelp)
        throw runtime_error(
            "listaddressgroupings\n"
            "\nLists groups of addresses which have had their common ownership\n"
            "made public by common use as inputs or as the resulting change\n"
            "in past transactions\n"
            "\nResult:\n"
            "[\n"
            "  [\n"
            "    [\n"
            "      \"" + strprintf("%s",komodo_chainname()) + " address\",     (string) The " + strprintf("%s",komodo_chainname()) + " address\n"
            "      amount,                 (numeric) The amount in " + strprintf("%s",komodo_chainname()) + "\n"
            "      \"account\"             (string, optional) The account (DEPRECATED)\n"
            "    ]\n"
            "    ,...\n"
            "  ]\n"
            "  ,...\n"
            "]\n"
            "\nExamples:\n"
            + HelpExampleCli("listaddressgroupings", "")
            + HelpExampleRpc("listaddressgroupings", "")
        );

    LOCK2(cs_main, pwalletMain->cs_wallet);

    UniValue jsonGroupings(UniValue::VARR);
    map<CTxDestination, CAmount> balances = pwalletMain->GetAddressBalances();
    BOOST_FOREACH(set<CTxDestination> grouping, pwalletMain->GetAddressGroupings())
    {
        UniValue jsonGrouping(UniValue::VARR);
        BOOST_FOREACH(CTxDestination address, grouping)
        {
            UniValue addressInfo(UniValue::VARR);
            addressInfo.push_back(CBitcoinAddress(address).ToString());
            addressInfo.push_back(ValueFromAmount(balances[address]));
            {
                if (pwalletMain->mapAddressBook.find(CBitcoinAddress(address).Get()) != pwalletMain->mapAddressBook.end())
                    addressInfo.push_back(pwalletMain->mapAddressBook.find(CBitcoinAddress(address).Get())->second.name);
            }
            jsonGrouping.push_back(addressInfo);
        }
        jsonGroupings.push_back(jsonGrouping);
    }
    return jsonGroupings;
}

UniValue signmessage(const UniValue& params, bool fHelp)
{
    if (!EnsureWalletIsAvailable(fHelp))
        return NullUniValue;

    if (fHelp || params.size() != 2)
        throw runtime_error(
            "signmessage \"" + strprintf("%s",komodo_chainname()) + " address\" \"message\"\n"
            "\nSign a message with the private key of an address"
            + HelpRequiringPassphrase() + "\n"
            "\nArguments:\n"
            "1. \"" + strprintf("%s",komodo_chainname()) + " address\"  (string, required) The " + strprintf("%s",komodo_chainname()) + " address to use for the private key.\n"
            "2. \"message\"         (string, required) The message to create a signature of.\n"
            "\nResult:\n"
            "\"signature\"          (string) The signature of the message encoded in base 64\n"
            "\nExamples:\n"
            "\nUnlock the wallet for 30 seconds\n"
            + HelpExampleCli("walletpassphrase", "\"mypassphrase\" 30") +
            "\nCreate the signature\n"
            + HelpExampleCli("signmessage", "\"RD6GgnrMpPaTSMn8vai6yiGA7mN4QGPV\" \"my message\"") +
            "\nVerify the signature\n"
            + HelpExampleCli("verifymessage", "\"RD6GgnrMpPaTSMn8vai6yiGA7mN4QGPV\" \"signature\" \"my message\"") +
            "\nAs json rpc\n"
            + HelpExampleRpc("signmessage", "\"RD6GgnrMpPaTSMn8vai6yiGA7mN4QGPV\", \"my message\"")
        );

    LOCK2(cs_main, pwalletMain->cs_wallet);

    EnsureWalletIsUnlocked();

    string strAddress = params[0].get_str();
    string strMessage = params[1].get_str();

    CBitcoinAddress addr(strAddress);
    if (!addr.IsValid())
        throw JSONRPCError(RPC_TYPE_ERROR, "Invalid address");

    CKeyID keyID;
    if (!addr.GetKeyID(keyID))
        throw JSONRPCError(RPC_TYPE_ERROR, "Address does not refer to key");

    CKey key;
    if (!pwalletMain->GetKey(keyID, key))
        throw JSONRPCError(RPC_WALLET_ERROR, "Private key not available");

    CHashWriter ss(SER_GETHASH, 0);
    ss << strMessageMagic;
    ss << strMessage;

    vector<unsigned char> vchSig;
    if (!key.SignCompact(ss.GetHash(), vchSig))
        throw JSONRPCError(RPC_INVALID_ADDRESS_OR_KEY, "Sign failed");

    return EncodeBase64(&vchSig[0], vchSig.size());
}

UniValue getreceivedbyaddress(const UniValue& params, bool fHelp)
{
    if (!EnsureWalletIsAvailable(fHelp))
        return NullUniValue;

    if (fHelp || params.size() < 1 || params.size() > 2)
        throw runtime_error(
            "getreceivedbyaddress \"" + strprintf("%s",komodo_chainname()) + "_address\" ( minconf )\n"
            "\nReturns the total amount received by the given " + strprintf("%s",komodo_chainname()) + " address in transactions with at least minconf confirmations.\n"
            "\nArguments:\n"
            "1. \"" + strprintf("%s",komodo_chainname()) + "_address\"  (string, required) The " + strprintf("%s",komodo_chainname()) + " address for transactions.\n"
            "2. minconf             (numeric, optional, default=1) Only include transactions confirmed at least this many times.\n"
            "\nResult:\n"
            "amount   (numeric) The total amount in " + strprintf("%s",komodo_chainname()) + " received at this address.\n"
            "\nExamples:\n"
            "\nThe amount from transactions with at least 1 confirmation\n"
            + HelpExampleCli("getreceivedbyaddress", "\"RD6GgnrMpPaTSMn8vai6yiGA7mN4QGPV\"") +
            "\nThe amount including unconfirmed transactions, zero confirmations\n"
            + HelpExampleCli("getreceivedbyaddress", "\"RD6GgnrMpPaTSMn8vai6yiGA7mN4QGPV\" 0") +
            "\nThe amount with at least 6 confirmations, very safe\n"
            + HelpExampleCli("getreceivedbyaddress", "\"RD6GgnrMpPaTSMn8vai6yiGA7mN4QGPV\" 6") +
            "\nAs a json rpc call\n"
            + HelpExampleRpc("getreceivedbyaddress", "\"RD6GgnrMpPaTSMn8vai6yiGA7mN4QGPV\", 6")
       );

    LOCK2(cs_main, pwalletMain->cs_wallet);

    // Bitcoin address
    CBitcoinAddress address = CBitcoinAddress(params[0].get_str());
    if (!address.IsValid())
        throw JSONRPCError(RPC_INVALID_ADDRESS_OR_KEY, "Invalid " + strprintf("%s",komodo_chainname()) + " address");
    CScript scriptPubKey = GetScriptForDestination(address.Get());
    if (!IsMine(*pwalletMain,scriptPubKey))
        return (double)0.0;

    // Minimum confirmations
    int nMinDepth = 1;
    if (params.size() > 1)
        nMinDepth = params[1].get_int();

    // Tally
    CAmount nAmount = 0;
    for (map<uint256, CWalletTx>::iterator it = pwalletMain->mapWallet.begin(); it != pwalletMain->mapWallet.end(); ++it)
    {
        const CWalletTx& wtx = (*it).second;
        if (wtx.IsCoinBase() || !CheckFinalTx(wtx))
            continue;

        BOOST_FOREACH(const CTxOut& txout, wtx.vout)
            if (txout.scriptPubKey == scriptPubKey)
                if (wtx.GetDepthInMainChain() >= nMinDepth)
                    nAmount += txout.nValue; // komodo_interest?
    }

    return  ValueFromAmount(nAmount);
}


UniValue getreceivedbyaccount(const UniValue& params, bool fHelp)
{
    if (!EnsureWalletIsAvailable(fHelp))
        return NullUniValue;

    if (fHelp || params.size() < 1 || params.size() > 2)
        throw runtime_error(
            "getreceivedbyaccount \"account\" ( minconf )\n"
            "\nDEPRECATED. Returns the total amount received by addresses with <account> in transactions with at least [minconf] confirmations.\n"
            "\nArguments:\n"
            "1. \"account\"      (string, required) MUST be set to the empty string \"\" to represent the default account. Passing any other string will result in an error.\n"
            "2. minconf          (numeric, optional, default=1) Only include transactions confirmed at least this many times.\n"
            "\nResult:\n"
            "amount              (numeric) The total amount in " + strprintf("%s",komodo_chainname()) + " received for this account.\n"
            "\nExamples:\n"
            "\nAmount received by the default account with at least 1 confirmation\n"
            + HelpExampleCli("getreceivedbyaccount", "\"\"") +
            "\nAmount received at the tabby account including unconfirmed amounts with zero confirmations\n"
            + HelpExampleCli("getreceivedbyaccount", "\"tabby\" 0") +
            "\nThe amount with at least 6 confirmation, very safe\n"
            + HelpExampleCli("getreceivedbyaccount", "\"tabby\" 6") +
            "\nAs a json rpc call\n"
            + HelpExampleRpc("getreceivedbyaccount", "\"tabby\", 6")
        );

    LOCK2(cs_main, pwalletMain->cs_wallet);

    // Minimum confirmations
    int nMinDepth = 1;
    if (params.size() > 1)
        nMinDepth = params[1].get_int();

    // Get the set of pub keys assigned to account
    string strAccount = AccountFromValue(params[0]);
    set<CTxDestination> setAddress = pwalletMain->GetAccountAddresses(strAccount);

    // Tally
    CAmount nAmount = 0;
    for (map<uint256, CWalletTx>::iterator it = pwalletMain->mapWallet.begin(); it != pwalletMain->mapWallet.end(); ++it)
    {
        const CWalletTx& wtx = (*it).second;
        if (wtx.IsCoinBase() || !CheckFinalTx(wtx))
            continue;

        BOOST_FOREACH(const CTxOut& txout, wtx.vout)
        {
            CTxDestination address;
            if (ExtractDestination(txout.scriptPubKey, address) && IsMine(*pwalletMain, address) && setAddress.count(address))
                if (wtx.GetDepthInMainChain() >= nMinDepth)
                    nAmount += txout.nValue; // komodo_interest?
        }
    }

    return (double)nAmount / (double)COIN;
}


CAmount GetAccountBalance(CWalletDB& walletdb, const string& strAccount, int nMinDepth, const isminefilter& filter)
{
    CAmount nBalance = 0;

    // Tally wallet transactions
    for (map<uint256, CWalletTx>::iterator it = pwalletMain->mapWallet.begin(); it != pwalletMain->mapWallet.end(); ++it)
    {
        const CWalletTx& wtx = (*it).second;
        if (!CheckFinalTx(wtx) || wtx.GetBlocksToMaturity() > 0 || wtx.GetDepthInMainChain() < 0)
            continue;

        CAmount nReceived, nSent, nFee;
        wtx.GetAccountAmounts(strAccount, nReceived, nSent, nFee, filter);

        if (nReceived != 0 && wtx.GetDepthInMainChain() >= nMinDepth)
            nBalance += nReceived;
        nBalance -= nSent + nFee;
    }

    // Tally internal accounting entries
    nBalance += walletdb.GetAccountCreditDebit(strAccount);

    return nBalance;
}

CAmount GetAccountBalance(const string& strAccount, int nMinDepth, const isminefilter& filter)
{
    CWalletDB walletdb(pwalletMain->strWalletFile);
    return GetAccountBalance(walletdb, strAccount, nMinDepth, filter);
}


UniValue getbalance(const UniValue& params, bool fHelp)
{
    if (!EnsureWalletIsAvailable(fHelp))
        return NullUniValue;

    if (fHelp || params.size() > 3)
        throw runtime_error(
            "getbalance ( \"account\" minconf includeWatchonly )\n"
            "\nReturns the server's total available balance.\n"
            "\nArguments:\n"
            "1. \"account\"      (string, optional) DEPRECATED. If provided, it MUST be set to the empty string \"\" or to the string \"*\", either of which will give the total available balance. Passing any other string will result in an error.\n"
            "2. minconf          (numeric, optional, default=1) Only include transactions confirmed at least this many times.\n"
            "3. includeWatchonly (bool, optional, default=false) Also include balance in watchonly addresses (see 'importaddress')\n"
            "\nResult:\n"
            "amount              (numeric) The total amount in " + strprintf("%s",komodo_chainname()) + " received for this account.\n"
            "\nExamples:\n"
            "\nThe total amount in the wallet\n"
            + HelpExampleCli("getbalance", "") +
            "\nThe total amount in the wallet at least 5 blocks confirmed\n"
            + HelpExampleCli("getbalance", "\"*\" 6") +
            "\nAs a json rpc call\n"
            + HelpExampleRpc("getbalance", "\"*\", 6")
        );

    LOCK2(cs_main, pwalletMain->cs_wallet);

    if (params.size() == 0)
        return  ValueFromAmount(pwalletMain->GetBalance());

    int nMinDepth = 1;
    if (params.size() > 1)
        nMinDepth = params[1].get_int();
    isminefilter filter = ISMINE_SPENDABLE;
    if(params.size() > 2)
        if(params[2].get_bool())
            filter = filter | ISMINE_WATCH_ONLY;

    if (params[0].get_str() == "*") {
        // Calculate total balance a different way from GetBalance()
        // (GetBalance() sums up all unspent TxOuts)
        // getbalance and "getbalance * 1 true" should return the same number
        CAmount nBalance = 0;
        for (map<uint256, CWalletTx>::iterator it = pwalletMain->mapWallet.begin(); it != pwalletMain->mapWallet.end(); ++it)
        {
            const CWalletTx& wtx = (*it).second;
            if (!CheckFinalTx(wtx) || wtx.GetBlocksToMaturity() > 0 || wtx.GetDepthInMainChain() < 0)
                continue;

            CAmount allFee;
            string strSentAccount;
            list<COutputEntry> listReceived;
            list<COutputEntry> listSent;
            wtx.GetAmounts(listReceived, listSent, allFee, strSentAccount, filter);
            if (wtx.GetDepthInMainChain() >= nMinDepth)
            {
                BOOST_FOREACH(const COutputEntry& r, listReceived)
                    nBalance += r.amount;
            }
            BOOST_FOREACH(const COutputEntry& s, listSent)
                nBalance -= s.amount;
            nBalance -= allFee;
        }
        return  ValueFromAmount(nBalance);
    }

    string strAccount = AccountFromValue(params[0]);

    CAmount nBalance = GetAccountBalance(strAccount, nMinDepth, filter);

    return ValueFromAmount(nBalance);
}

UniValue getunconfirmedbalance(const UniValue &params, bool fHelp)
{
    if (!EnsureWalletIsAvailable(fHelp))
        return NullUniValue;

    if (fHelp || params.size() > 0)
        throw runtime_error(
                "getunconfirmedbalance\n"
                "Returns the server's total unconfirmed balance\n");

    LOCK2(cs_main, pwalletMain->cs_wallet);

    return ValueFromAmount(pwalletMain->GetUnconfirmedBalance());
}


UniValue movecmd(const UniValue& params, bool fHelp)
{
    if (!EnsureWalletIsAvailable(fHelp))
        return NullUniValue;

    if (fHelp || params.size() < 3 || params.size() > 5)
        throw runtime_error(
            "move \"fromaccount\" \"toaccount\" amount ( minconf \"comment\" )\n"
            "\nDEPRECATED. Move a specified amount from one account in your wallet to another.\n"
            "\nArguments:\n"
            "1. \"fromaccount\"   (string, required) MUST be set to the empty string \"\" to represent the default account. Passing any other string will result in an error.\n"
            "2. \"toaccount\"     (string, required) MUST be set to the empty string \"\" to represent the default account. Passing any other string will result in an error.\n"
            "3. amount            (numeric) Quantity of " + strprintf("%s",komodo_chainname()) + " to move between accounts.\n"
            "4. minconf           (numeric, optional, default=1) Only use funds with at least this many confirmations.\n"
            "5. \"comment\"       (string, optional) An optional comment, stored in the wallet only.\n"
            "\nResult:\n"
            "true|false           (boolean) true if successful.\n"
            "\nExamples:\n"
            "\nMove 0.01 " + strprintf("%s",komodo_chainname()) + " from the default account to the account named tabby\n"
            + HelpExampleCli("move", "\"\" \"tabby\" 0.01") +
            "\nMove 0.01 " + strprintf("%s",komodo_chainname()) + " timotei to akiko with a comment and funds have 6 confirmations\n"
            + HelpExampleCli("move", "\"timotei\" \"akiko\" 0.01 6 \"happy birthday!\"") +
            "\nAs a json rpc call\n"
            + HelpExampleRpc("move", "\"timotei\", \"akiko\", 0.01, 6, \"happy birthday!\"")
        );
    if ( ASSETCHAINS_PRIVATE != 0 )
        throw JSONRPCError(RPC_INVALID_ADDRESS_OR_KEY, "cant use transparent addresses in private chain");

    LOCK2(cs_main, pwalletMain->cs_wallet);

    string strFrom = AccountFromValue(params[0]);
    string strTo = AccountFromValue(params[1]);
    CAmount nAmount = AmountFromValue(params[2]);
    if (nAmount <= 0)
        throw JSONRPCError(RPC_TYPE_ERROR, "Invalid amount for send");
    if (params.size() > 3)
        // unused parameter, used to be nMinDepth, keep type-checking it though
        (void)params[3].get_int();
    string strComment;
    if (params.size() > 4)
        strComment = params[4].get_str();

    CWalletDB walletdb(pwalletMain->strWalletFile);
    if (!walletdb.TxnBegin())
        throw JSONRPCError(RPC_DATABASE_ERROR, "database error");

    int64_t nNow = GetAdjustedTime();

    // Debit
    CAccountingEntry debit;
    debit.nOrderPos = pwalletMain->IncOrderPosNext(&walletdb);
    debit.strAccount = strFrom;
    debit.nCreditDebit = -nAmount;
    debit.nTime = nNow;
    debit.strOtherAccount = strTo;
    debit.strComment = strComment;
    walletdb.WriteAccountingEntry(debit);

    // Credit
    CAccountingEntry credit;
    credit.nOrderPos = pwalletMain->IncOrderPosNext(&walletdb);
    credit.strAccount = strTo;
    credit.nCreditDebit = nAmount;
    credit.nTime = nNow;
    credit.strOtherAccount = strFrom;
    credit.strComment = strComment;
    walletdb.WriteAccountingEntry(credit);

    if (!walletdb.TxnCommit())
        throw JSONRPCError(RPC_DATABASE_ERROR, "database error");

    return true;
}


UniValue sendfrom(const UniValue& params, bool fHelp)
{
    if (!EnsureWalletIsAvailable(fHelp))
        return NullUniValue;

    if (fHelp || params.size() < 3 || params.size() > 6)
        throw runtime_error(
            "sendfrom \"fromaccount\" \"to" + strprintf("%s",komodo_chainname()) + "address\" amount ( minconf \"comment\" \"comment-to\" )\n"
            "\nDEPRECATED (use sendtoaddress). Sent an amount from an account to a " + strprintf("%s",komodo_chainname()) + " address.\n"
            "The amount is a real and is rounded to the nearest 0.00000001."
            + HelpRequiringPassphrase() + "\n"
            "\nArguments:\n"
            "1. \"fromaccount\"       (string, required) MUST be set to the empty string \"\" to represent the default account. Passing any other string will result in an error.\n"
            "2. \"to" + strprintf("%s",komodo_chainname()) + "address\"  (string, required) The " + strprintf("%s",komodo_chainname()) + " address to send funds to.\n"
            "3. amount                (numeric, required) The amount in " + strprintf("%s",komodo_chainname()) + " (transaction fee is added on top).\n"
            "4. minconf               (numeric, optional, default=1) Only use funds with at least this many confirmations.\n"
            "5. \"comment\"           (string, optional) A comment used to store what the transaction is for. \n"
            "                                     This is not part of the transaction, just kept in your wallet.\n"
            "6. \"comment-to\"        (string, optional) An optional comment to store the name of the person or organization \n"
            "                                     to which you're sending the transaction. This is not part of the transaction, \n"
            "                                     it is just kept in your wallet.\n"
            "\nResult:\n"
            "\"transactionid\"        (string) The transaction id.\n"
            "\nExamples:\n"
            "\nSend 0.01 " + strprintf("%s",komodo_chainname()) + " from the default account to the address, must have at least 1 confirmation\n"
            + HelpExampleCli("sendfrom", "\"\" \"RD6GgnrMpPaTSMn8vai6yiGA7mN4QGPV\" 0.01") +
            "\nSend 0.01 from the tabby account to the given address, funds must have at least 6 confirmations\n"
            + HelpExampleCli("sendfrom", "\"tabby\" \"RD6GgnrMpPaTSMn8vai6yiGA7mN4QGPV\" 0.01 6 \"donation\" \"seans outpost\"") +
            "\nAs a json rpc call\n"
            + HelpExampleRpc("sendfrom", "\"tabby\", \"RD6GgnrMpPaTSMn8vai6yiGA7mN4QGPV\", 0.01, 6, \"donation\", \"seans outpost\"")
        );
    if ( ASSETCHAINS_PRIVATE != 0 )
        throw JSONRPCError(RPC_INVALID_ADDRESS_OR_KEY, "cant use transparent addresses in private chain");

    LOCK2(cs_main, pwalletMain->cs_wallet);

    string strAccount = AccountFromValue(params[0]);
    CBitcoinAddress address(params[1].get_str());
    if (!address.IsValid())
        throw JSONRPCError(RPC_INVALID_ADDRESS_OR_KEY, "Invalid " + strprintf("%s",komodo_chainname()) + " address");
    CAmount nAmount = AmountFromValue(params[2]);
    if (nAmount <= 0)
        throw JSONRPCError(RPC_TYPE_ERROR, "Invalid amount for send");
    int nMinDepth = 1;
    if (params.size() > 3)
        nMinDepth = params[3].get_int();

    CWalletTx wtx;
    wtx.strFromAccount = strAccount;
    if (params.size() > 4 && !params[4].isNull() && !params[4].get_str().empty())
        wtx.mapValue["comment"] = params[4].get_str();
    if (params.size() > 5 && !params[5].isNull() && !params[5].get_str().empty())
        wtx.mapValue["to"]      = params[5].get_str();

    EnsureWalletIsUnlocked();

    // Check funds
    CAmount nBalance = GetAccountBalance(strAccount, nMinDepth, ISMINE_SPENDABLE);
    if (nAmount > nBalance)
        throw JSONRPCError(RPC_WALLET_INSUFFICIENT_FUNDS, "Account has insufficient funds");

    SendMoney(address.Get(), nAmount, false, wtx,0,0,0);

    return wtx.GetHash().GetHex();
}


UniValue sendmany(const UniValue& params, bool fHelp)
{
    if (!EnsureWalletIsAvailable(fHelp))
        return NullUniValue;

    if (fHelp || params.size() < 2 || params.size() > 5)
        throw runtime_error(
            "sendmany \"fromaccount\" {\"address\":amount,...} ( minconf \"comment\" [\"address\",...] )\n"
            "\nSend multiple times. Amounts are double-precision floating point numbers."
            + HelpRequiringPassphrase() + "\n"
            "\nArguments:\n"
            "1. \"fromaccount\"         (string, required) MUST be set to the empty string \"\" to represent the default account. Passing any other string will result in an error.\n"
            "2. \"amounts\"             (string, required) A json object with addresses and amounts\n"
            "    {\n"
            "      \"address\":amount   (numeric) The " + strprintf("%s",komodo_chainname()) + " address is the key, the numeric amount in " + strprintf("%s",komodo_chainname()) + " is the value\n"
            "      ,...\n"
            "    }\n"
            "3. minconf                 (numeric, optional, default=1) Only use the balance confirmed at least this many times.\n"
            "4. \"comment\"             (string, optional) A comment\n"
            "5. subtractfeefromamount   (string, optional) A json array with addresses.\n"
            "                           The fee will be equally deducted from the amount of each selected address.\n"
            "                           Those recipients will receive less " + strprintf("%s",komodo_chainname()) + " than you enter in their corresponding amount field.\n"
            "                           If no addresses are specified here, the sender pays the fee.\n"
            "    [\n"
            "      \"address\"            (string) Subtract fee from this address\n"
            "      ,...\n"
            "    ]\n"
            "\nResult:\n"
            "\"transactionid\"          (string) The transaction id for the send. Only 1 transaction is created regardless of \n"
            "                                    the number of addresses.\n"
            "\nExamples:\n"
            "\nSend two amounts to two different addresses:\n"
            + HelpExampleCli("sendmany", "\"\" \"{\\\"RD6GgnrMpPaTSMn8vai6yiGA7mN4QGPV\\\":0.01,\\\"RD6GgnrMpPaTSMn8vai6yiGA7mN4QGPV\\\":0.02}\"") +
            "\nSend two amounts to two different addresses setting the confirmation and comment:\n"
            + HelpExampleCli("sendmany", "\"\" \"{\\\"RD6GgnrMpPaTSMn8vai6yiGA7mN4QGPV\\\":0.01,\\\"RD6GgnrMpPaTSMn8vai6yiGA7mN4QGPV\\\":0.02}\" 6 \"testing\"") +
            "\nSend two amounts to two different addresses, subtract fee from amount:\n"
            + HelpExampleCli("sendmany", "\"\" \"{\\\"RD6GgnrMpPaTSMn8vai6yiGA7mN4QGPV\\\":0.01,\\\"RD6GgnrMpPaTSMn8vai6yiGA7mN4QGPV\\\":0.02}\" 1 \"\" \"[\\\"RD6GgnrMpPaTSMn8vai6yiGA7mN4QGPV\\\",\\\"RD6GgnrMpPaTSMn8vai6yiGA7mN4QGPV\\\"]\"") +
            "\nAs a json rpc call\n"
            + HelpExampleRpc("sendmany", "\"\", \"{\\\"RD6GgnrMpPaTSMn8vai6yiGA7mN4QGPV\\\":0.01,\\\"RD6GgnrMpPaTSMn8vai6yiGA7mN4QGPV\\\":0.02}\", 6, \"testing\"")
        );
    if ( ASSETCHAINS_PRIVATE != 0 )
        throw JSONRPCError(RPC_INVALID_ADDRESS_OR_KEY, "cant use transparent addresses in private chain");

    LOCK2(cs_main, pwalletMain->cs_wallet);

    string strAccount = AccountFromValue(params[0]);
    UniValue sendTo = params[1].get_obj();
    int nMinDepth = 1;
    if (params.size() > 2)
        nMinDepth = params[2].get_int();

    CWalletTx wtx;
    wtx.strFromAccount = strAccount;
    if (params.size() > 3 && !params[3].isNull() && !params[3].get_str().empty())
        wtx.mapValue["comment"] = params[3].get_str();

    UniValue subtractFeeFromAmount(UniValue::VARR);
    if (params.size() > 4)
        subtractFeeFromAmount = params[4].get_array();

    set<CBitcoinAddress> setAddress;
    vector<CRecipient> vecSend;

    CAmount totalAmount = 0;
    vector<string> keys = sendTo.getKeys();
    BOOST_FOREACH(const string& name_, keys)
    {
        CBitcoinAddress address(name_);
        if (!address.IsValid())
            throw JSONRPCError(RPC_INVALID_ADDRESS_OR_KEY, string("Invalid " + strprintf("%s",komodo_chainname()) + " address: ")+name_);

        //if (setAddress.count(address))
        //    throw JSONRPCError(RPC_INVALID_PARAMETER, string("Invalid parameter, duplicated address: ")+name_);
        setAddress.insert(address);

        CScript scriptPubKey = GetScriptForDestination(address.Get());
        CAmount nAmount = AmountFromValue(sendTo[name_]);
        if (nAmount <= 0)
            throw JSONRPCError(RPC_TYPE_ERROR, "Invalid amount for send");
        totalAmount += nAmount;

        bool fSubtractFeeFromAmount = false;
        for (size_t idx = 0; idx < subtractFeeFromAmount.size(); idx++) {
            const UniValue& addr = subtractFeeFromAmount[idx];
            if (addr.get_str() == name_)
                fSubtractFeeFromAmount = true;
        }

        CRecipient recipient = {scriptPubKey, nAmount, fSubtractFeeFromAmount};
        vecSend.push_back(recipient);
    }

    EnsureWalletIsUnlocked();

    // Check funds
    CAmount nBalance = pwalletMain->GetBalance();
    //CAmount nBalance = GetAccountBalance(strAccount, nMinDepth, ISMINE_SPENDABLE);
    if (totalAmount > nBalance)
        throw JSONRPCError(RPC_WALLET_INSUFFICIENT_FUNDS, "Account has insufficient funds");

    // Send
    CReserveKey keyChange(pwalletMain);
    CAmount nFeeRequired = 0;
    int nChangePosRet = -1;
    string strFailReason;
    bool fCreated = pwalletMain->CreateTransaction(vecSend, wtx, keyChange, nFeeRequired, nChangePosRet, strFailReason);
    if (!fCreated)
        throw JSONRPCError(RPC_WALLET_INSUFFICIENT_FUNDS, strFailReason);
    if (!pwalletMain->CommitTransaction(wtx, keyChange))
        throw JSONRPCError(RPC_WALLET_ERROR, "Transaction commit failed");

    return wtx.GetHash().GetHex();
}

// Defined in rpcmisc.cpp
extern CScript _createmultisig_redeemScript(const UniValue& params);

UniValue addmultisigaddress(const UniValue& params, bool fHelp)
{
    if (!EnsureWalletIsAvailable(fHelp))
        return NullUniValue;

    if (fHelp || params.size() < 2 || params.size() > 3)
    {
        string msg = "addmultisigaddress nrequired [\"key\",...] ( \"account\" )\n"
            "\nAdd a nrequired-to-sign multisignature address to the wallet.\n"
            "Each key is a " + strprintf("%s",komodo_chainname()) + " address or hex-encoded public key.\n"
            "If 'account' is specified (DEPRECATED), assign address to that account.\n"

            "\nArguments:\n"
            "1. nrequired        (numeric, required) The number of required signatures out of the n keys or addresses.\n"
            "2. \"keysobject\"   (string, required) A json array of " + strprintf("%s",komodo_chainname()) + " addresses or hex-encoded public keys\n"
            "     [\n"
            "       \"address\"  (string) " + strprintf("%s",komodo_chainname()) + " address or hex-encoded public key\n"
            "       ...,\n"
            "     ]\n"
            "3. \"account\"      (string, optional) DEPRECATED. If provided, MUST be set to the empty string \"\" to represent the default account. Passing any other string will result in an error.\n"

            "\nResult:\n"
            "\"" + strprintf("%s",komodo_chainname()) + "_address\"  (string) A " + strprintf("%s",komodo_chainname()) + " address associated with the keys.\n"

            "\nExamples:\n"
            "\nAdd a multisig address from 2 addresses\n"
            + HelpExampleCli("addmultisigaddress", "2 \"[\\\"RD6GgnrMpPaTSMn8vai6yiGA7mN4QGPV\\\",\\\"RD6GgnrMpPaTSMn8vai6yiGA7mN4QGPV\\\"]\"") +
            "\nAs json rpc call\n"
            + HelpExampleRpc("addmultisigaddress", "2, \"[\\\"RD6GgnrMpPaTSMn8vai6yiGA7mN4QGPV\\\",\\\"RD6GgnrMpPaTSMn8vai6yiGA7mN4QGPV\\\"]\"")
        ;
        throw runtime_error(msg);
    }

    LOCK2(cs_main, pwalletMain->cs_wallet);

    string strAccount;
    if (params.size() > 2)
        strAccount = AccountFromValue(params[2]);

    // Construct using pay-to-script-hash:
    CScript inner = _createmultisig_redeemScript(params);
    CScriptID innerID(inner);
    pwalletMain->AddCScript(inner);

    pwalletMain->SetAddressBook(innerID, strAccount, "send");
    return CBitcoinAddress(innerID).ToString();
}


struct tallyitem
{
    CAmount nAmount;
    int nConf;
    vector<uint256> txids;
    bool fIsWatchonly;
    tallyitem()
    {
        nAmount = 0;
        nConf = std::numeric_limits<int>::max();
        fIsWatchonly = false;
    }
};

UniValue ListReceived(const UniValue& params, bool fByAccounts)
{
    // Minimum confirmations
    int nMinDepth = 1;
    if (params.size() > 0)
        nMinDepth = params[0].get_int();

    // Whether to include empty accounts
    bool fIncludeEmpty = false;
    if (params.size() > 1)
        fIncludeEmpty = params[1].get_bool();

    isminefilter filter = ISMINE_SPENDABLE;
    if(params.size() > 2)
        if(params[2].get_bool())
            filter = filter | ISMINE_WATCH_ONLY;

    // Tally
    map<CBitcoinAddress, tallyitem> mapTally;
    for (map<uint256, CWalletTx>::iterator it = pwalletMain->mapWallet.begin(); it != pwalletMain->mapWallet.end(); ++it)
    {
        const CWalletTx& wtx = (*it).second;

        if (wtx.IsCoinBase() || !CheckFinalTx(wtx))
            continue;

        int nDepth = wtx.GetDepthInMainChain();
        if (nDepth < nMinDepth)
            continue;

        BOOST_FOREACH(const CTxOut& txout, wtx.vout)
        {
            CTxDestination address;
            if (!ExtractDestination(txout.scriptPubKey, address))
                continue;

            isminefilter mine = IsMine(*pwalletMain, address);
            if(!(mine & filter))
                continue;

            tallyitem& item = mapTally[address];
            item.nAmount += txout.nValue; // komodo_interest?
            item.nConf = min(item.nConf, nDepth);
            item.txids.push_back(wtx.GetHash());
            if (mine & ISMINE_WATCH_ONLY)
                item.fIsWatchonly = true;
        }
    }

    // Reply
    UniValue ret(UniValue::VARR);
    map<string, tallyitem> mapAccountTally;
    BOOST_FOREACH(const PAIRTYPE(CBitcoinAddress, CAddressBookData)& item, pwalletMain->mapAddressBook)
    {
        const CBitcoinAddress& address = item.first;
        const string& strAccount = item.second.name;
        map<CBitcoinAddress, tallyitem>::iterator it = mapTally.find(address);
        if (it == mapTally.end() && !fIncludeEmpty)
            continue;

        CAmount nAmount = 0;
        int nConf = std::numeric_limits<int>::max();
        bool fIsWatchonly = false;
        if (it != mapTally.end())
        {
            nAmount = (*it).second.nAmount;
            nConf = (*it).second.nConf;
            fIsWatchonly = (*it).second.fIsWatchonly;
        }

        if (fByAccounts)
        {
            tallyitem& item = mapAccountTally[strAccount];
            item.nAmount += nAmount;
            item.nConf = min(item.nConf, nConf);
            item.fIsWatchonly = fIsWatchonly;
        }
        else
        {
            UniValue obj(UniValue::VOBJ);
            if(fIsWatchonly)
                obj.push_back(Pair("involvesWatchonly", true));
            obj.push_back(Pair("address",       address.ToString()));
            obj.push_back(Pair("account",       strAccount));
            obj.push_back(Pair("amount",        ValueFromAmount(nAmount)));
            obj.push_back(Pair("confirmations", (nConf == std::numeric_limits<int>::max() ? 0 : nConf)));
            UniValue transactions(UniValue::VARR);
            if (it != mapTally.end())
            {
                BOOST_FOREACH(const uint256& item, (*it).second.txids)
                {
                    transactions.push_back(item.GetHex());
                }
            }
            obj.push_back(Pair("txids", transactions));
            ret.push_back(obj);
        }
    }

    if (fByAccounts)
    {
        for (map<string, tallyitem>::iterator it = mapAccountTally.begin(); it != mapAccountTally.end(); ++it)
        {
            CAmount nAmount = (*it).second.nAmount;
            int nConf = (*it).second.nConf;
            UniValue obj(UniValue::VOBJ);
            if((*it).second.fIsWatchonly)
                obj.push_back(Pair("involvesWatchonly", true));
            obj.push_back(Pair("account",       (*it).first));
            obj.push_back(Pair("amount",        ValueFromAmount(nAmount)));
            obj.push_back(Pair("confirmations", (nConf == std::numeric_limits<int>::max() ? 0 : nConf)));
            ret.push_back(obj);
        }
    }

    return ret;
}

UniValue listreceivedbyaddress(const UniValue& params, bool fHelp)
{
    if (!EnsureWalletIsAvailable(fHelp))
        return NullUniValue;

    if (fHelp || params.size() > 3)
        throw runtime_error(
            "listreceivedbyaddress ( minconf includeempty includeWatchonly)\n"
            "\nList balances by receiving address.\n"
            "\nArguments:\n"
            "1. minconf       (numeric, optional, default=1) The minimum number of confirmations before payments are included.\n"
            "2. includeempty  (numeric, optional, default=false) Whether to include addresses that haven't received any payments.\n"
            "3. includeWatchonly (bool, optional, default=false) Whether to include watchonly addresses (see 'importaddress').\n"

            "\nResult:\n"
            "[\n"
            "  {\n"
            "    \"involvesWatchonly\" : true,        (bool) Only returned if imported addresses were involved in transaction\n"
            "    \"address\" : \"receivingaddress\",  (string) The receiving address\n"
            "    \"account\" : \"accountname\",       (string) DEPRECATED. The account of the receiving address. The default account is \"\".\n"
            "    \"amount\" : x.xxx,                  (numeric) The total amount in " + strprintf("%s",komodo_chainname()) + " received by the address\n"
            "    \"confirmations\" : n                (numeric) The number of confirmations of the most recent transaction included\n"
            "  }\n"
            "  ,...\n"
            "]\n"

            "\nExamples:\n"
            + HelpExampleCli("listreceivedbyaddress", "")
            + HelpExampleCli("listreceivedbyaddress", "6 true")
            + HelpExampleRpc("listreceivedbyaddress", "6, true, true")
        );

    LOCK2(cs_main, pwalletMain->cs_wallet);

    return ListReceived(params, false);
}

UniValue listreceivedbyaccount(const UniValue& params, bool fHelp)
{
    if (!EnsureWalletIsAvailable(fHelp))
        return NullUniValue;

    if (fHelp || params.size() > 3)
        throw runtime_error(
            "listreceivedbyaccount ( minconf includeempty includeWatchonly)\n"
            "\nDEPRECATED. List balances by account.\n"
            "\nArguments:\n"
            "1. minconf      (numeric, optional, default=1) The minimum number of confirmations before payments are included.\n"
            "2. includeempty (boolean, optional, default=false) Whether to include accounts that haven't received any payments.\n"
            "3. includeWatchonly (bool, optional, default=false) Whether to include watchonly addresses (see 'importaddress').\n"

            "\nResult:\n"
            "[\n"
            "  {\n"
            "    \"involvesWatchonly\" : true,   (bool) Only returned if imported addresses were involved in transaction\n"
            "    \"account\" : \"accountname\",  (string) The account name of the receiving account\n"
            "    \"amount\" : x.xxx,             (numeric) The total amount received by addresses with this account\n"
            "    \"confirmations\" : n           (numeric) The number of confirmations of the most recent transaction included\n"
            "  }\n"
            "  ,...\n"
            "]\n"

            "\nExamples:\n"
            + HelpExampleCli("listreceivedbyaccount", "")
            + HelpExampleCli("listreceivedbyaccount", "6 true")
            + HelpExampleRpc("listreceivedbyaccount", "6, true, true")
        );

    LOCK2(cs_main, pwalletMain->cs_wallet);

    return ListReceived(params, true);
}

static void MaybePushAddress(UniValue & entry, const CTxDestination &dest)
{
    CBitcoinAddress addr;
    if (addr.Set(dest))
        entry.push_back(Pair("address", addr.ToString()));
}

void ListTransactions(const CWalletTx& wtx, const string& strAccount, int nMinDepth, bool fLong, UniValue& ret, const isminefilter& filter)
{
    CAmount nFee;
    string strSentAccount;
    list<COutputEntry> listReceived;
    list<COutputEntry> listSent;

    wtx.GetAmounts(listReceived, listSent, nFee, strSentAccount, filter);

    bool fAllAccounts = (strAccount == string("*"));
    bool involvesWatchonly = wtx.IsFromMe(ISMINE_WATCH_ONLY);

    // Sent
    if ((!listSent.empty() || nFee != 0) && (fAllAccounts || strAccount == strSentAccount))
    {
        BOOST_FOREACH(const COutputEntry& s, listSent)
        {
            UniValue entry(UniValue::VOBJ);
            if(involvesWatchonly || (::IsMine(*pwalletMain, s.destination) & ISMINE_WATCH_ONLY))
                entry.push_back(Pair("involvesWatchonly", true));
            entry.push_back(Pair("account", strSentAccount));
            MaybePushAddress(entry, s.destination);
            entry.push_back(Pair("category", "send"));
            entry.push_back(Pair("amount", ValueFromAmount(-s.amount)));
            entry.push_back(Pair("vout", s.vout));
            entry.push_back(Pair("fee", ValueFromAmount(-nFee)));
            if (fLong)
                WalletTxToJSON(wtx, entry);
            #ifdef __APPLE__
            entry.push_back(Pair("size", (uint64_t)static_cast<CTransaction>(wtx).GetSerializeSize(SER_NETWORK, PROTOCOL_VERSION)));
            #else
            entry.push_back(Pair("size", static_cast<CTransaction>(wtx).GetSerializeSize(SER_NETWORK, PROTOCOL_VERSION)));
            #endif
            ret.push_back(entry);
        }
    }

    // Received
    if (listReceived.size() > 0 && wtx.GetDepthInMainChain() >= nMinDepth)
    {
        BOOST_FOREACH(const COutputEntry& r, listReceived)
        {
            string account;
            if (pwalletMain->mapAddressBook.count(r.destination))
                account = pwalletMain->mapAddressBook[r.destination].name;
            if (fAllAccounts || (account == strAccount))
            {
                UniValue entry(UniValue::VOBJ);
                if(involvesWatchonly || (::IsMine(*pwalletMain, r.destination) & ISMINE_WATCH_ONLY))
                    entry.push_back(Pair("involvesWatchonly", true));
                entry.push_back(Pair("account", account));
                
                CTxDestination dest;
                if (CScriptExt::ExtractVoutDestination(wtx, r.vout, dest))
                    MaybePushAddress(entry, dest);
                else
                    MaybePushAddress(entry, r.destination);

                if (wtx.IsCoinBase())
                {
                    int btm;
                    if (wtx.GetDepthInMainChain() < 1)
                        entry.push_back(Pair("category", "orphan"));
                    else if ((btm = wtx.GetBlocksToMaturity()) > 0)
                    {
                        entry.push_back(Pair("category", "immature"));
                        entry.push_back(Pair("blockstomaturity", btm));
                    }
                    else
                        entry.push_back(Pair("category", "generate"));
                }
                else
                {
                    entry.push_back(Pair("category", "receive"));
                }
                entry.push_back(Pair("amount", ValueFromAmount(r.amount)));
                entry.push_back(Pair("vout", r.vout));
                if (fLong)
                    WalletTxToJSON(wtx, entry);
                    #ifdef __APPLE__
                    entry.push_back(Pair("size", (uint64_t)static_cast<CTransaction>(wtx).GetSerializeSize(SER_NETWORK, PROTOCOL_VERSION)));
                    #else
                    entry.push_back(Pair("size", static_cast<CTransaction>(wtx).GetSerializeSize(SER_NETWORK, PROTOCOL_VERSION)));
                    #endif
                ret.push_back(entry);
            }
        }
    }
}

void AcentryToJSON(const CAccountingEntry& acentry, const string& strAccount, UniValue& ret)
{
    bool fAllAccounts = (strAccount == string("*"));

    if (fAllAccounts || acentry.strAccount == strAccount)
    {
        UniValue entry(UniValue::VOBJ);
        entry.push_back(Pair("account", acentry.strAccount));
        entry.push_back(Pair("category", "move"));
        entry.push_back(Pair("time", acentry.nTime));
        entry.push_back(Pair("amount", ValueFromAmount(acentry.nCreditDebit)));
        entry.push_back(Pair("otheraccount", acentry.strOtherAccount));
        entry.push_back(Pair("comment", acentry.strComment));
        ret.push_back(entry);
    }
}

UniValue listtransactions(const UniValue& params, bool fHelp)
{
    if (!EnsureWalletIsAvailable(fHelp))
        return NullUniValue;

    if (fHelp || params.size() > 4)
        throw runtime_error(
            "listtransactions ( \"account\" count from includeWatchonly)\n"
            "\nReturns up to 'count' most recent transactions skipping the first 'from' transactions for account 'account'.\n"
            "\nArguments:\n"
            "1. \"account\"    (string, optional) DEPRECATED. The account name. Should be \"*\".\n"
            "2. count          (numeric, optional, default=10) The number of transactions to return\n"
            "3. from           (numeric, optional, default=0) The number of transactions to skip\n"
            "4. includeWatchonly (bool, optional, default=false) Include transactions to watchonly addresses (see 'importaddress')\n"
            "\nResult:\n"
            "[\n"
            "  {\n"
            "    \"account\":\"accountname\",       (string) DEPRECATED. The account name associated with the transaction. \n"
            "                                                It will be \"\" for the default account.\n"
            "    \"address\":\"" + strprintf("%s",komodo_chainname()) + "_address\",    (string) The " + strprintf("%s",komodo_chainname()) + " address of the transaction. Not present for \n"
            "                                                move transactions (category = move).\n"
            "    \"category\":\"send|receive|move\", (string) The transaction category. 'move' is a local (off blockchain)\n"
            "                                                transaction between accounts, and not associated with an address,\n"
            "                                                transaction id or block. 'send' and 'receive' transactions are \n"
            "                                                associated with an address, transaction id and block details\n"
            "    \"amount\": x.xxx,          (numeric) The amount in " + strprintf("%s",komodo_chainname()) + ". This is negative for the 'send' category, and for the\n"
            "                                         'move' category for moves outbound. It is positive for the 'receive' category,\n"
            "                                         and for the 'move' category for inbound funds.\n"
            "    \"vout\" : n,               (numeric) the vout value\n"
            "    \"fee\": x.xxx,             (numeric) The amount of the fee in " + strprintf("%s",komodo_chainname()) + ". This is negative and only available for the \n"
            "                                         'send' category of transactions.\n"
            "    \"confirmations\": n,       (numeric) The number of confirmations for the transaction. Available for 'send' and \n"
            "                                         'receive' category of transactions.\n"
            "    \"blockhash\": \"hashvalue\", (string) The block hash containing the transaction. Available for 'send' and 'receive'\n"
            "                                          category of transactions.\n"
            "    \"blockindex\": n,          (numeric) The block index containing the transaction. Available for 'send' and 'receive'\n"
            "                                          category of transactions.\n"
            "    \"txid\": \"transactionid\", (string) The transaction id. Available for 'send' and 'receive' category of transactions.\n"
            "    \"time\": xxx,              (numeric) The transaction time in seconds since epoch (midnight Jan 1 1970 GMT).\n"
            "    \"timereceived\": xxx,      (numeric) The time received in seconds since epoch (midnight Jan 1 1970 GMT). Available \n"
            "                                          for 'send' and 'receive' category of transactions.\n"
            "    \"comment\": \"...\",       (string) If a comment is associated with the transaction.\n"
            "    \"otheraccount\": \"accountname\",  (string) For the 'move' category of transactions, the account the funds came \n"
            "                                          from (for receiving funds, positive amounts), or went to (for sending funds,\n"
            "                                          negative amounts).\n"
            "    \"size\": n,                (numeric) Transaction size in bytes\n"
            "  }\n"
            "]\n"

            "\nExamples:\n"
            "\nList the most recent 10 transactions in the systems\n"
            + HelpExampleCli("listtransactions", "") +
            "\nList transactions 100 to 120\n"
            + HelpExampleCli("listtransactions", "\"*\" 20 100") +
            "\nAs a json rpc call\n"
            + HelpExampleRpc("listtransactions", "\"*\", 20, 100")
        );

    LOCK2(cs_main, pwalletMain->cs_wallet);

    string strAccount = "*";
    if (params.size() > 0)
        strAccount = params[0].get_str();
    int nCount = 10;
    if (params.size() > 1)
        nCount = params[1].get_int();
    int nFrom = 0;
    if (params.size() > 2)
        nFrom = params[2].get_int();
    isminefilter filter = ISMINE_SPENDABLE;
    if(params.size() > 3)
        if(params[3].get_bool())
            filter = filter | ISMINE_WATCH_ONLY;

    if (nCount < 0)
        throw JSONRPCError(RPC_INVALID_PARAMETER, "Negative count");
    if (nFrom < 0)
        throw JSONRPCError(RPC_INVALID_PARAMETER, "Negative from");

    UniValue ret(UniValue::VARR);

    std::list<CAccountingEntry> acentries;
    CWallet::TxItems txOrdered = pwalletMain->OrderedTxItems(acentries, strAccount);

    // iterate backwards until we have nCount items to return:
    for (CWallet::TxItems::reverse_iterator it = txOrdered.rbegin(); it != txOrdered.rend(); ++it)
    {
        CWalletTx *const pwtx = (*it).second.first;
        if (pwtx != 0)
            ListTransactions(*pwtx, strAccount, 0, true, ret, filter);
        CAccountingEntry *const pacentry = (*it).second.second;
        if (pacentry != 0)
            AcentryToJSON(*pacentry, strAccount, ret);

        if ((int)ret.size() >= (nCount+nFrom)) break;
    }
    // ret is newest to oldest

    if (nFrom > (int)ret.size())
        nFrom = ret.size();
    if ((nFrom + nCount) > (int)ret.size())
        nCount = ret.size() - nFrom;

    vector<UniValue> arrTmp = ret.getValues();

    vector<UniValue>::iterator first = arrTmp.begin();
    std::advance(first, nFrom);
    vector<UniValue>::iterator last = arrTmp.begin();
    std::advance(last, nFrom+nCount);

    if (last != arrTmp.end()) arrTmp.erase(last, arrTmp.end());
    if (first != arrTmp.begin()) arrTmp.erase(arrTmp.begin(), first);

    std::reverse(arrTmp.begin(), arrTmp.end()); // Return oldest to newest

    ret.clear();
    ret.setArray();
    ret.push_backV(arrTmp);

    return ret;
}

UniValue listaccounts(const UniValue& params, bool fHelp)
{
    if (!EnsureWalletIsAvailable(fHelp))
        return NullUniValue;

    if (fHelp || params.size() > 2)
        throw runtime_error(
            "listaccounts ( minconf includeWatchonly)\n"
            "\nDEPRECATED. Returns Object that has account names as keys, account balances as values.\n"
            "\nArguments:\n"
            "1. minconf          (numeric, optional, default=1) Only include transactions with at least this many confirmations\n"
            "2. includeWatchonly (bool, optional, default=false) Include balances in watchonly addresses (see 'importaddress')\n"
            "\nResult:\n"
            "{                      (json object where keys are account names, and values are numeric balances\n"
            "  \"account\": x.xxx,  (numeric) The property name is the account name, and the value is the total balance for the account.\n"
            "  ...\n"
            "}\n"
            "\nExamples:\n"
            "\nList account balances where there at least 1 confirmation\n"
            + HelpExampleCli("listaccounts", "") +
            "\nList account balances including zero confirmation transactions\n"
            + HelpExampleCli("listaccounts", "0") +
            "\nList account balances for 6 or more confirmations\n"
            + HelpExampleCli("listaccounts", "6") +
            "\nAs json rpc call\n"
            + HelpExampleRpc("listaccounts", "6")
        );

    LOCK2(cs_main, pwalletMain->cs_wallet);

    int nMinDepth = 1;
    if (params.size() > 0)
        nMinDepth = params[0].get_int();
    isminefilter includeWatchonly = ISMINE_SPENDABLE;
    if(params.size() > 1)
        if(params[1].get_bool())
            includeWatchonly = includeWatchonly | ISMINE_WATCH_ONLY;

    map<string, CAmount> mapAccountBalances;
    BOOST_FOREACH(const PAIRTYPE(CTxDestination, CAddressBookData)& entry, pwalletMain->mapAddressBook) {
        if (IsMine(*pwalletMain, entry.first) & includeWatchonly) // This address belongs to me
            mapAccountBalances[entry.second.name] = 0;
    }

    for (map<uint256, CWalletTx>::iterator it = pwalletMain->mapWallet.begin(); it != pwalletMain->mapWallet.end(); ++it)
    {
        const CWalletTx& wtx = (*it).second;
        CAmount nFee;
        string strSentAccount;
        list<COutputEntry> listReceived;
        list<COutputEntry> listSent;
        int nDepth = wtx.GetDepthInMainChain();
        if (wtx.GetBlocksToMaturity() > 0 || nDepth < 0)
            continue;
        wtx.GetAmounts(listReceived, listSent, nFee, strSentAccount, includeWatchonly);
        mapAccountBalances[strSentAccount] -= nFee;
        BOOST_FOREACH(const COutputEntry& s, listSent)
            mapAccountBalances[strSentAccount] -= s.amount;
        if (nDepth >= nMinDepth)
        {
            BOOST_FOREACH(const COutputEntry& r, listReceived)
                if (pwalletMain->mapAddressBook.count(r.destination))
                    mapAccountBalances[pwalletMain->mapAddressBook[r.destination].name] += r.amount;
                else
                    mapAccountBalances[""] += r.amount;
        }
    }

    list<CAccountingEntry> acentries;
    CWalletDB(pwalletMain->strWalletFile).ListAccountCreditDebit("*", acentries);
    BOOST_FOREACH(const CAccountingEntry& entry, acentries)
        mapAccountBalances[entry.strAccount] += entry.nCreditDebit;

    UniValue ret(UniValue::VOBJ);
    BOOST_FOREACH(const PAIRTYPE(string, CAmount)& accountBalance, mapAccountBalances) {
        ret.push_back(Pair(accountBalance.first, ValueFromAmount(accountBalance.second)));
    }
    return ret;
}

UniValue listsinceblock(const UniValue& params, bool fHelp)
{
    if (!EnsureWalletIsAvailable(fHelp))
        return NullUniValue;

    if (fHelp)
        throw runtime_error(
            "listsinceblock ( \"blockhash\" target-confirmations includeWatchonly)\n"
            "\nGet all transactions in blocks since block [blockhash], or all transactions if omitted\n"
            "\nArguments:\n"
            "1. \"blockhash\"   (string, optional) The block hash to list transactions since\n"
            "2. target-confirmations:    (numeric, optional) The confirmations required, must be 1 or more\n"
            "3. includeWatchonly:        (bool, optional, default=false) Include transactions to watchonly addresses (see 'importaddress')"
            "\nResult:\n"
            "{\n"
            "  \"transactions\": [\n"
            "    \"account\":\"accountname\",       (string) DEPRECATED. The account name associated with the transaction. Will be \"\" for the default account.\n"
            "    \"address\":\"" + strprintf("%s",komodo_chainname()) + "_address\",    (string) The " + strprintf("%s",komodo_chainname()) + " address of the transaction. Not present for move transactions (category = move).\n"
            "    \"category\":\"send|receive\",     (string) The transaction category. 'send' has negative amounts, 'receive' has positive amounts.\n"
            "    \"amount\": x.xxx,          (numeric) The amount in " + strprintf("%s",komodo_chainname()) + ". This is negative for the 'send' category, and for the 'move' category for moves \n"
            "                                          outbound. It is positive for the 'receive' category, and for the 'move' category for inbound funds.\n"
            "    \"vout\" : n,               (numeric) the vout value\n"
            "    \"fee\": x.xxx,             (numeric) The amount of the fee in " + strprintf("%s",komodo_chainname()) + ". This is negative and only available for the 'send' category of transactions.\n"
            "    \"confirmations\": n,       (numeric) The number of confirmations for the transaction. Available for 'send' and 'receive' category of transactions.\n"
            "    \"blockhash\": \"hashvalue\",     (string) The block hash containing the transaction. Available for 'send' and 'receive' category of transactions.\n"
            "    \"blockindex\": n,          (numeric) The block index containing the transaction. Available for 'send' and 'receive' category of transactions.\n"
            "    \"blocktime\": xxx,         (numeric) The block time in seconds since epoch (1 Jan 1970 GMT).\n"
            "    \"txid\": \"transactionid\",  (string) The transaction id. Available for 'send' and 'receive' category of transactions.\n"
            "    \"time\": xxx,              (numeric) The transaction time in seconds since epoch (Jan 1 1970 GMT).\n"
            "    \"timereceived\": xxx,      (numeric) The time received in seconds since epoch (Jan 1 1970 GMT). Available for 'send' and 'receive' category of transactions.\n"
            "    \"comment\": \"...\",       (string) If a comment is associated with the transaction.\n"
            "    \"to\": \"...\",            (string) If a comment to is associated with the transaction.\n"
             "  ],\n"
            "  \"lastblock\": \"lastblockhash\"     (string) The hash of the last block\n"
            "}\n"
            "\nExamples:\n"
            + HelpExampleCli("listsinceblock", "")
            + HelpExampleCli("listsinceblock", "\"000000000000000bacf66f7497b7dc45ef753ee9a7d38571037cdb1a57f663ad\" 6")
            + HelpExampleRpc("listsinceblock", "\"000000000000000bacf66f7497b7dc45ef753ee9a7d38571037cdb1a57f663ad\", 6")
        );

    LOCK2(cs_main, pwalletMain->cs_wallet);

    CBlockIndex *pindex = NULL;
    int target_confirms = 1;
    isminefilter filter = ISMINE_SPENDABLE;

    if (params.size() > 0)
    {
        uint256 blockId;

        blockId.SetHex(params[0].get_str());
        BlockMap::iterator it = mapBlockIndex.find(blockId);
        if (it != mapBlockIndex.end())
            pindex = it->second;
    }

    if (params.size() > 1)
    {
        target_confirms = params[1].get_int();

        if (target_confirms < 1)
            throw JSONRPCError(RPC_INVALID_PARAMETER, "Invalid parameter");
    }

    if(params.size() > 2)
        if(params[2].get_bool())
            filter = filter | ISMINE_WATCH_ONLY;

    int depth = pindex ? (1 + chainActive.Height() - pindex->nHeight) : -1;

    UniValue transactions(UniValue::VARR);

    for (map<uint256, CWalletTx>::iterator it = pwalletMain->mapWallet.begin(); it != pwalletMain->mapWallet.end(); it++)
    {
        CWalletTx tx = (*it).second;

        if (depth == -1 || tx.GetDepthInMainChain() < depth)
            ListTransactions(tx, "*", 0, true, transactions, filter);
    }

    CBlockIndex *pblockLast = chainActive[chainActive.Height() + 1 - target_confirms];
    uint256 lastblock = pblockLast ? pblockLast->GetBlockHash() : uint256();

    UniValue ret(UniValue::VOBJ);
    ret.push_back(Pair("transactions", transactions));
    ret.push_back(Pair("lastblock", lastblock.GetHex()));

    return ret;
}

UniValue gettransaction(const UniValue& params, bool fHelp)
{
    if (!EnsureWalletIsAvailable(fHelp))
        return NullUniValue;

    if (fHelp || params.size() < 1 || params.size() > 2)
        throw runtime_error(
            "gettransaction \"txid\" ( includeWatchonly )\n"
            "\nGet detailed information about in-wallet transaction <txid>\n"
            "\nArguments:\n"
            "1. \"txid\"    (string, required) The transaction id\n"
            "2. \"includeWatchonly\"    (bool, optional, default=false) Whether to include watchonly addresses in balance calculation and details[]\n"
            "\nResult:\n"
            "{\n"
            "  \"amount\" : x.xxx,        (numeric) The transaction amount in " + strprintf("%s",komodo_chainname()) + "\n"
            "  \"confirmations\" : n,     (numeric) The number of confirmations\n"
            "  \"blockhash\" : \"hash\",  (string) The block hash\n"
            "  \"blockindex\" : xx,       (numeric) The block index\n"
            "  \"blocktime\" : ttt,       (numeric) The time in seconds since epoch (1 Jan 1970 GMT)\n"
            "  \"txid\" : \"transactionid\",   (string) The transaction id.\n"
            "  \"time\" : ttt,            (numeric) The transaction time in seconds since epoch (1 Jan 1970 GMT)\n"
            "  \"timereceived\" : ttt,    (numeric) The time received in seconds since epoch (1 Jan 1970 GMT)\n"
            "  \"details\" : [\n"
            "    {\n"
            "      \"account\" : \"accountname\",  (string) DEPRECATED. The account name involved in the transaction, can be \"\" for the default account.\n"
            "      \"address\" : \"" + strprintf("%s",komodo_chainname()) + "_address\",   (string) The " + strprintf("%s",komodo_chainname()) + " address involved in the transaction\n"
            "      \"category\" : \"send|receive\",    (string) The category, either 'send' or 'receive'\n"
            "      \"amount\" : x.xxx                  (numeric) The amount in " + strprintf("%s",komodo_chainname()) + "\n"
            "      \"vout\" : n,                       (numeric) the vout value\n"
            "    }\n"
            "    ,...\n"
            "  ],\n"
            "  \"vjoinsplit\" : [\n"
            "    {\n"
            "      \"anchor\" : \"treestateref\",          (string) Merkle root of note commitment tree\n"
            "      \"nullifiers\" : [ string, ... ]      (string) Nullifiers of input notes\n"
            "      \"commitments\" : [ string, ... ]     (string) Note commitments for note outputs\n"
            "      \"macs\" : [ string, ... ]            (string) Message authentication tags\n"
            "      \"vpub_old\" : x.xxx                  (numeric) The amount removed from the transparent value pool\n"
            "      \"vpub_new\" : x.xxx,                 (numeric) The amount added to the transparent value pool\n"
            "    }\n"
            "    ,...\n"
            "  ],\n"
            "  \"hex\" : \"data\"         (string) Raw data for transaction\n"
            "}\n"

            "\nExamples:\n"
            + HelpExampleCli("gettransaction", "\"1075db55d416d3ca199f55b6084e2115b9345e16c5cf302fc80e9d5fbf5d48d\"")
            + HelpExampleCli("gettransaction", "\"1075db55d416d3ca199f55b6084e2115b9345e16c5cf302fc80e9d5fbf5d48d\" true")
            + HelpExampleRpc("gettransaction", "\"1075db55d416d3ca199f55b6084e2115b9345e16c5cf302fc80e9d5fbf5d48d\"")
        );

    LOCK2(cs_main, pwalletMain->cs_wallet);

    uint256 hash;
    hash.SetHex(params[0].get_str());

    isminefilter filter = ISMINE_SPENDABLE;
    if(params.size() > 1)
        if(params[1].get_bool())
            filter = filter | ISMINE_WATCH_ONLY;

    UniValue entry(UniValue::VOBJ);
    if (!pwalletMain->mapWallet.count(hash))
        throw JSONRPCError(RPC_INVALID_ADDRESS_OR_KEY, "Invalid or non-wallet transaction id");
    const CWalletTx& wtx = pwalletMain->mapWallet[hash];

    CAmount nCredit = wtx.GetCredit(filter);
    CAmount nDebit = wtx.GetDebit(filter);
    CAmount nNet = nCredit - nDebit;
    CAmount nFee = (wtx.IsFromMe(filter) ? wtx.GetValueOut() - nDebit : 0);

    entry.push_back(Pair("amount", ValueFromAmount(nNet - nFee)));
    if (wtx.IsFromMe(filter))
        entry.push_back(Pair("fee", ValueFromAmount(nFee)));

    WalletTxToJSON(wtx, entry);

    UniValue details(UniValue::VARR);
    ListTransactions(wtx, "*", 0, false, details, filter);
    entry.push_back(Pair("details", details));

    string strHex = EncodeHexTx(static_cast<CTransaction>(wtx));
    entry.push_back(Pair("hex", strHex));

    return entry;
}


UniValue backupwallet(const UniValue& params, bool fHelp)
{
    if (!EnsureWalletIsAvailable(fHelp))
        return NullUniValue;

    if (fHelp || params.size() != 1)
        throw runtime_error(
            "backupwallet \"destination\"\n"
            "\nSafely copies wallet.dat to destination filename\n"
            "\nArguments:\n"
            "1. \"destination\"   (string, required) The destination filename, saved in the directory set by -exportdir option.\n"
            "\nResult:\n"
            "\"path\"             (string) The full path of the destination file\n"
            "\nExamples:\n"
            + HelpExampleCli("backupwallet", "\"backupdata\"")
            + HelpExampleRpc("backupwallet", "\"backupdata\"")
        );

    LOCK2(cs_main, pwalletMain->cs_wallet);

    boost::filesystem::path exportdir;
    try {
        exportdir = GetExportDir();
    } catch (const std::runtime_error& e) {
        throw JSONRPCError(RPC_INTERNAL_ERROR, e.what());
    }
    if (exportdir.empty()) {
        throw JSONRPCError(RPC_WALLET_ERROR, "Cannot backup wallet until the -exportdir option has been set");
    }
    std::string unclean = params[0].get_str();
    std::string clean = SanitizeFilename(unclean);
    if (clean.compare(unclean) != 0) {
        throw JSONRPCError(RPC_WALLET_ERROR, strprintf("Filename is invalid as only alphanumeric characters are allowed.  Try '%s' instead.", clean));
    }
    boost::filesystem::path exportfilepath = exportdir / clean;

    if (!BackupWallet(*pwalletMain, exportfilepath.string()))
        throw JSONRPCError(RPC_WALLET_ERROR, "Error: Wallet backup failed!");

    return exportfilepath.string();
}


UniValue keypoolrefill(const UniValue& params, bool fHelp)
{
    if (!EnsureWalletIsAvailable(fHelp))
        return NullUniValue;

    if (fHelp || params.size() > 1)
        throw runtime_error(
            "keypoolrefill ( newsize )\n"
            "\nFills the keypool."
            + HelpRequiringPassphrase() + "\n"
            "\nArguments\n"
            "1. newsize     (numeric, optional, default=100) The new keypool size\n"
            "\nExamples:\n"
            + HelpExampleCli("keypoolrefill", "")
            + HelpExampleRpc("keypoolrefill", "")
        );

    LOCK2(cs_main, pwalletMain->cs_wallet);

    // 0 is interpreted by TopUpKeyPool() as the default keypool size given by -keypool
    unsigned int kpSize = 0;
    if (params.size() > 0) {
        if (params[0].get_int() < 0)
            throw JSONRPCError(RPC_INVALID_PARAMETER, "Invalid parameter, expected valid size.");
        kpSize = (unsigned int)params[0].get_int();
    }

    EnsureWalletIsUnlocked();
    pwalletMain->TopUpKeyPool(kpSize);

    if (pwalletMain->GetKeyPoolSize() < kpSize)
        throw JSONRPCError(RPC_WALLET_ERROR, "Error refreshing keypool.");

    return NullUniValue;
}


static void LockWallet(CWallet* pWallet)
{
    LOCK(cs_nWalletUnlockTime);
    nWalletUnlockTime = 0;
    pWallet->Lock();
}

UniValue walletpassphrase(const UniValue& params, bool fHelp)
{
    if (!EnsureWalletIsAvailable(fHelp))
        return NullUniValue;

    if (pwalletMain->IsCrypted() && (fHelp || params.size() != 2))
        throw runtime_error(
            "walletpassphrase \"passphrase\" timeout\n"
            "\nStores the wallet decryption key in memory for 'timeout' seconds.\n"
            "This is needed prior to performing transactions related to private keys such as sending " + strprintf("%s",komodo_chainname()) + "\n"
            "\nArguments:\n"
            "1. \"passphrase\"     (string, required) The wallet passphrase\n"
            "2. timeout            (numeric, required) The time to keep the decryption key in seconds.\n"
            "\nNote:\n"
            "Issuing the walletpassphrase command while the wallet is already unlocked will set a new unlock\n"
            "time that overrides the old one.\n"
            "\nExamples:\n"
            "\nunlock the wallet for 60 seconds\n"
            + HelpExampleCli("walletpassphrase", "\"my pass phrase\" 60") +
            "\nLock the wallet again (before 60 seconds)\n"
            + HelpExampleCli("walletlock", "") +
            "\nAs json rpc call\n"
            + HelpExampleRpc("walletpassphrase", "\"my pass phrase\", 60")
        );

    LOCK2(cs_main, pwalletMain->cs_wallet);

    if (fHelp)
        return true;
    if (!pwalletMain->IsCrypted())
        throw JSONRPCError(RPC_WALLET_WRONG_ENC_STATE, "Error: running with an unencrypted wallet, but walletpassphrase was called.");

    // Note that the walletpassphrase is stored in params[0] which is not mlock()ed
    SecureString strWalletPass;
    strWalletPass.reserve(100);
    // TODO: get rid of this .c_str() by implementing SecureString::operator=(std::string)
    // Alternately, find a way to make params[0] mlock()'d to begin with.
    strWalletPass = params[0].get_str().c_str();

    if (strWalletPass.length() > 0)
    {
        if (!pwalletMain->Unlock(strWalletPass))
            throw JSONRPCError(RPC_WALLET_PASSPHRASE_INCORRECT, "Error: The wallet passphrase entered was incorrect.");
    }
    else
        throw runtime_error(
            "walletpassphrase <passphrase> <timeout>\n"
            "Stores the wallet decryption key in memory for <timeout> seconds.");

    // No need to check return values, because the wallet was unlocked above
    pwalletMain->UpdateNullifierNoteMap();
    pwalletMain->TopUpKeyPool();

    int64_t nSleepTime = params[1].get_int64();
    LOCK(cs_nWalletUnlockTime);
    nWalletUnlockTime = GetTime() + nSleepTime;
    RPCRunLater("lockwallet", boost::bind(LockWallet, pwalletMain), nSleepTime);

    return NullUniValue;
}


UniValue walletpassphrasechange(const UniValue& params, bool fHelp)
{
    if (!EnsureWalletIsAvailable(fHelp))
        return NullUniValue;

    if (pwalletMain->IsCrypted() && (fHelp || params.size() != 2))
        throw runtime_error(
            "walletpassphrasechange \"oldpassphrase\" \"newpassphrase\"\n"
            "\nChanges the wallet passphrase from 'oldpassphrase' to 'newpassphrase'.\n"
            "\nArguments:\n"
            "1. \"oldpassphrase\"      (string) The current passphrase\n"
            "2. \"newpassphrase\"      (string) The new passphrase\n"
            "\nExamples:\n"
            + HelpExampleCli("walletpassphrasechange", "\"old one\" \"new one\"")
            + HelpExampleRpc("walletpassphrasechange", "\"old one\", \"new one\"")
        );

    LOCK2(cs_main, pwalletMain->cs_wallet);

    if (fHelp)
        return true;
    if (!pwalletMain->IsCrypted())
        throw JSONRPCError(RPC_WALLET_WRONG_ENC_STATE, "Error: running with an unencrypted wallet, but walletpassphrasechange was called.");

    // TODO: get rid of these .c_str() calls by implementing SecureString::operator=(std::string)
    // Alternately, find a way to make params[0] mlock()'d to begin with.
    SecureString strOldWalletPass;
    strOldWalletPass.reserve(100);
    strOldWalletPass = params[0].get_str().c_str();

    SecureString strNewWalletPass;
    strNewWalletPass.reserve(100);
    strNewWalletPass = params[1].get_str().c_str();

    if (strOldWalletPass.length() < 1 || strNewWalletPass.length() < 1)
        throw runtime_error(
            "walletpassphrasechange <oldpassphrase> <newpassphrase>\n"
            "Changes the wallet passphrase from <oldpassphrase> to <newpassphrase>.");

    if (!pwalletMain->ChangeWalletPassphrase(strOldWalletPass, strNewWalletPass))
        throw JSONRPCError(RPC_WALLET_PASSPHRASE_INCORRECT, "Error: The wallet passphrase entered was incorrect.");

    return NullUniValue;
}


UniValue walletlock(const UniValue& params, bool fHelp)
{
    if (!EnsureWalletIsAvailable(fHelp))
        return NullUniValue;

    if (pwalletMain->IsCrypted() && (fHelp || params.size() != 0))
        throw runtime_error(
            "walletlock\n"
            "\nRemoves the wallet encryption key from memory, locking the wallet.\n"
            "After calling this method, you will need to call walletpassphrase again\n"
            "before being able to call any methods which require the wallet to be unlocked.\n"
            "\nExamples:\n"
            "\nSet the passphrase for 2 minutes to perform a transaction\n"
            + HelpExampleCli("walletpassphrase", "\"my pass phrase\" 120") +
            "\nPerform a send (requires passphrase set)\n"
            + HelpExampleCli("sendtoaddress", "\"RD6GgnrMpPaTSMn8vai6yiGA7mN4QGPV\" 1.0") +
            "\nClear the passphrase since we are done before 2 minutes is up\n"
            + HelpExampleCli("walletlock", "") +
            "\nAs json rpc call\n"
            + HelpExampleRpc("walletlock", "")
        );

    LOCK2(cs_main, pwalletMain->cs_wallet);

    if (fHelp)
        return true;
    if (!pwalletMain->IsCrypted())
        throw JSONRPCError(RPC_WALLET_WRONG_ENC_STATE, "Error: running with an unencrypted wallet, but walletlock was called.");

    {
        LOCK(cs_nWalletUnlockTime);
        pwalletMain->Lock();
        nWalletUnlockTime = 0;
    }

    return NullUniValue;
}


UniValue encryptwallet(const UniValue& params, bool fHelp)
{
    if (!EnsureWalletIsAvailable(fHelp))
        return NullUniValue;

    auto fEnableWalletEncryption = fExperimentalMode && GetBoolArg("-developerencryptwallet", false);

    std::string strWalletEncryptionDisabledMsg = "";
    if (!fEnableWalletEncryption) {
        strWalletEncryptionDisabledMsg = "\nWARNING: Wallet encryption is DISABLED. This call always fails.\n";
    }

    if (!pwalletMain->IsCrypted() && (fHelp || params.size() != 1))
        throw runtime_error(
            "encryptwallet \"passphrase\"\n"
            + strWalletEncryptionDisabledMsg +
            "\nEncrypts the wallet with 'passphrase'. This is for first time encryption.\n"
            "After this, any calls that interact with private keys such as sending or signing \n"
            "will require the passphrase to be set prior the making these calls.\n"
            "Use the walletpassphrase call for this, and then walletlock call.\n"
            "If the wallet is already encrypted, use the walletpassphrasechange call.\n"
            "Note that this will shutdown the server.\n"
            "\nArguments:\n"
            "1. \"passphrase\"    (string) The pass phrase to encrypt the wallet with. It must be at least 1 character, but should be long.\n"
            "\nExamples:\n"
            "\nEncrypt you wallet\n"
            + HelpExampleCli("encryptwallet", "\"my pass phrase\"") +
            "\nNow set the passphrase to use the wallet, such as for signing or sending " + strprintf("%s",komodo_chainname()) + "\n"
            + HelpExampleCli("walletpassphrase", "\"my pass phrase\"") +
            "\nNow we can so something like sign\n"
            + HelpExampleCli("signmessage", "\"" + strprintf("%s",komodo_chainname()) + "_address\" \"test message\"") +
            "\nNow lock the wallet again by removing the passphrase\n"
            + HelpExampleCli("walletlock", "") +
            "\nAs a json rpc call\n"
            + HelpExampleRpc("encryptwallet", "\"my pass phrase\"")
        );

    LOCK2(cs_main, pwalletMain->cs_wallet);

    if (fHelp)
        return true;
    if (!fEnableWalletEncryption) {
        throw JSONRPCError(RPC_WALLET_ENCRYPTION_FAILED, "Error: wallet encryption is disabled.");
    }
    if (pwalletMain->IsCrypted())
        throw JSONRPCError(RPC_WALLET_WRONG_ENC_STATE, "Error: running with an encrypted wallet, but encryptwallet was called.");

    // TODO: get rid of this .c_str() by implementing SecureString::operator=(std::string)
    // Alternately, find a way to make params[0] mlock()'d to begin with.
    SecureString strWalletPass;
    strWalletPass.reserve(100);
    strWalletPass = params[0].get_str().c_str();

    if (strWalletPass.length() < 1)
        throw runtime_error(
            "encryptwallet <passphrase>\n"
            "Encrypts the wallet with <passphrase>.");

    if (!pwalletMain->EncryptWallet(strWalletPass))
        throw JSONRPCError(RPC_WALLET_ENCRYPTION_FAILED, "Error: Failed to encrypt the wallet.");

    // BDB seems to have a bad habit of writing old data into
    // slack space in .dat files; that is bad if the old data is
    // unencrypted private keys. So:
    StartShutdown();
    return "wallet encrypted; Komodo server stopping, restart to run with encrypted wallet. The keypool has been flushed, you need to make a new backup.";
}

UniValue lockunspent(const UniValue& params, bool fHelp)
{
    if (!EnsureWalletIsAvailable(fHelp))
        return NullUniValue;

    if (fHelp || params.size() < 1 || params.size() > 2)
        throw runtime_error(
            "lockunspent unlock [{\"txid\":\"txid\",\"vout\":n},...]\n"
            "\nUpdates list of temporarily unspendable outputs.\n"
            "Temporarily lock (unlock=false) or unlock (unlock=true) specified transaction outputs.\n"
            "A locked transaction output will not be chosen by automatic coin selection, when spending " + strprintf("%s",komodo_chainname()) + ".\n"
            "Locks are stored in memory only. Nodes start with zero locked outputs, and the locked output list\n"
            "is always cleared (by virtue of process exit) when a node stops or fails.\n"
            "Also see the listunspent call\n"
            "\nArguments:\n"
            "1. unlock            (boolean, required) Whether to unlock (true) or lock (false) the specified transactions\n"
            "2. \"transactions\"  (string, required) A json array of objects. Each object the txid (string) vout (numeric)\n"
            "     [           (json array of json objects)\n"
            "       {\n"
            "         \"txid\":\"id\",    (string) The transaction id\n"
            "         \"vout\": n         (numeric) The output number\n"
            "       }\n"
            "       ,...\n"
            "     ]\n"

            "\nResult:\n"
            "true|false    (boolean) Whether the command was successful or not\n"

            "\nExamples:\n"
            "\nList the unspent transactions\n"
            + HelpExampleCli("listunspent", "") +
            "\nLock an unspent transaction\n"
            + HelpExampleCli("lockunspent", "false \"[{\\\"txid\\\":\\\"a08e6907dbbd3d809776dbfc5d82e371b764ed838b5655e72f463568df1aadf0\\\",\\\"vout\\\":1}]\"") +
            "\nList the locked transactions\n"
            + HelpExampleCli("listlockunspent", "") +
            "\nUnlock the transaction again\n"
            + HelpExampleCli("lockunspent", "true \"[{\\\"txid\\\":\\\"a08e6907dbbd3d809776dbfc5d82e371b764ed838b5655e72f463568df1aadf0\\\",\\\"vout\\\":1}]\"") +
            "\nAs a json rpc call\n"
            + HelpExampleRpc("lockunspent", "false, \"[{\\\"txid\\\":\\\"a08e6907dbbd3d809776dbfc5d82e371b764ed838b5655e72f463568df1aadf0\\\",\\\"vout\\\":1}]\"")
        );

    LOCK2(cs_main, pwalletMain->cs_wallet);

    if (params.size() == 1)
        RPCTypeCheck(params, boost::assign::list_of(UniValue::VBOOL));
    else
        RPCTypeCheck(params, boost::assign::list_of(UniValue::VBOOL)(UniValue::VARR));

    bool fUnlock = params[0].get_bool();

    if (params.size() == 1) {
        if (fUnlock)
            pwalletMain->UnlockAllCoins();
        return true;
    }

    UniValue outputs = params[1].get_array();
    for (size_t idx = 0; idx < outputs.size(); idx++) {
        const UniValue& output = outputs[idx];
        if (!output.isObject())
            throw JSONRPCError(RPC_INVALID_PARAMETER, "Invalid parameter, expected object");
        const UniValue& o = output.get_obj();

        RPCTypeCheckObj(o, boost::assign::map_list_of("txid", UniValue::VSTR)("vout", UniValue::VNUM));

        string txid = find_value(o, "txid").get_str();
        if (!IsHex(txid))
            throw JSONRPCError(RPC_INVALID_PARAMETER, "Invalid parameter, expected hex txid");

        int nOutput = find_value(o, "vout").get_int();
        if (nOutput < 0)
            throw JSONRPCError(RPC_INVALID_PARAMETER, "Invalid parameter, vout must be positive");

        COutPoint outpt(uint256S(txid), nOutput);

        if (fUnlock)
            pwalletMain->UnlockCoin(outpt);
        else
            pwalletMain->LockCoin(outpt);
    }

    return true;
}

UniValue listlockunspent(const UniValue& params, bool fHelp)
{
    if (!EnsureWalletIsAvailable(fHelp))
        return NullUniValue;

    if (fHelp || params.size() > 0)
        throw runtime_error(
            "listlockunspent\n"
            "\nReturns list of temporarily unspendable outputs.\n"
            "See the lockunspent call to lock and unlock transactions for spending.\n"
            "\nResult:\n"
            "[\n"
            "  {\n"
            "    \"txid\" : \"transactionid\",     (string) The transaction id locked\n"
            "    \"vout\" : n                      (numeric) The vout value\n"
            "  }\n"
            "  ,...\n"
            "]\n"
            "\nExamples:\n"
            "\nList the unspent transactions\n"
            + HelpExampleCli("listunspent", "") +
            "\nLock an unspent transaction\n"
            + HelpExampleCli("lockunspent", "false \"[{\\\"txid\\\":\\\"a08e6907dbbd3d809776dbfc5d82e371b764ed838b5655e72f463568df1aadf0\\\",\\\"vout\\\":1}]\"") +
            "\nList the locked transactions\n"
            + HelpExampleCli("listlockunspent", "") +
            "\nUnlock the transaction again\n"
            + HelpExampleCli("lockunspent", "true \"[{\\\"txid\\\":\\\"a08e6907dbbd3d809776dbfc5d82e371b764ed838b5655e72f463568df1aadf0\\\",\\\"vout\\\":1}]\"") +
            "\nAs a json rpc call\n"
            + HelpExampleRpc("listlockunspent", "")
        );

    LOCK2(cs_main, pwalletMain->cs_wallet);

    vector<COutPoint> vOutpts;
    pwalletMain->ListLockedCoins(vOutpts);

    UniValue ret(UniValue::VARR);

    BOOST_FOREACH(COutPoint &outpt, vOutpts) {
        UniValue o(UniValue::VOBJ);

        o.push_back(Pair("txid", outpt.hash.GetHex()));
        o.push_back(Pair("vout", (int)outpt.n));
        ret.push_back(o);
    }

    return ret;
}

UniValue settxfee(const UniValue& params, bool fHelp)
{
    if (!EnsureWalletIsAvailable(fHelp))
        return NullUniValue;

    if (fHelp || params.size() < 1 || params.size() > 1)
        throw runtime_error(
            "settxfee amount\n"
            "\nSet the transaction fee per kB.\n"
            "\nArguments:\n"
            "1. amount         (numeric, required) The transaction fee in " + strprintf("%s",komodo_chainname()) + "/kB rounded to the nearest 0.00000001\n"
            "\nResult\n"
            "true|false        (boolean) Returns true if successful\n"
            "\nExamples:\n"
            + HelpExampleCli("settxfee", "0.00001")
            + HelpExampleRpc("settxfee", "0.00001")
        );

    LOCK2(cs_main, pwalletMain->cs_wallet);

    // Amount
    CAmount nAmount = AmountFromValue(params[0]);

    payTxFee = CFeeRate(nAmount, 1000);
    return true;
}

UniValue getwalletinfo(const UniValue& params, bool fHelp)
{
    if (!EnsureWalletIsAvailable(fHelp))
        return NullUniValue;

    if (fHelp || params.size() != 0)
        throw runtime_error(
            "getwalletinfo\n"
            "Returns an object containing various wallet state info.\n"
            "\nResult:\n"
            "{\n"
            "  \"walletversion\": xxxxx,     (numeric) the wallet version\n"
            "  \"balance\": xxxxxxx,         (numeric) the total confirmed balance of the wallet in " + strprintf("%s",komodo_chainname()) + "\n"
            "  \"unconfirmed_balance\": xxx, (numeric) the total unconfirmed balance of the wallet in " + strprintf("%s",komodo_chainname()) + "\n"
            "  \"immature_balance\": xxxxxx, (numeric) the total immature balance of the wallet in " + strprintf("%s",komodo_chainname()) + "\n"
            "  \"txcount\": xxxxxxx,         (numeric) the total number of transactions in the wallet\n"
            "  \"keypoololdest\": xxxxxx,    (numeric) the timestamp (seconds since GMT epoch) of the oldest pre-generated key in the key pool\n"
            "  \"keypoolsize\": xxxx,        (numeric) how many new keys are pre-generated\n"
            "  \"unlocked_until\": ttt,      (numeric) the timestamp in seconds since epoch (midnight Jan 1 1970 GMT) that the wallet is unlocked for transfers, or 0 if the wallet is locked\n"
            "  \"paytxfee\": x.xxxx,         (numeric) the transaction fee configuration, set in KMD/KB\n"
            "}\n"
            "\nExamples:\n"
            + HelpExampleCli("getwalletinfo", "")
            + HelpExampleRpc("getwalletinfo", "")
        );

    LOCK2(cs_main, pwalletMain->cs_wallet);

    UniValue obj(UniValue::VOBJ);
    obj.push_back(Pair("walletversion", pwalletMain->GetVersion()));
    obj.push_back(Pair("balance",       ValueFromAmount(pwalletMain->GetBalance())));
    obj.push_back(Pair("unconfirmed_balance", ValueFromAmount(pwalletMain->GetUnconfirmedBalance())));
    obj.push_back(Pair("immature_balance",    ValueFromAmount(pwalletMain->GetImmatureBalance())));
    obj.push_back(Pair("txcount",       (int)pwalletMain->mapWallet.size()));
    obj.push_back(Pair("keypoololdest", pwalletMain->GetOldestKeyPoolTime()));
    obj.push_back(Pair("keypoolsize",   (int)pwalletMain->GetKeyPoolSize()));
    if (pwalletMain->IsCrypted())
        obj.push_back(Pair("unlocked_until", nWalletUnlockTime));
    obj.push_back(Pair("paytxfee",      ValueFromAmount(payTxFee.GetFeePerK())));
    return obj;
}

UniValue resendwallettransactions(const UniValue& params, bool fHelp)
{
    if (!EnsureWalletIsAvailable(fHelp))
        return NullUniValue;

    if (fHelp || params.size() != 0)
        throw runtime_error(
            "resendwallettransactions\n"
            "Immediately re-broadcast unconfirmed wallet transactions to all peers.\n"
            "Intended only for testing; the wallet code periodically re-broadcasts\n"
            "automatically.\n"
            "Returns array of transaction ids that were re-broadcast.\n"
            );

    LOCK2(cs_main, pwalletMain->cs_wallet);

    std::vector<uint256> txids = pwalletMain->ResendWalletTransactionsBefore(GetTime());
    UniValue result(UniValue::VARR);
    BOOST_FOREACH(const uint256& txid, txids)
    {
        result.push_back(txid.ToString());
    }
    return result;
}

UniValue listunspent(const UniValue& params, bool fHelp)
{
    if (!EnsureWalletIsAvailable(fHelp))
        return NullUniValue;

    if (fHelp || params.size() > 3)
        throw runtime_error(
            "listunspent ( minconf maxconf  [\"address\",...] )\n"
            "\nReturns array of unspent transaction outputs\n"
            "with between minconf and maxconf (inclusive) confirmations.\n"
            "Optionally filter to only include txouts paid to specified addresses.\n"
            "Results are an array of Objects, each of which has:\n"
            "{txid, vout, scriptPubKey, amount, confirmations}\n"
            "\nArguments:\n"
            "1. minconf          (numeric, optional, default=1) The minimum confirmations to filter\n"
            "2. maxconf          (numeric, optional, default=9999999) The maximum confirmations to filter\n"
            "3. \"addresses\"    (string) A json array of " + strprintf("%s",komodo_chainname()) + " addresses to filter\n"
            "    [\n"
            "      \"address\"   (string) " + strprintf("%s",komodo_chainname()) + " address\n"
            "      ,...\n"
            "    ]\n"
            "\nResult\n"
            "[                   (array of json object)\n"
            "  {\n"
            "    \"txid\" : \"txid\",        (string) the transaction id \n"
            "    \"vout\" : n,               (numeric) the vout value\n"
            "    \"generated\" : true|false  (boolean) true if txout is a coinbase transaction output\n"
            "    \"address\" : \"address\",  (string) the " + strprintf("%s",komodo_chainname()) + " address\n"
            "    \"account\" : \"account\",  (string) DEPRECATED. The associated account, or \"\" for the default account\n"
            "    \"scriptPubKey\" : \"key\", (string) the script key\n"
            "    \"amount\" : x.xxx,         (numeric) the transaction amount in " + strprintf("%s",komodo_chainname()) + "\n"
            "    \"confirmations\" : n       (numeric) The number of confirmations\n"
            "  }\n"
            "  ,...\n"
            "]\n"

            "\nExamples\n"
            + HelpExampleCli("listunspent", "")
            + HelpExampleCli("listunspent", "6 9999999 \"[\\\"RD6GgnrMpPaTSMn8vai6yiGA7mN4QGPV\\\",\\\"RD6GgnrMpPaTSMn8vai6yiGA7mN4QGPV\\\"]\"")
            + HelpExampleRpc("listunspent", "6, 9999999 \"[\\\"RD6GgnrMpPaTSMn8vai6yiGA7mN4QGPV\\\",\\\"RD6GgnrMpPaTSMn8vai6yiGA7mN4QGPV\\\"]\"")
        );

    RPCTypeCheck(params, boost::assign::list_of(UniValue::VNUM)(UniValue::VNUM)(UniValue::VARR));

    int nMinDepth = 1;
    if (params.size() > 0)
        nMinDepth = params[0].get_int();

    int nMaxDepth = 9999999;
    if (params.size() > 1)
        nMaxDepth = params[1].get_int();

    set<CBitcoinAddress> setAddress;
    if (params.size() > 2) {
        UniValue inputs = params[2].get_array();
        for (size_t idx = 0; idx < inputs.size(); idx++) {
            const UniValue& input = inputs[idx];
            CBitcoinAddress address(input.get_str());
            if (!address.IsValid())
                throw JSONRPCError(RPC_INVALID_ADDRESS_OR_KEY, string("Invalid " + strprintf("%s",komodo_chainname()) + " address: ")+input.get_str());
            if (setAddress.count(address))
                throw JSONRPCError(RPC_INVALID_PARAMETER, string("Invalid parameter, duplicated address: ")+input.get_str());
           setAddress.insert(address);
        }
    }

    UniValue results(UniValue::VARR);
    vector<COutput> vecOutputs;
    assert(pwalletMain != NULL);
    LOCK2(cs_main, pwalletMain->cs_wallet);
    pwalletMain->AvailableCoins(vecOutputs, false, NULL, true);
    BOOST_FOREACH(const COutput& out, vecOutputs) {
        if (out.nDepth < nMinDepth || out.nDepth > nMaxDepth)
            continue;

        if (setAddress.size()) {
            CTxDestination address;
            if (!ExtractDestination(out.tx->vout[out.i].scriptPubKey, address))
                continue;

            if (!setAddress.count(address))
                continue;
        }

        CAmount nValue = out.tx->vout[out.i].nValue;
        const CScript& pk = out.tx->vout[out.i].scriptPubKey;
        UniValue entry(UniValue::VOBJ);
        entry.push_back(Pair("txid", out.tx->GetHash().GetHex()));
        entry.push_back(Pair("vout", out.i));
        entry.push_back(Pair("generated", out.tx->IsCoinBase()));
        CTxDestination address;
        if (ExtractDestination(out.tx->vout[out.i].scriptPubKey, address)) {
            entry.push_back(Pair("address", CBitcoinAddress(address).ToString()));
            if (pwalletMain->mapAddressBook.count(address))
                entry.push_back(Pair("account", pwalletMain->mapAddressBook[address].name));
        }
        entry.push_back(Pair("scriptPubKey", HexStr(pk.begin(), pk.end())));
        if (pk.IsPayToScriptHash()) {
            CTxDestination address;
            if (ExtractDestination(pk, address)) {
                const CScriptID& hash = boost::get<CScriptID>(address);
                CScript redeemScript;
                if (pwalletMain->GetCScript(hash, redeemScript))
                    entry.push_back(Pair("redeemScript", HexStr(redeemScript.begin(), redeemScript.end())));
            }
        }
        entry.push_back(Pair("amount",ValueFromAmount(nValue)));
        if ( out.tx->nLockTime != 0 )
        {
            BlockMap::iterator it = mapBlockIndex.find(pcoinsTip->GetBestBlock());
            CBlockIndex *tipindex,*pindex = it->second;
            uint64_t interest; uint32_t locktime; int32_t txheight;
            if ( pindex != 0 && (tipindex= chainActive.LastTip()) != 0 )
            {
                interest = komodo_accrued_interest(&txheight,&locktime,out.tx->GetHash(),out.i,0,nValue,(int32_t)tipindex->nHeight);
                //interest = komodo_interest(txheight,nValue,out.tx->nLockTime,tipindex->nTime);
                entry.push_back(Pair("interest",ValueFromAmount(interest)));
            }
            //fprintf(stderr,"nValue %.8f pindex.%p tipindex.%p locktime.%u txheight.%d pindexht.%d\n",(double)nValue/COIN,pindex,chainActive.LastTip(),locktime,txheight,pindex->nHeight);
        }
        entry.push_back(Pair("confirmations",out.nDepth));
        entry.push_back(Pair("spendable", out.fSpendable));
        results.push_back(entry);
    }

    return results;
}

uint64_t komodo_interestsum()
{
#ifdef ENABLE_WALLET
    if ( GetBoolArg("-disablewallet", false) == 0 )
    {
        uint64_t interest,sum = 0; int32_t txheight; uint32_t locktime;
        vector<COutput> vecOutputs;
        assert(pwalletMain != NULL);
        LOCK2(cs_main, pwalletMain->cs_wallet);
        pwalletMain->AvailableCoins(vecOutputs, false, NULL, true);
        BOOST_FOREACH(const COutput& out,vecOutputs)
        {
            CAmount nValue = out.tx->vout[out.i].nValue;
            if ( out.tx->nLockTime != 0 && out.fSpendable != 0 )
            {
                BlockMap::iterator it = mapBlockIndex.find(pcoinsTip->GetBestBlock());
                CBlockIndex *tipindex,*pindex = it->second;
                if ( pindex != 0 && (tipindex= chainActive.LastTip()) != 0 )
                {
                    interest = komodo_accrued_interest(&txheight,&locktime,out.tx->GetHash(),out.i,0,nValue,(int32_t)tipindex->nHeight);
                    //interest = komodo_interest(pindex->nHeight,nValue,out.tx->nLockTime,tipindex->nTime);
                    sum += interest;
                }
            }
        }
        KOMODO_INTERESTSUM = sum;
        KOMODO_WALLETBALANCE = pwalletMain->GetBalance();
        return(sum);
    }
#endif
    return(0);
}

UniValue fundrawtransaction(const UniValue& params, bool fHelp)
{
    if (!EnsureWalletIsAvailable(fHelp))
        return NullUniValue;

    if (fHelp || params.size() != 1)
        throw runtime_error(
                            "fundrawtransaction \"hexstring\"\n"
                            "\nAdd inputs to a transaction until it has enough in value to meet its out value.\n"
                            "This will not modify existing inputs, and will add one change output to the outputs.\n"
                            "Note that inputs which were signed may need to be resigned after completion since in/outputs have been added.\n"
                            "The inputs added will not be signed, use signrawtransaction for that.\n"
                            "\nArguments:\n"
                            "1. \"hexstring\"    (string, required) The hex string of the raw transaction\n"
                            "\nResult:\n"
                            "{\n"
                            "  \"hex\":       \"value\", (string)  The resulting raw transaction (hex-encoded string)\n"
                            "  \"fee\":       n,         (numeric) The fee added to the transaction\n"
                            "  \"changepos\": n          (numeric) The position of the added change output, or -1\n"
                            "}\n"
                            "\"hex\"             \n"
                            "\nExamples:\n"
                            "\nCreate a transaction with no inputs\n"
                            + HelpExampleCli("createrawtransaction", "\"[]\" \"{\\\"myaddress\\\":0.01}\"") +
                            "\nAdd sufficient unsigned inputs to meet the output value\n"
                            + HelpExampleCli("fundrawtransaction", "\"rawtransactionhex\"") +
                            "\nSign the transaction\n"
                            + HelpExampleCli("signrawtransaction", "\"fundedtransactionhex\"") +
                            "\nSend the transaction\n"
                            + HelpExampleCli("sendrawtransaction", "\"signedtransactionhex\"")
                            );

    RPCTypeCheck(params, boost::assign::list_of(UniValue::VSTR));

    // parse hex string from parameter
    CTransaction origTx;
    if (!DecodeHexTx(origTx, params[0].get_str()))
        throw JSONRPCError(RPC_DESERIALIZATION_ERROR, "TX decode failed");

    CMutableTransaction tx(origTx);
    CAmount nFee;
    string strFailReason;
    int nChangePos = -1;
    if(!pwalletMain->FundTransaction(tx, nFee, nChangePos, strFailReason))
        throw JSONRPCError(RPC_INTERNAL_ERROR, strFailReason);

    UniValue result(UniValue::VOBJ);
    result.push_back(Pair("hex", EncodeHexTx(tx)));
    result.push_back(Pair("changepos", nChangePos));
    result.push_back(Pair("fee", ValueFromAmount(nFee)));

    return result;
}

UniValue zc_sample_joinsplit(const UniValue& params, bool fHelp)
{
    if (fHelp) {
        throw runtime_error(
            "zcsamplejoinsplit\n"
            "\n"
            "Perform a joinsplit and return the JSDescription.\n"
            );
    }

    LOCK(cs_main);

    uint256 pubKeyHash;
    uint256 anchor = ZCIncrementalMerkleTree().root();
    JSDescription samplejoinsplit(*pzcashParams,
                                  pubKeyHash,
                                  anchor,
                                  {JSInput(), JSInput()},
                                  {JSOutput(), JSOutput()},
                                  0,
                                  0);

    CDataStream ss(SER_NETWORK, PROTOCOL_VERSION);
    ss << samplejoinsplit;

    return HexStr(ss.begin(), ss.end());
}

UniValue zc_benchmark(const UniValue& params, bool fHelp)
{
    if (!EnsureWalletIsAvailable(fHelp)) {
        return NullUniValue;
    }

    if (fHelp || params.size() < 2) {
        throw runtime_error(
            "zcbenchmark benchmarktype samplecount\n"
            "\n"
            "Runs a benchmark of the selected type samplecount times,\n"
            "returning the running times of each sample.\n"
            "\n"
            "Output: [\n"
            "  {\n"
            "    \"runningtime\": runningtime\n"
            "  },\n"
            "  {\n"
            "    \"runningtime\": runningtime\n"
            "  }\n"
            "  ...\n"
            "]\n"
            );
    }

    LOCK(cs_main);

    std::string benchmarktype = params[0].get_str();
    int samplecount = params[1].get_int();

    if (samplecount <= 0) {
        throw JSONRPCError(RPC_TYPE_ERROR, "Invalid samplecount");
    }

    std::vector<double> sample_times;

    JSDescription samplejoinsplit;

    if (benchmarktype == "verifyjoinsplit") {
        CDataStream ss(ParseHexV(params[2].get_str(), "js"), SER_NETWORK, PROTOCOL_VERSION);
        ss >> samplejoinsplit;
    }

    for (int i = 0; i < samplecount; i++) {
        if (benchmarktype == "sleep") {
            sample_times.push_back(benchmark_sleep());
        } else if (benchmarktype == "parameterloading") {
            sample_times.push_back(benchmark_parameter_loading());
        } else if (benchmarktype == "createjoinsplit") {
            if (params.size() < 3) {
                sample_times.push_back(benchmark_create_joinsplit());
            } else {
                int nThreads = params[2].get_int();
                std::vector<double> vals = benchmark_create_joinsplit_threaded(nThreads);
                // Divide by nThreads^2 to get average seconds per JoinSplit because
                // we are running one JoinSplit per thread.
                sample_times.push_back(std::accumulate(vals.begin(), vals.end(), 0.0) / (nThreads*nThreads));
            }
        } else if (benchmarktype == "verifyjoinsplit") {
            sample_times.push_back(benchmark_verify_joinsplit(samplejoinsplit));
#ifdef ENABLE_MINING
        } else if (benchmarktype == "solveequihash") {
            if (params.size() < 3) {
                sample_times.push_back(benchmark_solve_equihash());
            } else {
                int nThreads = params[2].get_int();
                std::vector<double> vals = benchmark_solve_equihash_threaded(nThreads);
                sample_times.insert(sample_times.end(), vals.begin(), vals.end());
            }
#endif
        } else if (benchmarktype == "verifyequihash") {
            sample_times.push_back(benchmark_verify_equihash());
        } else if (benchmarktype == "validatelargetx") {
            // Number of inputs in the spending transaction that we will simulate
            int nInputs = 555;
            if (params.size() >= 3) {
                nInputs = params[2].get_int();
            }
            sample_times.push_back(benchmark_large_tx(nInputs));
        } else if (benchmarktype == "trydecryptnotes") {
            int nAddrs = params[2].get_int();
            sample_times.push_back(benchmark_try_decrypt_notes(nAddrs));
        } else if (benchmarktype == "incnotewitnesses") {
            int nTxs = params[2].get_int();
            sample_times.push_back(benchmark_increment_note_witnesses(nTxs));
        } else if (benchmarktype == "connectblockslow") {
            if (Params().NetworkIDString() != "regtest") {
                throw JSONRPCError(RPC_TYPE_ERROR, "Benchmark must be run in regtest mode");
            }
            sample_times.push_back(benchmark_connectblock_slow());
        } else if (benchmarktype == "sendtoaddress") {
            if (Params().NetworkIDString() != "regtest") {
                throw JSONRPCError(RPC_TYPE_ERROR, "Benchmark must be run in regtest mode");
            }
            auto amount = AmountFromValue(params[2]);
            sample_times.push_back(benchmark_sendtoaddress(amount));
        } else if (benchmarktype == "loadwallet") {
            if (Params().NetworkIDString() != "regtest") {
                throw JSONRPCError(RPC_TYPE_ERROR, "Benchmark must be run in regtest mode");
            }
            sample_times.push_back(benchmark_loadwallet());
        } else if (benchmarktype == "listunspent") {
            sample_times.push_back(benchmark_listunspent());
        } else {
            throw JSONRPCError(RPC_TYPE_ERROR, "Invalid benchmarktype");
        }
    }

    UniValue results(UniValue::VARR);
    for (auto time : sample_times) {
        UniValue result(UniValue::VOBJ);
        result.push_back(Pair("runningtime", time));
        results.push_back(result);
    }

    return results;
}

UniValue zc_raw_receive(const UniValue& params, bool fHelp)
{
    if (!EnsureWalletIsAvailable(fHelp)) {
        return NullUniValue;
    }

    if (fHelp || params.size() != 2) {
        throw runtime_error(
            "zcrawreceive zcsecretkey encryptednote\n"
            "\n"
            "DEPRECATED. Decrypts encryptednote and checks if the coin commitments\n"
            "are in the blockchain as indicated by the \"exists\" result.\n"
            "\n"
            "Output: {\n"
            "  \"amount\": value,\n"
            "  \"note\": noteplaintext,\n"
            "  \"exists\": exists\n"
            "}\n"
            );
    }

    RPCTypeCheck(params, boost::assign::list_of(UniValue::VSTR)(UniValue::VSTR));

    LOCK(cs_main);

    CZCSpendingKey spendingkey(params[0].get_str());
    SpendingKey k = spendingkey.Get();

    uint256 epk;
    unsigned char nonce;
    ZCNoteEncryption::Ciphertext ct;
    uint256 h_sig;

    {
        CDataStream ssData(ParseHexV(params[1], "encrypted_note"), SER_NETWORK, PROTOCOL_VERSION);
        try {
            ssData >> nonce;
            ssData >> epk;
            ssData >> ct;
            ssData >> h_sig;
        } catch(const std::exception &) {
            throw runtime_error(
                "encrypted_note could not be decoded"
            );
        }
    }

    ZCNoteDecryption decryptor(k.receiving_key());

    NotePlaintext npt = NotePlaintext::decrypt(
        decryptor,
        ct,
        epk,
        h_sig,
        nonce
    );
    PaymentAddress payment_addr = k.address();
    Note decrypted_note = npt.note(payment_addr);

    assert(pwalletMain != NULL);
    std::vector<boost::optional<ZCIncrementalWitness>> witnesses;
    uint256 anchor;
    uint256 commitment = decrypted_note.cm();
    pwalletMain->WitnessNoteCommitment(
        {commitment},
        witnesses,
        anchor
    );

    CDataStream ss(SER_NETWORK, PROTOCOL_VERSION);
    ss << npt;

    UniValue result(UniValue::VOBJ);
    result.push_back(Pair("amount", ValueFromAmount(decrypted_note.value)));
    result.push_back(Pair("note", HexStr(ss.begin(), ss.end())));
    result.push_back(Pair("exists", (bool) witnesses[0]));
    return result;
}



UniValue zc_raw_joinsplit(const UniValue& params, bool fHelp)
{
    if (!EnsureWalletIsAvailable(fHelp)) {
        return NullUniValue;
    }

    if (fHelp || params.size() != 5) {
        throw runtime_error(
            "zcrawjoinsplit rawtx inputs outputs vpub_old vpub_new\n"
            "  inputs: a JSON object mapping {note: zcsecretkey, ...}\n"
            "  outputs: a JSON object mapping {zcaddr: value, ...}\n"
            "\n"
            "DEPRECATED. Splices a joinsplit into rawtx. Inputs are unilaterally confidential.\n"
            "Outputs are confidential between sender/receiver. The vpub_old and\n"
            "vpub_new values are globally public and move transparent value into\n"
            "or out of the confidential value store, respectively.\n"
            "\n"
            "Note: The caller is responsible for delivering the output enc1 and\n"
            "enc2 to the appropriate recipients, as well as signing rawtxout and\n"
            "ensuring it is mined. (A future RPC call will deliver the confidential\n"
            "payments in-band on the blockchain.)\n"
            "\n"
            "Output: {\n"
            "  \"encryptednote1\": enc1,\n"
            "  \"encryptednote2\": enc2,\n"
            "  \"rawtxn\": rawtxout\n"
            "}\n"
            );
    }

    LOCK(cs_main);

    CTransaction tx;
    if (!DecodeHexTx(tx, params[0].get_str()))
        throw JSONRPCError(RPC_DESERIALIZATION_ERROR, "TX decode failed");

    UniValue inputs = params[1].get_obj();
    UniValue outputs = params[2].get_obj();

    CAmount vpub_old(0);
    CAmount vpub_new(0);

    if (params[3].get_real() != 0.0)
        vpub_old = AmountFromValue(params[3]);

    if (params[4].get_real() != 0.0)
        vpub_new = AmountFromValue(params[4]);

    std::vector<JSInput> vjsin;
    std::vector<JSOutput> vjsout;
    std::vector<Note> notes;
    std::vector<SpendingKey> keys;
    std::vector<uint256> commitments;

    for (const string& name_ : inputs.getKeys()) {
        CZCSpendingKey spendingkey(inputs[name_].get_str());
        SpendingKey k = spendingkey.Get();

        keys.push_back(k);

        NotePlaintext npt;

        {
            CDataStream ssData(ParseHexV(name_, "note"), SER_NETWORK, PROTOCOL_VERSION);
            ssData >> npt;
        }

        PaymentAddress addr = k.address();
        Note note = npt.note(addr);
        notes.push_back(note);
        commitments.push_back(note.cm());
    }

    uint256 anchor;
    std::vector<boost::optional<ZCIncrementalWitness>> witnesses;
    pwalletMain->WitnessNoteCommitment(commitments, witnesses, anchor);

    assert(witnesses.size() == notes.size());
    assert(notes.size() == keys.size());

    {
        for (size_t i = 0; i < witnesses.size(); i++) {
            if (!witnesses[i]) {
                throw runtime_error(
                    "joinsplit input could not be found in tree"
                );
            }

            vjsin.push_back(JSInput(*witnesses[i], notes[i], keys[i]));
        }
    }

    while (vjsin.size() < ZC_NUM_JS_INPUTS) {
        vjsin.push_back(JSInput());
    }

    for (const string& name_ : outputs.getKeys()) {
        CZCPaymentAddress pubaddr(name_);
        PaymentAddress addrTo = pubaddr.Get();
        CAmount nAmount = AmountFromValue(outputs[name_]);

        vjsout.push_back(JSOutput(addrTo, nAmount));
    }

    while (vjsout.size() < ZC_NUM_JS_OUTPUTS) {
        vjsout.push_back(JSOutput());
    }

    // TODO
    if (vjsout.size() != ZC_NUM_JS_INPUTS || vjsin.size() != ZC_NUM_JS_OUTPUTS) {
        throw runtime_error("unsupported joinsplit input/output counts");
    }

    uint256 joinSplitPubKey;
    unsigned char joinSplitPrivKey[crypto_sign_SECRETKEYBYTES];
    crypto_sign_keypair(joinSplitPubKey.begin(), joinSplitPrivKey);

    CMutableTransaction mtx(tx);
    mtx.nVersion = 2;
    mtx.joinSplitPubKey = joinSplitPubKey;

    JSDescription jsdesc(*pzcashParams,
                         joinSplitPubKey,
                         anchor,
                         {vjsin[0], vjsin[1]},
                         {vjsout[0], vjsout[1]},
                         vpub_old,
                         vpub_new);

    {
        auto verifier = libzcash::ProofVerifier::Strict();
        assert(jsdesc.Verify(*pzcashParams, verifier, joinSplitPubKey));
    }

    mtx.vjoinsplit.push_back(jsdesc);

    // Empty output script.
    CScript scriptCode;
    CTransaction signTx(mtx);
    auto consensusBranchId = CurrentEpochBranchId(chainActive.Height() + 1, Params().GetConsensus());
    uint256 dataToBeSigned = SignatureHash(scriptCode, signTx, NOT_AN_INPUT, SIGHASH_ALL, 0, consensusBranchId);

    // Add the signature
    assert(crypto_sign_detached(&mtx.joinSplitSig[0], NULL,
                         dataToBeSigned.begin(), 32,
                         joinSplitPrivKey
                        ) == 0);

    // Sanity check
    assert(crypto_sign_verify_detached(&mtx.joinSplitSig[0],
                                       dataToBeSigned.begin(), 32,
                                       mtx.joinSplitPubKey.begin()
                                      ) == 0);

    CTransaction rawTx(mtx);

    CDataStream ss(SER_NETWORK, PROTOCOL_VERSION);
    ss << rawTx;

    std::string encryptedNote1;
    std::string encryptedNote2;
    {
        CDataStream ss2(SER_NETWORK, PROTOCOL_VERSION);
        ss2 << ((unsigned char) 0x00);
        ss2 << jsdesc.ephemeralKey;
        ss2 << jsdesc.ciphertexts[0];
        ss2 << jsdesc.h_sig(*pzcashParams, joinSplitPubKey);

        encryptedNote1 = HexStr(ss2.begin(), ss2.end());
    }
    {
        CDataStream ss2(SER_NETWORK, PROTOCOL_VERSION);
        ss2 << ((unsigned char) 0x01);
        ss2 << jsdesc.ephemeralKey;
        ss2 << jsdesc.ciphertexts[1];
        ss2 << jsdesc.h_sig(*pzcashParams, joinSplitPubKey);

        encryptedNote2 = HexStr(ss2.begin(), ss2.end());
    }

    UniValue result(UniValue::VOBJ);
    result.push_back(Pair("encryptednote1", encryptedNote1));
    result.push_back(Pair("encryptednote2", encryptedNote2));
    result.push_back(Pair("rawtxn", HexStr(ss.begin(), ss.end())));
    return result;
}

UniValue zc_raw_keygen(const UniValue& params, bool fHelp)
{
    if (!EnsureWalletIsAvailable(fHelp)) {
        return NullUniValue;
    }

    if (fHelp || params.size() != 0) {
        throw runtime_error(
            "zcrawkeygen\n"
            "\n"
            "DEPRECATED. Generate a zcaddr which can send and receive confidential values.\n"
            "\n"
            "Output: {\n"
            "  \"zcaddress\": zcaddr,\n"
            "  \"zcsecretkey\": zcsecretkey,\n"
            "  \"zcviewingkey\": zcviewingkey,\n"
            "}\n"
            );
    }

    auto k = SpendingKey::random();
    auto addr = k.address();
    auto viewing_key = k.viewing_key();

    CZCPaymentAddress pubaddr(addr);
    CZCSpendingKey spendingkey(k);
    CZCViewingKey viewingkey(viewing_key);

    UniValue result(UniValue::VOBJ);
    result.push_back(Pair("zcaddress", pubaddr.ToString()));
    result.push_back(Pair("zcsecretkey", spendingkey.ToString()));
    result.push_back(Pair("zcviewingkey", viewingkey.ToString()));
    return result;
}


UniValue z_getnewaddress(const UniValue& params, bool fHelp)
{
    if (!EnsureWalletIsAvailable(fHelp))
        return NullUniValue;

    if (fHelp || params.size() > 0)
        throw runtime_error(
            "z_getnewaddress\n"
            "\nReturns a new zaddr for receiving payments.\n"
            "\nArguments:\n"
            "\nResult:\n"
            "\"" + strprintf("%s",komodo_chainname()) + "_address\"    (string) The new zaddr\n"
            "\nExamples:\n"
            + HelpExampleCli("z_getnewaddress", "")
            + HelpExampleRpc("z_getnewaddress", "")
        );

    LOCK2(cs_main, pwalletMain->cs_wallet);

    EnsureWalletIsUnlocked();

    CZCPaymentAddress pubaddr = pwalletMain->GenerateNewZKey();
    std::string result = pubaddr.ToString();
    return result;
}


UniValue z_listaddresses(const UniValue& params, bool fHelp)
{
    if (!EnsureWalletIsAvailable(fHelp))
        return NullUniValue;

    if (fHelp || params.size() > 1)
        throw runtime_error(
            "z_listaddresses ( includeWatchonly )\n"
            "\nReturns the list of zaddr belonging to the wallet.\n"
            "\nArguments:\n"
            "1. includeWatchonly (bool, optional, default=false) Also include watchonly addresses (see 'z_importviewingkey')\n"
            "\nResult:\n"
            "[                     (json array of string)\n"
            "  \"zaddr\"           (string) a zaddr belonging to the wallet\n"
            "  ,...\n"
            "]\n"
            "\nExamples:\n"
            + HelpExampleCli("z_listaddresses", "")
            + HelpExampleRpc("z_listaddresses", "")
        );

    LOCK2(cs_main, pwalletMain->cs_wallet);

    bool fIncludeWatchonly = false;
    if (params.size() > 0) {
        fIncludeWatchonly = params[0].get_bool();
    }

    UniValue ret(UniValue::VARR);
    std::set<libzcash::PaymentAddress> addresses;
    pwalletMain->GetPaymentAddresses(addresses);
    for (auto addr : addresses ) {
        if (fIncludeWatchonly || pwalletMain->HaveSpendingKey(addr)) {
            ret.push_back(CZCPaymentAddress(addr).ToString());
        }
    }
    return ret;
}

CAmount getBalanceTaddr(std::string transparentAddress, int minDepth=1, bool ignoreUnspendable=true) {
    set<CBitcoinAddress> setAddress;
    vector<COutput> vecOutputs;
    CAmount balance = 0;

    if (transparentAddress.length() > 0) {
        CBitcoinAddress taddr = CBitcoinAddress(transparentAddress);
        if (!taddr.IsValid()) {
            throw std::runtime_error("invalid transparent address");
        }
        setAddress.insert(taddr);
    }

    LOCK2(cs_main, pwalletMain->cs_wallet);

    pwalletMain->AvailableCoins(vecOutputs, false, NULL, true);

    BOOST_FOREACH(const COutput& out, vecOutputs) {
        if (out.nDepth < minDepth) {
            continue;
        }

        if (ignoreUnspendable && !out.fSpendable) {
            continue;
        }

        if (setAddress.size()) {
            CTxDestination address;
            if (!ExtractDestination(out.tx->vout[out.i].scriptPubKey, address)) {
                continue;
            }

            if (!setAddress.count(address)) {
                continue;
            }
        }

        CAmount nValue = out.tx->vout[out.i].nValue; // komodo_interest
        balance += nValue;
    }
    return balance;
}

CAmount getBalanceZaddr(std::string address, int minDepth = 1, bool ignoreUnspendable=true) {
    CAmount balance = 0;
    std::vector<CNotePlaintextEntry> entries;
    LOCK2(cs_main, pwalletMain->cs_wallet);
    pwalletMain->GetFilteredNotes(entries, address, minDepth, true, ignoreUnspendable);
    for (auto & entry : entries) {
        balance += CAmount(entry.plaintext.value);
    }
    return balance;
}


UniValue z_listreceivedbyaddress(const UniValue& params, bool fHelp)
{
    if (!EnsureWalletIsAvailable(fHelp))
        return NullUniValue;

    if (fHelp || params.size()==0 || params.size() >2)
        throw runtime_error(
            "z_listreceivedbyaddress \"address\" ( minconf )\n"
            "\nReturn a list of amounts received by a zaddr belonging to the node’s wallet.\n"
            "\nArguments:\n"
            "1. \"address\"      (string) The private address.\n"
            "2. minconf          (numeric, optional, default=1) Only include transactions confirmed at least this many times.\n"
            "\nResult:\n"
            "{\n"
            "  \"txid\": xxxxx,     (string) the transaction id\n"
            "  \"amount\": xxxxx,   (numeric) the amount of value in the note\n"
            "  \"memo\": xxxxx,     (string) hexademical string representation of memo field\n"
            "}\n"
            "\nExamples:\n"
            + HelpExampleCli("z_listreceivedbyaddress", "\"ztfaW34Gj9FrnGUEf833ywDVL62NWXBM81u6EQnM6VR45eYnXhwztecW1SjxA7JrmAXKJhxhj3vDNEpVCQoSvVoSpmbhtjf\"")
            + HelpExampleRpc("z_listreceivedbyaddress", "\"ztfaW34Gj9FrnGUEf833ywDVL62NWXBM81u6EQnM6VR45eYnXhwztecW1SjxA7JrmAXKJhxhj3vDNEpVCQoSvVoSpmbhtjf\"")
        );

    LOCK2(cs_main, pwalletMain->cs_wallet);

    int nMinDepth = 1;
    if (params.size() > 1) {
        nMinDepth = params[1].get_int();
    }
    if (nMinDepth < 0) {
        throw JSONRPCError(RPC_INVALID_PARAMETER, "Minimum number of confirmations cannot be less than 0");
    }

    // Check that the from address is valid.
    auto fromaddress = params[0].get_str();

    libzcash::PaymentAddress zaddr;
    CZCPaymentAddress address(fromaddress);
    try {
        zaddr = address.Get();
    } catch (const std::runtime_error&) {
        throw JSONRPCError(RPC_INVALID_ADDRESS_OR_KEY, "Invalid zaddr.");
    }

    if (!(pwalletMain->HaveSpendingKey(zaddr) || pwalletMain->HaveViewingKey(zaddr))) {
        throw JSONRPCError(RPC_INVALID_ADDRESS_OR_KEY, "From address does not belong to this node, zaddr spending key or viewing key not found.");
    }


    UniValue result(UniValue::VARR);
    std::vector<CNotePlaintextEntry> entries;
    pwalletMain->GetFilteredNotes(entries, fromaddress, nMinDepth, false, false);
    for (CNotePlaintextEntry & entry : entries) {
        UniValue obj(UniValue::VOBJ);
        obj.push_back(Pair("txid",entry.jsop.hash.ToString()));
        obj.push_back(Pair("amount", ValueFromAmount(CAmount(entry.plaintext.value))));
        std::string data(entry.plaintext.memo.begin(), entry.plaintext.memo.end());
        obj.push_back(Pair("memo", HexStr(data)));
        result.push_back(obj);
    }
    return result;
}


UniValue z_getbalance(const UniValue& params, bool fHelp)
{
    if (!EnsureWalletIsAvailable(fHelp))
        return NullUniValue;

    if (fHelp || params.size()==0 || params.size() >2)
        throw runtime_error(
            "z_getbalance \"address\" ( minconf )\n"
            "\nReturns the balance of a taddr or zaddr belonging to the node’s wallet.\n"
            "\nCAUTION: If address is a watch-only zaddr, the returned balance may be larger than the actual balance,"
            "\nbecause spends cannot be detected with incoming viewing keys.\n"
            "\nArguments:\n"
            "1. \"address\"      (string) The selected address. It may be a transparent or private address.\n"
            "2. minconf          (numeric, optional, default=1) Only include transactions confirmed at least this many times.\n"
            "\nResult:\n"
            "amount              (numeric) The total amount in KMD received for this address.\n"
            "\nExamples:\n"
            "\nThe total amount received by address \"myaddress\"\n"
            + HelpExampleCli("z_getbalance", "\"myaddress\"") +
            "\nThe total amount received by address \"myaddress\" at least 5 blocks confirmed\n"
            + HelpExampleCli("z_getbalance", "\"myaddress\" 5") +
            "\nAs a json rpc call\n"
            + HelpExampleRpc("z_getbalance", "\"myaddress\", 5")
        );

    LOCK2(cs_main, pwalletMain->cs_wallet);

    int nMinDepth = 1;
    if (params.size() > 1) {
        nMinDepth = params[1].get_int();
    }
    if (nMinDepth < 0) {
        throw JSONRPCError(RPC_INVALID_PARAMETER, "Minimum number of confirmations cannot be less than 0");
    }

    // Check that the from address is valid.
    auto fromaddress = params[0].get_str();
    bool fromTaddr = false;
    CBitcoinAddress taddr(fromaddress);
    fromTaddr = taddr.IsValid();
    libzcash::PaymentAddress zaddr;
    if (!fromTaddr) {
        CZCPaymentAddress address(fromaddress);
        try {
            zaddr = address.Get();
        } catch (const std::runtime_error&) {
            throw JSONRPCError(RPC_INVALID_ADDRESS_OR_KEY, "Invalid from address, should be a taddr or zaddr.");
        }
        if (!(pwalletMain->HaveSpendingKey(zaddr) || pwalletMain->HaveViewingKey(zaddr))) {
             throw JSONRPCError(RPC_INVALID_ADDRESS_OR_KEY, "From address does not belong to this node, zaddr spending key or viewing key not found.");
        }
    }

    CAmount nBalance = 0;
    if (fromTaddr) {
        nBalance = getBalanceTaddr(fromaddress, nMinDepth, false);
    } else {
        nBalance = getBalanceZaddr(fromaddress, nMinDepth, false);
    }

    return ValueFromAmount(nBalance);
}


UniValue z_gettotalbalance(const UniValue& params, bool fHelp)
{
    if (!EnsureWalletIsAvailable(fHelp))
        return NullUniValue;

    if (fHelp || params.size() > 2)
        throw runtime_error(
            "z_gettotalbalance ( minconf includeWatchonly )\n"
            "\nReturn the total value of funds stored in the node’s wallet.\n"
            "\nCAUTION: If the wallet contains watch-only zaddrs, the returned private balance may be larger than the actual balance,"
            "\nbecause spends cannot be detected with incoming viewing keys.\n"
            "\nArguments:\n"
            "1. minconf          (numeric, optional, default=1) Only include private and transparent transactions confirmed at least this many times.\n"
            "2. includeWatchonly (bool, optional, default=false) Also include balance in watchonly addresses (see 'importaddress' and 'z_importviewingkey')\n"
            "\nResult:\n"
            "{\n"
            "  \"transparent\": xxxxx,     (numeric) the total balance of transparent funds\n"
            "  \"private\": xxxxx,         (numeric) the total balance of private funds\n"
            "  \"total\": xxxxx,           (numeric) the total balance of both transparent and private funds\n"
            "}\n"
            "\nExamples:\n"
            "\nThe total amount in the wallet\n"
            + HelpExampleCli("z_gettotalbalance", "") +
            "\nThe total amount in the wallet at least 5 blocks confirmed\n"
            + HelpExampleCli("z_gettotalbalance", "5") +
            "\nAs a json rpc call\n"
            + HelpExampleRpc("z_gettotalbalance", "5")
        );

    LOCK2(cs_main, pwalletMain->cs_wallet);

    int nMinDepth = 1;
    if (params.size() > 0) {
        nMinDepth = params[0].get_int();
    }
    if (nMinDepth < 0) {
        throw JSONRPCError(RPC_INVALID_PARAMETER, "Minimum number of confirmations cannot be less than 0");
    }

    bool fIncludeWatchonly = false;
    if (params.size() > 1) {
        fIncludeWatchonly = params[1].get_bool();
    }

    // getbalance and "getbalance * 1 true" should return the same number
    // but they don't because wtx.GetAmounts() does not handle tx where there are no outputs
    // pwalletMain->GetBalance() does not accept min depth parameter
    // so we use our own method to get balance of utxos.
    CAmount nBalance = getBalanceTaddr("", nMinDepth, !fIncludeWatchonly);
    CAmount nPrivateBalance = getBalanceZaddr("", nMinDepth, !fIncludeWatchonly);
    uint64_t interest = komodo_interestsum();
    CAmount nTotalBalance = nBalance + nPrivateBalance;
    UniValue result(UniValue::VOBJ);
    result.push_back(Pair("transparent", FormatMoney(nBalance)));
    result.push_back(Pair("interest", FormatMoney(interest)));
    result.push_back(Pair("private", FormatMoney(nPrivateBalance)));
    result.push_back(Pair("total", FormatMoney(nTotalBalance)));
    return result;
}

UniValue z_getoperationresult(const UniValue& params, bool fHelp)
{
    if (!EnsureWalletIsAvailable(fHelp))
        return NullUniValue;

    if (fHelp || params.size() > 1)
        throw runtime_error(
            "z_getoperationresult ([\"operationid\", ... ]) \n"
            "\nRetrieve the result and status of an operation which has finished, and then remove the operation from memory."
            + HelpRequiringPassphrase() + "\n"
            "\nArguments:\n"
            "1. \"operationid\"         (array, optional) A list of operation ids we are interested in.  If not provided, examine all operations known to the node.\n"
            "\nResult:\n"
            "\"    [object, ...]\"      (array) A list of JSON objects\n"
            "\nExamples:\n"
            + HelpExampleCli("z_getoperationresult", "'[\"operationid\", ... ]'")
            + HelpExampleRpc("z_getoperationresult", "'[\"operationid\", ... ]'")
        );

    // This call will remove finished operations
    return z_getoperationstatus_IMPL(params, true);
}

UniValue z_getoperationstatus(const UniValue& params, bool fHelp)
{
   if (!EnsureWalletIsAvailable(fHelp))
        return NullUniValue;

    if (fHelp || params.size() > 1)
        throw runtime_error(
            "z_getoperationstatus ([\"operationid\", ... ]) \n"
            "\nGet operation status and any associated result or error data.  The operation will remain in memory."
            + HelpRequiringPassphrase() + "\n"
            "\nArguments:\n"
            "1. \"operationid\"         (array, optional) A list of operation ids we are interested in.  If not provided, examine all operations known to the node.\n"
            "\nResult:\n"
            "\"    [object, ...]\"      (array) A list of JSON objects\n"
            "\nExamples:\n"
            + HelpExampleCli("z_getoperationstatus", "'[\"operationid\", ... ]'")
            + HelpExampleRpc("z_getoperationstatus", "'[\"operationid\", ... ]'")
        );

   // This call is idempotent so we don't want to remove finished operations
   return z_getoperationstatus_IMPL(params, false);
}

UniValue z_getoperationstatus_IMPL(const UniValue& params, bool fRemoveFinishedOperations=false)
{
    LOCK2(cs_main, pwalletMain->cs_wallet);

    std::set<AsyncRPCOperationId> filter;
    if (params.size()==1) {
        UniValue ids = params[0].get_array();
        for (const UniValue & v : ids.getValues()) {
            filter.insert(v.get_str());
        }
    }
    bool useFilter = (filter.size()>0);

    UniValue ret(UniValue::VARR);
    std::shared_ptr<AsyncRPCQueue> q = getAsyncRPCQueue();
    std::vector<AsyncRPCOperationId> ids = q->getAllOperationIds();

    for (auto id : ids) {
        if (useFilter && !filter.count(id))
            continue;

        std::shared_ptr<AsyncRPCOperation> operation = q->getOperationForId(id);
        if (!operation) {
            continue;
            // It's possible that the operation was removed from the internal queue and map during this loop
            // throw JSONRPCError(RPC_INVALID_PARAMETER, "No operation exists for that id.");
        }

        UniValue obj = operation->getStatus();
        std::string s = obj["status"].get_str();
        if (fRemoveFinishedOperations) {
            // Caller is only interested in retrieving finished results
            if ("success"==s || "failed"==s || "cancelled"==s) {
                ret.push_back(obj);
                q->popOperationForId(id);
            }
        } else {
            ret.push_back(obj);
        }
    }

    std::vector<UniValue> arrTmp = ret.getValues();

    // sort results chronologically by creation_time
    std::sort(arrTmp.begin(), arrTmp.end(), [](UniValue a, UniValue b) -> bool {
        const int64_t t1 = find_value(a.get_obj(), "creation_time").get_int64();
        const int64_t t2 = find_value(b.get_obj(), "creation_time").get_int64();
        return t1 < t2;
    });

    ret.clear();
    ret.setArray();
    ret.push_backV(arrTmp);

    return ret;
}


// Here we define the maximum number of zaddr outputs that can be included in a transaction.
// If input notes are small, we might actually require more than one joinsplit per zaddr output.
// For now though, we assume we use one joinsplit per zaddr output (and the second output note is change).
// We reduce the result by 1 to ensure there is room for non-joinsplit CTransaction data.
#define Z_SENDMANY_MAX_ZADDR_OUTPUTS    ((MAX_TX_SIZE / JSDescription().GetSerializeSize(SER_NETWORK, PROTOCOL_VERSION)) - 1)

// transaction.h comment: spending taddr output requires CTxIn >= 148 bytes and typical taddr txout is 34 bytes
#define CTXIN_SPEND_DUST_SIZE   148
#define CTXOUT_REGULAR_SIZE     34

UniValue z_sendmany(const UniValue& params, bool fHelp)
{
    if (!EnsureWalletIsAvailable(fHelp))
        return NullUniValue;

    if (fHelp || params.size() < 2 || params.size() > 4)
        throw runtime_error(
            "z_sendmany \"fromaddress\" [{\"address\":... ,\"amount\":...},...] ( minconf ) ( fee )\n"
            "\nSend multiple times. Amounts are double-precision floating point numbers."
            "\nChange from a taddr flows to a new taddr address, while change from zaddr returns to itself."
            "\nWhen sending coinbase UTXOs to a zaddr, change is not allowed. The entire value of the UTXO(s) must be consumed."
            + strprintf("\nCurrently, the maximum number of zaddr outputs is %d due to transaction size limits.\n", Z_SENDMANY_MAX_ZADDR_OUTPUTS)
            + HelpRequiringPassphrase() + "\n"
            "\nArguments:\n"
            "1. \"fromaddress\"         (string, required) The taddr or zaddr to send the funds from.\n"
            "2. \"amounts\"             (array, required) An array of json objects representing the amounts to send.\n"
            "    [{\n"
            "      \"address\":address  (string, required) The address is a taddr or zaddr\n"
            "      \"amount\":amount    (numeric, required) The numeric amount in KMD is the value\n"
            "      \"memo\":memo        (string, optional) If the address is a zaddr, raw data represented in hexadecimal string format\n"
            "    }, ... ]\n"
            "3. minconf               (numeric, optional, default=1) Only use funds confirmed at least this many times.\n"
            "4. fee                   (numeric, optional, default="
            + strprintf("%s", FormatMoney(ASYNC_RPC_OPERATION_DEFAULT_MINERS_FEE)) + ") The fee amount to attach to this transaction.\n"
            "\nResult:\n"
            "\"operationid\"          (string) An operationid to pass to z_getoperationstatus to get the result of the operation.\n"
            "\nExamples:\n"
            + HelpExampleCli("z_sendmany", "\"RD6GgnrMpPaTSMn8vai6yiGA7mN4QGPV\" '[{\"address\": \"ztfaW34Gj9FrnGUEf833ywDVL62NWXBM81u6EQnM6VR45eYnXhwztecW1SjxA7JrmAXKJhxhj3vDNEpVCQoSvVoSpmbhtjf\" ,\"amount\": 5.0}]'")
            + HelpExampleRpc("z_sendmany", "\"RD6GgnrMpPaTSMn8vai6yiGA7mN4QGPV\", [{\"address\": \"ztfaW34Gj9FrnGUEf833ywDVL62NWXBM81u6EQnM6VR45eYnXhwztecW1SjxA7JrmAXKJhxhj3vDNEpVCQoSvVoSpmbhtjf\" ,\"amount\": 5.0}]")
        );

    LOCK2(cs_main, pwalletMain->cs_wallet);

    // Check that the from address is valid.
    auto fromaddress = params[0].get_str();
    bool fromTaddr = false;
    CBitcoinAddress taddr(fromaddress);
    fromTaddr = taddr.IsValid();
    libzcash::PaymentAddress zaddr;
    if (!fromTaddr) {
        CZCPaymentAddress address(fromaddress);
        try {
            zaddr = address.Get();
        } catch (const std::runtime_error&) {
            // invalid
            throw JSONRPCError(RPC_INVALID_ADDRESS_OR_KEY, "Invalid from address, should be a taddr or zaddr.");
        }
    }

    // Check that we have the spending key
    if (!fromTaddr) {
        if (!pwalletMain->HaveSpendingKey(zaddr)) {
             throw JSONRPCError(RPC_INVALID_ADDRESS_OR_KEY, "From address does not belong to this node, zaddr spending key not found.");
        }
    }

    UniValue outputs = params[1].get_array();

    if (outputs.size()==0)
        throw JSONRPCError(RPC_INVALID_PARAMETER, "Invalid parameter, amounts array is empty.");

    // Keep track of addresses to spot duplicates
    set<std::string> setAddress;

    // Recipients
    std::vector<SendManyRecipient> taddrRecipients;
    std::vector<SendManyRecipient> zaddrRecipients;
    CAmount nTotalOut = 0;

    for (const UniValue& o : outputs.getValues()) {
        if (!o.isObject())
            throw JSONRPCError(RPC_INVALID_PARAMETER, "Invalid parameter, expected object");

        // sanity check, report error if unknown key-value pairs
        for (const string& name_ : o.getKeys()) {
            std::string s = name_;
            if (s != "address" && s != "amount" && s!="memo")
                throw JSONRPCError(RPC_INVALID_PARAMETER, string("Invalid parameter, unknown key: ")+s);
        }

        string address = find_value(o, "address").get_str();
        bool isZaddr = false;
        CBitcoinAddress taddr(address);
        if (!taddr.IsValid())
        {
            try {
                CZCPaymentAddress zaddr(address);
                zaddr.Get();
                isZaddr = true;
            } catch (const std::runtime_error&) {
                throw JSONRPCError(RPC_INVALID_PARAMETER, string("Invalid parameter, unknown address format: ")+address );
            }
        }
        else if ( ASSETCHAINS_PRIVATE != 0 )
            throw JSONRPCError(RPC_INVALID_ADDRESS_OR_KEY, "cant use transparent addresses in private chain");

        if (setAddress.count(address))
            throw JSONRPCError(RPC_INVALID_PARAMETER, string("Invalid parameter, duplicated address: ")+address);
        setAddress.insert(address);

        UniValue memoValue = find_value(o, "memo");
        string memo;
        if (!memoValue.isNull()) {
            memo = memoValue.get_str();
            if (!isZaddr) {
                throw JSONRPCError(RPC_INVALID_PARAMETER, "Memo cannot be used with a taddr.  It can only be used with a zaddr.");
            } else if (!IsHex(memo)) {
                throw JSONRPCError(RPC_INVALID_PARAMETER, "Invalid parameter, expected memo data in hexadecimal format.");
            }
            if (memo.length() > ZC_MEMO_SIZE*2) {
                throw JSONRPCError(RPC_INVALID_PARAMETER,  strprintf("Invalid parameter, size of memo is larger than maximum allowed %d", ZC_MEMO_SIZE ));
            }
        }

        UniValue av = find_value(o, "amount");
        CAmount nAmount = AmountFromValue( av );
        if (nAmount < 0)
            throw JSONRPCError(RPC_INVALID_PARAMETER, "Invalid parameter, amount must be positive");

        if (isZaddr) {
            zaddrRecipients.push_back( SendManyRecipient(address, nAmount, memo) );
        } else {
            taddrRecipients.push_back( SendManyRecipient(address, nAmount, memo) );
        }

        nTotalOut += nAmount;
    }

    // Check the number of zaddr outputs does not exceed the limit.
    if (zaddrRecipients.size() > Z_SENDMANY_MAX_ZADDR_OUTPUTS)  {
        throw JSONRPCError(RPC_INVALID_PARAMETER, "Invalid parameter, too many zaddr outputs");
    }

    // As a sanity check, estimate and verify that the size of the transaction will be valid.
    // Depending on the input notes, the actual tx size may turn out to be larger and perhaps invalid.
    size_t txsize = 0;
    CMutableTransaction mtx;
    mtx.nVersion = 2;
    for (int i = 0; i < zaddrRecipients.size(); i++) {
        mtx.vjoinsplit.push_back(JSDescription());
    }
    CTransaction tx(mtx);
    txsize += tx.GetSerializeSize(SER_NETWORK, tx.nVersion);
    if (fromTaddr) {
        txsize += CTXIN_SPEND_DUST_SIZE;
        txsize += CTXOUT_REGULAR_SIZE;      // There will probably be taddr change
    }
    txsize += CTXOUT_REGULAR_SIZE * taddrRecipients.size();
    if (txsize > MAX_TX_SIZE) {
        throw JSONRPCError(RPC_INVALID_PARAMETER, strprintf("Too many outputs, size of raw transaction would be larger than limit of %d bytes", MAX_TX_SIZE ));
    }

    // Minimum confirmations
    int nMinDepth = 1;
    if (params.size() > 2) {
        nMinDepth = params[2].get_int();
    }
    if (nMinDepth < 0) {
        throw JSONRPCError(RPC_INVALID_PARAMETER, "Minimum number of confirmations cannot be less than 0");
    }

    // Fee in Zatoshis, not currency format)
    CAmount nFee = ASYNC_RPC_OPERATION_DEFAULT_MINERS_FEE;
    if (params.size() > 3) {
        if (params[3].get_real() == 0.0) {
            nFee = 0;
        } else {
            nFee = AmountFromValue( params[3] );
        }

        // Check that the user specified fee is sane.
        if (nFee > nTotalOut) {
            throw JSONRPCError(RPC_INVALID_PARAMETER, strprintf("Fee %s is greater than the sum of outputs %s", FormatMoney(nFee), FormatMoney(nTotalOut)));
        }
    }

    // Use input parameters as the optional context info to be returned by z_getoperationstatus and z_getoperationresult.
    UniValue o(UniValue::VOBJ);
    o.push_back(Pair("fromaddress", params[0]));
    o.push_back(Pair("amounts", params[1]));
    o.push_back(Pair("minconf", nMinDepth));
    o.push_back(Pair("fee", std::stod(FormatMoney(nFee))));
    UniValue contextInfo = o;

    // Contextual transaction we will build on
    int nextBlockHeight = chainActive.Height() + 1;
    CMutableTransaction contextualTx = CreateNewContextualCMutableTransaction(Params().GetConsensus(), nextBlockHeight);
    bool isShielded = !fromTaddr || zaddrRecipients.size() > 0;
    if (contextualTx.nVersion == 1 && isShielded) {
        contextualTx.nVersion = 2; // Tx format should support vjoinsplits
    }
    if (NetworkUpgradeActive(nextBlockHeight, Params().GetConsensus(), Consensus::UPGRADE_OVERWINTER)) {
        contextualTx.nExpiryHeight = nextBlockHeight + expiryDelta;
    }

    // Create operation and add to global queue
    std::shared_ptr<AsyncRPCQueue> q = getAsyncRPCQueue();
    std::shared_ptr<AsyncRPCOperation> operation( new AsyncRPCOperation_sendmany(contextualTx, fromaddress, taddrRecipients, zaddrRecipients, nMinDepth, nFee, contextInfo) );
    q->addOperation(operation);
    AsyncRPCOperationId operationId = operation->getId();
    return operationId;
}


/**
When estimating the number of coinbase utxos we can shield in a single transaction:
1. Joinsplit description is 1802 bytes.
2. Transaction overhead ~ 100 bytes
3. Spending a typical P2PKH is >=148 bytes, as defined in CTXIN_SPEND_DUST_SIZE.
4. Spending a multi-sig P2SH address can vary greatly:
   https://github.com/bitcoin/bitcoin/blob/c3ad56f4e0b587d8d763af03d743fdfc2d180c9b/src/main.cpp#L517
   In real-world coinbase utxos, we consider a 3-of-3 multisig, where the size is roughly:
    (3*(33+1))+3 = 105 byte redeem script
    105 + 1 + 3*(73+1) = 328 bytes of scriptSig, rounded up to 400 based on testnet experiments.
*/
#define CTXIN_SPEND_P2SH_SIZE 400

#define SHIELD_COINBASE_DEFAULT_LIMIT 50

UniValue z_shieldcoinbase(const UniValue& params, bool fHelp)
{
    if (!EnsureWalletIsAvailable(fHelp))
        return NullUniValue;

    if (fHelp || params.size() < 2 || params.size() > 4)
        throw runtime_error(
            "z_shieldcoinbase \"fromaddress\" \"tozaddress\" ( fee ) ( limit )\n"
            "\nShield transparent coinbase funds by sending to a shielded zaddr.  This is an asynchronous operation and utxos"
            "\nselected for shielding will be locked.  If there is an error, they are unlocked.  The RPC call `listlockunspent`"
            "\ncan be used to return a list of locked utxos.  The number of coinbase utxos selected for shielding can be limited"
            "\nby the caller.  If the limit parameter is set to zero, the -mempooltxinputlimit option will determine the number"
            "\nof uxtos.  Any limit is constrained by the consensus rule defining a maximum transaction size of "
            + strprintf("%d bytes.", MAX_TX_SIZE)
            + HelpRequiringPassphrase() + "\n"
            "\nArguments:\n"
            "1. \"fromaddress\"         (string, required) The address is a taddr or \"*\" for all taddrs belonging to the wallet.\n"
            "2. \"toaddress\"           (string, required) The address is a zaddr.\n"
            "3. fee                   (numeric, optional, default="
            + strprintf("%s", FormatMoney(SHIELD_COINBASE_DEFAULT_MINERS_FEE)) + ") The fee amount to attach to this transaction.\n"
            "4. limit                 (numeric, optional, default="
            + strprintf("%d", SHIELD_COINBASE_DEFAULT_LIMIT) + ") Limit on the maximum number of utxos to shield.  Set to 0 to use node option -mempooltxinputlimit.\n"
            "\nResult:\n"
            "{\n"
            "  \"remainingUTXOs\": xxx       (numeric) Number of coinbase utxos still available for shielding.\n"
            "  \"remainingValue\": xxx       (numeric) Value of coinbase utxos still available for shielding.\n"
            "  \"shieldingUTXOs\": xxx        (numeric) Number of coinbase utxos being shielded.\n"
            "  \"shieldingValue\": xxx        (numeric) Value of coinbase utxos being shielded.\n"
            "  \"opid\": xxx          (string) An operationid to pass to z_getoperationstatus to get the result of the operation.\n"
            "}\n"
            "\nExamples:\n"
            + HelpExampleCli("z_shieldcoinbase", "\"RD6GgnrMpPaTSMn8vai6yiGA7mN4QGPV\" \"ztfaW34Gj9FrnGUEf833ywDVL62NWXBM81u6EQnM6VR45eYnXhwztecW1SjxA7JrmAXKJhxhj3vDNEpVCQoSvVoSpmbhtjf\"")
            + HelpExampleRpc("z_shieldcoinbase", "\"RD6GgnrMpPaTSMn8vai6yiGA7mN4QGPV\", \"ztfaW34Gj9FrnGUEf833ywDVL62NWXBM81u6EQnM6VR45eYnXhwztecW1SjxA7JrmAXKJhxhj3vDNEpVCQoSvVoSpmbhtjf\"")
        );

    LOCK2(cs_main, pwalletMain->cs_wallet);

    // Validate the from address
    auto fromaddress = params[0].get_str();
    bool isFromWildcard = fromaddress == "*";
    CBitcoinAddress taddr;
    if (!isFromWildcard) {
        taddr = CBitcoinAddress(fromaddress);
        if (!taddr.IsValid()) {
            throw JSONRPCError(RPC_INVALID_ADDRESS_OR_KEY, "Invalid from address, should be a taddr or \"*\".");
        }
    }

    // Validate the destination address
    auto destaddress = params[1].get_str();
    try {
        CZCPaymentAddress pa(destaddress);
        libzcash::PaymentAddress zaddr = pa.Get();
    } catch (const std::runtime_error&) {
        throw JSONRPCError(RPC_INVALID_PARAMETER, string("Invalid parameter, unknown address format: ") + destaddress );
    }

    // Convert fee from currency format to zatoshis
    CAmount nFee = SHIELD_COINBASE_DEFAULT_MINERS_FEE;
    if (params.size() > 2) {
        if (params[2].get_real() == 0.0) {
            nFee = 0;
        } else {
            nFee = AmountFromValue( params[2] );
        }
    }

    int nLimit = SHIELD_COINBASE_DEFAULT_LIMIT;
    if (params.size() > 3) {
        nLimit = params[3].get_int();
        if (nLimit < 0) {
            throw JSONRPCError(RPC_INVALID_PARAMETER, "Limit on maximum number of utxos cannot be negative");
        }
    }

    // Prepare to get coinbase utxos
    std::vector<ShieldCoinbaseUTXO> inputs;
    CAmount shieldedValue = 0;
    CAmount remainingValue = 0;
    size_t estimatedTxSize = 2000;  // 1802 joinsplit description + tx overhead + wiggle room

    #ifdef __LP64__
    uint64_t utxoCounter = 0;
    #else
    size_t utxoCounter = 0;
    #endif

    bool maxedOutFlag = false;
    size_t mempoolLimit = (nLimit != 0) ? nLimit : (size_t)GetArg("-mempooltxinputlimit", 0);

    // Set of addresses to filter utxos by
    set<CBitcoinAddress> setAddress = {};
    if (!isFromWildcard) {
        setAddress.insert(taddr);
    }

    // Get available utxos
    vector<COutput> vecOutputs;
    pwalletMain->AvailableCoins(vecOutputs, true, NULL, false, true);

    // Find unspent coinbase utxos and update estimated size
    BOOST_FOREACH(const COutput& out, vecOutputs) {
        if (!out.fSpendable) {
            continue;
        }

        CTxDestination address;
        if (!ExtractDestination(out.tx->vout[out.i].scriptPubKey, address)) {
            continue;
        }

        // If taddr is not wildcard "*", filter utxos
        if (setAddress.size()>0 && !setAddress.count(address)) {
            continue;
        }

        if (!out.tx->IsCoinBase()) {
            continue;
        }

        utxoCounter++;
        CAmount nValue = out.tx->vout[out.i].nValue;

        if (!maxedOutFlag) {
            CBitcoinAddress ba(address);
            size_t increase = (ba.IsScript()) ? CTXIN_SPEND_P2SH_SIZE : CTXIN_SPEND_DUST_SIZE;
            if (estimatedTxSize + increase >= MAX_TX_SIZE ||
                (mempoolLimit > 0 && utxoCounter > mempoolLimit))
            {
                maxedOutFlag = true;
            } else {
                estimatedTxSize += increase;
                ShieldCoinbaseUTXO utxo = {out.tx->GetHash(), out.i, nValue};
                inputs.push_back(utxo);
                shieldedValue += nValue;
            }
        }

        if (maxedOutFlag) {
            remainingValue += nValue;
        }
    }

    #ifdef __LP64__
    uint64_t numUtxos = inputs.size();
    #else
    size_t numUtxos = inputs.size();
    #endif

    if (numUtxos == 0) {
        throw JSONRPCError(RPC_WALLET_INSUFFICIENT_FUNDS, "Could not find any coinbase funds to shield.");
    }

    if (shieldedValue < nFee) {
        throw JSONRPCError(RPC_WALLET_INSUFFICIENT_FUNDS,
            strprintf("Insufficient coinbase funds, have %s, which is less than miners fee %s",
            FormatMoney(shieldedValue), FormatMoney(nFee)));
    }

    // Check that the user specified fee is sane (if too high, it can result in error -25 absurd fee)
    CAmount netAmount = shieldedValue - nFee;
    if (nFee > netAmount) {
        throw JSONRPCError(RPC_INVALID_PARAMETER, strprintf("Fee %s is greater than the net amount to be shielded %s", FormatMoney(nFee), FormatMoney(netAmount)));
    }

    // Keep record of parameters in context object
    UniValue contextInfo(UniValue::VOBJ);
    contextInfo.push_back(Pair("fromaddress", params[0]));
    contextInfo.push_back(Pair("toaddress", params[1]));
    contextInfo.push_back(Pair("fee", ValueFromAmount(nFee)));

    // Contextual transaction we will build on
    int blockHeight = chainActive.Height();
    int nextBlockHeight = blockHeight + 1;
    CMutableTransaction contextualTx = CreateNewContextualCMutableTransaction(
        Params().GetConsensus(), nextBlockHeight);
    contextualTx.nLockTime = blockHeight;
    if (contextualTx.nVersion == 1) {
        contextualTx.nVersion = 2; // Tx format should support vjoinsplits
    }
    if (NetworkUpgradeActive(nextBlockHeight, Params().GetConsensus(), Consensus::UPGRADE_OVERWINTER)) {
        contextualTx.nExpiryHeight = nextBlockHeight + expiryDelta;
    }

    // Create operation and add to global queue
    std::shared_ptr<AsyncRPCQueue> q = getAsyncRPCQueue();
    std::shared_ptr<AsyncRPCOperation> operation( new AsyncRPCOperation_shieldcoinbase(contextualTx, inputs, destaddress, nFee, contextInfo) );
    q->addOperation(operation);
    AsyncRPCOperationId operationId = operation->getId();

    // Return continuation information
    UniValue o(UniValue::VOBJ);
    o.push_back(Pair("remainingUTXOs", utxoCounter - numUtxos));
    o.push_back(Pair("remainingValue", ValueFromAmount(remainingValue)));
    o.push_back(Pair("shieldingUTXOs", numUtxos));
    o.push_back(Pair("shieldingValue", ValueFromAmount(shieldedValue)));
    o.push_back(Pair("opid", operationId));
    return o;
}


#define MERGE_TO_ADDRESS_DEFAULT_TRANSPARENT_LIMIT 50
#define MERGE_TO_ADDRESS_DEFAULT_SHIELDED_LIMIT 10

#define JOINSPLIT_SIZE JSDescription().GetSerializeSize(SER_NETWORK, PROTOCOL_VERSION)

UniValue z_mergetoaddress(const UniValue& params, bool fHelp)
{
    if (!EnsureWalletIsAvailable(fHelp))
        return NullUniValue;

    auto fEnableMergeToAddress = true; //fExperimentalMode && GetBoolArg("-zmergetoaddress", false);
    std::string strDisabledMsg = "";
    if (!fEnableMergeToAddress) {
        strDisabledMsg = "\nWARNING: z_mergetoaddress is DISABLED but can be enabled as an experimental feature.\n";
    }

    if (fHelp || params.size() < 2 || params.size() > 6)
        throw runtime_error(
            "z_mergetoaddress [\"fromaddress\", ... ] \"toaddress\" ( fee ) ( transparent_limit ) ( shielded_limit ) ( memo )\n"
            + strDisabledMsg +
            "\nMerge multiple UTXOs and notes into a single UTXO or note.  Coinbase UTXOs are ignored; use `z_shieldcoinbase`"
            "\nto combine those into a single note."
            "\n\nThis is an asynchronous operation, and UTXOs selected for merging will be locked.  If there is an error, they"
            "\nare unlocked.  The RPC call `listlockunspent` can be used to return a list of locked UTXOs."
            "\n\nThe number of UTXOs and notes selected for merging can be limited by the caller.  If the transparent limit"
            "\nparameter is set to zero, the -mempooltxinputlimit option will determine the number of UTXOs.  Any limit is"
            "\nconstrained by the consensus rule defining a maximum transaction size of "
            + strprintf("%d bytes.", MAX_TX_SIZE)
            + HelpRequiringPassphrase() + "\n"
            "\nArguments:\n"
            "1. fromaddresses         (string, required) A JSON array with addresses.\n"
            "                         The following special strings are accepted inside the array:\n"
            "                             - \"*\": Merge both UTXOs and notes from all addresses belonging to the wallet.\n"
            "                             - \"ANY_TADDR\": Merge UTXOs from all t-addrs belonging to the wallet.\n"
            "                             - \"ANY_ZADDR\": Merge notes from all z-addrs belonging to the wallet.\n"
            "                         If a special string is given, any given addresses of that type will be ignored.\n"
            "    [\n"
            "      \"address\"          (string) Can be a t-addr or a z-addr\n"
            "      ,...\n"
            "    ]\n"
            "2. \"toaddress\"           (string, required) The t-addr or z-addr to send the funds to.\n"
            "3. fee                   (numeric, optional, default="
            + strprintf("%s", FormatMoney(MERGE_TO_ADDRESS_OPERATION_DEFAULT_MINERS_FEE)) + ") The fee amount to attach to this transaction.\n"
            "4. transparent_limit     (numeric, optional, default="
            + strprintf("%d", MERGE_TO_ADDRESS_DEFAULT_TRANSPARENT_LIMIT) + ") Limit on the maximum number of UTXOs to merge.  Set to 0 to use node option -mempooltxinputlimit.\n"
            "4. shielded_limit        (numeric, optional, default="
            + strprintf("%d", MERGE_TO_ADDRESS_DEFAULT_SHIELDED_LIMIT) + ") Limit on the maximum number of notes to merge.  Set to 0 to merge as many as will fit in the transaction.\n"
            "5. \"memo\"                (string, optional) Encoded as hex. When toaddress is a z-addr, this will be stored in the memo field of the new note.\n"
            "\nResult:\n"
            "{\n"
            "  \"remainingUTXOs\": xxx               (numeric) Number of UTXOs still available for merging.\n"
            "  \"remainingTransparentValue\": xxx    (numeric) Value of UTXOs still available for merging.\n"
            "  \"remainingNotes\": xxx               (numeric) Number of notes still available for merging.\n"
            "  \"remainingShieldedValue\": xxx       (numeric) Value of notes still available for merging.\n"
            "  \"mergingUTXOs\": xxx                 (numeric) Number of UTXOs being merged.\n"
            "  \"mergingTransparentValue\": xxx      (numeric) Value of UTXOs being merged.\n"
            "  \"mergingNotes\": xxx                 (numeric) Number of notes being merged.\n"
            "  \"mergingShieldedValue\": xxx         (numeric) Value of notes being merged.\n"
            "  \"opid\": xxx          (string) An operationid to pass to z_getoperationstatus to get the result of the operation.\n"
            "}\n"
            "\nExamples:\n"
            + HelpExampleCli("z_mergetoaddress", "'[\"RD6GgnrMpPaTSMn8vai6yiGA7mN4QGPV\"]' ztfaW34Gj9FrnGUEf833ywDVL62NWXBM81u6EQnM6VR45eYnXhwztecW1SjxA7JrmAXKJhxhj3vDNEpVCQoSvVoSpmbhtjf")
            + HelpExampleRpc("z_mergetoaddress", "[\"RD6GgnrMpPaTSMn8vai6yiGA7mN4QGPV\"], \"ztfaW34Gj9FrnGUEf833ywDVL62NWXBM81u6EQnM6VR45eYnXhwztecW1SjxA7JrmAXKJhxhj3vDNEpVCQoSvVoSpmbhtjf\"")
        );

    if (!fEnableMergeToAddress) {
        throw JSONRPCError(RPC_WALLET_ERROR, "Error: z_mergetoaddress is disabled.");
    }

    LOCK2(cs_main, pwalletMain->cs_wallet);

    bool useAny = false;
    bool useAnyUTXO = false;
    bool useAnyNote = false;
    std::set<CBitcoinAddress> taddrs = {};
    std::set<libzcash::PaymentAddress> zaddrs = {};

    UniValue addresses = params[0].get_array();
    if (addresses.size()==0)
        throw JSONRPCError(RPC_INVALID_PARAMETER, "Invalid parameter, fromaddresses array is empty.");

    // Keep track of addresses to spot duplicates
    std::set<std::string> setAddress;

    // Sources
    for (const UniValue& o : addresses.getValues()) {
        if (!o.isStr())
            throw JSONRPCError(RPC_INVALID_PARAMETER, "Invalid parameter, expected string");

        std::string address = o.get_str();
        if (address == "*") {
            useAny = true;
        } else if (address == "ANY_TADDR") {
            useAnyUTXO = true;
        } else if (address == "ANY_ZADDR") {
            useAnyNote = true;
        } else {
            CBitcoinAddress taddr(address);
            if (taddr.IsValid()) {
                // Ignore any listed t-addrs if we are using all of them
                if (!(useAny || useAnyUTXO)) {
                    taddrs.insert(taddr);
                }
            } else {
                try {
                    CZCPaymentAddress zaddr(address);
                    // Ignore listed z-addrs if we are using all of them
                    if (!(useAny || useAnyNote)) {
                        zaddrs.insert(zaddr.Get());
                    }
                } catch (const std::runtime_error&) {
                    throw JSONRPCError(
                        RPC_INVALID_PARAMETER,
                        string("Invalid parameter, unknown address format: ") + address);
                }
            }
        }

        if (setAddress.count(address))
            throw JSONRPCError(RPC_INVALID_PARAMETER, string("Invalid parameter, duplicated address: ") + address);
        setAddress.insert(address);
    }

    // Validate the destination address
    auto destaddress = params[1].get_str();
    bool isToZaddr = false;
    CBitcoinAddress taddr(destaddress);
    if (!taddr.IsValid()) {
        try {
            CZCPaymentAddress zaddr(destaddress);
            zaddr.Get();
            isToZaddr = true;
        } catch (const std::runtime_error&) {
            throw JSONRPCError(RPC_INVALID_PARAMETER, string("Invalid parameter, unknown address format: ") + destaddress );
        }
    }
    else if ( ASSETCHAINS_PRIVATE != 0 )
        throw JSONRPCError(RPC_INVALID_ADDRESS_OR_KEY, "cant use transparent addresses in private chain");

    // Convert fee from currency format to zatoshis
    CAmount nFee = SHIELD_COINBASE_DEFAULT_MINERS_FEE;
    if (params.size() > 2) {
        if (params[2].get_real() == 0.0) {
            nFee = 0;
        } else {
            nFee = AmountFromValue( params[2] );
        }
    }

    int nUTXOLimit = MERGE_TO_ADDRESS_DEFAULT_TRANSPARENT_LIMIT;
    if (params.size() > 3) {
        nUTXOLimit = params[3].get_int();
        if (nUTXOLimit < 0) {
            throw JSONRPCError(RPC_INVALID_PARAMETER, "Limit on maximum number of UTXOs cannot be negative");
        }
    }

    int nNoteLimit = MERGE_TO_ADDRESS_DEFAULT_SHIELDED_LIMIT;
    if (params.size() > 4) {
        nNoteLimit = params[4].get_int();
        if (nNoteLimit < 0) {
            throw JSONRPCError(RPC_INVALID_PARAMETER, "Limit on maximum number of notes cannot be negative");
        }
    }

    std::string memo;
    if (params.size() > 5) {
        memo = params[5].get_str();
        if (!isToZaddr) {
            throw JSONRPCError(RPC_INVALID_PARAMETER, "Memo can not be used with a taddr.  It can only be used with a zaddr.");
        } else if (!IsHex(memo)) {
            throw JSONRPCError(RPC_INVALID_PARAMETER, "Invalid parameter, expected memo data in hexadecimal format.");
        }
        if (memo.length() > ZC_MEMO_SIZE*2) {
            throw JSONRPCError(RPC_INVALID_PARAMETER,  strprintf("Invalid parameter, size of memo is larger than maximum allowed %d", ZC_MEMO_SIZE ));
        }
    }

    MergeToAddressRecipient recipient(destaddress, memo);

    // Prepare to get UTXOs and notes
    std::vector<MergeToAddressInputUTXO> utxoInputs;
    std::vector<MergeToAddressInputNote> noteInputs;
    CAmount mergedUTXOValue = 0;
    CAmount mergedNoteValue = 0;
    CAmount remainingUTXOValue = 0;
    CAmount remainingNoteValue = 0;
    #ifdef __LP64__
    uint64_t utxoCounter = 0;
    uint64_t noteCounter = 0;
    #else
    size_t utxoCounter = 0;
    size_t noteCounter = 0;
    #endif
    bool maxedOutUTXOsFlag = false;
    bool maxedOutNotesFlag = false;
    size_t mempoolLimit = (nUTXOLimit != 0) ? nUTXOLimit : (size_t)GetArg("-mempooltxinputlimit", 0);

    size_t estimatedTxSize = 200;  // tx overhead + wiggle room
    if (isToZaddr) {
        estimatedTxSize += JOINSPLIT_SIZE;
    }

    if (useAny || useAnyUTXO || taddrs.size() > 0) {
        // Get available utxos
        vector<COutput> vecOutputs;
        pwalletMain->AvailableCoins(vecOutputs, true, NULL, false, false);

        // Find unspent utxos and update estimated size
        for (const COutput& out : vecOutputs) {
            if (!out.fSpendable) {
                continue;
            }

            CTxDestination address;
            if (!ExtractDestination(out.tx->vout[out.i].scriptPubKey, address)) {
                continue;
            }
            // If taddr is not wildcard "*", filter utxos
            if (taddrs.size() > 0 && !taddrs.count(address)) {
                continue;
            }

            utxoCounter++;
            CAmount nValue = out.tx->vout[out.i].nValue;

            if (!maxedOutUTXOsFlag) {
                CBitcoinAddress ba(address);
                size_t increase = (ba.IsScript()) ? CTXIN_SPEND_P2SH_SIZE : CTXIN_SPEND_DUST_SIZE;
                if (estimatedTxSize + increase >= MAX_TX_SIZE ||
                    (mempoolLimit > 0 && utxoCounter > mempoolLimit))
                {
                    maxedOutUTXOsFlag = true;
                } else {
                    estimatedTxSize += increase;
                    COutPoint utxo(out.tx->GetHash(), out.i);
                    utxoInputs.emplace_back(utxo, nValue);
                    mergedUTXOValue += nValue;
                }
            }

            if (maxedOutUTXOsFlag) {
                remainingUTXOValue += nValue;
            }
        }
    }

    if (useAny || useAnyNote || zaddrs.size() > 0) {
        // Get available notes
        std::vector<CNotePlaintextEntry> entries;
        pwalletMain->GetFilteredNotes(entries, zaddrs);

        // Find unspent notes and update estimated size
        for (CNotePlaintextEntry& entry : entries) {
            noteCounter++;
            CAmount nValue = entry.plaintext.value;

            if (!maxedOutNotesFlag) {
                // If we haven't added any notes yet and the merge is to a
                // z-address, we have already accounted for the first JoinSplit.
                size_t increase = (noteInputs.empty() && !isToZaddr) || (noteInputs.size() % 2 == 0) ? JOINSPLIT_SIZE : 0;
                if (estimatedTxSize + increase >= MAX_TX_SIZE ||
                    (nNoteLimit > 0 && noteCounter > nNoteLimit))
                {
                    maxedOutNotesFlag = true;
                } else {
                    estimatedTxSize += increase;
                    SpendingKey zkey;
                    pwalletMain->GetSpendingKey(entry.address, zkey);
                    noteInputs.emplace_back(entry.jsop, entry.plaintext.note(entry.address), nValue, zkey);
                    mergedNoteValue += nValue;
                }
            }

            if (maxedOutNotesFlag) {
                remainingNoteValue += nValue;
            }
        }
    }

    #ifdef __LP64__
    uint64_t numUtxos = utxoInputs.size(); //ca333
    uint64_t numNotes = noteInputs.size();
    #else
    size_t numUtxos = utxoInputs.size();
    size_t numNotes = noteInputs.size();
    #endif


    if (numUtxos == 0 && numNotes == 0) {
        throw JSONRPCError(RPC_WALLET_INSUFFICIENT_FUNDS, "Could not find any funds to merge.");
    }

    // Sanity check: Don't do anything if:
    // - We only have one from address
    // - It's equal to toaddress
    // - The address only contains a single UTXO or note
    if (setAddress.size() == 1 && setAddress.count(destaddress) && (numUtxos + numNotes) == 1) {
        throw JSONRPCError(RPC_INVALID_PARAMETER, "Destination address is also the only source address, and all its funds are already merged.");
    }

    CAmount mergedValue = mergedUTXOValue + mergedNoteValue;
    if (mergedValue < nFee) {
        throw JSONRPCError(RPC_WALLET_INSUFFICIENT_FUNDS,
            strprintf("Insufficient funds, have %s, which is less than miners fee %s",
            FormatMoney(mergedValue), FormatMoney(nFee)));
    }

    // Check that the user specified fee is sane (if too high, it can result in error -25 absurd fee)
    CAmount netAmount = mergedValue - nFee;
    if (nFee > netAmount) {
        throw JSONRPCError(RPC_INVALID_PARAMETER, strprintf("Fee %s is greater than the net amount to be shielded %s", FormatMoney(nFee), FormatMoney(netAmount)));
    }

    // Keep record of parameters in context object
    UniValue contextInfo(UniValue::VOBJ);
    contextInfo.push_back(Pair("fromaddresses", params[0]));
    contextInfo.push_back(Pair("toaddress", params[1]));
    contextInfo.push_back(Pair("fee", ValueFromAmount(nFee)));

    // Contextual transaction we will build on
    int nextBlockHeight = chainActive.Height() + 1;
    CMutableTransaction contextualTx = CreateNewContextualCMutableTransaction(
        Params().GetConsensus(),
        nextBlockHeight);
    bool isShielded = numNotes > 0 || isToZaddr;
    if (contextualTx.nVersion == 1 && isShielded) {
        contextualTx.nVersion = 2; // Tx format should support vjoinsplit
    }
    if (NetworkUpgradeActive(nextBlockHeight, Params().GetConsensus(), Consensus::UPGRADE_OVERWINTER)) {
        contextualTx.nExpiryHeight = nextBlockHeight + expiryDelta;
    }

    // Create operation and add to global queue
    std::shared_ptr<AsyncRPCQueue> q = getAsyncRPCQueue();
    std::shared_ptr<AsyncRPCOperation> operation(
        new AsyncRPCOperation_mergetoaddress(contextualTx, utxoInputs, noteInputs, recipient, nFee, contextInfo) );
    q->addOperation(operation);
    AsyncRPCOperationId operationId = operation->getId();

    // Return continuation information
    UniValue o(UniValue::VOBJ);
    o.push_back(Pair("remainingUTXOs", utxoCounter - numUtxos));
    o.push_back(Pair("remainingTransparentValue", ValueFromAmount(remainingUTXOValue)));
    o.push_back(Pair("remainingNotes", noteCounter - numNotes));
    o.push_back(Pair("remainingShieldedValue", ValueFromAmount(remainingNoteValue)));
    o.push_back(Pair("mergingUTXOs", numUtxos));
    o.push_back(Pair("mergingTransparentValue", ValueFromAmount(mergedUTXOValue)));
    o.push_back(Pair("mergingNotes", numNotes));
    o.push_back(Pair("mergingShieldedValue", ValueFromAmount(mergedNoteValue)));
    o.push_back(Pair("opid", operationId));
    return o;
}


UniValue z_listoperationids(const UniValue& params, bool fHelp)
{
    if (!EnsureWalletIsAvailable(fHelp))
        return NullUniValue;

    if (fHelp || params.size() > 1)
        throw runtime_error(
            "z_listoperationids\n"
            "\nReturns the list of operation ids currently known to the wallet.\n"
            "\nArguments:\n"
            "1. \"status\"         (string, optional) Filter result by the operation's state e.g. \"success\".\n"
            "\nResult:\n"
            "[                     (json array of string)\n"
            "  \"operationid\"       (string) an operation id belonging to the wallet\n"
            "  ,...\n"
            "]\n"
            "\nExamples:\n"
            + HelpExampleCli("z_listoperationids", "")
            + HelpExampleRpc("z_listoperationids", "")
        );

    LOCK2(cs_main, pwalletMain->cs_wallet);

    std::string filter;
    bool useFilter = false;
    if (params.size()==1) {
        filter = params[0].get_str();
        useFilter = true;
    }

    UniValue ret(UniValue::VARR);
    std::shared_ptr<AsyncRPCQueue> q = getAsyncRPCQueue();
    std::vector<AsyncRPCOperationId> ids = q->getAllOperationIds();
    for (auto id : ids) {
        std::shared_ptr<AsyncRPCOperation> operation = q->getOperationForId(id);
        if (!operation) {
            continue;
        }
        std::string state = operation->getStateAsString();
        if (useFilter && filter.compare(state)!=0)
            continue;
        ret.push_back(id);
    }

    return ret;
}


#include "script/sign.h"
int32_t decode_hex(uint8_t *bytes,int32_t n,char *hex);
extern std::string NOTARY_PUBKEY;
uint32_t komodo_stake(int32_t validateflag,arith_uint256 bnTarget,int32_t nHeight,uint256 hash,int32_t n,uint32_t blocktime,uint32_t prevtime,char *destaddr);
int8_t komodo_stakehash(uint256 *hashp,char *address,uint8_t *hashbuf,uint256 txid,int32_t vout);
int32_t komodo_segids(uint8_t *hashbuf,int32_t height,int32_t n);

int32_t komodo_notaryvin(CMutableTransaction &txNew,uint8_t *notarypub33)
{
    set<CBitcoinAddress> setAddress; uint8_t *script,utxosig[128]; uint256 utxotxid; uint64_t utxovalue; int32_t i,siglen=0,nMinDepth = 1,nMaxDepth = 9999999; vector<COutput> vecOutputs; uint32_t utxovout,eligible,earliest = 0; CScript best_scriptPubKey; bool fNegative,fOverflow;
    bool signSuccess; SignatureData sigdata; uint64_t txfee; uint8_t *ptr;
    auto consensusBranchId = CurrentEpochBranchId(chainActive.Height() + 1, Params().GetConsensus());
    const CKeyStore& keystore = *pwalletMain;
    assert(pwalletMain != NULL);
    LOCK2(cs_main, pwalletMain->cs_wallet);
    utxovalue = 0;
    memset(&utxotxid,0,sizeof(utxotxid));
    memset(&utxovout,0,sizeof(utxovout));
    memset(utxosig,0,sizeof(utxosig));
    pwalletMain->AvailableCoins(vecOutputs, false, NULL, true);
    BOOST_FOREACH(const COutput& out, vecOutputs)
    {
        if ( out.nDepth < nMinDepth || out.nDepth > nMaxDepth )
            continue;
        if ( setAddress.size() )
        {
            CTxDestination address;
            if (!ExtractDestination(out.tx->vout[out.i].scriptPubKey, address))
                continue;
            if (!setAddress.count(address))
                continue;
        }
        CAmount nValue = out.tx->vout[out.i].nValue;
        if ( nValue != 10000 )
            continue;
        const CScript& pk = out.tx->vout[out.i].scriptPubKey;
        CTxDestination address;
        if (ExtractDestination(out.tx->vout[out.i].scriptPubKey, address))
        {
            //entry.push_back(Pair("address", CBitcoinAddress(address).ToString()));
            //if (pwalletMain->mapAddressBook.count(address))
            //    entry.push_back(Pair("account", pwalletMain->mapAddressBook[address].name));
        }
        script = (uint8_t *)out.tx->vout[out.i].scriptPubKey.data();
        if ( out.tx->vout[out.i].scriptPubKey.size() != 35 || script[0] != 33 || script[34] != OP_CHECKSIG || memcmp(notarypub33,script+1,33) != 0 )
        {
            //fprintf(stderr,"scriptsize.%d [0] %02x\n",(int32_t)out.tx->vout[out.i].scriptPubKey.size(),script[0]);
            continue;
        }
        utxovalue = (uint64_t)nValue;
        //decode_hex((uint8_t *)&utxotxid,32,(char *)out.tx->GetHash().GetHex().c_str());
        utxotxid = out.tx->GetHash();
        utxovout = out.i;
        best_scriptPubKey = out.tx->vout[out.i].scriptPubKey;
        //fprintf(stderr,"check %s/v%d %llu\n",(char *)utxotxid.GetHex().c_str(),utxovout,(long long)utxovalue);
 
        txNew.vin.resize(1);
        txNew.vout.resize(1);
        txfee = utxovalue / 2;
        //for (i=0; i<32; i++)
        //    ((uint8_t *)&revtxid)[i] = ((uint8_t *)&utxotxid)[31 - i];
        txNew.vin[0].prevout.hash = utxotxid; //revtxid;
        txNew.vin[0].prevout.n = utxovout;
        txNew.vout[0].scriptPubKey = CScript() << ParseHex(CRYPTO777_PUBSECPSTR) << OP_CHECKSIG;
        txNew.vout[0].nValue = utxovalue - txfee;
        CTransaction txNewConst(txNew);
        signSuccess = ProduceSignature(TransactionSignatureCreator(&keystore, &txNewConst, 0, utxovalue, SIGHASH_ALL), best_scriptPubKey, sigdata, consensusBranchId);
        if (!signSuccess)
            fprintf(stderr,"notaryvin failed to create signature\n");
        else
        {
            UpdateTransaction(txNew,0,sigdata);
            ptr = (uint8_t *)sigdata.scriptSig.data();
            siglen = sigdata.scriptSig.size();
            for (i=0; i<siglen; i++)
                utxosig[i] = ptr[i];//, fprintf(stderr,"%02x",ptr[i]);
            //fprintf(stderr," siglen.%d notaryvin %s/v%d\n",siglen,utxotxid.GetHex().c_str(),utxovout);
            break;
        }
    }
    return(siglen);
}

<<<<<<< HEAD
int32_t komodo_staked(CPubKey &pubkey, CMutableTransaction &txNew,uint32_t nBits,uint32_t *blocktimep,uint32_t *txtimep,uint256 *utxotxidp,int32_t *utxovoutp,uint64_t *utxovaluep,uint8_t *utxosig)
=======
struct komodo_staking
{
    char address[64];
    uint256 txid;
    arith_uint256 hashval;
    uint64_t nValue;
    uint32_t segid32,txtime;
    int32_t vout;
    CScript scriptPubKey;
};

struct komodo_staking *komodo_addutxo(struct komodo_staking *array,int32_t *numkp,int32_t *maxkp,uint32_t txtime,uint64_t nValue,uint256 txid,int32_t vout,char *address,uint8_t *hashbuf,CScript pk)
{
    uint256 hash; uint32_t segid32; struct komodo_staking *kp;
    segid32 = komodo_stakehash(&hash,address,hashbuf,txid,vout);
    if ( *numkp >= *maxkp )
    {
        *maxkp += 1000;
        array = (struct komodo_staking *)realloc(array,sizeof(*array) * (*maxkp));
    }
    kp = &array[(*numkp)++];
    memset(kp,0,sizeof(*kp));
    strcpy(kp->address,address);
    kp->txid = txid;
    kp->vout = vout;
    kp->hashval = UintToArith256(hash);
    kp->txtime = txtime;
    kp->segid32 = segid32;
    kp->nValue = nValue;
    kp->scriptPubKey = pk;
    return(array);
}

arith_uint256 _komodo_eligible(struct komodo_staking *kp,arith_uint256 ratio,uint32_t blocktime,int32_t iter,int32_t minage,int32_t segid,int32_t nHeight,uint32_t prevtime)
{
    int32_t diff; uint64_t coinage; arith_uint256 coinage256,hashval;
    diff = (iter + blocktime - kp->txtime - minage);
    if ( diff < 0 )
        diff = 60;
    else if ( diff > 3600*24*30 )
        diff = 3600*24*30;
    if ( iter > 0 )
        diff += segid*2;
    coinage = ((uint64_t)kp->nValue/COIN * diff);
    if ( blocktime+iter+segid*2 > prevtime+480 )
        coinage *= ((blocktime+iter+segid*2) - (prevtime+400));
    //if ( nHeight >= 2500 && blocktime+iter+segid*2 > prevtime+180 )
    //    coinage *= ((blocktime+iter+segid*2) - (prevtime+60));
    coinage256 = arith_uint256(coinage+1);
    hashval = ratio * (kp->hashval / coinage256);
    //if ( nHeight >= 900 && nHeight < 916 )
    //    hashval = (hashval / coinage256);
    return(hashval);
}

uint32_t komodo_eligible(arith_uint256 bnTarget,arith_uint256 ratio,struct komodo_staking *kp,int32_t nHeight,uint32_t blocktime,uint32_t prevtime,int32_t minage,uint8_t *hashbuf)
{
    int32_t maxiters = 600; uint256 hash;
    int32_t segid,iter,diff; uint64_t coinage; arith_uint256 hashval,coinage256;
    komodo_stakehash(&hash,kp->address,hashbuf,kp->txid,kp->vout);
    kp->hashval = UintToArith256(hash);
    segid = ((nHeight + kp->segid32) & 0x3f);
    hashval = _komodo_eligible(kp,ratio,blocktime,maxiters,minage,segid,nHeight,prevtime);
    //for (int i=32; i>=0; i--)
    //    fprintf(stderr,"%02x",((uint8_t *)&hashval)[i]);
    //fprintf(stderr," b.%u minage.%d segid.%d ht.%d prev.%u\n",blocktime,minage,segid,nHeight,prevtime);
    if ( hashval <= bnTarget )
    {
        for (iter=0; iter<maxiters; iter++)
        {
            if ( blocktime+iter+segid*2 < kp->txtime+minage )
                continue;
            hashval = _komodo_eligible(kp,ratio,blocktime,iter,minage,segid,nHeight,prevtime);
            if ( hashval <= bnTarget )
            {
                //fprintf(stderr,"winner %.8f blocktime.%u iter.%d segid.%d\n",(double)kp->nValue/COIN,blocktime,iter,segid);
                blocktime += iter;
                blocktime += segid * 2;
                return(blocktime);
            }
        }
    }
    return(0);
}

int32_t komodo_staked(CMutableTransaction &txNew,uint32_t nBits,uint32_t *blocktimep,uint32_t *txtimep,uint256 *utxotxidp,int32_t *utxovoutp,uint64_t *utxovaluep,uint8_t *utxosig)
>>>>>>> cbd0560d
{
    static struct komodo_staking *array; static int32_t numkp,maxkp; static uint32_t lasttime;
    set<CBitcoinAddress> setAddress; struct komodo_staking *kp; int32_t winners,segid,minage,nHeight,counter=0,i,m,siglen=0,nMinDepth = 1,nMaxDepth = 99999999; vector<COutput> vecOutputs; uint32_t block_from_future_rejecttime,besttime,eligible,eligible2,earliest = 0; CScript best_scriptPubKey; arith_uint256 mindiff,ratio,bnTarget; CBlockIndex *tipindex,*pindex; CTxDestination address; bool fNegative,fOverflow; uint8_t hashbuf[256]; CTransaction tx; uint256 hashBlock;
    bnTarget.SetCompact(nBits, &fNegative, &fOverflow);
    mindiff.SetCompact(KOMODO_MINDIFF_NBITS,&fNegative,&fOverflow);
    ratio = (mindiff / bnTarget);
    assert(pwalletMain != NULL);
    LOCK2(cs_main, pwalletMain->cs_wallet);
    *utxovaluep = 0;
    memset(utxotxidp,0,sizeof(*utxotxidp));
    memset(utxovoutp,0,sizeof(*utxovoutp));
    memset(utxosig,0,72);
    pwalletMain->AvailableCoins(vecOutputs, false, NULL, true);
    if ( (tipindex= chainActive.Tip()) == 0 )
        return(0);
    nHeight = tipindex->nHeight + 1;
    if ( (minage= nHeight*3) > 6000 ) // about 100 blocks
        minage = 6000;
    komodo_segids(hashbuf,nHeight-101,100);
    if ( *blocktimep > tipindex->nTime+60 )
        *blocktimep = tipindex->nTime+60;
    //fprintf(stderr,"Start scan of utxo for staking %u ht.%d\n",(uint32_t)time(NULL),nHeight);
    if ( time(NULL) > lasttime+600 )
    {
        if ( array != 0 )
        {
            free(array);
            array = 0;
            maxkp = numkp = 0;
            lasttime = 0;
        }
        BOOST_FOREACH(const COutput& out, vecOutputs)
        {
            if ( (tipindex= chainActive.Tip()) == 0 || tipindex->nHeight+1 > nHeight )
            {
                fprintf(stderr,"chain tip changed during staking loop t.%u counter.%d\n",(uint32_t)time(NULL),counter);
                return(0);
            }
            counter++;
            if ( out.nDepth < nMinDepth || out.nDepth > nMaxDepth )
            {
                //fprintf(stderr,"komodo_staked invalid depth %d\n",(int32_t)out.nDepth);
                continue;
            }
            CAmount nValue = out.tx->vout[out.i].nValue;
            if ( nValue < COIN  || !out.fSpendable )
                continue;
            const CScript& pk = out.tx->vout[out.i].scriptPubKey;
            if ( ExtractDestination(pk,address) != 0 )
            {
                if ( IsMine(*pwalletMain,address) == 0 )
                    continue;
                if ( GetTransaction(out.tx->GetHash(),tx,hashBlock,true) != 0 && (pindex= mapBlockIndex[hashBlock]) != 0 )
                {
                    array = komodo_addutxo(array,&numkp,&maxkp,(uint32_t)pindex->nTime,(uint64_t)nValue,out.tx->GetHash(),out.i,(char *)CBitcoinAddress(address).ToString().c_str(),hashbuf,(CScript)pk);
                }
            }
        }
        lasttime = (uint32_t)time(NULL);
        //fprintf(stderr,"finished kp data of utxo for staking %u ht.%d numkp.%d maxkp.%d\n",(uint32_t)time(NULL),nHeight,numkp,maxkp);
    }
    block_from_future_rejecttime = (uint32_t)GetAdjustedTime() + 57;
    for (i=winners=0; i<numkp; i++)
    {
        if ( (tipindex= chainActive.Tip()) == 0 || tipindex->nHeight+1 > nHeight )
        {
            fprintf(stderr,"chain tip changed during staking loop t.%u counter.%d\n",(uint32_t)time(NULL),counter);
            return(0);
        }
        kp = &array[i];
        if ( (eligible2= komodo_eligible(bnTarget,ratio,kp,nHeight,*blocktimep,(uint32_t)tipindex->nTime+27,minage,hashbuf)) == 0 )
            continue;
        eligible = komodo_stake(0,bnTarget,nHeight,kp->txid,kp->vout,0,(uint32_t)tipindex->nTime+27,kp->address);
        //fprintf(stderr,"i.%d %u vs %u\n",i,eligible2,eligible);
        if ( eligible > 0 )
        {
            besttime = m = 0;
            if ( eligible == komodo_stake(1,bnTarget,nHeight,kp->txid,kp->vout,eligible,(uint32_t)tipindex->nTime+27,kp->address) )
            {
                while ( eligible == komodo_stake(1,bnTarget,nHeight,kp->txid,kp->vout,eligible,(uint32_t)tipindex->nTime+27,kp->address) )
                {
                    besttime = eligible;
                    eligible--;
                    if ( eligible < block_from_future_rejecttime ) // nothing gained by going earlier
                        break;
                    m++;
                    //fprintf(stderr,"m.%d ht.%d validated winning blocktime %u -> %.8f eligible.%u test prior\n",m,nHeight,*blocktimep,(double)kp->nValue/COIN,eligible);
                }
            }
            else
            {
                fprintf(stderr,"ht.%d error validating winning blocktime %u -> %.8f eligible.%u test prior\n",nHeight,*blocktimep,(double)kp->nValue/COIN,eligible);
                continue;
            }
            eligible = besttime;
            winners++;
            //fprintf(stderr,"ht.%d validated winning [%d] -> %.8f eligible.%u test prior\n",nHeight,(int32_t)(eligible - tipindex->nTime),(double)kp->nValue/COIN,eligible);
            if ( earliest == 0 || eligible < earliest || (eligible == earliest && (*utxovaluep == 0 || kp->nValue < *utxovaluep)) )
            {
                earliest = eligible;
                best_scriptPubKey = kp->scriptPubKey; //out.tx->vout[out.i].scriptPubKey;
                *utxovaluep = (uint64_t)kp->nValue;
                //decode_hex((uint8_t *)utxotxidp,32,(char *)out.tx->GetHash().GetHex().c_str());
                decode_hex((uint8_t *)utxotxidp,32,(char *)kp->txid.GetHex().c_str());
                *utxovoutp = kp->vout;
                *txtimep = kp->txtime;//(uint32_t)out.tx->nLockTime;
                fprintf(stderr,"ht.%d earliest.%u [%d].%d (%s) nValue %.8f locktime.%u counter.%d winners.%d\n",nHeight,earliest,(int32_t)(earliest - tipindex->nTime),m,kp->address,(double)kp->nValue/COIN,*txtimep,counter,winners);
            }
        } //else fprintf(stderr,"utxo not eligible\n");
    } //else fprintf(stderr,"no tipindex\n");
    if ( numkp < 10000 && array != 0 )
    {
        free(array);
        array = 0;
        maxkp = numkp = 0;
        lasttime = 0;
    }
    if ( earliest != 0 )
    {
        bool signSuccess; SignatureData sigdata; uint64_t txfee; uint8_t *ptr; uint256 revtxid,utxotxid;
        auto consensusBranchId = CurrentEpochBranchId(chainActive.Height() + 1, Params().GetConsensus());
        const CKeyStore& keystore = *pwalletMain;
        txNew.vin.resize(1);
        txNew.vout.resize(1);
        txfee = 0;
        for (i=0; i<32; i++)
            ((uint8_t *)&revtxid)[i] = ((uint8_t *)utxotxidp)[31 - i];
        txNew.vin[0].prevout.hash = revtxid;
        txNew.vin[0].prevout.n = *utxovoutp;
<<<<<<< HEAD

        // TODO: see if we can't remove this and dump the pubkey, not depend on global notary key explicitly
        if ( USE_EXTERNAL_PUBKEY != 0 )
        {
            //fprintf(stderr,"use notary pubkey\n");
            txNew.vout[0].scriptPubKey = CScript() << ParseHex(NOTARY_PUBKEY) << OP_CHECKSIG;
        }
        else
        {
            uint8_t *script,*ptr;
            int32_t i;

            txNew.vout[0].scriptPubKey.resize(35);
            ptr = (uint8_t *)pubkey.begin();
            script = (uint8_t *)(txNew.vout[0].scriptPubKey.data());
            script[0] = 33;
            for (i=0; i<33; i++)
                script[i+1] = ptr[i];
            script[34] = OP_CHECKSIG;
            //scriptPubKey = CScript() << ToByteVector(pubkey) << OP_CHECKSIG;
        }

=======
        txNew.vout[0].scriptPubKey = best_scriptPubKey;// CScript() << ParseHex(NOTARY_PUBKEY) << OP_CHECKSIG;
>>>>>>> cbd0560d
        txNew.vout[0].nValue = *utxovaluep - txfee;
        txNew.nLockTime = earliest;
        CTransaction txNewConst(txNew);
        signSuccess = ProduceSignature(TransactionSignatureCreator(&keystore, &txNewConst, 0, *utxovaluep, SIGHASH_ALL), best_scriptPubKey, sigdata, consensusBranchId);
        if (!signSuccess)
            fprintf(stderr,"failed to create signature\n");
        else
        {
            UpdateTransaction(txNew,0,sigdata);
            ptr = (uint8_t *)sigdata.scriptSig.data();
            siglen = sigdata.scriptSig.size();
            for (i=0; i<siglen; i++)
                utxosig[i] = ptr[i];//, fprintf(stderr,"%02x",ptr[i]);
            //fprintf(stderr," siglen.%d\n",siglen);
            //fprintf(stderr,"best %u from %u, gap %d lag.%d\n",earliest,*blocktimep,(int32_t)(earliest - *blocktimep),(int32_t)(time(NULL) - *blocktimep));
            *blocktimep = earliest;
        }
    } //else fprintf(stderr,"no earliest utxo for staking\n");
    //fprintf(stderr,"end scan of utxo for staking t.%u counter.%d numkp.%d winners.%d\n",(uint32_t)time(NULL),counter,numkp,winners);
    return(siglen);
}

<<<<<<< HEAD
int32_t verus_staked(CBlock *pBlock, CPubKey &pubkey, CMutableTransaction &txNew, uint32_t &nBits, arith_uint256 &hashResult, uint8_t *utxosig)
{
    return pwalletMain->VerusStakeTransaction(pBlock, txNew, nBits, hashResult, utxosig);
}
=======
int32_t ensure_CCrequirements()
{
    extern uint8_t NOTARY_PUBKEY33[];
    if ( NOTARY_PUBKEY33[0] == 0 )
        return(-1);
    else if ( GetBoolArg("-addressindex", DEFAULT_ADDRESSINDEX) == 0 )
        return(-1);
    else return(0);
}

#include "../cc/CCfaucet.h"
#include "../cc/CCassets.h"
#include "../cc/CCrewards.h"
#include "../cc/CCdice.h"
#include "../cc/CCponzi.h"
#include "../cc/CCauction.h"
#include "../cc/CClotto.h"

UniValue CCaddress(struct CCcontract_info *cp,char *name,std::vector<unsigned char> &pubkey)
{
    UniValue result(UniValue::VOBJ); ; char destaddr[64],str[64],marker[64];
    result.push_back(Pair("result", "success"));
    sprintf(str,"%sCCaddress",name);
    sprintf(marker,"%smarker",name);
    if ( GetCCaddress(cp,destaddr,pubkey2pk(pubkey)) != 0 )
        result.push_back(Pair(str,destaddr));
    if ( pubkey.size() == 33 )
    {
        if ( GetCCaddress(cp,destaddr,pubkey2pk(pubkey)) != 0 )
            result.push_back(Pair("CCaddress",destaddr));
    }
    if ( GetCCaddress(cp,destaddr,pubkey2pk(Mypubkey())) != 0 )
        result.push_back(Pair("myCCaddress",destaddr));
    if ( Getscriptaddress(destaddr,(CScript() << Mypubkey() << OP_CHECKSIG)) != 0 )
        result.push_back(Pair("myaddress",destaddr));
    return(result);
}

UniValue lottoaddress(const UniValue& params, bool fHelp)
{
    struct CCcontract_info *cp,C; std::vector<unsigned char> pubkey;
    cp = CCinit(&C,EVAL_LOTTO);
    if ( fHelp || params.size() > 1 )
        throw runtime_error("lottoaddress [pubkey]\n");
    if ( ensure_CCrequirements() < 0 )
        throw runtime_error("to use CC contracts, you need to launch daemon with valid -pubkey= for an address in your wallet\n");
    if ( params.size() == 1 )
        pubkey = ParseHex(params[0].get_str().c_str());
    return(CCaddress(cp,(char *)"Lotto",pubkey));
}

UniValue ponziaddress(const UniValue& params, bool fHelp)
{
    struct CCcontract_info *cp,C; std::vector<unsigned char> pubkey;
    cp = CCinit(&C,EVAL_PONZI);
    if ( fHelp || params.size() > 1 )
        throw runtime_error("ponziaddress [pubkey]\n");
    if ( ensure_CCrequirements() < 0 )
        throw runtime_error("to use CC contracts, you need to launch daemon with valid -pubkey= for an address in your wallet\n");
    if ( params.size() == 1 )
        pubkey = ParseHex(params[0].get_str().c_str());
    return(CCaddress(cp,(char *)"Ponzi",pubkey));
}

UniValue auctionaddress(const UniValue& params, bool fHelp)
{
    struct CCcontract_info *cp,C; std::vector<unsigned char> pubkey;
    cp = CCinit(&C,EVAL_AUCTION);
    if ( fHelp || params.size() > 1 )
        throw runtime_error("auctionaddress [pubkey]\n");
    if ( ensure_CCrequirements() < 0 )
        throw runtime_error("to use CC contracts, you need to launch daemon with valid -pubkey= for an address in your wallet\n");
    if ( params.size() == 1 )
        pubkey = ParseHex(params[0].get_str().c_str());
    return(CCaddress(cp,(char *)"Auction",pubkey));
}

UniValue diceaddress(const UniValue& params, bool fHelp)
{
    struct CCcontract_info *cp,C; std::vector<unsigned char> pubkey;
    cp = CCinit(&C,EVAL_DICE);
    if ( fHelp || params.size() > 1 )
        throw runtime_error("diceaddress [pubkey]\n");
    if ( ensure_CCrequirements() < 0 )
        throw runtime_error("to use CC contracts, you need to launch daemon with valid -pubkey= for an address in your wallet\n");
    if ( params.size() == 1 )
        pubkey = ParseHex(params[0].get_str().c_str());
    return(CCaddress(cp,(char *)"Dice",pubkey));
}

UniValue faucetaddress(const UniValue& params, bool fHelp)
{
    struct CCcontract_info *cp,C; std::vector<unsigned char> pubkey;
    cp = CCinit(&C,EVAL_FAUCET);
    if ( fHelp || params.size() > 1 )
        throw runtime_error("faucetaddress [pubkey]\n");
    if ( ensure_CCrequirements() < 0 )
        throw runtime_error("to use CC contracts, you need to launch daemon with valid -pubkey= for an address in your wallet\n");
    if ( params.size() == 1 )
        pubkey = ParseHex(params[0].get_str().c_str());
    return(CCaddress(cp,(char *)"Faucet",pubkey));
}

UniValue rewardsaddress(const UniValue& params, bool fHelp)
{
    struct CCcontract_info *cp,C; std::vector<unsigned char> pubkey;
    cp = CCinit(&C,EVAL_REWARDS);
    if ( fHelp || params.size() > 1 )
        throw runtime_error("rewardsaddress [pubkey]\n");
    if ( ensure_CCrequirements() < 0 )
        throw runtime_error("to use CC contracts, you need to launch daemon with valid -pubkey= for an address in your wallet\n");
    if ( params.size() == 1 )
        pubkey = ParseHex(params[0].get_str().c_str());
    return(CCaddress(cp,(char *)"Rewards",pubkey));
}

UniValue tokenaddress(const UniValue& params, bool fHelp)
{
    struct CCcontract_info *cp,C; std::vector<unsigned char> pubkey;
    cp = CCinit(&C,EVAL_ASSETS);
    if ( fHelp || params.size() > 1 )
        throw runtime_error("tokenaddress [pubkey]\n");
    if ( ensure_CCrequirements() < 0 )
        throw runtime_error("to use CC contracts, you need to launch daemon with valid -pubkey= for an address in your wallet\n");
    if ( params.size() == 1 )
        pubkey = ParseHex(params[0].get_str().c_str());
    return(CCaddress(cp,(char *)"Assets",pubkey));
}

UniValue rewardscreatefunding(const UniValue& params, bool fHelp)
{
    UniValue result(UniValue::VOBJ); char *name; uint64_t funds,APR,minseconds,maxseconds,mindeposit; std::string hex;
    if ( fHelp || params.size() > 6 || params.size() < 2 )
        throw runtime_error("rewardscreatefunding name amount APR mindays maxdays mindeposit\n");
    if ( ensure_CCrequirements() < 0 )
        throw runtime_error("to use CC contracts, you need to launch daemon with valid -pubkey= for an address in your wallet\n");
    // default to OOT params
    APR = 5 * COIN;
    minseconds = maxseconds = 60 * 3600 * 24;
    mindeposit = 100 * COIN;
    name = (char *)params[0].get_str().c_str();
    funds = atof(params[1].get_str().c_str()) * COIN;
    if ( params.size() > 2 )
    {
        APR = atof(params[2].get_str().c_str()) * COIN;
        if ( params.size() > 3 )
        {
            minseconds = atol(params[3].get_str().c_str()) * 3600 * 24;
            if ( params.size() > 4 )
            {
                maxseconds = atol(params[4].get_str().c_str()) * 3600 * 24;
                if ( params.size() > 5 )
                    mindeposit = atof(params[5].get_str().c_str()) * COIN;
            }
        }
    }
    hex = RewardsCreateFunding(0,name,funds,APR,minseconds,maxseconds,mindeposit);
    if ( hex.size() > 0 )
    {
        result.push_back(Pair("result", "success"));
        result.push_back(Pair("hex", hex));
    } else result.push_back(Pair("error", "couldnt create rewards funding transaction"));
    return(result);
}

UniValue rewardslock(const UniValue& params, bool fHelp)
{
    UniValue result(UniValue::VOBJ); char *name; uint256 fundingtxid; uint64_t amount; std::string hex;
    if ( fHelp || params.size() != 3 )
        throw runtime_error("rewardslock name fundingtxid amount\n");
    if ( ensure_CCrequirements() < 0 )
        throw runtime_error("to use CC contracts, you need to launch daemon with valid -pubkey= for an address in your wallet\n");
    name = (char *)params[0].get_str().c_str();
    fundingtxid = Parseuint256((char *)params[1].get_str().c_str());
    amount = atof(params[2].get_str().c_str()) * COIN;
    hex = RewardsLock(0,name,fundingtxid,amount);
    if ( hex.size() > 0 )
    {
        result.push_back(Pair("result", "success"));
        result.push_back(Pair("hex", hex));
    } else result.push_back(Pair("error", "couldnt create rewards lock transaction"));
    return(result);
}

UniValue rewardsaddfunding(const UniValue& params, bool fHelp)
{
    UniValue result(UniValue::VOBJ); char *name; uint256 fundingtxid; uint64_t amount; std::string hex;
    if ( fHelp || params.size() != 3 )
        throw runtime_error("rewardsaddfunding name fundingtxid amount\n");
    if ( ensure_CCrequirements() < 0 )
        throw runtime_error("to use CC contracts, you need to launch daemon with valid -pubkey= for an address in your wallet\n");
    name = (char *)params[0].get_str().c_str();
    fundingtxid = Parseuint256((char *)params[1].get_str().c_str());
    amount = atof(params[2].get_str().c_str()) * COIN;
    hex = RewardsAddfunding(0,name,fundingtxid,amount);
    if ( hex.size() > 0 )
    {
        result.push_back(Pair("result", "success"));
        result.push_back(Pair("hex", hex));
    } else result.push_back(Pair("error", "couldnt create rewards addfunding transaction"));
    return(result);
}

UniValue rewardsunlock(const UniValue& params, bool fHelp)
{
    UniValue result(UniValue::VOBJ); std::string hex; char *name; uint256 fundingtxid,txid;
    if ( fHelp || params.size() > 3 )
        throw runtime_error("rewardsunlock name fundingtxid [txid]\n");
    if ( ensure_CCrequirements() < 0 )
        throw runtime_error("to use CC contracts, you need to launch daemon with valid -pubkey= for an address in your wallet\n");
    name = (char *)params[0].get_str().c_str();
    fundingtxid = Parseuint256((char *)params[1].get_str().c_str());
    if ( params.size() > 2 )
        txid = Parseuint256((char *)params[2].get_str().c_str());
    else memset(&txid,0,sizeof(txid));
    hex = RewardsUnlock(0,name,fundingtxid,txid);
    if ( hex.size() > 0 )
    {
        result.push_back(Pair("result", "success"));
        result.push_back(Pair("hex", hex));
    } else result.push_back(Pair("error", "couldnt create rewards unlock transaction"));
    return(result);
}

UniValue rewardslist(const UniValue& params, bool fHelp)
{
    uint256 tokenid;
    if ( fHelp || params.size() > 0 )
        throw runtime_error("rewardslist\n");
    if ( ensure_CCrequirements() < 0 )
        throw runtime_error("to use CC contracts, you need to launch daemon with valid -pubkey= for an address in your wallet\n");
    return(RewardsList());
}

UniValue rewardsinfo(const UniValue& params, bool fHelp)
{
    uint256 fundingtxid;
    if ( fHelp || params.size() != 1 )
        throw runtime_error("rewardsinfo fundingtxid\n");
    if ( ensure_CCrequirements() < 0 )
        throw runtime_error("to use CC contracts, you need to launch daemon with valid -pubkey= for an address in your wallet\n");
    fundingtxid = Parseuint256((char *)params[0].get_str().c_str());
    return(RewardsInfo(fundingtxid));
}

UniValue faucetfund(const UniValue& params, bool fHelp)
{
    UniValue result(UniValue::VOBJ); uint64_t funds; std::string hex;
    if ( fHelp || params.size() > 1 )
        throw runtime_error("faucetfund amount\n");
    if ( ensure_CCrequirements() < 0 )
        throw runtime_error("to use CC contracts, you need to launch daemon with valid -pubkey= for an address in your wallet\n");
    funds = atof(params[0].get_str().c_str()) * COIN;
    hex = FaucetFund(0,funds);
    if ( hex.size() > 0 )
    {
        result.push_back(Pair("result", "success"));
        result.push_back(Pair("hex", hex));
    } else result.push_back(Pair("error", "couldnt create faucet funding transaction"));
    return(result);
}

UniValue faucetget(const UniValue& params, bool fHelp)
{
    UniValue result(UniValue::VOBJ); std::string hex;
    if ( fHelp || params.size() > 0 )
        throw runtime_error("faucetget\n");
    if ( ensure_CCrequirements() < 0 )
        throw runtime_error("to use CC contracts, you need to launch daemon with valid -pubkey= for an address in your wallet\n");
    hex = FaucetGet(0);
    if ( hex.size() > 0 )
    {
        result.push_back(Pair("result", "success"));
        result.push_back(Pair("hex", hex));
    } else result.push_back(Pair("error", "couldnt create faucet get transaction"));
    return(result);
}

UniValue dicefund(const UniValue& params, bool fHelp)
{
    UniValue result(UniValue::VOBJ); int64_t funds,minbet,maxbet,maxodds,forfeitblocks; std::string hex; char *name;
    if ( fHelp || params.size() != 6 )
        throw runtime_error("dicefund name funds minbet maxbet maxodds forfeitblocks\n");
    if ( ensure_CCrequirements() < 0 )
        throw runtime_error("to use CC contracts, you need to launch daemon with valid -pubkey= for an address in your wallet\n");
    name = (char *)params[0].get_str().c_str();
    funds = atof(params[1].get_str().c_str()) * COIN;
    minbet = atof(params[2].get_str().c_str()) * COIN;
    maxbet = atof(params[3].get_str().c_str()) * COIN;
    maxodds = atol(params[4].get_str().c_str());
    forfeitblocks = atol(params[5].get_str().c_str());
    hex = DiceCreateFunding(0,name,funds,minbet,maxbet,maxodds,forfeitblocks);
    if ( hex.size() > 0 )
    {
        result.push_back(Pair("result", "success"));
        result.push_back(Pair("hex", hex));
    } else result.push_back(Pair("error", "couldnt create dice funding transaction"));
    return(result);
}

UniValue diceaddfunds(const UniValue& params, bool fHelp)
{
    UniValue result(UniValue::VOBJ); char *name; uint256 fundingtxid; uint64_t amount; std::string hex;
    if ( fHelp || params.size() != 3 )
        throw runtime_error("diceaddfunds name fundingtxid amount\n");
    if ( ensure_CCrequirements() < 0 )
        throw runtime_error("to use CC contracts, you need to launch daemon with valid -pubkey= for an address in your wallet\n");
    name = (char *)params[0].get_str().c_str();
    fundingtxid = Parseuint256((char *)params[1].get_str().c_str());
    amount = atof(params[2].get_str().c_str()) * COIN;
    hex = DiceAddfunding(0,name,fundingtxid,amount);
    if ( hex.size() > 0 )
    {
        result.push_back(Pair("result", "success"));
        result.push_back(Pair("hex", hex));
    } else result.push_back(Pair("error", "couldnt create dice addfunding transaction"));
    return(result);
}

UniValue dicebet(const UniValue& params, bool fHelp)
{
    UniValue result(UniValue::VOBJ); std::string hex; uint256 fundingtxid; uint64_t amount,odds; char *name;
    if ( fHelp || params.size() != 4 )
        throw runtime_error("dicebet name fundingtxid amount odds\n");
    if ( ensure_CCrequirements() < 0 )
        throw runtime_error("to use CC contracts, you need to launch daemon with valid -pubkey= for an address in your wallet\n");
    name = (char *)params[0].get_str().c_str();
    fundingtxid = Parseuint256((char *)params[1].get_str().c_str());
    amount = atof(params[2].get_str().c_str()) * COIN;
    odds = atol(params[3].get_str().c_str());
    hex = DiceBet(0,name,fundingtxid,amount,odds);
    if ( hex.size() > 0 )
    {
        result.push_back(Pair("result", "success"));
        result.push_back(Pair("hex", hex));
    } else result.push_back(Pair("error", "couldnt create faucet get transaction"));
    return(result);
}

UniValue dicelist(const UniValue& params, bool fHelp)
{
    uint256 tokenid;
    if ( fHelp || params.size() > 0 )
        throw runtime_error("dicelist\n");
    if ( ensure_CCrequirements() < 0 )
        throw runtime_error("to use CC contracts, you need to launch daemon with valid -pubkey= for an address in your wallet\n");
    return(DiceList());
}

UniValue diceinfo(const UniValue& params, bool fHelp)
{
    uint256 fundingtxid;
    if ( fHelp || params.size() != 1 )
        throw runtime_error("diceinfo fundingtxid\n");
    if ( ensure_CCrequirements() < 0 )
        throw runtime_error("to use CC contracts, you need to launch daemon with valid -pubkey= for an address in your wallet\n");
    fundingtxid = Parseuint256((char *)params[0].get_str().c_str());
    return(DiceInfo(fundingtxid));
}

UniValue tokenlist(const UniValue& params, bool fHelp)
{
    uint256 tokenid;
    if ( fHelp || params.size() > 0 )
        throw runtime_error("tokenlist\n");
    if ( ensure_CCrequirements() < 0 )
        throw runtime_error("to use CC contracts, you need to launch daemon with valid -pubkey= for an address in your wallet\n");
    return(AssetList());
}

UniValue tokeninfo(const UniValue& params, bool fHelp)
{
    uint256 tokenid;
    if ( fHelp || params.size() != 1 )
        throw runtime_error("tokeninfo tokenid\n");
    if ( ensure_CCrequirements() < 0 )
        throw runtime_error("to use CC contracts, you need to launch daemon with valid -pubkey= for an address in your wallet\n");
    tokenid = Parseuint256((char *)params[0].get_str().c_str());
    return(AssetInfo(tokenid));
}

UniValue tokenorders(const UniValue& params, bool fHelp)
{
    uint256 tokenid;
    if ( fHelp || params.size() > 1 )
        throw runtime_error("tokenorders [tokenid]\n");
    if ( ensure_CCrequirements() < 0 )
        throw runtime_error("to use CC contracts, you need to launch daemon with valid -pubkey= for an address in your wallet\n");
    if ( params.size() == 1 )
        tokenid = Parseuint256((char *)params[0].get_str().c_str());
    else memset(&tokenid,0,sizeof(tokenid));
    return(AssetOrders(tokenid));
}

UniValue tokenbalance(const UniValue& params, bool fHelp)
{
    UniValue result(UniValue::VOBJ); char destaddr[64]; uint256 tokenid; uint64_t balance; std::vector<unsigned char> pubkey; struct CCcontract_info *cp,C;
    cp = CCinit(&C,EVAL_ASSETS);
    if ( fHelp || params.size() > 2 )
        throw runtime_error("tokenbalance tokenid [pubkey]\n");
    if ( ensure_CCrequirements() < 0 )
        throw runtime_error("to use CC contracts, you need to launch daemon with valid -pubkey= for an address in your wallet\n");
    tokenid = Parseuint256((char *)params[0].get_str().c_str());
    if ( params.size() == 2 )
        pubkey = ParseHex(params[1].get_str().c_str());
    else pubkey = Mypubkey();
    result.push_back(Pair("result", "success"));
    if ( GetCCaddress(cp,destaddr,pubkey2pk(pubkey)) != 0 )
        result.push_back(Pair("CCaddress",destaddr));
    balance = GetAssetBalance(pubkey2pk(pubkey),tokenid);
    result.push_back(Pair("tokenid", params[0].get_str()));
    result.push_back(Pair("balance", (int64_t)balance));
    return(result);
}

UniValue tokencreate(const UniValue& params, bool fHelp)
{
    UniValue result(UniValue::VOBJ); std::string name,description,hex; uint64_t supply;
    if ( fHelp || params.size() > 3 || params.size() < 2 )
        throw runtime_error("tokencreate name supply description\n");
    if ( ensure_CCrequirements() < 0 )
        throw runtime_error("to use CC contracts, you need to launch daemon with valid -pubkey= for an address in your wallet\n");
    name = params[0].get_str();
    supply = atof(params[1].get_str().c_str()) * COIN;
    if ( params.size() == 3 )
        description = params[2].get_str();
    hex = CreateAsset(0,supply,name,description);
    if ( hex.size() > 0 )
    {
        result.push_back(Pair("result", "success"));
        result.push_back(Pair("hex", hex));
    } else result.push_back(Pair("error", "couldnt create transaction"));
    return(result);
}

UniValue tokentransfer(const UniValue& params, bool fHelp)
{
    UniValue result(UniValue::VOBJ); std::string hex; uint64_t amount; uint256 tokenid;
    if ( fHelp || params.size() != 3 )
        throw runtime_error("tokentransfer tokenid destpubkey amount\n");
    if ( ensure_CCrequirements() < 0 )
        throw runtime_error("to use CC contracts, you need to launch daemon with valid -pubkey= for an address in your wallet\n");
    tokenid = Parseuint256((char *)params[0].get_str().c_str());
    std::vector<unsigned char> pubkey(ParseHex(params[1].get_str().c_str()));
    amount = atol(params[2].get_str().c_str());
    hex = AssetTransfer(0,tokenid,pubkey,amount);
    if ( hex.size() > 0 )
    {
        result.push_back(Pair("result", "success"));
        result.push_back(Pair("hex", hex));
    } else result.push_back(Pair("error", "couldnt transfer assets"));
    return(result);
}

UniValue tokenbid(const UniValue& params, bool fHelp)
{
    UniValue result(UniValue::VOBJ); uint64_t bidamount,numtokens; std::string hex; double price; uint256 tokenid;
    if ( fHelp || params.size() != 3 )
        throw runtime_error("tokenbid numtokens tokenid price\n");
    if ( ensure_CCrequirements() < 0 )
        throw runtime_error("to use CC contracts, you need to launch daemon with valid -pubkey= for an address in your wallet\n");
    numtokens = atoi(params[0].get_str().c_str());
    tokenid = Parseuint256((char *)params[1].get_str().c_str());
    price = atof(params[2].get_str().c_str());
    bidamount = (price * numtokens) * COIN + 0.0000000049999;
    hex = CreateBuyOffer(0,bidamount,tokenid,numtokens);
    if ( hex.size() > 0 )
    {
        result.push_back(Pair("result", "success"));
        result.push_back(Pair("hex", hex));
    } else result.push_back(Pair("error", "couldnt create bid"));
    return(result);
}

UniValue tokencancelbid(const UniValue& params, bool fHelp)
{
    UniValue result(UniValue::VOBJ); std::string hex; int32_t i; uint256 tokenid,bidtxid;
    if ( fHelp || params.size() != 2 )
        throw runtime_error("tokencancelbid tokenid bidtxid\n");
    if ( ensure_CCrequirements() < 0 )
        throw runtime_error("to use CC contracts, you need to launch daemon with valid -pubkey= for an address in your wallet\n");
    tokenid = Parseuint256((char *)params[0].get_str().c_str());
    bidtxid = Parseuint256((char *)params[1].get_str().c_str());
    hex = CancelBuyOffer(0,tokenid,bidtxid);
    if ( hex.size() > 0 )
    {
        result.push_back(Pair("result", "success"));
        result.push_back(Pair("hex", hex));
    } else result.push_back(Pair("error", "couldnt cancel bid"));
    return(result);
}

UniValue tokenfillbid(const UniValue& params, bool fHelp)
{
    UniValue result(UniValue::VOBJ); uint64_t fillamount; std::string hex; uint256 tokenid,bidtxid;
    if ( fHelp || params.size() != 3 )
        throw runtime_error("tokenfillbid tokenid bidtxid fillamount\n");
    if ( ensure_CCrequirements() < 0 )
        throw runtime_error("to use CC contracts, you need to launch daemon with valid -pubkey= for an address in your wallet\n");
    tokenid = Parseuint256((char *)params[0].get_str().c_str());
    bidtxid = Parseuint256((char *)params[1].get_str().c_str());
    fillamount = atol(params[2].get_str().c_str());
    hex = FillBuyOffer(0,tokenid,bidtxid,fillamount);
    if ( hex.size() > 0 )
    {
        result.push_back(Pair("result", "success"));
        result.push_back(Pair("hex", hex));
    } else result.push_back(Pair("error", "couldnt fill bid"));
    return(result);
}

UniValue tokenask(const UniValue& params, bool fHelp)
{
    UniValue result(UniValue::VOBJ); uint64_t askamount,numtokens; std::string hex; double price; uint256 tokenid;
    if ( fHelp || params.size() != 3 )
        throw runtime_error("tokenask numtokens tokenid price\n");
    if ( ensure_CCrequirements() < 0 )
        throw runtime_error("to use CC contracts, you need to launch daemon with valid -pubkey= for an address in your wallet\n");
    numtokens = atoi(params[0].get_str().c_str());
    tokenid = Parseuint256((char *)params[1].get_str().c_str());
    price = atof(params[2].get_str().c_str());
    askamount = (price * numtokens) * COIN + 0.0000000049999;
    hex = CreateSell(0,numtokens,tokenid,askamount);
    if ( hex.size() > 0 )
    {
        result.push_back(Pair("result", "success"));
        result.push_back(Pair("hex", hex));
    } else result.push_back(Pair("error", "couldnt create ask"));
    return(result);
}

UniValue tokenswapask(const UniValue& params, bool fHelp)
{
    static uint256 zeroid;
    UniValue result(UniValue::VOBJ); uint64_t askamount,numtokens; std::string hex; double price; uint256 tokenid,otherid;
    if ( fHelp || params.size() != 4 )
        throw runtime_error("tokenswapask numtokens tokenid otherid price\n");
    if ( ensure_CCrequirements() < 0 )
        throw runtime_error("to use CC contracts, you need to launch daemon with valid -pubkey= for an address in your wallet\n");
    numtokens = atoi(params[0].get_str().c_str());
    tokenid = Parseuint256((char *)params[1].get_str().c_str());
    otherid = Parseuint256((char *)params[2].get_str().c_str());
    price = atof(params[3].get_str().c_str());
    askamount = (price * numtokens);
    hex = CreateSwap(0,numtokens,tokenid,otherid,askamount);
    if ( hex.size() > 0 )
    {
        result.push_back(Pair("result", "success"));
        result.push_back(Pair("hex", hex));
    } else result.push_back(Pair("error", "couldnt create swap"));
    return(result);
}

UniValue tokencancelask(const UniValue& params, bool fHelp)
{
    UniValue result(UniValue::VOBJ); std::string hex; int32_t i; uint256 tokenid,asktxid;
    if ( fHelp || params.size() != 2 )
        throw runtime_error("tokencancelask tokenid asktxid\n");
    if ( ensure_CCrequirements() < 0 )
        throw runtime_error("to use CC contracts, you need to launch daemon with valid -pubkey= for an address in your wallet\n");
    tokenid = Parseuint256((char *)params[0].get_str().c_str());
    asktxid = Parseuint256((char *)params[1].get_str().c_str());
    hex = CancelSell(0,tokenid,asktxid);
    if ( hex.size() > 0 )
    {
        result.push_back(Pair("result", "success"));
        result.push_back(Pair("hex", hex));
    } else result.push_back(Pair("error", "couldnt cancel bid"));
    return(result);
}

UniValue tokenfillask(const UniValue& params, bool fHelp)
{
    static uint256 zeroid;
    UniValue result(UniValue::VOBJ); uint64_t fillunits; std::string hex; uint256 tokenid,asktxid;
    if ( fHelp || params.size() != 3 )
        throw runtime_error("tokenfillask tokenid asktxid fillunits\n");
    if ( ensure_CCrequirements() < 0 )
        throw runtime_error("to use CC contracts, you need to launch daemon with valid -pubkey= for an address in your wallet\n");
    tokenid = Parseuint256((char *)params[0].get_str().c_str());
    asktxid = Parseuint256((char *)params[1].get_str().c_str());
    fillunits = atol(params[2].get_str().c_str());
    hex = FillSell(0,tokenid,zeroid,asktxid,fillunits);
    if ( hex.size() > 0 )
    {
        result.push_back(Pair("result", "success"));
        result.push_back(Pair("hex", hex));
    } else result.push_back(Pair("error", "couldnt fill bid"));
    return(result);
}

UniValue tokenfillswap(const UniValue& params, bool fHelp)
{
    static uint256 zeroid;
    UniValue result(UniValue::VOBJ); uint64_t fillunits; std::string hex; uint256 tokenid,otherid,asktxid;
    if ( fHelp || params.size() != 4 )
        throw runtime_error("tokenfillswap tokenid otherid asktxid fillunits\n");
    if ( ensure_CCrequirements() < 0 )
        throw runtime_error("to use CC contracts, you need to launch daemon with valid -pubkey= for an address in your wallet\n");
    tokenid = Parseuint256((char *)params[0].get_str().c_str());
    otherid = Parseuint256((char *)params[1].get_str().c_str());
    asktxid = Parseuint256((char *)params[2].get_str().c_str());
    fillunits = atol(params[3].get_str().c_str());
    hex = FillSell(0,tokenid,otherid,asktxid,fillunits);
    if ( hex.size() > 0 )
    {
        result.push_back(Pair("result", "success"));
        result.push_back(Pair("hex", hex));
    } else result.push_back(Pair("error", "couldnt fill bid"));
    return(result);
}

UniValue getbalance64(const UniValue& params, bool fHelp)
{
    set<CBitcoinAddress> setAddress; vector<COutput> vecOutputs;
    UniValue ret(UniValue::VOBJ); UniValue a(UniValue::VARR),b(UniValue::VARR); CTxDestination address;
    const CKeyStore& keystore = *pwalletMain;
    CAmount nValues[64],nValues2[64],nValue,total,total2; int32_t i,segid;
    assert(pwalletMain != NULL);
    if (fHelp || params.size() > 0)
        throw runtime_error("getbalance64\n");
    total = total2 = 0;
    memset(nValues,0,sizeof(nValues));
    memset(nValues2,0,sizeof(nValues2));
    LOCK2(cs_main, pwalletMain->cs_wallet);
    pwalletMain->AvailableCoins(vecOutputs, false, NULL, true);
    BOOST_FOREACH(const COutput& out, vecOutputs)
    {
        nValue = out.tx->vout[out.i].nValue;
        if ( ExtractDestination(out.tx->vout[out.i].scriptPubKey, address) )
        {
            segid = (komodo_segid32((char *)CBitcoinAddress(address).ToString().c_str()) & 0x3f);
            if ( out.nDepth < 100 )
                nValues2[segid] += nValue, total2 += nValue;
            else nValues[segid] += nValue, total += nValue;
            //fprintf(stderr,"%s %.8f depth.%d segid.%d\n",(char *)CBitcoinAddress(address).ToString().c_str(),(double)nValue/COIN,(int32_t)out.nDepth,segid);
        } else fprintf(stderr,"no destination\n");
    }
    ret.push_back(Pair("mature",(double)total/COIN));
    ret.push_back(Pair("immature",(double)total2/COIN));
    for (i=0; i<64; i++)
    {
        a.push_back((uint64_t)nValues[i]);
        b.push_back((uint64_t)nValues2[i]);
    }
    ret.push_back(Pair("staking", a));
    ret.push_back(Pair("notstaking", b));
    return ret;
}

>>>>>>> cbd0560d
<|MERGE_RESOLUTION|>--- conflicted
+++ resolved
@@ -44,12 +44,8 @@
 
 extern char ASSETCHAINS_SYMBOL[KOMODO_ASSETCHAIN_MAXLEN];
 extern UniValue TxJoinSplitToJSON(const CTransaction& tx);
-<<<<<<< HEAD
-extern int32_t USE_EXTERNAL_PUBKEY;
-=======
 extern uint8_t ASSETCHAINS_PRIVATE;
 uint32_t komodo_segid32(char *coinaddr);
->>>>>>> cbd0560d
 
 int64_t nWalletUnlockTime;
 static CCriticalSection cs_nWalletUnlockTime;
@@ -4609,9 +4605,6 @@
     return(siglen);
 }
 
-<<<<<<< HEAD
-int32_t komodo_staked(CPubKey &pubkey, CMutableTransaction &txNew,uint32_t nBits,uint32_t *blocktimep,uint32_t *txtimep,uint256 *utxotxidp,int32_t *utxovoutp,uint64_t *utxovaluep,uint8_t *utxosig)
-=======
 struct komodo_staking
 {
     char address[64];
@@ -4698,7 +4691,6 @@
 }
 
 int32_t komodo_staked(CMutableTransaction &txNew,uint32_t nBits,uint32_t *blocktimep,uint32_t *txtimep,uint256 *utxotxidp,int32_t *utxovoutp,uint64_t *utxovaluep,uint8_t *utxosig)
->>>>>>> cbd0560d
 {
     static struct komodo_staking *array; static int32_t numkp,maxkp; static uint32_t lasttime;
     set<CBitcoinAddress> setAddress; struct komodo_staking *kp; int32_t winners,segid,minage,nHeight,counter=0,i,m,siglen=0,nMinDepth = 1,nMaxDepth = 99999999; vector<COutput> vecOutputs; uint32_t block_from_future_rejecttime,besttime,eligible,eligible2,earliest = 0; CScript best_scriptPubKey; arith_uint256 mindiff,ratio,bnTarget; CBlockIndex *tipindex,*pindex; CTxDestination address; bool fNegative,fOverflow; uint8_t hashbuf[256]; CTransaction tx; uint256 hashBlock;
@@ -4828,32 +4820,7 @@
             ((uint8_t *)&revtxid)[i] = ((uint8_t *)utxotxidp)[31 - i];
         txNew.vin[0].prevout.hash = revtxid;
         txNew.vin[0].prevout.n = *utxovoutp;
-<<<<<<< HEAD
-
-        // TODO: see if we can't remove this and dump the pubkey, not depend on global notary key explicitly
-        if ( USE_EXTERNAL_PUBKEY != 0 )
-        {
-            //fprintf(stderr,"use notary pubkey\n");
-            txNew.vout[0].scriptPubKey = CScript() << ParseHex(NOTARY_PUBKEY) << OP_CHECKSIG;
-        }
-        else
-        {
-            uint8_t *script,*ptr;
-            int32_t i;
-
-            txNew.vout[0].scriptPubKey.resize(35);
-            ptr = (uint8_t *)pubkey.begin();
-            script = (uint8_t *)(txNew.vout[0].scriptPubKey.data());
-            script[0] = 33;
-            for (i=0; i<33; i++)
-                script[i+1] = ptr[i];
-            script[34] = OP_CHECKSIG;
-            //scriptPubKey = CScript() << ToByteVector(pubkey) << OP_CHECKSIG;
-        }
-
-=======
         txNew.vout[0].scriptPubKey = best_scriptPubKey;// CScript() << ParseHex(NOTARY_PUBKEY) << OP_CHECKSIG;
->>>>>>> cbd0560d
         txNew.vout[0].nValue = *utxovaluep - txfee;
         txNew.nLockTime = earliest;
         CTransaction txNewConst(txNew);
@@ -4876,12 +4843,11 @@
     return(siglen);
 }
 
-<<<<<<< HEAD
-int32_t verus_staked(CBlock *pBlock, CPubKey &pubkey, CMutableTransaction &txNew, uint32_t &nBits, arith_uint256 &hashResult, uint8_t *utxosig)
+int32_t verus_staked(CBlock *pBlock, CMutableTransaction &txNew, uint32_t &nBits, arith_uint256 &hashResult, uint8_t *utxosig)
 {
     return pwalletMain->VerusStakeTransaction(pBlock, txNew, nBits, hashResult, utxosig);
 }
-=======
+
 int32_t ensure_CCrequirements()
 {
     extern uint8_t NOTARY_PUBKEY33[];
@@ -5532,4 +5498,3 @@
     return ret;
 }
 
->>>>>>> cbd0560d
