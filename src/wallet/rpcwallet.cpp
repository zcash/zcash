// Copyright (c) 2010 Satoshi Nakamoto
// Copyright (c) 2009-2014 The Bitcoin Core developers
// Distributed under the MIT software license, see the accompanying
// file COPYING or https://www.opensource.org/licenses/mit-license.php .

#include "amount.h"
#include "consensus/upgrades.h"
#include "consensus/params.h"
#include "core_io.h"
#include "experimental_features.h"
#include "init.h"
#include "key_io.h"
#include "main.h"
#include "net.h"
#include "netbase.h"
#include "proof_verifier.h"
#include "rpc/server.h"
#include "timedata.h"
#include "transaction_builder.h"
#include "util.h"
#include "util/match.h"
#include "utilmoneystr.h"
#include "wallet.h"
#include "walletdb.h"
#include "primitives/transaction.h"
#include "zcbenchmarks.h"
#include "script/interpreter.h"
#include "zcash/Address.hpp"

#include "utiltime.h"
#include "asyncrpcoperation.h"
#include "asyncrpcqueue.h"
#include "wallet/asyncrpcoperation_mergetoaddress.h"
#include "wallet/asyncrpcoperation_saplingmigration.h"
#include "wallet/asyncrpcoperation_sendmany.h"
#include "wallet/asyncrpcoperation_shieldcoinbase.h"

#include <stdint.h>

#include <boost/assign/list_of.hpp>
#include <boost/algorithm/string/trim.hpp>
#include <utf8.h>

#include <univalue.h>

#include <numeric>
#include <optional>
#include <variant>

#include <rust/ed25519.h>

using namespace std;

using namespace libzcash;

const std::string ADDR_TYPE_SPROUT = "sprout";
const std::string ADDR_TYPE_SAPLING = "sapling";

extern UniValue TxJoinSplitToJSON(const CTransaction& tx);

int64_t nWalletUnlockTime;
static CCriticalSection cs_nWalletUnlockTime;

// Private method:
UniValue z_getoperationstatus_IMPL(const UniValue&, bool);

std::string HelpRequiringPassphrase()
{
    return pwalletMain && pwalletMain->IsCrypted()
        ? "\nRequires wallet passphrase to be set with walletpassphrase call."
        : "";
}

bool EnsureWalletIsAvailable(bool avoidException)
{
    if (!pwalletMain)
    {
        if (!avoidException)
            throw JSONRPCError(RPC_METHOD_NOT_FOUND, "Method not found (disabled)");
        else
            return false;
    }
    return true;
}

void EnsureWalletIsBackedUp(const CChainParams& params)
{
    if (GetBoolArg("-walletrequirebackup", params.RequireWalletBackup()) && !pwalletMain->MnemonicVerified())
        throw JSONRPCError(
                RPC_WALLET_BACKUP_REQUIRED,
                "Error: Please acknowledge that you have backed up the wallet's emergency recovery phrase "
                "by using zcashd-wallet-tool first."
                );
}

void EnsureWalletIsUnlocked()
{
    if (pwalletMain->IsLocked())
        throw JSONRPCError(RPC_WALLET_UNLOCK_NEEDED, "Error: Please enter the wallet passphrase with walletpassphrase first.");
}

void ThrowIfInitialBlockDownload()
{
    if (IsInitialBlockDownload(Params().GetConsensus())) {
        throw JSONRPCError(RPC_CLIENT_IN_INITIAL_DOWNLOAD, "Error: Sending transactions is not supported during initial block download.");
    }
}

void WalletTxToJSON(const CWalletTx& wtx, UniValue& entry)
{
    int confirms = wtx.GetDepthInMainChain();
    std::string status = "waiting";

    entry.pushKV("confirmations", confirms);
    if (wtx.IsCoinBase())
        entry.pushKV("generated", true);
    if (confirms > 0)
    {
        entry.pushKV("blockhash", wtx.hashBlock.GetHex());
        entry.pushKV("blockindex", wtx.nIndex);
        entry.pushKV("blocktime", mapBlockIndex[wtx.hashBlock]->GetBlockTime());
        entry.pushKV("expiryheight", (int64_t)wtx.nExpiryHeight);
        status = "mined";
    }
    else
    {
        const int height = chainActive.Height();
        if (!IsExpiredTx(wtx, height) && IsExpiringSoonTx(wtx, height + 1))
            status = "expiringsoon";
        else if (IsExpiredTx(wtx, height))
            status = "expired";
    }
    entry.pushKV("status", status);

    uint256 hash = wtx.GetHash();
    entry.pushKV("txid", hash.GetHex());
    UniValue conflicts(UniValue::VARR);
    for (const uint256& conflict : wtx.GetConflicts())
        conflicts.push_back(conflict.GetHex());
    entry.pushKV("walletconflicts", conflicts);
    entry.pushKV("time", wtx.GetTxTime());
    entry.pushKV("timereceived", (int64_t)wtx.nTimeReceived);
    for (const std::pair<string, string>& item : wtx.mapValue)
        entry.pushKV(item.first, item.second);

    entry.pushKV("vjoinsplit", TxJoinSplitToJSON(wtx));
}

UniValue getnewaddress(const UniValue& params, bool fHelp)
{
    if (!EnsureWalletIsAvailable(fHelp))
        return NullUniValue;

    if (fHelp || params.size() > 1)
        throw runtime_error(
            "getnewaddress ( \"\" )\n"
            "\nDEPRECATED\n"
            "\nReturns a new Zcash address for receiving payments.\n"

            "\nArguments:\n"
            "1. (dummy)       (string, optional) DEPRECATED. If provided, it MUST be set to the empty string \"\". Passing any other string will result in an error.\n"

            "\nResult:\n"
            "\"zcashaddress\"    (string) The new Zcash address\n"

            "\nExamples:\n"
            + HelpExampleCli("getnewaddress", "")
            + HelpExampleRpc("getnewaddress", "")
        );


    const UniValue& dummy_value = params[0];
    if (!dummy_value.isNull() && dummy_value.get_str() != "") {
        throw JSONRPCError(RPC_INVALID_PARAMETER, "dummy first argument must be excluded or set to \"\".");
    }

    LOCK2(cs_main, pwalletMain->cs_wallet);

    const CChainParams& chainparams = Params();
    EnsureWalletIsBackedUp(chainparams);

    if (!pwalletMain->IsLocked())
        pwalletMain->TopUpKeyPool();

    // Generate a new key that is added to wallet
    std::optional<CPubKey> newKey = pwalletMain->GetKeyFromPool();
    if (!newKey.has_value())
        throw JSONRPCError(RPC_WALLET_KEYPOOL_RAN_OUT, "Error: Keypool ran out, please call keypoolrefill first");
    CKeyID keyID = newKey.value().GetID();

    std::string dummy_account;
    pwalletMain->SetAddressBook(keyID, dummy_account, "receive");

    KeyIO keyIO(chainparams);
    return keyIO.EncodeDestination(keyID);
}

UniValue getrawchangeaddress(const UniValue& params, bool fHelp)
{
    if (!EnsureWalletIsAvailable(fHelp))
        return NullUniValue;

    if (fHelp || params.size() > 1)
        throw runtime_error(
            "getrawchangeaddress\n"
            "\nReturns a new Zcash address, for receiving change.\n"
            "This is for use with raw transactions, NOT normal use.\n"
            "\nResult:\n"
            "\"address\"    (string) The address\n"
            "\nExamples:\n"
            + HelpExampleCli("getrawchangeaddress", "")
            + HelpExampleRpc("getrawchangeaddress", "")
       );

    LOCK2(cs_main, pwalletMain->cs_wallet);

    const CChainParams& chainparams = Params();
    EnsureWalletIsBackedUp(chainparams);

    if (!pwalletMain->IsLocked())
        pwalletMain->TopUpKeyPool();

    CReserveKey reservekey(pwalletMain);
    CPubKey vchPubKey;
    if (!reservekey.GetReservedKey(vchPubKey))
        throw JSONRPCError(RPC_WALLET_KEYPOOL_RAN_OUT, "Error: Keypool ran out, please call keypoolrefill first");

    reservekey.KeepKey();

    CKeyID keyID = vchPubKey.GetID();

    KeyIO keyIO(chainparams);
    return keyIO.EncodeDestination(keyID);
}

static void SendMoney(const CTxDestination &address, CAmount nValue, bool fSubtractFeeFromAmount, CWalletTx& wtxNew)
{
    CAmount curBalance = pwalletMain->GetBalance();

    // Check amount
    if (nValue <= 0)
        throw JSONRPCError(RPC_INVALID_PARAMETER, "Invalid amount");

    if (nValue > curBalance)
        throw JSONRPCError(RPC_WALLET_INSUFFICIENT_FUNDS, "Insufficient funds");

    // Parse Zcash address
    CScript scriptPubKey = GetScriptForDestination(address);

    // Create and send the transaction
    CReserveKey reservekey(pwalletMain);
    CAmount nFeeRequired;
    std::string strError;
    vector<CRecipient> vecSend;
    int nChangePosRet = -1;
    CRecipient recipient = {scriptPubKey, nValue, fSubtractFeeFromAmount};
    vecSend.push_back(recipient);
    if (!pwalletMain->CreateTransaction(vecSend, wtxNew, reservekey, nFeeRequired, nChangePosRet, strError)) {
        if (!fSubtractFeeFromAmount && nValue + nFeeRequired > pwalletMain->GetBalance())
            strError = strprintf("Error: This transaction requires a transaction fee of at least %s because of its amount, complexity, or use of recently received funds!", FormatMoney(nFeeRequired));
        throw JSONRPCError(RPC_WALLET_ERROR, strError);
    }
    if (!pwalletMain->CommitTransaction(wtxNew, reservekey))
        throw JSONRPCError(RPC_WALLET_ERROR, "Error: The transaction was rejected! This might happen if some of the coins in your wallet were already spent, such as if you used a copy of the wallet and coins were spent in the copy but not marked as spent here.");
}

UniValue sendtoaddress(const UniValue& params, bool fHelp)
{
    if (!EnsureWalletIsAvailable(fHelp))
        return NullUniValue;

    if (fHelp || params.size() < 2 || params.size() > 5)
        throw runtime_error(
            "sendtoaddress \"zcashaddress\" amount ( \"comment\" \"comment-to\" subtractfeefromamount )\n"
            "\nSend an amount to a given address. The amount is a real and is rounded to the nearest 0.00000001\n"
            + HelpRequiringPassphrase() +
            "\nArguments:\n"
            "1. \"zcashaddress\"  (string, required) The Zcash address to send to.\n"
            "2. \"amount\"      (numeric, required) The amount in " + CURRENCY_UNIT + " to send. eg 0.1\n"
            "3. \"comment\"     (string, optional) A comment used to store what the transaction is for. \n"
            "                             This is not part of the transaction, just kept in your wallet.\n"
            "4. \"comment-to\"  (string, optional) A comment to store the name of the person or organization \n"
            "                             to which you're sending the transaction. This is not part of the \n"
            "                             transaction, just kept in your wallet.\n"
            "5. subtractfeefromamount  (boolean, optional, default=false) The fee will be deducted from the amount being sent.\n"
            "                             The recipient will receive less Zcash than you enter in the amount field.\n"
            "\nResult:\n"
            "\"transactionid\"  (string) The transaction id.\n"
            "\nExamples:\n"
            + HelpExampleCli("sendtoaddress", "\"t1M72Sfpbz1BPpXFHz9m3CdqATR44Jvaydd\" 0.1")
            + HelpExampleCli("sendtoaddress", "\"t1M72Sfpbz1BPpXFHz9m3CdqATR44Jvaydd\" 0.1 \"donation\" \"seans outpost\"")
            + HelpExampleCli("sendtoaddress", "\"t1M72Sfpbz1BPpXFHz9m3CdqATR44Jvaydd\" 0.1 \"\" \"\" true")
            + HelpExampleRpc("sendtoaddress", "\"t1M72Sfpbz1BPpXFHz9m3CdqATR44Jvaydd\", 0.1, \"donation\", \"seans outpost\"")
        );

    LOCK2(cs_main, pwalletMain->cs_wallet);

    KeyIO keyIO(Params());
    auto destStr = params[0].get_str();
    CTxDestination dest = keyIO.DecodeDestination(destStr);
    if (!IsValidDestination(dest)) {
        throw JSONRPCError(RPC_INVALID_ADDRESS_OR_KEY, std::string("Invalid " PACKAGE_NAME " transparent address: ") + destStr);
    }

    // Amount
    CAmount nAmount = AmountFromValue(params[1]);
    if (nAmount <= 0)
        throw JSONRPCError(RPC_TYPE_ERROR, "Invalid amount for send");

    // Wallet comments
    CWalletTx wtx;
    if (params.size() > 2 && !params[2].isNull() && !params[2].get_str().empty())
        wtx.mapValue["comment"] = params[2].get_str();
    if (params.size() > 3 && !params[3].isNull() && !params[3].get_str().empty())
        wtx.mapValue["to"]      = params[3].get_str();

    bool fSubtractFeeFromAmount = false;
    if (params.size() > 4)
        fSubtractFeeFromAmount = params[4].get_bool();

    EnsureWalletIsUnlocked();

    SendMoney(dest, nAmount, fSubtractFeeFromAmount, wtx);

    return wtx.GetHash().GetHex();
}

UniValue listaddresses(const UniValue& params, bool fHelp)
{
    if (!EnsureWalletIsAvailable(fHelp))
        return NullUniValue;

    if (fHelp)
        throw runtime_error(
            "listaddresses\n"
            "\nLists the addresses managed by this wallet by source, including \n"
            "those generated from randomness by this wallet, Sapling addresses \n"
            "generated from the legacy HD seed, imported watchonly transparent \n"
            "addresses, shielded addresses tracked using imported viewing keys, \n"
            "and addresses derived from the wallet's mnemonic seed for releases \n"
            "version 4.5.2 and above. \n"
            "\nREMINDER: It is recommended that you back up your wallet.dat file \n"
            "regularly!\n"
            "\nResult:\n"
            "[\n"
            "  {\n"
            "    \"source\": \"imported|imported_watchonly|keypool|legacy_seed|mnemonic_seed\"\n"
            "    \"transparent\": {\n"
            "      \"addresses\": [\"t14oHp2v54vfmdgQ3v3SNuQga8JKHTNi2a1\", ...],\n"
            "      \"changeAddresses\": [\"t14oHp2v54vfmdgQ3v3SNuQga8JKHTNi2a1\", ...]\n"
            "    },\n"
            "    \"sprout\": {\n"
            "      \"addresses\": [\"ztbx5DLDxa5ZLFTchHhoPNkKs57QzSyib6UqXpEdy76T1aUdFxJt1w9318Z8DJ73XzbnWHKEZP9Yjg712N5kMmP4QzS9iC9\", ...]\n"
            "    },\n"
            "    \"sapling\": [ -- each element in this list represents a set of diversified addresses derived from a single IVK. \n"
            "      {\n"
            "        \"zip32KeyPath\": \"m/32'/133'/0'\", -- optional field, not present for imported/watchonly sources,\n"
            "        \"addresses\": [\n"
            "          \"ztbx5DLDxa5ZLFTchHhoPNkKs57QzSyib6UqXpEdy76T1aUdFxJt1w9318Z8DJ73XzbnWHKEZP9Yjg712N5kMmP4QzS9iC9\",\n"
            "          ...\n"
            "        ]\n"
            "      },\n"
            "      ...\n"
            "    ]\n"
            "  },\n"
            "  ...\n"
            "]\n"
            "In the case that a source does not have addresses for a pool, the key\n"
            "associated with that pool will be absent.\n"
            "\nExamples:\n"
            + HelpExampleCli("listaddresses", "")
            + HelpExampleRpc("listaddresses", "")
        );

    LOCK2(cs_main, pwalletMain->cs_wallet);

    KeyIO keyIO(Params());

    UniValue ret(UniValue::VARR);

    // keypool-derived and imported/watchonly transparent addresses
    std::set<CTxDestination> t_generated_dests;
    std::set<CTxDestination> t_change_dests;
    std::set<CTxDestination> t_watchonly_dests;
    // Get the CTxDestination values for all the entries in the transparent address book.
    // This will include any address that has been generated by this wallet.
    for (const std::pair<CTxDestination, CAddressBookData>& item : pwalletMain->mapAddressBook) {
        t_generated_dests.insert(item.first);
    }

    // Ensure we have every address that holds a balance. While this is likely to be redundant
    // with respect to the entries in the address book for addresses generated by this wallet,
    // there is not a guarantee that an externally generated address (such as one associated with
    // a future unified incoming viewing key) will have been added to the address book.
    for (const std::pair<CTxDestination, CAmount>& item : pwalletMain->GetAddressBalances()) {
        auto script = GetScriptForDestination(item.first);
        if (pwalletMain->HaveWatchOnly(script)) {
            t_watchonly_dests.insert(item.first);
        } else if (t_generated_dests.count(item.first) == 0) {
            // assume that if we didn't add the address to the addrbook
            // that it's a change address. Ideally we'd have a better way
            // of checking this by exploring the transaction graph;
            t_change_dests.insert(item.first);
        } else {
            // already accounted for in the address book
        }
    }

    /// sprout addresses
    std::set<libzcash::SproutPaymentAddress> sproutAddresses;
    pwalletMain->GetSproutPaymentAddresses(sproutAddresses);

    /// sapling addresses
    std::set<libzcash::SaplingPaymentAddress> saplingAddresses;
    pwalletMain->GetSaplingPaymentAddresses(saplingAddresses);

    // legacy_random source
    {
        // Add legacy randomly generated address records to the result.
        // This includes transparent addresses generated by the wallet via
        // the keypool and Sprout addresses for which we have the
        // spending key.
        UniValue entry(UniValue::VOBJ);
        entry.pushKV("source", "legacy_random");
        bool hasData = false;

        UniValue random_t(UniValue::VOBJ);

        if (!t_generated_dests.empty()) {
            UniValue random_t_addrs(UniValue::VARR);
            for (const CTxDestination& dest : t_generated_dests) {
                random_t_addrs.push_back(keyIO.EncodeDestination(dest));
            }
            random_t.pushKV("addresses", random_t_addrs);
            hasData = true;
        }

        if (!t_change_dests.empty()) {
            UniValue random_t_change_addrs(UniValue::VARR);
            for (const CTxDestination& dest : t_change_dests) {
                random_t_change_addrs.push_back(keyIO.EncodeDestination(dest));
            }
            random_t.pushKV("changeAddresses", random_t_change_addrs);
            hasData = true;
        }

        if (!t_generated_dests.empty() || !t_change_dests.empty()) {
            entry.pushKV("transparent", random_t);
        }

        if (!sproutAddresses.empty()) {
            UniValue random_sprout_addrs(UniValue::VARR);
            for (const SproutPaymentAddress& addr : sproutAddresses) {
                if (pwalletMain->HaveSproutSpendingKey(addr)) {
                    random_sprout_addrs.push_back(keyIO.EncodePaymentAddress(addr));
                }
            }

            UniValue random_sprout(UniValue::VOBJ);
            random_sprout.pushKV("addresses", random_sprout_addrs);

            entry.pushKV("sprout", random_sprout);
            hasData = true;
        }

        if (hasData) {
            ret.push_back(entry);
        }
    }

    // inner function that groups Sapling addresses by IVK for use in all sources
    // that can contain Sapling addresses
    auto add_sapling = [&](
            const std::set<SaplingPaymentAddress>& addrs,
            const PaymentAddressSource source,
            UniValue& entry
            ) {
        bool hasData = false;

        std::map<SaplingIncomingViewingKey, std::vector<SaplingPaymentAddress>> ivkAddrs;
        for (const SaplingPaymentAddress& addr : addrs) {
            if (GetSourceForPaymentAddress(pwalletMain)(addr) == source) {
                SaplingIncomingViewingKey ivkRet;
                if (pwalletMain->GetSaplingIncomingViewingKey(addr, ivkRet)) {
                    ivkAddrs[ivkRet].push_back(addr);
                }
            }
        }

        {
            UniValue ivk_groups(UniValue::VARR);
            for (const auto& [ivk, addrs] : ivkAddrs) {
                UniValue sapling_addrs(UniValue::VARR);
                for (const SaplingPaymentAddress& addr : addrs) {
                    sapling_addrs.push_back(keyIO.EncodePaymentAddress(addr));
                }

                UniValue sapling_obj(UniValue::VOBJ);

                if (source == LegacyHDSeed || source == MnemonicHDSeed) {
                    std::string hdKeyPath = pwalletMain->mapSaplingZKeyMetadata[ivk].hdKeypath;
                    if (hdKeyPath != "") {
                        sapling_obj.pushKV("zip32KeyPath", hdKeyPath);
                    }
                }

                sapling_obj.pushKV("addresses", sapling_addrs);

                ivk_groups.push_back(sapling_obj);
            }

            if (!ivk_groups.empty()) {
                entry.pushKV("sapling", ivk_groups);
                hasData = true;
            }
        }

        return hasData;
    };

    /// imported source
    {
        UniValue entry(UniValue::VOBJ);
        entry.pushKV("source", "imported");

        bool hasData = false;

        {
            UniValue imported_sprout_addrs(UniValue::VARR);
            for (const SproutPaymentAddress& addr : sproutAddresses) {
                if (GetSourceForPaymentAddress(pwalletMain)(addr) == Imported) {
                    imported_sprout_addrs.push_back(keyIO.EncodePaymentAddress(addr));
                }
            }

            if (!imported_sprout_addrs.empty()) {
                UniValue imported_sprout(UniValue::VOBJ);
                imported_sprout.pushKV("addresses", imported_sprout_addrs);
                entry.pushKV("sprout", imported_sprout);
                hasData = true;
            }
        }

        hasData |= add_sapling(saplingAddresses, Imported, entry);

        if (hasData) {
            ret.push_back(entry);
        }
    }

    /// imported_watchonly source
    {
        UniValue entry(UniValue::VOBJ);
        entry.pushKV("source", "imported_watchonly");
        bool hasData = false;

        if (!t_watchonly_dests.empty()) {
            UniValue watchonly_t_addrs(UniValue::VARR);
            for (const CTxDestination& dest: t_watchonly_dests) {
                watchonly_t_addrs.push_back(keyIO.EncodeDestination(dest));
            }

            UniValue watchonly_t(UniValue::VOBJ);
            watchonly_t.pushKV("addresses", watchonly_t_addrs);

            entry.pushKV("transparent", watchonly_t);
            hasData = true;
        }

        {
            UniValue watchonly_sprout_addrs(UniValue::VARR);
            for (const SproutPaymentAddress& addr : sproutAddresses) {
                if (GetSourceForPaymentAddress(pwalletMain)(addr) == ImportedWatchOnly) {
                    watchonly_sprout_addrs.push_back(keyIO.EncodePaymentAddress(addr));
                }
            }

            if (!watchonly_sprout_addrs.empty()) {
                UniValue watchonly_sprout(UniValue::VOBJ);
                watchonly_sprout.pushKV("addresses", watchonly_sprout_addrs);
                entry.pushKV("sprout", watchonly_sprout);
                hasData = true;
            }
        }

        hasData |= add_sapling(saplingAddresses, ImportedWatchOnly, entry);

        if (hasData) {
            ret.push_back(entry);
        }
    }

    /// legacy_hdseed source
    {
        UniValue entry(UniValue::VOBJ);
        entry.pushKV("source", "legacy_hdseed");

        bool hasData = add_sapling(saplingAddresses, LegacyHDSeed, entry);

        if (hasData) {
            ret.push_back(entry);
        };
    }

    return ret;
}

UniValue listaddressgroupings(const UniValue& params, bool fHelp)
{
    if (!EnsureWalletIsAvailable(fHelp))
        return NullUniValue;

    if (fHelp)
        throw runtime_error(
            "listaddressgroupings\n"
            "\nLists groups of addresses which have had their common ownership\n"
            "made public by common use as inputs or as the resulting change\n"
            "in past transactions\n"
            "\nResult:\n"
            "[\n"
            "  [\n"
            "    [\n"
            "      \"zcashaddress\",     (string) The zcash address\n"
            "      amount,                 (numeric) The amount in " + CURRENCY_UNIT + "\n"
            "    ]\n"
            "    ,...\n"
            "  ]\n"
            "  ,...\n"
            "]\n"
            "\nExamples:\n"
            + HelpExampleCli("listaddressgroupings", "")
            + HelpExampleRpc("listaddressgroupings", "")
        );

    LOCK2(cs_main, pwalletMain->cs_wallet);

    KeyIO keyIO(Params());
    UniValue jsonGroupings(UniValue::VARR);
    std::map<CTxDestination, CAmount> balances = pwalletMain->GetAddressBalances();
    for (const std::set<CTxDestination>& grouping : pwalletMain->GetAddressGroupings()) {
        UniValue jsonGrouping(UniValue::VARR);
        for (const CTxDestination& address : grouping)
        {
            UniValue addressInfo(UniValue::VARR);
            addressInfo.push_back(keyIO.EncodeDestination(address));
            addressInfo.push_back(ValueFromAmount(balances[address]));
            {
                if (pwalletMain->mapAddressBook.find(address) != pwalletMain->mapAddressBook.end()) {
                    addressInfo.push_back(pwalletMain->mapAddressBook.find(address)->second.name);
                }
            }
            jsonGrouping.push_back(addressInfo);
        }
        jsonGroupings.push_back(jsonGrouping);
    }
    return jsonGroupings;
}

UniValue signmessage(const UniValue& params, bool fHelp)
{
    if (!EnsureWalletIsAvailable(fHelp))
        return NullUniValue;

    if (fHelp || params.size() != 2)
        throw runtime_error(
            "signmessage \"t-addr\" \"message\"\n"
            "\nSign a message with the private key of a t-addr"
            + HelpRequiringPassphrase() + "\n"
            "\nArguments:\n"
            "1. \"t-addr\"  (string, required) The transparent address to use for the private key.\n"
            "2. \"message\"         (string, required) The message to create a signature of.\n"
            "\nResult:\n"
            "\"signature\"          (string) The signature of the message encoded in base 64\n"
            "\nExamples:\n"
            "\nUnlock the wallet for 30 seconds\n"
            + HelpExampleCli("walletpassphrase", "\"mypassphrase\" 30") +
            "\nCreate the signature\n"
            + HelpExampleCli("signmessage", "\"t14oHp2v54vfmdgQ3v3SNuQga8JKHTNi2a1\" \"my message\"") +
            "\nVerify the signature\n"
            + HelpExampleCli("verifymessage", "\"t14oHp2v54vfmdgQ3v3SNuQga8JKHTNi2a1\" \"signature\" \"my message\"") +
            "\nAs json rpc\n"
            + HelpExampleRpc("signmessage", "\"t14oHp2v54vfmdgQ3v3SNuQga8JKHTNi2a1\", \"my message\"")
        );

    LOCK2(cs_main, pwalletMain->cs_wallet);

    EnsureWalletIsUnlocked();

    string strAddress = params[0].get_str();
    string strMessage = params[1].get_str();

    KeyIO keyIO(Params());
    CTxDestination dest = keyIO.DecodeDestination(strAddress);
    if (!IsValidDestination(dest)) {
        throw JSONRPCError(RPC_INVALID_ADDRESS_OR_KEY, std::string("Invalid " PACKAGE_NAME " transparent address: ") + strAddress);
    }

    const CKeyID *keyID = std::get_if<CKeyID>(&dest);
    if (!keyID) {
        throw JSONRPCError(RPC_TYPE_ERROR, "Address does not refer to key");
    }

    CKey key;
    if (!pwalletMain->GetKey(*keyID, key)) {
        throw JSONRPCError(RPC_WALLET_ERROR, "Private key not available");
    }

    CHashWriter ss(SER_GETHASH, 0);
    ss << strMessageMagic;
    ss << strMessage;

    vector<unsigned char> vchSig;
    if (!key.SignCompact(ss.GetHash(), vchSig))
        throw JSONRPCError(RPC_INVALID_ADDRESS_OR_KEY, "Sign failed");

    return EncodeBase64(&vchSig[0], vchSig.size());
}

UniValue getreceivedbyaddress(const UniValue& params, bool fHelp)
{
    if (!EnsureWalletIsAvailable(fHelp))
        return NullUniValue;

    if (fHelp || params.size() < 1 || params.size() > 3)
        throw runtime_error(
            "getreceivedbyaddress \"zcashaddress\" ( minconf ) ( inZat )\n"
            "\nReturns the total amount received by the given Zcash address in transactions with at least minconf confirmations.\n"
            "\nArguments:\n"
            "1. \"zcashaddress\"  (string, required) The Zcash address for transactions.\n"
            "2. minconf         (numeric, optional, default=1) Only include transactions confirmed at least this many times.\n"
            "3. inZat           (bool, optional, default=false) Get the result amount in " + MINOR_CURRENCY_UNIT + " (as an integer).\n"
            "\nResult:\n"
            "amount   (numeric) The total amount in " + CURRENCY_UNIT + "(or " + MINOR_CURRENCY_UNIT + " if inZat is true) received at this address.\n"
            "\nExamples:\n"
            "\nThe amount from transactions with at least 1 confirmation\n"
            + HelpExampleCli("getreceivedbyaddress", "\"t14oHp2v54vfmdgQ3v3SNuQga8JKHTNi2a1\"") +
            "\nThe amount including unconfirmed transactions, zero confirmations\n"
            + HelpExampleCli("getreceivedbyaddress", "\"t14oHp2v54vfmdgQ3v3SNuQga8JKHTNi2a1\" 0") +
            "\nThe amount with at least 6 confirmations, very safe\n"
            + HelpExampleCli("getreceivedbyaddress", "\"t14oHp2v54vfmdgQ3v3SNuQga8JKHTNi2a1\" 6") +
            "\nAs a JSON RPC call\n"
            + HelpExampleRpc("getreceivedbyaddress", "\"t14oHp2v54vfmdgQ3v3SNuQga8JKHTNi2a1\", 6")
       );

    LOCK2(cs_main, pwalletMain->cs_wallet);

    KeyIO keyIO(Params());
    // Bitcoin address
    auto destStr = params[0].get_str();
    CTxDestination dest = keyIO.DecodeDestination(destStr);
    if (!IsValidDestination(dest)) {
        throw JSONRPCError(RPC_INVALID_ADDRESS_OR_KEY, std::string("Invalid " PACKAGE_NAME " transparent address: ") + destStr);
    }
    CScript scriptPubKey = GetScriptForDestination(dest);
    if (!IsMine(*pwalletMain, scriptPubKey)) {
        return ValueFromAmount(0);
    }

    // Minimum confirmations
    int nMinDepth = 1;
    if (params.size() > 1)
        nMinDepth = params[1].get_int();

    // Tally
    CAmount nAmount = 0;
    for (map<uint256, CWalletTx>::iterator it = pwalletMain->mapWallet.begin(); it != pwalletMain->mapWallet.end(); ++it)
    {
        const CWalletTx& wtx = (*it).second;
        if (wtx.IsCoinBase() || !CheckFinalTx(wtx))
            continue;

        for (const CTxOut& txout : wtx.vout)
            if (txout.scriptPubKey == scriptPubKey)
                if (wtx.GetDepthInMainChain() >= nMinDepth)
                    nAmount += txout.nValue;
    }

    // inZat
    if (params.size() > 2 && params[2].get_bool()) {
        return nAmount;
    }

    return ValueFromAmount(nAmount);
}

UniValue getbalance(const UniValue& params, bool fHelp)
{
    if (!EnsureWalletIsAvailable(fHelp))
        return NullUniValue;

    if (fHelp || params.size() > 4)
        throw runtime_error(
            "getbalance ( \"(dummy)\" minconf includeWatchonly inZat )\n"
            "\nReturns the server's total available balance.\n"
            "\nArguments:\n"
            "1. (dummy)          (string, optional) Remains for backward compatibility. Must be excluded or set to \"*\" or \"\".\n"
            "2. minconf          (numeric, optional, default=1) Only include transactions confirmed at least this many times.\n"
            "3. includeWatchonly (bool, optional, default=false) Also include balance in watchonly addresses (see 'importaddress')\n"
            "4. inZat            (bool, optional, default=false) Get the result amount in " + MINOR_CURRENCY_UNIT + " (as an integer).\n"
            "\nResult:\n"
            "amount              (numeric) The total amount in " + CURRENCY_UNIT + "(or " + MINOR_CURRENCY_UNIT + " if inZat is true) received.\n"
            "\nExamples:\n"
            "\nThe total amount in the wallet\n"
            + HelpExampleCli("getbalance", "*") +
            "\nThe total amount in the wallet at least 5 blocks confirmed\n"
            + HelpExampleCli("getbalance", "\"*\" 6") +
            "\nAs a JSON RPC call\n"
            + HelpExampleRpc("getbalance", "\"*\", 6")
        );

    LOCK2(cs_main, pwalletMain->cs_wallet);

    const UniValue& dummy_value = params[0];
    if (!dummy_value.isNull() && dummy_value.get_str() != "*" && dummy_value.get_str() != "") {
        throw JSONRPCError(RPC_INVALID_PARAMETER, "dummy first argument must be excluded or set to \"*\" or \"\".");
    }

    int min_depth = 0;
    if (!params[1].isNull()) {
        min_depth = params[1].get_int();
    }

    isminefilter filter = ISMINE_SPENDABLE;
    if (!params[2].isNull() && params[2].get_bool()) {
        filter = filter | ISMINE_WATCH_ONLY;
    }

    CAmount nBalance = pwalletMain->GetBalance(filter, min_depth);
    if (!params[3].isNull() && params[3].get_bool()) {
        return nBalance;
    } else {
        return ValueFromAmount(nBalance);
    }
}

UniValue getunconfirmedbalance(const UniValue &params, bool fHelp)
{
    if (!EnsureWalletIsAvailable(fHelp))
        return NullUniValue;

    if (fHelp || params.size() > 0)
        throw runtime_error(
                "getunconfirmedbalance\n"
                "Returns the server's total unconfirmed balance\n");

    LOCK2(cs_main, pwalletMain->cs_wallet);

    return ValueFromAmount(pwalletMain->GetUnconfirmedBalance());
}


UniValue sendmany(const UniValue& params, bool fHelp)
{
    if (!EnsureWalletIsAvailable(fHelp))
        return NullUniValue;

    if (fHelp || params.size() < 2 || params.size() > 5)
        throw runtime_error(
            "sendmany \"\" {\"address\":amount,...} ( minconf \"comment\" [\"address\",...] )\n"
            "\nSend multiple times. Amounts are decimal numbers with at most 8 digits of precision."
            + HelpRequiringPassphrase() + "\n"
            "\nArguments:\n"
            "1. \"dummy\"               (string, required) Must be set to \"\" for backwards compatibility.\n"
            "2. \"amounts\"             (string, required) A json object with addresses and amounts\n"
            "    {\n"
            "      \"address\":amount   (numeric) The Zcash address is the key, the numeric amount in " + CURRENCY_UNIT + " is the value\n"
            "      ,...\n"
            "    }\n"
            "3. minconf                 (numeric, optional, default=1) Only use the balance confirmed at least this many times.\n"
            "4. \"comment\"             (string, optional) A comment\n"
            "5. subtractfeefromamount   (string, optional) A json array with addresses.\n"
            "                           The fee will be equally deducted from the amount of each selected address.\n"
            "                           Those recipients will receive less Zcash than you enter in their corresponding amount field.\n"
            "                           If no addresses are specified here, the sender pays the fee.\n"
            "    [\n"
            "      \"address\"            (string) Subtract fee from this address\n"
            "      ,...\n"
            "    ]\n"
            "\nResult:\n"
            "\"transactionid\"          (string) The transaction id for the send. Only 1 transaction is created regardless of \n"
            "                                    the number of addresses.\n"
            "\nExamples:\n"
            "\nSend two amounts to two different addresses:\n"
            + HelpExampleCli("sendmany", "\"\" \"{\\\"t14oHp2v54vfmdgQ3v3SNuQga8JKHTNi2a1\\\":0.01,\\\"t1353tsE8YMTA4EuV7dgUXGjNFf9KpVvKHz\\\":0.02}\"") +
            "\nSend two amounts to two different addresses setting the confirmation and comment:\n"
            + HelpExampleCli("sendmany", "\"\" \"{\\\"t14oHp2v54vfmdgQ3v3SNuQga8JKHTNi2a1\\\":0.01,\\\"t1353tsE8YMTA4EuV7dgUXGjNFf9KpVvKHz\\\":0.02}\" 6 \"testing\"") +
            "\nSend two amounts to two different addresses, subtract fee from amount:\n"
            + HelpExampleCli("sendmany", "\"\" \"{\\\"t14oHp2v54vfmdgQ3v3SNuQga8JKHTNi2a1\\\":0.01,\\\"t1353tsE8YMTA4EuV7dgUXGjNFf9KpVvKHz\\\":0.02}\" 1 \"\" \"[\\\"t14oHp2v54vfmdgQ3v3SNuQga8JKHTNi2a1\\\",\\\"t1353tsE8YMTA4EuV7dgUXGjNFf9KpVvKHz\\\"]\"") +
            "\nAs a JSON RPC call\n"
            + HelpExampleRpc("sendmany", "\"\", \"{\\\"t14oHp2v54vfmdgQ3v3SNuQga8JKHTNi2a1\\\":0.01,\\\"t1353tsE8YMTA4EuV7dgUXGjNFf9KpVvKHz\\\":0.02}\", 6, \"testing\"")
        );

    LOCK2(cs_main, pwalletMain->cs_wallet);

    if (!params[0].isNull() && !params[0].get_str().empty()) {
        throw JSONRPCError(RPC_INVALID_PARAMETER, "Dummy value must be set to \"\"");
    }
    UniValue sendTo = params[1].get_obj();
    int nMinDepth = 1;
    if (params.size() > 2)
        nMinDepth = params[2].get_int();

    CWalletTx wtx;
    if (params.size() > 3 && !params[3].isNull() && !params[3].get_str().empty())
        wtx.mapValue["comment"] = params[3].get_str();

    UniValue subtractFeeFromAmount(UniValue::VARR);
    if (params.size() > 4)
        subtractFeeFromAmount = params[4].get_array();

    std::set<CTxDestination> destinations;
    std::vector<CRecipient> vecSend;

    KeyIO keyIO(Params());
    CAmount totalAmount = 0;
    std::vector<std::string> keys = sendTo.getKeys();
    for (const std::string& name_ : keys) {
        CTxDestination dest = keyIO.DecodeDestination(name_);
        if (!IsValidDestination(dest)) {
            throw JSONRPCError(RPC_INVALID_ADDRESS_OR_KEY, std::string("Invalid " PACKAGE_NAME " transparent address: ") + name_);
        }

        if (destinations.count(dest)) {
            throw JSONRPCError(RPC_INVALID_PARAMETER, std::string("Invalid parameter, duplicated address: ") + name_);
        }
        destinations.insert(dest);

        CScript scriptPubKey = GetScriptForDestination(dest);
        CAmount nAmount = AmountFromValue(sendTo[name_]);
        if (nAmount <= 0)
            throw JSONRPCError(RPC_TYPE_ERROR, "Invalid amount for send");
        totalAmount += nAmount;

        bool fSubtractFeeFromAmount = false;
        for (size_t idx = 0; idx < subtractFeeFromAmount.size(); idx++) {
            const UniValue& addr = subtractFeeFromAmount[idx];
            if (addr.get_str() == name_)
                fSubtractFeeFromAmount = true;
        }

        CRecipient recipient = {scriptPubKey, nAmount, fSubtractFeeFromAmount};
        vecSend.push_back(recipient);
    }

    EnsureWalletIsUnlocked();

    // Check funds
    if (totalAmount > pwalletMain->GetLegacyBalance(ISMINE_SPENDABLE, nMinDepth)) {
        throw JSONRPCError(RPC_WALLET_INSUFFICIENT_FUNDS, "Wallet has insufficient funds");
    }

    // Send
    CReserveKey keyChange(pwalletMain);
    CAmount nFeeRequired = 0;
    int nChangePosRet = -1;
    string strFailReason;
    bool fCreated = pwalletMain->CreateTransaction(vecSend, wtx, keyChange, nFeeRequired, nChangePosRet, strFailReason);
    if (!fCreated)
        throw JSONRPCError(RPC_WALLET_INSUFFICIENT_FUNDS, strFailReason);
    if (!pwalletMain->CommitTransaction(wtx, keyChange))
        throw JSONRPCError(RPC_WALLET_ERROR, "Transaction commit failed");

    return wtx.GetHash().GetHex();
}

// Defined in rpc/misc.cpp
extern CScript _createmultisig_redeemScript(const UniValue& params);

UniValue addmultisigaddress(const UniValue& params, bool fHelp)
{
    if (!EnsureWalletIsAvailable(fHelp))
        return NullUniValue;

    if (fHelp || params.size() < 2 || params.size() > 3)
    {
        string msg = "addmultisigaddress nrequired [\"key\",...] ( \"\" )\n"
            "\nAdd a nrequired-to-sign multisignature address to the wallet.\n"
            "Each key is a Zcash address or hex-encoded public key.\n"

            "\nArguments:\n"
            "1. nrequired        (numeric, required) The number of required signatures out of the n keys or addresses.\n"
            "2. \"keysobject\"   (string, required) A json array of Zcash addresses or hex-encoded public keys\n"
            "     [\n"
            "       \"address\"  (string) Zcash address or hex-encoded public key\n"
            "       ...,\n"
            "     ]\n"
            "3. (dummy)        (string, optional) DEPRECATED. If provided, MUST be set to the empty string \"\"."

            "\nResult:\n"
            "\"zcashaddress\"  (string) A Zcash address associated with the keys.\n"

            "\nExamples:\n"
            "\nAdd a multisig address from 2 addresses\n"
            + HelpExampleCli("addmultisigaddress", "2 \"[\\\"t16sSauSf5pF2UkUwvKGq4qjNRzBZYqgEL5\\\",\\\"t171sgjn4YtPu27adkKGrdDwzRTxnRkBfKV\\\"]\"") +
            "\nAs json rpc call\n"
            + HelpExampleRpc("addmultisigaddress", "2, \"[\\\"t16sSauSf5pF2UkUwvKGq4qjNRzBZYqgEL5\\\",\\\"t171sgjn4YtPu27adkKGrdDwzRTxnRkBfKV\\\"]\"")
        ;
        throw runtime_error(msg);
    }

    const UniValue& dummy_value = params[2];
    if (!dummy_value.isNull() && dummy_value.get_str() != "") {
        throw JSONRPCError(RPC_INVALID_PARAMETER, "dummy argument must be excluded or set to \"\".");
    }

    LOCK2(cs_main, pwalletMain->cs_wallet);

    // Construct using pay-to-script-hash:
    CScript inner = _createmultisig_redeemScript(params);
    CScriptID innerID(inner);
    pwalletMain->AddCScript(inner);

    std::string dummy_account;
    pwalletMain->SetAddressBook(innerID, dummy_account, "send");
    KeyIO keyIO(Params());
    return keyIO.EncodeDestination(innerID);
}


struct tallyitem
{
    CAmount nAmount;
    int nConf;
    vector<uint256> txids;
    bool fIsWatchonly;
    tallyitem()
    {
        nAmount = 0;
        nConf = std::numeric_limits<int>::max();
        fIsWatchonly = false;
    }
};

UniValue ListReceived(const UniValue& params)
{
    // Minimum confirmations
    int nMinDepth = 1;
    if (params.size() > 0)
        nMinDepth = params[0].get_int();

    // Whether to include empty accounts
    bool fIncludeEmpty = false;
    if (params.size() > 1)
        fIncludeEmpty = params[1].get_bool();

    isminefilter filter = ISMINE_SPENDABLE;
    if(params.size() > 2)
        if(params[2].get_bool())
            filter = filter | ISMINE_WATCH_ONLY;

    // Tally
    std::map<CTxDestination, tallyitem> mapTally;
    for (const std::pair<uint256, CWalletTx>& pairWtx : pwalletMain->mapWallet) {
        const CWalletTx& wtx = pairWtx.second;

        if (wtx.IsCoinBase() || !CheckFinalTx(wtx))
            continue;

        int nDepth = wtx.GetDepthInMainChain();
        if (nDepth < nMinDepth)
            continue;

        for (const CTxOut& txout : wtx.vout)
        {
            CTxDestination address;
            if (!ExtractDestination(txout.scriptPubKey, address))
                continue;

            isminefilter mine = IsMine(*pwalletMain, address);
            if(!(mine & filter))
                continue;

            tallyitem& item = mapTally[address];
            item.nAmount += txout.nValue;
            item.nConf = min(item.nConf, nDepth);
            item.txids.push_back(wtx.GetHash());
            if (mine & ISMINE_WATCH_ONLY)
                item.fIsWatchonly = true;
        }
    }

    KeyIO keyIO(Params());

    // Reply
    UniValue ret(UniValue::VARR);
    for (const std::pair<CTxDestination, CAddressBookData>& item : pwalletMain->mapAddressBook) {
        const CTxDestination& dest = item.first;
        std::map<CTxDestination, tallyitem>::iterator it = mapTally.find(dest);
        if (it == mapTally.end() && !fIncludeEmpty)
            continue;

        CAmount nAmount = 0;
        int nConf = std::numeric_limits<int>::max();
        bool fIsWatchonly = false;
        if (it != mapTally.end())
        {
            nAmount = (*it).second.nAmount;
            nConf = (*it).second.nConf;
            fIsWatchonly = (*it).second.fIsWatchonly;
        }

        UniValue obj(UniValue::VOBJ);
        if(fIsWatchonly)
            obj.pushKV("involvesWatchonly", true);
        obj.pushKV("address",       keyIO.EncodeDestination(dest));
        obj.pushKV("amount",        ValueFromAmount(nAmount));
        obj.pushKV("amountZat",     nAmount);
        obj.pushKV("confirmations", (nConf == std::numeric_limits<int>::max() ? 0 : nConf));
        UniValue transactions(UniValue::VARR);
        if (it != mapTally.end())
        {
            for (const uint256& item : (*it).second.txids)
            {
                transactions.push_back(item.GetHex());
            }
        }
        obj.pushKV("txids", transactions);
        ret.push_back(obj);
    }

    return ret;
}

UniValue listreceivedbyaddress(const UniValue& params, bool fHelp)
{
    if (!EnsureWalletIsAvailable(fHelp))
        return NullUniValue;

    if (fHelp || params.size() > 3)
        throw runtime_error(
            "listreceivedbyaddress ( minconf includeempty includeWatchonly)\n"
            "\nList balances by receiving address.\n"
            "\nArguments:\n"
            "1. minconf       (numeric, optional, default=1) The minimum number of confirmations before payments are included.\n"
            "2. includeempty  (numeric, optional, default=false) Whether to include addresses that haven't received any payments.\n"
            "3. includeWatchonly (bool, optional, default=false) Whether to include watchonly addresses (see 'importaddress').\n"

            "\nResult:\n"
            "[\n"
            "  {\n"
            "    \"involvesWatchonly\" : true,        (bool) Only returned if imported addresses were involved in transaction\n"
            "    \"address\" : \"receivingaddress\",  (string) The receiving address\n"
            "    \"amount\" : x.xxx,                  (numeric) The total amount in " + CURRENCY_UNIT + " received by the address\n"
            "    \"amountZat\" : xxxx                 (numeric) The amount in " + MINOR_CURRENCY_UNIT + "\n"
            "    \"confirmations\" : n                (numeric) The number of confirmations of the most recent transaction included\n"
            "  }\n"
            "  ,...\n"
            "]\n"

            "\nExamples:\n"
            + HelpExampleCli("listreceivedbyaddress", "")
            + HelpExampleCli("listreceivedbyaddress", "6 true")
            + HelpExampleRpc("listreceivedbyaddress", "6, true, true")
        );

    LOCK2(cs_main, pwalletMain->cs_wallet);

    return ListReceived(params);
}

static void MaybePushAddress(UniValue & entry, const CTxDestination &dest)
{
    if (IsValidDestination(dest)) {
        KeyIO keyIO(Params());
        entry.pushKV("address", keyIO.EncodeDestination(dest));
    }
}

/**
 * List transactions based on the given criteria.
 *
 * @param  wtx        The wallet transaction.
 * @param  nMinDepth  The minimum confirmation depth.
 * @param  fLong      Whether to include the JSON version of the transaction.
 * @param  ret        The UniValue into which the result is stored.
 * @param  filter     The "is mine" filter flags.
 */
void ListTransactions(const CWalletTx& wtx, int nMinDepth, bool fLong, UniValue& ret, const isminefilter& filter)
{
    CAmount nFee;
    std::list<COutputEntry> listReceived;
    std::list<COutputEntry> listSent;

    wtx.GetAmounts(listReceived, listSent, nFee, filter);

    bool involvesWatchonly = wtx.IsFromMe(ISMINE_WATCH_ONLY);

    // Sent
    if ((!listSent.empty() || nFee != 0))
    {
        for (const COutputEntry& s : listSent)
        {
            UniValue entry(UniValue::VOBJ);
            if(involvesWatchonly || (::IsMine(*pwalletMain, s.destination) & ISMINE_WATCH_ONLY)) {
                entry.pushKV("involvesWatchonly", true);
            }
            MaybePushAddress(entry, s.destination);
            entry.pushKV("category", "send");
            entry.pushKV("amount", ValueFromAmount(-s.amount));
            entry.pushKV("amountZat", -s.amount);
            entry.pushKV("vout", s.vout);
            entry.pushKV("fee", ValueFromAmount(-nFee));
            if (fLong)
                WalletTxToJSON(wtx, entry);
            entry.pushKV("size", static_cast<uint64_t>(GetSerializeSize(static_cast<CTransaction>(wtx), SER_NETWORK, PROTOCOL_VERSION)));
            ret.push_back(entry);
        }
    }

    // Received
    if (listReceived.size() > 0 && wtx.GetDepthInMainChain() >= nMinDepth)
    {
        for (const COutputEntry& r : listReceived)
        {
            std::string label;
            if (pwalletMain->mapAddressBook.count(r.destination)) {
                label = pwalletMain->mapAddressBook[r.destination].name;
            }
            UniValue entry(UniValue::VOBJ);
            if (involvesWatchonly || (::IsMine(*pwalletMain, r.destination) & ISMINE_WATCH_ONLY)) {
                entry.pushKV("involvesWatchonly", true);
            }
            MaybePushAddress(entry, r.destination);
            if (wtx.IsCoinBase())
            {
                if (wtx.GetDepthInMainChain() < 1)
                    entry.pushKV("category", "orphan");
                else if (wtx.GetBlocksToMaturity() > 0)
                    entry.pushKV("category", "immature");
                else
                    entry.pushKV("category", "generate");
            }
            else
            {
                entry.pushKV("category", "receive");
            }
            entry.pushKV("amount", ValueFromAmount(r.amount));
            entry.pushKV("amountZat", r.amount);
            entry.pushKV("vout", r.vout);
            if (fLong)
                WalletTxToJSON(wtx, entry);
            entry.pushKV("size", static_cast<uint64_t>(GetSerializeSize(static_cast<CTransaction>(wtx), SER_NETWORK, PROTOCOL_VERSION)));
            ret.push_back(entry);
        }
    }
}

UniValue listtransactions(const UniValue& params, bool fHelp)
{
    if (!EnsureWalletIsAvailable(fHelp))
        return NullUniValue;

    if (fHelp || params.size() > 4)
        throw runtime_error(
            "listtransactions ( \"dummy\" count from includeWatchonly)\n"
            "\nReturns up to 'count' most recent transactions skipping the first 'from' transactions.\n"
            "\nArguments:\n"
            "1. (dummy)        (string, optional) If set, should be \"*\" for backwards compatibility.\n"
            "2. count          (numeric, optional, default=10) The number of transactions to return\n"
            "3. from           (numeric, optional, default=0) The number of transactions to skip\n"
            "4. includeWatchonly (bool, optional, default=false) Include transactions to watchonly addresses (see 'importaddress')\n"
            "\nResult:\n"
            "[\n"
            "  {\n"
            "    \"address\":\"zcashaddress\",    (string) The Zcash address of the transaction. Not present for \n"
            "                                                move transactions (category = move).\n"
            "    \"category\":\"send|receive\",   (string) The transaction category. 'send' and 'receive' transactions are \n"
            "                                              associated with an address, transaction id and block details\n"
            "    \"status\" : \"mined|waiting|expiringsoon|expired\",    (string) The transaction status, can be 'mined', 'waiting', 'expiringsoon' \n"
            "                                                                    or 'expired'. Available for 'send' and 'receive' category of transactions.\n"
            "    \"amount\": x.xxx,          (numeric) The amount in " + CURRENCY_UNIT + ". This is negative for the 'send' category, and for the\n"
            "                                         'move' category for moves outbound. It is positive for the 'receive' category,\n"
            "                                         and for the 'move' category for inbound funds.\n"
            "    \"amountZat\": x.xxx,       (numeric) The amount in " + MINOR_CURRENCY_UNIT + ". Negative and positive are the same as 'amount' field.\n"
            "    \"vout\" : n,               (numeric) the vout value\n"
            "    \"fee\": x.xxx,             (numeric) The amount of the fee in " + CURRENCY_UNIT + ". This is negative and only available for the \n"
            "                                         'send' category of transactions.\n"
            "    \"confirmations\": n,       (numeric) The number of confirmations for the transaction. Available for 'send' and \n"
            "                                         'receive' category of transactions.\n"
            "    \"blockhash\": \"hashvalue\", (string) The block hash containing the transaction. Available for 'send' and 'receive'\n"
            "                                          category of transactions.\n"
            "    \"blockindex\": n,          (numeric) The block index containing the transaction. Available for 'send' and 'receive'\n"
            "                                          category of transactions.\n"
            "    \"txid\": \"transactionid\", (string) The transaction id. Available for 'send' and 'receive' category of transactions.\n"
            "    \"time\": xxx,              (numeric) The transaction time in seconds since epoch (midnight Jan 1 1970 GMT).\n"
            "    \"timereceived\": xxx,      (numeric) The time received in seconds since epoch (midnight Jan 1 1970 GMT). Available \n"
            "                                          for 'send' and 'receive' category of transactions.\n"
            "    \"comment\": \"...\",       (string) If a comment is associated with the transaction.\n"
            "    \"size\": n,                (numeric) Transaction size in bytes\n"
            "  }\n"
            "]\n"
            "\nExamples:\n"
            "\nList the most recent 10 transactions in the systems\n"
            + HelpExampleCli("listtransactions", "") +
            "\nList transactions 100 to 120\n"
            + HelpExampleCli("listtransactions", "\"*\" 20 100") +
            "\nAs a JSON RPC call\n"
            + HelpExampleRpc("listtransactions", "\"*\", 20, 100")
        );

    if (!params[0].isNull() && params[0].get_str() != "*") {
        throw JSONRPCError(RPC_INVALID_PARAMETER, "Dummy value must be set to \"*\"");
    }

    int nCount = 10;
    if (params.size() > 1)
        nCount = params[1].get_int();
    int nFrom = 0;
    if (params.size() > 2)
        nFrom = params[2].get_int();
    isminefilter filter = ISMINE_SPENDABLE;
    if(params.size() > 3)
        if(params[3].get_bool())
            filter = filter | ISMINE_WATCH_ONLY;

    if (nCount < 0)
        throw JSONRPCError(RPC_INVALID_PARAMETER, "Negative count");
    if (nFrom < 0)
        throw JSONRPCError(RPC_INVALID_PARAMETER, "Negative from");

    UniValue ret(UniValue::VARR);

    {
        LOCK2(cs_main, pwalletMain->cs_wallet);
        const CWallet::TxItems & txOrdered = pwalletMain->wtxOrdered;

        // iterate backwards until we have nCount items to return:
        for (CWallet::TxItems::const_reverse_iterator it = txOrdered.rbegin(); it != txOrdered.rend(); ++it)
        {
            CWalletTx *const pwtx = (*it).second;
            ListTransactions(*pwtx, 0, true, ret, filter);
            if ((int)ret.size() >= (nCount+nFrom)) break;
        }
    }

    // ret is newest to oldest

    if (nFrom > (int)ret.size())
        nFrom = ret.size();
    if ((nFrom + nCount) > (int)ret.size())
        nCount = ret.size() - nFrom;

    vector<UniValue> arrTmp = ret.getValues();

    vector<UniValue>::iterator first = arrTmp.begin();
    std::advance(first, nFrom);
    vector<UniValue>::iterator last = arrTmp.begin();
    std::advance(last, nFrom+nCount);

    if (last != arrTmp.end()) arrTmp.erase(last, arrTmp.end());
    if (first != arrTmp.begin()) arrTmp.erase(arrTmp.begin(), first);

    std::reverse(arrTmp.begin(), arrTmp.end()); // Return oldest to newest

    ret.clear();
    ret.setArray();
    ret.push_backV(arrTmp);

    return ret;
}


UniValue listsinceblock(const UniValue& params, bool fHelp)
{
    if (!EnsureWalletIsAvailable(fHelp))
        return NullUniValue;

    if (fHelp)
        throw runtime_error(
            "listsinceblock ( \"blockhash\" target-confirmations includeWatchonly)\n"
            "\nGet all transactions in blocks since block [blockhash], or all transactions if omitted\n"
            "\nArguments:\n"
            "1. \"blockhash\"   (string, optional) The block hash to list transactions since\n"
            "2. target-confirmations:    (numeric, optional) The confirmations required, must be 1 or more\n"
            "3. includeWatchonly:        (bool, optional, default=false) Include transactions to watchonly addresses (see 'importaddress')"
            "\nResult:\n"
            "{\n"
            "  \"transactions\": [\n"
            "    \"address\":\"zcashaddress\",    (string) The Zcash address of the transaction. Not present for move transactions (category = move).\n"
            "    \"category\":\"send|receive\",     (string) The transaction category. 'send' has negative amounts, 'receive' has positive amounts.\n"
            "    \"status\" : \"mined|waiting|expiringsoon|expired\",    (string) The transaction status, can be 'mined', 'waiting', 'expiringsoon' \n"
            "                                                                    or 'expired'. Available for 'send' and 'receive' category of transactions.\n"
            "    \"amount\": x.xxx,          (numeric) The amount in " + CURRENCY_UNIT + ". This is negative for the 'send' category, and for the 'move' category for moves \n"
            "                                          outbound. It is positive for the 'receive' category, and for the 'move' category for inbound funds.\n"
            "    \"amountZat\": x.xxx,       (numeric) The amount in " + MINOR_CURRENCY_UNIT + ". Negative and positive are the same as for the 'amount' field.\n"
            "    \"vout\" : n,               (numeric) the vout value\n"
            "    \"fee\": x.xxx,             (numeric) The amount of the fee in " + CURRENCY_UNIT + ". This is negative and only available for the 'send' category of transactions.\n"
            "    \"confirmations\": n,       (numeric) The number of confirmations for the transaction. Available for 'send' and 'receive' category of transactions.\n"
            "    \"blockhash\": \"hashvalue\",     (string) The block hash containing the transaction. Available for 'send' and 'receive' category of transactions.\n"
            "    \"blockindex\": n,          (numeric) The block index containing the transaction. Available for 'send' and 'receive' category of transactions.\n"
            "    \"blocktime\": xxx,         (numeric) The block time in seconds since epoch (1 Jan 1970 GMT).\n"
            "    \"txid\": \"transactionid\",  (string) The transaction id. Available for 'send' and 'receive' category of transactions.\n"
            "    \"time\": xxx,              (numeric) The transaction time in seconds since epoch (Jan 1 1970 GMT).\n"
            "    \"timereceived\": xxx,      (numeric) The time received in seconds since epoch (Jan 1 1970 GMT). Available for 'send' and 'receive' category of transactions.\n"
            "    \"comment\": \"...\",       (string) If a comment is associated with the transaction.\n"
            "    \"to\": \"...\",            (string) If a comment to is associated with the transaction.\n"
             "  ],\n"
            "  \"lastblock\": \"lastblockhash\"     (string) The hash of the last block\n"
            "}\n"
            "\nExamples:\n"
            + HelpExampleCli("listsinceblock", "")
            + HelpExampleCli("listsinceblock", "\"000000000000000bacf66f7497b7dc45ef753ee9a7d38571037cdb1a57f663ad\" 6")
            + HelpExampleRpc("listsinceblock", "\"000000000000000bacf66f7497b7dc45ef753ee9a7d38571037cdb1a57f663ad\", 6")
        );

    LOCK2(cs_main, pwalletMain->cs_wallet);

    CBlockIndex *pindex = NULL;
    int target_confirms = 1;
    isminefilter filter = ISMINE_SPENDABLE;

    if (params.size() > 0)
    {
        uint256 blockId;

        blockId.SetHex(params[0].get_str());
        BlockMap::iterator it = mapBlockIndex.find(blockId);
        if (it != mapBlockIndex.end())
            pindex = it->second;
    }

    if (params.size() > 1)
    {
        target_confirms = params[1].get_int();

        if (target_confirms < 1)
            throw JSONRPCError(RPC_INVALID_PARAMETER, "Invalid parameter");
    }

    if(params.size() > 2)
        if(params[2].get_bool())
            filter = filter | ISMINE_WATCH_ONLY;

    int depth = pindex ? (1 + chainActive.Height() - pindex->nHeight) : -1;

    UniValue transactions(UniValue::VARR);

    for (const std::pair<const uint256, CWalletTx>& pairWtx : pwalletMain->mapWallet) {
        CWalletTx tx = pairWtx.second;

        if (depth == -1 || tx.GetDepthInMainChain() < depth) {
            ListTransactions(tx, 0, true, transactions, filter);
        }
    }

    CBlockIndex *pblockLast = chainActive[chainActive.Height() + 1 - target_confirms];
    uint256 lastblock = pblockLast ? pblockLast->GetBlockHash() : uint256();

    UniValue ret(UniValue::VOBJ);
    ret.pushKV("transactions", transactions);
    ret.pushKV("lastblock", lastblock.GetHex());

    return ret;
}

UniValue gettransaction(const UniValue& params, bool fHelp)
{
    if (!EnsureWalletIsAvailable(fHelp))
        return NullUniValue;

    if (fHelp || params.size() < 1 || params.size() > 2)
        throw runtime_error(
            "gettransaction \"txid\" ( includeWatchonly )\n"
            "\nGet detailed information about in-wallet transaction <txid>\n"
            "\nArguments:\n"
            "1. \"txid\"    (string, required) The transaction id\n"
            "2. \"includeWatchonly\"    (bool, optional, default=false) Whether to include watchonly addresses in balance calculation and details[]\n"
            "\nResult:\n"
            "{\n"
            "  \"status\" : \"mined|waiting|expiringsoon|expired\",    (string) The transaction status, can be 'mined', 'waiting', 'expiringsoon' or 'expired'\n"
            "  \"amount\" : x.xxx,        (numeric) The transaction amount in " + CURRENCY_UNIT + "\n"
            "  \"amountZat\" : x          (numeric) The amount in " + MINOR_CURRENCY_UNIT + "\n"
            "  \"confirmations\" : n,     (numeric) The number of confirmations\n"
            "  \"blockhash\" : \"hash\",  (string) The block hash\n"
            "  \"blockindex\" : xx,       (numeric) The block index\n"
            "  \"blocktime\" : ttt,       (numeric) The time in seconds since epoch (1 Jan 1970 GMT)\n"
            "  \"txid\" : \"transactionid\",   (string) The transaction id.\n"
            "  \"time\" : ttt,            (numeric) The transaction time in seconds since epoch (1 Jan 1970 GMT)\n"
            "  \"timereceived\" : ttt,    (numeric) The time received in seconds since epoch (1 Jan 1970 GMT)\n"
            "  \"details\" : [\n"
            "    {\n"
            "      \"address\" : \"zcashaddress\",   (string) The Zcash address involved in the transaction\n"
            "      \"category\" : \"send|receive\",    (string) The category, either 'send' or 'receive'\n"
            "      \"amount\" : x.xxx                  (numeric) The amount in " + CURRENCY_UNIT + "\n"
            "      \"amountZat\" : x                   (numeric) The amount in " + MINOR_CURRENCY_UNIT + "\n"
            "      \"vout\" : n,                       (numeric) the vout value\n"
            "    }\n"
            "    ,...\n"
            "  ],\n"
            "  \"vjoinsplit\" : [\n"
            "    {\n"
            "      \"anchor\" : \"treestateref\",          (string) Merkle root of note commitment tree\n"
            "      \"nullifiers\" : [ string, ... ]      (string) Nullifiers of input notes\n"
            "      \"commitments\" : [ string, ... ]     (string) Note commitments for note outputs\n"
            "      \"macs\" : [ string, ... ]            (string) Message authentication tags\n"
            "      \"vpub_old\" : x.xxx                  (numeric) The amount removed from the transparent value pool\n"
            "      \"vpub_new\" : x.xxx,                 (numeric) The amount added to the transparent value pool\n"
            "    }\n"
            "    ,...\n"
            "  ],\n"
            "  \"hex\" : \"data\"         (string) Raw data for transaction\n"
            "}\n"

            "\nExamples:\n"
            + HelpExampleCli("gettransaction", "\"1075db55d416d3ca199f55b6084e2115b9345e16c5cf302fc80e9d5fbf5d48d\"")
            + HelpExampleCli("gettransaction", "\"1075db55d416d3ca199f55b6084e2115b9345e16c5cf302fc80e9d5fbf5d48d\" true")
            + HelpExampleRpc("gettransaction", "\"1075db55d416d3ca199f55b6084e2115b9345e16c5cf302fc80e9d5fbf5d48d\"")
        );

    LOCK2(cs_main, pwalletMain->cs_wallet);

    uint256 hash;
    hash.SetHex(params[0].get_str());

    isminefilter filter = ISMINE_SPENDABLE;
    if(params.size() > 1)
        if(params[1].get_bool())
            filter = filter | ISMINE_WATCH_ONLY;

    UniValue entry(UniValue::VOBJ);
    if (!pwalletMain->mapWallet.count(hash))
        throw JSONRPCError(RPC_INVALID_ADDRESS_OR_KEY, "Invalid or non-wallet transaction id");
    const CWalletTx& wtx = pwalletMain->mapWallet[hash];

    CAmount nCredit = wtx.GetCredit(filter);
    CAmount nDebit = wtx.GetDebit(filter);
    CAmount nNet = nCredit - nDebit;
    CAmount nFee = (wtx.IsFromMe(filter) ? wtx.GetValueOut() - nDebit : 0);

    entry.pushKV("amount", ValueFromAmount(nNet - nFee));
    entry.pushKV("amountZat", nNet - nFee);
    if (wtx.IsFromMe(filter))
        entry.pushKV("fee", ValueFromAmount(nFee));

    WalletTxToJSON(wtx, entry);

    UniValue details(UniValue::VARR);
    ListTransactions(wtx, 0, false, details, filter);
    entry.pushKV("details", details);

    string strHex = EncodeHexTx(static_cast<CTransaction>(wtx));
    entry.pushKV("hex", strHex);

    return entry;
}


UniValue backupwallet(const UniValue& params, bool fHelp)
{
    if (!EnsureWalletIsAvailable(fHelp))
        return NullUniValue;

    if (fHelp || params.size() != 1)
        throw runtime_error(
            "backupwallet \"destination\"\n"
            "\nSafely copies current wallet file to destination filename\n"
            "\nArguments:\n"
            "1. \"destination\"   (string, required) The destination filename, saved in the directory set by -exportdir option.\n"
            "\nResult:\n"
            "\"path\"             (string) The full path of the destination file\n"
            "\nExamples:\n"
            + HelpExampleCli("backupwallet", "\"backupdata\"")
            + HelpExampleRpc("backupwallet", "\"backupdata\"")
        );

    LOCK2(cs_main, pwalletMain->cs_wallet);

    fs::path exportdir;
    try {
        exportdir = GetExportDir();
    } catch (const std::runtime_error& e) {
        throw JSONRPCError(RPC_INTERNAL_ERROR, e.what());
    }
    if (exportdir.empty()) {
        throw JSONRPCError(RPC_WALLET_ERROR, "Cannot backup wallet until the -exportdir option has been set");
    }
    std::string unclean = params[0].get_str();
    std::string clean = SanitizeFilename(unclean);
    if (clean.compare(unclean) != 0) {
        throw JSONRPCError(RPC_WALLET_ERROR, strprintf("Filename is invalid as only alphanumeric characters are allowed.  Try '%s' instead.", clean));
    }
    fs::path exportfilepath = exportdir / clean;

    if (!BackupWallet(*pwalletMain, exportfilepath.string()))
        throw JSONRPCError(RPC_WALLET_ERROR, "Error: Wallet backup failed!");

    return exportfilepath.string();
}


UniValue keypoolrefill(const UniValue& params, bool fHelp)
{
    if (!EnsureWalletIsAvailable(fHelp))
        return NullUniValue;

    if (fHelp || params.size() > 1)
        throw runtime_error(
            "keypoolrefill ( newsize )\n"
            "\nFills the keypool."
            + HelpRequiringPassphrase() + "\n"
            "\nArguments\n"
            "1. newsize     (numeric, optional, default=100) The new keypool size\n"
            "\nExamples:\n"
            + HelpExampleCli("keypoolrefill", "")
            + HelpExampleRpc("keypoolrefill", "")
        );

    LOCK2(cs_main, pwalletMain->cs_wallet);

    EnsureWalletIsBackedUp(Params());

    // 0 is interpreted by TopUpKeyPool() as the default keypool size given by -keypool
    unsigned int kpSize = 0;
    if (params.size() > 0) {
        if (params[0].get_int() < 0)
            throw JSONRPCError(RPC_INVALID_PARAMETER, "Invalid parameter, expected valid size.");
        kpSize = (unsigned int)params[0].get_int();
    }

    EnsureWalletIsUnlocked();
    pwalletMain->TopUpKeyPool(kpSize);

    if (pwalletMain->GetKeyPoolSize() < kpSize)
        throw JSONRPCError(RPC_WALLET_ERROR, "Error refreshing keypool.");

    return NullUniValue;
}


static void LockWallet(CWallet* pWallet)
{
    LOCK(cs_nWalletUnlockTime);
    nWalletUnlockTime = 0;
    pWallet->Lock();
}

UniValue walletpassphrase(const UniValue& params, bool fHelp)
{
    if (!EnsureWalletIsAvailable(fHelp))
        return NullUniValue;

    if (pwalletMain->IsCrypted() && (fHelp || params.size() != 2))
        throw runtime_error(
            "walletpassphrase \"passphrase\" timeout\n"
            "\nStores the wallet decryption key in memory for 'timeout' seconds.\n"
            "This is needed prior to performing transactions related to private keys such as sending Zcash\n"
            "\nArguments:\n"
            "1. \"passphrase\"     (string, required) The wallet passphrase\n"
            "2. timeout            (numeric, required) The time to keep the decryption key in seconds.\n"
            "\nNote:\n"
            "Issuing the walletpassphrase command while the wallet is already unlocked will set a new unlock\n"
            "time that overrides the old one.\n"
            "\nExamples:\n"
            "\nunlock the wallet for 60 seconds\n"
            + HelpExampleCli("walletpassphrase", "\"my pass phrase\" 60") +
            "\nLock the wallet again (before 60 seconds)\n"
            + HelpExampleCli("walletlock", "") +
            "\nAs json rpc call\n"
            + HelpExampleRpc("walletpassphrase", "\"my pass phrase\", 60")
        );

    LOCK2(cs_main, pwalletMain->cs_wallet);

    if (fHelp)
        return true;
    if (!pwalletMain->IsCrypted())
        throw JSONRPCError(RPC_WALLET_WRONG_ENC_STATE, "Error: running with an unencrypted wallet, but walletpassphrase was called.");

    // Note that the walletpassphrase is stored in params[0] which is not mlock()ed
    SecureString strWalletPass;
    strWalletPass.reserve(100);
    // TODO: get rid of this .c_str() by implementing SecureString::operator=(std::string)
    // Alternately, find a way to make params[0] mlock()'d to begin with.
    strWalletPass = params[0].get_str().c_str();

    if (strWalletPass.length() > 0)
    {
        if (!pwalletMain->Unlock(strWalletPass))
            throw JSONRPCError(RPC_WALLET_PASSPHRASE_INCORRECT, "Error: The wallet passphrase entered was incorrect.");
    }
    else
        throw runtime_error(
            "walletpassphrase <passphrase> <timeout>\n"
            "Stores the wallet decryption key in memory for <timeout> seconds.");

    // No need to check return values, because the wallet was unlocked above
    pwalletMain->UpdateNullifierNoteMap();
    pwalletMain->TopUpKeyPool();

    int64_t nSleepTime = params[1].get_int64();
    LOCK(cs_nWalletUnlockTime);
    nWalletUnlockTime = GetTime() + nSleepTime;
    RPCRunLater("lockwallet", boost::bind(LockWallet, pwalletMain), nSleepTime);

    return NullUniValue;
}


UniValue walletpassphrasechange(const UniValue& params, bool fHelp)
{
    if (!EnsureWalletIsAvailable(fHelp))
        return NullUniValue;

    if (pwalletMain->IsCrypted() && (fHelp || params.size() != 2))
        throw runtime_error(
            "walletpassphrasechange \"oldpassphrase\" \"newpassphrase\"\n"
            "\nChanges the wallet passphrase from 'oldpassphrase' to 'newpassphrase'.\n"
            "\nArguments:\n"
            "1. \"oldpassphrase\"      (string) The current passphrase\n"
            "2. \"newpassphrase\"      (string) The new passphrase\n"
            "\nExamples:\n"
            + HelpExampleCli("walletpassphrasechange", "\"old one\" \"new one\"")
            + HelpExampleRpc("walletpassphrasechange", "\"old one\", \"new one\"")
        );

    LOCK2(cs_main, pwalletMain->cs_wallet);

    if (fHelp)
        return true;
    if (!pwalletMain->IsCrypted())
        throw JSONRPCError(RPC_WALLET_WRONG_ENC_STATE, "Error: running with an unencrypted wallet, but walletpassphrasechange was called.");

    // TODO: get rid of these .c_str() calls by implementing SecureString::operator=(std::string)
    // Alternately, find a way to make params[0] mlock()'d to begin with.
    SecureString strOldWalletPass;
    strOldWalletPass.reserve(100);
    strOldWalletPass = params[0].get_str().c_str();

    SecureString strNewWalletPass;
    strNewWalletPass.reserve(100);
    strNewWalletPass = params[1].get_str().c_str();

    if (strOldWalletPass.length() < 1 || strNewWalletPass.length() < 1)
        throw runtime_error(
            "walletpassphrasechange <oldpassphrase> <newpassphrase>\n"
            "Changes the wallet passphrase from <oldpassphrase> to <newpassphrase>.");

    if (!pwalletMain->ChangeWalletPassphrase(strOldWalletPass, strNewWalletPass))
        throw JSONRPCError(RPC_WALLET_PASSPHRASE_INCORRECT, "Error: The wallet passphrase entered was incorrect.");

    return NullUniValue;
}

UniValue walletconfirmbackup(const UniValue& params, bool fHelp)
{
    if (!EnsureWalletIsAvailable(fHelp))
        return NullUniValue;

    if (fHelp || params.size() != 1)
        throw runtime_error(
            "walletconfirmbackup \"emergency recovery phrase\"\n"
            "\nNotify the wallet that the user has backed up the emergency recovery phrase,\n"
            "which can be obtained by making a call to z_exportwallet. The zcashd embedded wallet\n"
            "requires confirmation that the emergency recovery phrase has been backed up before it\n"
            "will permit new spending keys or addresses to be generated.\n"
            "\nArguments:\n"
            "1. \"emergency recovery phrase\" (string, required) The full recovery phrase returned as part\n"
            "   of the data returned by z_exportwallet. An error will be returned if the value provided\n"
            "   does not match the wallet's existing emergency recovery phrase.\n"
            "\nExamples:\n"
            + HelpExampleRpc("walletconfirmbackup", "\"abandon abandon abandon abandon abandon abandon abandon abandon abandon abandon abandon abandon abandon abandon abandon abandon abandon abandon abandon abandon abandon abandon abandon art\"")
        );

    LOCK2(cs_main, pwalletMain->cs_wallet);

    EnsureWalletIsUnlocked();

    SecureString strMnemonicPhrase(params[0].get_str());
    boost::trim(strMnemonicPhrase);
    if (pwalletMain->VerifyMnemonicSeed(strMnemonicPhrase)) {
        return NullUniValue;
    } else {
        throw JSONRPCError(
                RPC_WALLET_PASSPHRASE_INCORRECT,
                "Error: The emergency recovery phrase entered was incorrect.");
    }
}


UniValue walletlock(const UniValue& params, bool fHelp)
{
    if (!EnsureWalletIsAvailable(fHelp))
        return NullUniValue;

    if (pwalletMain->IsCrypted() && (fHelp || params.size() != 0))
        throw runtime_error(
            "walletlock\n"
            "\nRemoves the wallet encryption key from memory, locking the wallet.\n"
            "After calling this method, you will need to call walletpassphrase again\n"
            "before being able to call any methods which require the wallet to be unlocked.\n"
            "\nExamples:\n"
            "\nSet the passphrase for 2 minutes to perform a transaction\n"
            + HelpExampleCli("walletpassphrase", "\"my pass phrase\" 120") +
            "\nPerform a send (requires passphrase set)\n"
            + HelpExampleCli("sendtoaddress", "\"t1M72Sfpbz1BPpXFHz9m3CdqATR44Jvaydd\" 1.0") +
            "\nClear the passphrase since we are done before 2 minutes is up\n"
            + HelpExampleCli("walletlock", "") +
            "\nAs json rpc call\n"
            + HelpExampleRpc("walletlock", "")
        );

    LOCK2(cs_main, pwalletMain->cs_wallet);

    if (fHelp)
        return true;
    if (!pwalletMain->IsCrypted())
        throw JSONRPCError(RPC_WALLET_WRONG_ENC_STATE, "Error: running with an unencrypted wallet, but walletlock was called.");

    {
        LOCK(cs_nWalletUnlockTime);
        pwalletMain->Lock();
        nWalletUnlockTime = 0;
    }

    return NullUniValue;
}


UniValue encryptwallet(const UniValue& params, bool fHelp)
{
    if (!EnsureWalletIsAvailable(fHelp))
        return NullUniValue;

    std::string disabledMsg = "";
    if (!fExperimentalDeveloperEncryptWallet) {
        disabledMsg = experimentalDisabledHelpMsg("encryptwallet", {"developerencryptwallet"});
    }

    if (!pwalletMain->IsCrypted() && (fHelp || params.size() != 1))
        throw runtime_error(
            "encryptwallet \"passphrase\"\n"
            + disabledMsg +
            "\nEncrypts the wallet with 'passphrase'. This is for first time encryption.\n"
            "After this, any calls that interact with private keys such as sending or signing \n"
            "will require the passphrase to be set prior the making these calls.\n"
            "Use the walletpassphrase call for this, and then walletlock call.\n"
            "If the wallet is already encrypted, use the walletpassphrasechange call.\n"
            "Note that this will shutdown the server.\n"
            "\nArguments:\n"
            "1. \"passphrase\"    (string) The pass phrase to encrypt the wallet with. It must be at least 1 character, but should be long.\n"
            "\nExamples:\n"
            "\nEncrypt you wallet\n"
            + HelpExampleCli("encryptwallet", "\"my pass phrase\"") +
            "\nNow set the passphrase to use the wallet, such as for signing or sending Zcash\n"
            + HelpExampleCli("walletpassphrase", "\"my pass phrase\"") +
            "\nNow we can so something like sign\n"
            + HelpExampleCli("signmessage", "\"zcashaddress\" \"test message\"") +
            "\nNow lock the wallet again by removing the passphrase\n"
            + HelpExampleCli("walletlock", "") +
            "\nAs a JSON RPC call\n"
            + HelpExampleRpc("encryptwallet", "\"my pass phrase\"")
        );

    LOCK2(cs_main, pwalletMain->cs_wallet);

    if (fHelp)
        return true;
    if (!fExperimentalDeveloperEncryptWallet) {
        throw JSONRPCError(RPC_WALLET_ENCRYPTION_FAILED, "Error: wallet encryption is disabled.");
    }
    if (pwalletMain->IsCrypted())
        throw JSONRPCError(RPC_WALLET_WRONG_ENC_STATE, "Error: running with an encrypted wallet, but encryptwallet was called.");

    // TODO: get rid of this .c_str() by implementing SecureString::operator=(std::string)
    // Alternately, find a way to make params[0] mlock()'d to begin with.
    SecureString strWalletPass;
    strWalletPass.reserve(100);
    strWalletPass = params[0].get_str().c_str();

    if (strWalletPass.length() < 1)
        throw runtime_error(
            "encryptwallet <passphrase>\n"
            "Encrypts the wallet with <passphrase>.");

    if (!pwalletMain->EncryptWallet(strWalletPass))
        throw JSONRPCError(RPC_WALLET_ENCRYPTION_FAILED, "Error: Failed to encrypt the wallet.");

    // BDB seems to have a bad habit of writing old data into
    // slack space in .dat files; that is bad if the old data is
    // unencrypted private keys. So:
    StartShutdown();
    return "wallet encrypted; Zcash server stopping, restart to run with encrypted wallet. The keypool has been flushed, you need to make a new backup.";
}

UniValue lockunspent(const UniValue& params, bool fHelp)
{
    if (!EnsureWalletIsAvailable(fHelp))
        return NullUniValue;

    if (fHelp || params.size() < 1 || params.size() > 2)
        throw runtime_error(
            "lockunspent unlock [{\"txid\":\"txid\",\"vout\":n},...]\n"
            "\nUpdates list of temporarily unspendable outputs.\n"
            "Temporarily lock (unlock=false) or unlock (unlock=true) specified transaction outputs.\n"
            "A locked transaction output will not be chosen by automatic coin selection, when spending Zcash.\n"
            "Locks are stored in memory only. Nodes start with zero locked outputs, and the locked output list\n"
            "is always cleared (by virtue of process exit) when a node stops or fails.\n"
            "Also see the listunspent call\n"
            "\nArguments:\n"
            "1. unlock            (boolean, required) Whether to unlock (true) or lock (false) the specified transactions\n"
            "2. \"transactions\"  (string, required) A json array of objects. Each object the txid (string) vout (numeric)\n"
            "     [           (json array of json objects)\n"
            "       {\n"
            "         \"txid\":\"id\",    (string) The transaction id\n"
            "         \"vout\": n         (numeric) The output number\n"
            "       }\n"
            "       ,...\n"
            "     ]\n"

            "\nResult:\n"
            "true|false    (boolean) Whether the command was successful or not\n"

            "\nExamples:\n"
            "\nList the unspent transactions\n"
            + HelpExampleCli("listunspent", "") +
            "\nLock an unspent transaction\n"
            + HelpExampleCli("lockunspent", "false \"[{\\\"txid\\\":\\\"a08e6907dbbd3d809776dbfc5d82e371b764ed838b5655e72f463568df1aadf0\\\",\\\"vout\\\":1}]\"") +
            "\nList the locked transactions\n"
            + HelpExampleCli("listlockunspent", "") +
            "\nUnlock the transaction again\n"
            + HelpExampleCli("lockunspent", "true \"[{\\\"txid\\\":\\\"a08e6907dbbd3d809776dbfc5d82e371b764ed838b5655e72f463568df1aadf0\\\",\\\"vout\\\":1}]\"") +
            "\nAs a JSON RPC call\n"
            + HelpExampleRpc("lockunspent", "false, \"[{\\\"txid\\\":\\\"a08e6907dbbd3d809776dbfc5d82e371b764ed838b5655e72f463568df1aadf0\\\",\\\"vout\\\":1}]\"")
        );

    LOCK2(cs_main, pwalletMain->cs_wallet);

    if (params.size() == 1)
        RPCTypeCheck(params, boost::assign::list_of(UniValue::VBOOL));
    else
        RPCTypeCheck(params, boost::assign::list_of(UniValue::VBOOL)(UniValue::VARR));

    bool fUnlock = params[0].get_bool();

    if (params.size() == 1) {
        if (fUnlock)
            pwalletMain->UnlockAllCoins();
        return true;
    }

    UniValue outputs = params[1].get_array();
    for (size_t idx = 0; idx < outputs.size(); idx++) {
        const UniValue& output = outputs[idx];
        if (!output.isObject())
            throw JSONRPCError(RPC_INVALID_PARAMETER, "Invalid parameter, expected object");
        const UniValue& o = output.get_obj();

        RPCTypeCheckObj(o, boost::assign::map_list_of("txid", UniValue::VSTR)("vout", UniValue::VNUM));

        string txid = find_value(o, "txid").get_str();
        if (!IsHex(txid))
            throw JSONRPCError(RPC_INVALID_PARAMETER, "Invalid parameter, expected hex txid");

        int nOutput = find_value(o, "vout").get_int();
        if (nOutput < 0)
            throw JSONRPCError(RPC_INVALID_PARAMETER, "Invalid parameter, vout must be positive");

        COutPoint outpt(uint256S(txid), nOutput);

        if (fUnlock)
            pwalletMain->UnlockCoin(outpt);
        else
            pwalletMain->LockCoin(outpt);
    }

    return true;
}

UniValue listlockunspent(const UniValue& params, bool fHelp)
{
    if (!EnsureWalletIsAvailable(fHelp))
        return NullUniValue;

    if (fHelp || params.size() > 0)
        throw runtime_error(
            "listlockunspent\n"
            "\nReturns list of temporarily unspendable outputs.\n"
            "See the lockunspent call to lock and unlock transactions for spending.\n"
            "\nResult:\n"
            "[\n"
            "  {\n"
            "    \"txid\" : \"transactionid\",     (string) The transaction id locked\n"
            "    \"vout\" : n                      (numeric) The vout value\n"
            "  }\n"
            "  ,...\n"
            "]\n"
            "\nExamples:\n"
            "\nList the unspent transactions\n"
            + HelpExampleCli("listunspent", "") +
            "\nLock an unspent transaction\n"
            + HelpExampleCli("lockunspent", "false \"[{\\\"txid\\\":\\\"a08e6907dbbd3d809776dbfc5d82e371b764ed838b5655e72f463568df1aadf0\\\",\\\"vout\\\":1}]\"") +
            "\nList the locked transactions\n"
            + HelpExampleCli("listlockunspent", "") +
            "\nUnlock the transaction again\n"
            + HelpExampleCli("lockunspent", "true \"[{\\\"txid\\\":\\\"a08e6907dbbd3d809776dbfc5d82e371b764ed838b5655e72f463568df1aadf0\\\",\\\"vout\\\":1}]\"") +
            "\nAs a JSON RPC call\n"
            + HelpExampleRpc("listlockunspent", "")
        );

    LOCK2(cs_main, pwalletMain->cs_wallet);

    vector<COutPoint> vOutpts;
    pwalletMain->ListLockedCoins(vOutpts);

    UniValue ret(UniValue::VARR);

    for (COutPoint &outpt : vOutpts) {
        UniValue o(UniValue::VOBJ);

        o.pushKV("txid", outpt.hash.GetHex());
        o.pushKV("vout", (int)outpt.n);
        ret.push_back(o);
    }

    return ret;
}

UniValue settxfee(const UniValue& params, bool fHelp)
{
    if (!EnsureWalletIsAvailable(fHelp))
        return NullUniValue;

    if (fHelp || params.size() < 1 || params.size() > 1)
        throw runtime_error(
            "settxfee amount\n"
            "\nSet the transaction fee per kB. Overwrites the paytxfee parameter.\n"
            "\nArguments:\n"
            "1. amount         (numeric, required) The transaction fee in " + CURRENCY_UNIT + "/kB rounded to the nearest 0.00000001\n"
            "\nResult\n"
            "true|false        (boolean) Returns true if successful\n"
            "\nExamples:\n"
            + HelpExampleCli("settxfee", "0.00001")
            + HelpExampleRpc("settxfee", "0.00001")
        );

    LOCK2(cs_main, pwalletMain->cs_wallet);

    // Amount
    CAmount nAmount = AmountFromValue(params[0]);

    payTxFee = CFeeRate(nAmount, 1000);
    return true;
}

CAmount getBalanceZaddr(std::optional<libzcash::PaymentAddress> address, int minDepth = 1, int maxDepth = INT_MAX, bool ignoreUnspendable=true);

UniValue getwalletinfo(const UniValue& params, bool fHelp)
{
    if (!EnsureWalletIsAvailable(fHelp))
        return NullUniValue;

    if (fHelp || params.size() != 0)
        throw runtime_error(
            "getwalletinfo\n"
            "Returns an object containing various wallet state info.\n"
            "\nResult:\n"
            "{\n"
            "  \"walletversion\": xxxxx,     (numeric) the wallet version\n"
            "  \"balance\": xxxxxxx,         (numeric) the total confirmed transparent balance of the wallet in " + CURRENCY_UNIT + "\n"
            "  \"unconfirmed_balance\": xxx, (numeric) the total unconfirmed transparent balance of the wallet in " + CURRENCY_UNIT + "\n"
            "  \"immature_balance\": xxxxxx, (numeric) the total immature transparent balance of the wallet in " + CURRENCY_UNIT + "\n"
            "  \"shielded_balance\": xxxxxxx,  (numeric) the total confirmed shielded balance of the wallet in " + CURRENCY_UNIT + "\n"
            "  \"shielded_unconfirmed_balance\": xxx, (numeric) the total unconfirmed shielded balance of the wallet in " + CURRENCY_UNIT + "\n"
            "  \"txcount\": xxxxxxx,         (numeric) the total number of transactions in the wallet\n"
            "  \"keypoololdest\": xxxxxx,    (numeric) the timestamp (seconds since GMT epoch) of the oldest pre-generated key in the key pool\n"
            "  \"keypoolsize\": xxxx,        (numeric) how many new keys are pre-generated\n"
            "  \"unlocked_until\": ttt,      (numeric) the timestamp in seconds since epoch (midnight Jan 1 1970 GMT) that the wallet is unlocked for transfers, or 0 if the wallet is locked\n"
            "  \"paytxfee\": x.xxxx,         (numeric) the transaction fee configuration, set in " + CURRENCY_UNIT + "/kB\n"
            "  \"mnemonic_seedfp\": \"uint256\", (string) the BLAKE2b-256 hash of the HD seed derived from the wallet's emergency recovery phrase\n"
            "  \"legacy_seedfp\": \"uint256\",   (string, optional) if this wallet was created prior to release 4.5.2, this will contain the BLAKE2b-256\n"
            "                                    hash of the legacy HD seed that was used to derive Sapling addresses prior to the 4.5.2 upgrade to mnemonic\n"
            "                                    emergency recovery phrases. This field was previously named \"seedfp\".\n"
            "}\n"
            "\nExamples:\n"
            + HelpExampleCli("getwalletinfo", "")
            + HelpExampleRpc("getwalletinfo", "")
        );

    LOCK2(cs_main, pwalletMain->cs_wallet);

    UniValue obj(UniValue::VOBJ);
    obj.pushKV("walletversion", pwalletMain->GetVersion());
    obj.pushKV("balance",       ValueFromAmount(pwalletMain->GetBalance()));
    obj.pushKV("unconfirmed_balance", ValueFromAmount(pwalletMain->GetUnconfirmedBalance()));
    obj.pushKV("immature_balance",    ValueFromAmount(pwalletMain->GetImmatureBalance()));
    obj.pushKV("shielded_balance",    FormatMoney(getBalanceZaddr(std::nullopt, 1, INT_MAX)));
    obj.pushKV("shielded_unconfirmed_balance", FormatMoney(getBalanceZaddr(std::nullopt, 0, 0)));
    obj.pushKV("txcount",       (int)pwalletMain->mapWallet.size());
    obj.pushKV("keypoololdest", pwalletMain->GetOldestKeyPoolTime());
    obj.pushKV("keypoolsize",   (int)pwalletMain->GetKeyPoolSize());
    if (pwalletMain->IsCrypted())
        obj.pushKV("unlocked_until", nWalletUnlockTime);
    obj.pushKV("paytxfee",      ValueFromAmount(payTxFee.GetFeePerK()));
    auto mnemonicChain = pwalletMain->GetMnemonicHDChain();
    if (mnemonicChain.has_value())
         obj.pushKV("mnemonic_seedfp", mnemonicChain.value().GetSeedFingerprint().GetHex());
    // TODO: do we really need to return the legacy seed fingerprint if we're
    // no longer using it to generate any new keys? What do people actually use
    // the fingerprint for?
    auto legacySeed = pwalletMain->GetLegacyHDSeed();
    if (legacySeed.has_value())
        obj.pushKV("legacy_seedfp", legacySeed.value().Fingerprint().GetHex());
    return obj;
}

UniValue resendwallettransactions(const UniValue& params, bool fHelp)
{
    if (!EnsureWalletIsAvailable(fHelp))
        return NullUniValue;

    if (fHelp || params.size() != 0)
        throw runtime_error(
            "resendwallettransactions\n"
            "Immediately re-broadcast unconfirmed wallet transactions to all peers.\n"
            "Intended only for testing; the wallet code periodically re-broadcasts\n"
            "automatically.\n"
            "Returns array of transaction ids that were re-broadcast.\n"
            );

    LOCK2(cs_main, pwalletMain->cs_wallet);

    std::vector<uint256> txids = pwalletMain->ResendWalletTransactionsBefore(GetTime());
    UniValue result(UniValue::VARR);
    for (const uint256& txid : txids)
    {
        result.push_back(txid.ToString());
    }
    return result;
}

UniValue listunspent(const UniValue& params, bool fHelp)
{
    if (!EnsureWalletIsAvailable(fHelp))
        return NullUniValue;

    if (fHelp || params.size() > 3)
        throw runtime_error(
            "listunspent ( minconf maxconf  [\"address\",...] )\n"
            "\nReturns array of unspent transaction outputs\n"
            "with between minconf and maxconf (inclusive) confirmations.\n"
            "Optionally filter to only include txouts paid to specified addresses.\n"
            "Results are an array of Objects, each of which has:\n"
            "{txid, vout, scriptPubKey, amount, confirmations}\n"
            "\nArguments:\n"
            "1. minconf          (numeric, optional, default=1) The minimum confirmations to filter\n"
            "2. maxconf          (numeric, optional, default=9999999) The maximum confirmations to filter\n"
            "3. \"addresses\"    (string) A json array of Zcash addresses to filter\n"
            "    [\n"
            "      \"address\"   (string) Zcash address\n"
            "      ,...\n"
            "    ]\n"
            "\nResult\n"
            "[                   (array of json object)\n"
            "  {\n"
            "    \"txid\" : \"txid\",          (string) the transaction id \n"
            "    \"vout\" : n,               (numeric) the vout value\n"
            "    \"generated\" : true|false  (boolean) true if txout is a coinbase transaction output\n"
            "    \"address\" : \"address\",    (string) the Zcash address\n"
            "    \"scriptPubKey\" : \"key\",   (string) the script key\n"
            "    \"amount\" : x.xxx,         (numeric) the transaction amount in " + CURRENCY_UNIT + "\n"
            "    \"amountZat\" : xxxx        (numeric) the transaction amount in " + MINOR_CURRENCY_UNIT + "\n"
            "    \"confirmations\" : n,      (numeric) The number of confirmations\n"
            "    \"redeemScript\" : n        (string) The redeemScript if scriptPubKey is P2SH\n"
            "    \"spendable\" : xxx         (bool) Whether we have the private keys to spend this output\n"
            "  }\n"
            "  ,...\n"
            "]\n"

            "\nExamples\n"
            + HelpExampleCli("listunspent", "")
            + HelpExampleCli("listunspent", "6 9999999 \"[\\\"t1PGFqEzfmQch1gKD3ra4k18PNj3tTUUSqg\\\",\\\"t1LtvqCaApEdUGFkpKMM4MstjcaL4dKg8SP\\\"]\"")
            + HelpExampleRpc("listunspent", "6, 9999999 \"[\\\"t1PGFqEzfmQch1gKD3ra4k18PNj3tTUUSqg\\\",\\\"t1LtvqCaApEdUGFkpKMM4MstjcaL4dKg8SP\\\"]\"")
        );

    RPCTypeCheck(params, boost::assign::list_of(UniValue::VNUM)(UniValue::VNUM)(UniValue::VARR));

    int nMinDepth = 1;
    if (params.size() > 0)
        nMinDepth = params[0].get_int();

    int nMaxDepth = 9999999;
    if (params.size() > 1)
        nMaxDepth = params[1].get_int();

    KeyIO keyIO(Params());
    std::set<CTxDestination> destinations;
    if (params.size() > 2) {
        UniValue inputs = params[2].get_array();
        for (size_t idx = 0; idx < inputs.size(); idx++) {
            auto destStr = inputs[idx].get_str();
            CTxDestination dest = keyIO.DecodeDestination(destStr);
            if (!IsValidDestination(dest)) {
                throw JSONRPCError(RPC_INVALID_ADDRESS_OR_KEY, std::string("Invalid Zcash transparent address: ") + destStr);
            }
            if (!destinations.insert(dest).second) {
                throw JSONRPCError(RPC_INVALID_PARAMETER, std::string("Invalid parameter, duplicated address: ") + destStr);
            }
        }
    }

    UniValue results(UniValue::VARR);
    vector<COutput> vecOutputs;
    LOCK2(cs_main, pwalletMain->cs_wallet);
    pwalletMain->AvailableCoins(vecOutputs, false, NULL, true);
    for (const COutput& out : vecOutputs) {
        if (out.nDepth < nMinDepth || out.nDepth > nMaxDepth)
            continue;

        CTxDestination address;
        const CScript& scriptPubKey = out.tx->vout[out.i].scriptPubKey;
        bool fValidAddress = ExtractDestination(scriptPubKey, address);

        if (destinations.size() && (!fValidAddress || !destinations.count(address)))
            continue;

        UniValue entry(UniValue::VOBJ);
        entry.pushKV("txid", out.tx->GetHash().GetHex());
        entry.pushKV("vout", out.i);
        entry.pushKV("generated", out.tx->IsCoinBase());

        if (fValidAddress) {
            entry.pushKV("address", keyIO.EncodeDestination(address));

            if (scriptPubKey.IsPayToScriptHash()) {
                const CScriptID& hash = std::get<CScriptID>(address);
                CScript redeemScript;
                if (pwalletMain->GetCScript(hash, redeemScript))
                    entry.pushKV("redeemScript", HexStr(redeemScript.begin(), redeemScript.end()));
            }
        }

        entry.pushKV("scriptPubKey", HexStr(scriptPubKey.begin(), scriptPubKey.end()));
        entry.pushKV("amount", ValueFromAmount(out.tx->vout[out.i].nValue));
        entry.pushKV("amountZat", out.tx->vout[out.i].nValue);
        entry.pushKV("confirmations", out.nDepth);
        entry.pushKV("spendable", out.fSpendable);
        results.push_back(entry);
    }

    return results;
}


UniValue z_listunspent(const UniValue& params, bool fHelp)
{
    if (!EnsureWalletIsAvailable(fHelp))
        return NullUniValue;

    if (fHelp || params.size() > 4)
        throw runtime_error(
            "z_listunspent ( minconf maxconf includeWatchonly [\"zaddr\",...] )\n"
            "\nReturns array of unspent shielded notes with between minconf and maxconf (inclusive) confirmations.\n"
            "Optionally filter to only include notes sent to specified addresses.\n"
            "When minconf is 0, unspent notes with zero confirmations are returned, even though they are not immediately spendable.\n"
            "Results are an array of Objects, each of which has:\n"
            "{txid, jsindex, jsoutindex, confirmations, address, amount, memo} (Sprout)\n"
            "{txid, outindex, confirmations, address, amount, memo} (Sapling)\n"
            "\nArguments:\n"
            "1. minconf          (numeric, optional, default=1) The minimum confirmations to filter\n"
            "2. maxconf          (numeric, optional, default=9999999) The maximum confirmations to filter\n"
            "3. includeWatchonly (bool, optional, default=false) Also include watchonly addresses (see 'z_importviewingkey')\n"
            "4. \"addresses\"      (string) A json array of zaddrs (both Sprout and Sapling) to filter on.  Duplicate addresses not allowed.\n"
            "    [\n"
            "      \"address\"     (string) zaddr\n"
            "      ,...\n"
            "    ]\n"
            "\nResult (output indices for only one pool will be present):\n"
            "[                             (array of json object)\n"
            "  {\n"
            "    \"txid\" : \"txid\",          (string) the transaction id \n"
            "    \"jsindex\" (sprout) : n,       (numeric) the joinsplit index\n"
            "    \"jsoutindex\" (sprout) : n,       (numeric) the output index of the joinsplit\n"
            "    \"outindex\" (sapling) : n,       (numeric) the output index\n"
            "    \"actionindex\" (orchard) : n,    (numeric) the output index\n"
            "    \"confirmations\" : n,       (numeric) the number of confirmations\n"
            "    \"spendable\" : true|false,  (boolean) true if note can be spent by wallet, false if address is watchonly\n"
            "    \"address\" : \"address\",    (string) the shielded address\n"
            "    \"amount\": xxxxx,          (numeric) the amount of value in the note\n"
            "    \"memo\": xxxxx,            (string) hexadecimal string representation of memo field\n"
            "    \"change\": true|false,     (boolean) true if the address that received the note is also one of the sending addresses\n"
            "  }\n"
            "  ,...\n"
            "]\n"

            "\nExamples\n"
            + HelpExampleCli("z_listunspent", "")
            + HelpExampleCli("z_listunspent", "6 9999999 false \"[\\\"ztbx5DLDxa5ZLFTchHhoPNkKs57QzSyib6UqXpEdy76T1aUdFxJt1w9318Z8DJ73XzbnWHKEZP9Yjg712N5kMmP4QzS9iC9\\\",\\\"ztfaW34Gj9FrnGUEf833ywDVL62NWXBM81u6EQnM6VR45eYnXhwztecW1SjxA7JrmAXKJhxhj3vDNEpVCQoSvVoSpmbhtjf\\\"]\"")
            + HelpExampleRpc("z_listunspent", "6 9999999 false \"[\\\"ztbx5DLDxa5ZLFTchHhoPNkKs57QzSyib6UqXpEdy76T1aUdFxJt1w9318Z8DJ73XzbnWHKEZP9Yjg712N5kMmP4QzS9iC9\\\",\\\"ztfaW34Gj9FrnGUEf833ywDVL62NWXBM81u6EQnM6VR45eYnXhwztecW1SjxA7JrmAXKJhxhj3vDNEpVCQoSvVoSpmbhtjf\\\"]\"")
        );

    RPCTypeCheck(params, boost::assign::list_of(UniValue::VNUM)(UniValue::VNUM)(UniValue::VBOOL)(UniValue::VARR));

    int nMinDepth = 1;
    if (params.size() > 0) {
        nMinDepth = params[0].get_int();
    }
    if (nMinDepth < 0) {
        throw JSONRPCError(RPC_INVALID_PARAMETER, "Minimum number of confirmations cannot be less than 0");
    }

    int nMaxDepth = 9999999;
    if (params.size() > 1) {
        nMaxDepth = params[1].get_int();
    }
    if (nMaxDepth < nMinDepth) {
        throw JSONRPCError(RPC_INVALID_PARAMETER, "Maximum number of confirmations must be greater or equal to the minimum number of confirmations");
    }

    bool fIncludeWatchonly = false;
    if (params.size() > 2) {
        fIncludeWatchonly = params[2].get_bool();
    }

    LOCK2(cs_main, pwalletMain->cs_wallet);

    std::optional<AddrSet> noteFilter = std::nullopt;
    std::set<std::pair<libzcash::SproutPaymentAddress, uint256>> sproutNullifiers;
    std::set<std::pair<libzcash::SaplingPaymentAddress, uint256>> saplingNullifiers;

    KeyIO keyIO(Params());
    // User has supplied zaddrs to filter on
    if (params.size() > 3) {
        UniValue addresses = params[3].get_array();
        if (addresses.size() == 0) {
            throw JSONRPCError(RPC_INVALID_PARAMETER, "Invalid parameter, addresses array is empty.");
        }

        // Sources
        std::vector<libzcash::PaymentAddress> sourceAddrs;
        for (const UniValue& o : addresses.getValues()) {
            if (!o.isStr()) {
                throw JSONRPCError(RPC_INVALID_PARAMETER, "Invalid parameter, expected string");
            }

            auto zaddr = keyIO.DecodePaymentAddress(o.get_str());
            if (!zaddr.has_value()) {
                throw JSONRPCError(RPC_INVALID_PARAMETER, string("Invalid parameter, not a valid Zcash address: ") + o.get_str());
            }

            sourceAddrs.push_back(zaddr.value());
        }

        noteFilter = AddrSet::ForPaymentAddresses(sourceAddrs);
        sproutNullifiers = pwalletMain->GetSproutNullifiers(noteFilter.value().GetSproutAddresses());
        saplingNullifiers = pwalletMain->GetSaplingNullifiers(noteFilter.value().GetSaplingAddresses());

        // If we don't include watchonly addresses, we must reject any address
        // for which we do not have the spending key.
        if (!fIncludeWatchonly && !pwalletMain->HasSpendingKeys(noteFilter.value())) {
            throw JSONRPCError(RPC_INVALID_PARAMETER, string("Invalid parameter, spending key for an address does not belong to the wallet."));
        }
    } else {
        // User did not provide zaddrs, so use default i.e. all addresses
        std::set<libzcash::SproutPaymentAddress> sproutzaddrs = {};
        pwalletMain->GetSproutPaymentAddresses(sproutzaddrs);
        sproutNullifiers = pwalletMain->GetSproutNullifiers(sproutzaddrs);

        // Sapling support
        std::set<libzcash::SaplingPaymentAddress> saplingzaddrs = {};
        pwalletMain->GetSaplingPaymentAddresses(saplingzaddrs);
        saplingNullifiers = pwalletMain->GetSaplingNullifiers(saplingzaddrs);
    }

    UniValue results(UniValue::VARR);

    std::vector<SproutNoteEntry> sproutEntries;
    std::vector<SaplingNoteEntry> saplingEntries;
    pwalletMain->GetFilteredNotes(sproutEntries, saplingEntries, noteFilter, nMinDepth, nMaxDepth, true, !fIncludeWatchonly, false);

    for (auto & entry : sproutEntries) {
        UniValue obj(UniValue::VOBJ);
        obj.pushKV("txid", entry.jsop.hash.ToString());
        obj.pushKV("jsindex", (int)entry.jsop.js );
        obj.pushKV("jsoutindex", (int)entry.jsop.n);
        obj.pushKV("confirmations", entry.confirmations);
        bool hasSproutSpendingKey = pwalletMain->HaveSproutSpendingKey(entry.address);
        obj.pushKV("spendable", hasSproutSpendingKey);
        obj.pushKV("address", keyIO.EncodePaymentAddress(entry.address));
        obj.pushKV("amount", ValueFromAmount(CAmount(entry.note.value())));
        std::string data(entry.memo.begin(), entry.memo.end());
        obj.pushKV("memo", HexStr(data));
        if (hasSproutSpendingKey) {
            obj.pushKV("change", pwalletMain->IsNoteSproutChange(sproutNullifiers, entry.address, entry.jsop));
        }
        results.push_back(obj);
    }

    for (auto & entry : saplingEntries) {
        UniValue obj(UniValue::VOBJ);
        obj.pushKV("txid", entry.op.hash.ToString());
        obj.pushKV("outindex", (int)entry.op.n);
        obj.pushKV("confirmations", entry.confirmations);
        bool hasSaplingSpendingKey = pwalletMain->HaveSaplingSpendingKeyForAddress(entry.address);
        obj.pushKV("spendable", hasSaplingSpendingKey);
        // TODO: If we found this entry via a UA, show that instead.
        obj.pushKV("address", keyIO.EncodePaymentAddress(entry.address));
        obj.pushKV("amount", ValueFromAmount(CAmount(entry.note.value()))); // note.value() is equivalent to plaintext.value()
        obj.pushKV("memo", HexStr(entry.memo));
        if (hasSaplingSpendingKey) {
            obj.pushKV("change", pwalletMain->IsNoteSaplingChange(saplingNullifiers, entry.address, entry.op));
        }
<<<<<<< HEAD
        // TODO Orchard actions
=======
        results.push_back(obj);
>>>>>>> 423489c5
    }

    return results;
}


UniValue fundrawtransaction(const UniValue& params, bool fHelp)
{
    if (!EnsureWalletIsAvailable(fHelp))
        return NullUniValue;

    if (fHelp || params.size() < 1 || params.size() > 2)
        throw runtime_error(
                            "fundrawtransaction \"hexstring\" includeWatching\n"
                            "\nAdd inputs to a transaction until it has enough in value to meet its out value.\n"
                            "This will not modify existing inputs, and will add one change output to the outputs.\n"
                            "Note that inputs which were signed may need to be resigned after completion since in/outputs have been added.\n"
                            "The inputs added will not be signed, use signrawtransaction for that.\n"
                            "Note that all existing inputs must have their previous output transaction be in the wallet.\n"
                            "Note that all inputs selected must be of standard form and P2SH scripts must be"
                            "in the wallet using importaddress or addmultisigaddress (to calculate fees).\n"
                            "Only pay-to-pubkey, multisig, and P2SH versions thereof are currently supported for watch-only\n"
                            "\nArguments:\n"
                            "1. \"hexstring\"     (string, required) The hex string of the raw transaction\n"
                            "2. includeWatching (boolean, optional, default false) Also select inputs which are watch only\n"
                            "\nResult:\n"
                            "{\n"
                            "  \"hex\":       \"value\", (string)  The resulting raw transaction (hex-encoded string)\n"
                            "  \"fee\":       n,         (numeric) The fee added to the transaction\n"
                            "  \"changepos\": n          (numeric) The position of the added change output, or -1\n"
                            "}\n"
                            "\"hex\"             \n"
                            "\nExamples:\n"
                            "\nCreate a transaction with no inputs\n"
                            + HelpExampleCli("createrawtransaction", "\"[]\" \"{\\\"myaddress\\\":0.01}\"") +
                            "\nAdd sufficient unsigned inputs to meet the output value\n"
                            + HelpExampleCli("fundrawtransaction", "\"rawtransactionhex\"") +
                            "\nSign the transaction\n"
                            + HelpExampleCli("signrawtransaction", "\"fundedtransactionhex\"") +
                            "\nSend the transaction\n"
                            + HelpExampleCli("sendrawtransaction", "\"signedtransactionhex\"")
                            );

    RPCTypeCheck(params, boost::assign::list_of(UniValue::VSTR)(UniValue::VBOOL));

    // parse hex string from parameter
    CTransaction origTx;
    if (!DecodeHexTx(origTx, params[0].get_str()))
        throw JSONRPCError(RPC_DESERIALIZATION_ERROR, "TX decode failed");

    bool includeWatching = false;
    if (params.size() > 1)
        includeWatching = true;

    CMutableTransaction tx(origTx);
    CAmount nFee;
    string strFailReason;
    int nChangePos = -1;
    if(!pwalletMain->FundTransaction(tx, nFee, nChangePos, strFailReason, includeWatching))
        throw JSONRPCError(RPC_INTERNAL_ERROR, strFailReason);

    UniValue result(UniValue::VOBJ);
    result.pushKV("hex", EncodeHexTx(tx));
    result.pushKV("changepos", nChangePos);
    result.pushKV("fee", ValueFromAmount(nFee));

    return result;
}

UniValue zc_sample_joinsplit(const UniValue& params, bool fHelp)
{
    if (fHelp) {
        throw runtime_error(
            "zcsamplejoinsplit\n"
            "\n"
            "Perform a joinsplit and return the JSDescription.\n"
            );
    }

    LOCK(cs_main);

    Ed25519VerificationKey joinSplitPubKey;
    uint256 anchor = SproutMerkleTree().root();
    std::array<libzcash::JSInput, ZC_NUM_JS_INPUTS> inputs({JSInput(), JSInput()});
    std::array<libzcash::JSOutput, ZC_NUM_JS_OUTPUTS> outputs({JSOutput(), JSOutput()});
    auto samplejoinsplit = JSDescriptionInfo(joinSplitPubKey,
                                  anchor,
                                  inputs,
                                  outputs,
                                  0,
                                  0).BuildDeterministic();

    CDataStream ss(SER_NETWORK, SAPLING_TX_VERSION | (1 << 31));
    ss << samplejoinsplit;

    return HexStr(ss.begin(), ss.end());
}

UniValue zc_benchmark(const UniValue& params, bool fHelp)
{
    if (!EnsureWalletIsAvailable(fHelp)) {
        return NullUniValue;
    }

    if (fHelp || params.size() < 2) {
        throw runtime_error(
            "zcbenchmark benchmarktype samplecount\n"
            "\n"
            "Runs a benchmark of the selected type samplecount times,\n"
            "returning the running times of each sample.\n"
            "\n"
            "Output: [\n"
            "  {\n"
            "    \"runningtime\": runningtime\n"
            "  },\n"
            "  {\n"
            "    \"runningtime\": runningtime\n"
            "  }\n"
            "  ...\n"
            "]\n"
            );
    }

    LOCK(cs_main);

    std::string benchmarktype = params[0].get_str();
    int samplecount = params[1].get_int();

    if (samplecount <= 0) {
        throw JSONRPCError(RPC_TYPE_ERROR, "Invalid samplecount");
    }

    std::vector<double> sample_times;

    JSDescription samplejoinsplit;

    if (benchmarktype == "verifyjoinsplit") {
        CDataStream ss(ParseHexV(params[2].get_str(), "js"), SER_NETWORK, SAPLING_TX_VERSION | (1 << 31));
        ss >> samplejoinsplit;
    }

    for (int i = 0; i < samplecount; i++) {
        if (benchmarktype == "sleep") {
            sample_times.push_back(benchmark_sleep());
        } else if (benchmarktype == "parameterloading") {
            throw JSONRPCError(RPC_TYPE_ERROR, "Pre-Sapling Sprout parameters have been removed");
        } else if (benchmarktype == "createjoinsplit") {
            if (params.size() < 3) {
                sample_times.push_back(benchmark_create_joinsplit());
            } else {
                int nThreads = params[2].get_int();
                std::vector<double> vals = benchmark_create_joinsplit_threaded(nThreads);
                // Divide by nThreads^2 to get average seconds per JoinSplit because
                // we are running one JoinSplit per thread.
                sample_times.push_back(std::accumulate(vals.begin(), vals.end(), 0.0) / (nThreads*nThreads));
            }
        } else if (benchmarktype == "verifyjoinsplit") {
            sample_times.push_back(benchmark_verify_joinsplit(samplejoinsplit));
#ifdef ENABLE_MINING
        } else if (benchmarktype == "solveequihash") {
            if (params.size() < 3) {
                sample_times.push_back(benchmark_solve_equihash());
            } else {
                int nThreads = params[2].get_int();
                std::vector<double> vals = benchmark_solve_equihash_threaded(nThreads);
                sample_times.insert(sample_times.end(), vals.begin(), vals.end());
            }
#endif
        } else if (benchmarktype == "verifyequihash") {
            sample_times.push_back(benchmark_verify_equihash());
        } else if (benchmarktype == "validatelargetx") {
            // Number of inputs in the spending transaction that we will simulate
            int nInputs = 11130;
            if (params.size() >= 3) {
                nInputs = params[2].get_int();
            }
            sample_times.push_back(benchmark_large_tx(nInputs));
        } else if (benchmarktype == "trydecryptnotes") {
            int nKeys = params[2].get_int();
            sample_times.push_back(benchmark_try_decrypt_sprout_notes(nKeys));
        } else if (benchmarktype == "trydecryptsaplingnotes") {
            int nKeys = params[2].get_int();
            sample_times.push_back(benchmark_try_decrypt_sapling_notes(nKeys));
        } else if (benchmarktype == "incnotewitnesses") {
            int nTxs = params[2].get_int();
            sample_times.push_back(benchmark_increment_sprout_note_witnesses(nTxs));
        } else if (benchmarktype == "incsaplingnotewitnesses") {
            int nTxs = params[2].get_int();
            sample_times.push_back(benchmark_increment_sapling_note_witnesses(nTxs));
        } else if (benchmarktype == "connectblockslow") {
            if (Params().NetworkIDString() != "regtest") {
                throw JSONRPCError(RPC_TYPE_ERROR, "Benchmark must be run in regtest mode");
            }
            sample_times.push_back(benchmark_connectblock_slow());
        } else if (benchmarktype == "sendtoaddress") {
            if (Params().NetworkIDString() != "regtest") {
                throw JSONRPCError(RPC_TYPE_ERROR, "Benchmark must be run in regtest mode");
            }
            auto amount = AmountFromValue(params[2]);
            sample_times.push_back(benchmark_sendtoaddress(amount));
        } else if (benchmarktype == "loadwallet") {
            if (Params().NetworkIDString() != "regtest") {
                throw JSONRPCError(RPC_TYPE_ERROR, "Benchmark must be run in regtest mode");
            }
            sample_times.push_back(benchmark_loadwallet());
        } else if (benchmarktype == "listunspent") {
            sample_times.push_back(benchmark_listunspent());
        } else if (benchmarktype == "createsaplingspend") {
            sample_times.push_back(benchmark_create_sapling_spend());
        } else if (benchmarktype == "createsaplingoutput") {
            sample_times.push_back(benchmark_create_sapling_output());
        } else if (benchmarktype == "verifysaplingspend") {
            sample_times.push_back(benchmark_verify_sapling_spend());
        } else if (benchmarktype == "verifysaplingoutput") {
            sample_times.push_back(benchmark_verify_sapling_output());
        } else {
            throw JSONRPCError(RPC_TYPE_ERROR, "Invalid benchmarktype");
        }
    }

    UniValue results(UniValue::VARR);
    for (auto time : sample_times) {
        UniValue result(UniValue::VOBJ);
        result.pushKV("runningtime", time);
        results.push_back(result);
    }

    return results;
}

UniValue zc_raw_receive(const UniValue& params, bool fHelp)
{
    if (!EnsureWalletIsAvailable(fHelp)) {
        return NullUniValue;
    }

    if (fHelp || params.size() != 2) {
        throw runtime_error(
            "zcrawreceive zcsecretkey encryptednote\n"
            "\n"
            "DEPRECATED. Decrypts encryptednote and checks if the coin commitments\n"
            "are in the blockchain as indicated by the \"exists\" result.\n"
            "\n"
            "Output: {\n"
            "  \"amount\": value,\n"
            "  \"note\": noteplaintext,\n"
            "  \"exists\": exists\n"
            "}\n"
            );
    }

    RPCTypeCheck(params, boost::assign::list_of(UniValue::VSTR)(UniValue::VSTR));

    LOCK(cs_main);

    KeyIO keyIO(Params());
    auto spendingkey = keyIO.DecodeSpendingKey(params[0].get_str());
    if (!spendingkey.has_value()) {
        throw JSONRPCError(RPC_INVALID_ADDRESS_OR_KEY, "Invalid spending key");
    }
    if (std::get_if<libzcash::SproutSpendingKey>(&spendingkey.value()) == nullptr) {
        throw JSONRPCError(RPC_INVALID_ADDRESS_OR_KEY, "Only works with Sprout spending keys");
    }
    SproutSpendingKey k = std::get<libzcash::SproutSpendingKey>(spendingkey.value());

    uint256 epk;
    unsigned char nonce;
    ZCNoteEncryption::Ciphertext ct;
    uint256 h_sig;

    {
        CDataStream ssData(ParseHexV(params[1], "encrypted_note"), SER_NETWORK, PROTOCOL_VERSION);
        try {
            ssData >> nonce;
            ssData >> epk;
            ssData >> ct;
            ssData >> h_sig;
        } catch(const std::exception &) {
            throw runtime_error(
                "encrypted_note could not be decoded"
            );
        }
    }

    ZCNoteDecryption decryptor(k.receiving_key());

    SproutNotePlaintext npt = SproutNotePlaintext::decrypt(
        decryptor,
        ct,
        epk,
        h_sig,
        nonce
    );
    SproutPaymentAddress payment_addr = k.address();
    SproutNote decrypted_note = npt.note(payment_addr);

    assert(pwalletMain != NULL);
    std::vector<std::optional<SproutWitness>> witnesses;
    uint256 anchor;
    uint256 commitment = decrypted_note.cm();
    pwalletMain->WitnessNoteCommitment(
        {commitment},
        witnesses,
        anchor
    );

    CDataStream ss(SER_NETWORK, PROTOCOL_VERSION);
    ss << npt;

    UniValue result(UniValue::VOBJ);
    result.pushKV("amount", ValueFromAmount(decrypted_note.value()));
    result.pushKV("note", HexStr(ss.begin(), ss.end()));
    result.pushKV("exists", (bool) witnesses[0]);
    return result;
}



UniValue zc_raw_joinsplit(const UniValue& params, bool fHelp)
{
    if (!EnsureWalletIsAvailable(fHelp)) {
        return NullUniValue;
    }

    if (fHelp || params.size() != 5) {
        throw runtime_error(
            "zcrawjoinsplit rawtx inputs outputs vpub_old vpub_new\n"
            "  inputs: a JSON object mapping {note: zcsecretkey, ...}\n"
            "  outputs: a JSON object mapping {zcaddr: value, ...}\n"
            "\n"
            "DEPRECATED. Splices a joinsplit into rawtx. Inputs are unilaterally confidential.\n"
            "Outputs are confidential between sender/receiver. The vpub_old and\n"
            "vpub_new values are globally public and move transparent value into\n"
            "or out of the confidential value store, respectively.\n"
            "\n"
            "Note: The caller is responsible for delivering the output enc1 and\n"
            "enc2 to the appropriate recipients, as well as signing rawtxout and\n"
            "ensuring it is mined. (A future RPC call will deliver the confidential\n"
            "payments in-band on the blockchain.)\n"
            "\n"
            "Output: {\n"
            "  \"encryptednote1\": enc1,\n"
            "  \"encryptednote2\": enc2,\n"
            "  \"rawtxn\": rawtxout\n"
            "}\n"
            );
    }

    LOCK(cs_main);

    CTransaction tx;
    if (!DecodeHexTx(tx, params[0].get_str()))
        throw JSONRPCError(RPC_DESERIALIZATION_ERROR, "TX decode failed");

    UniValue inputs = params[1].get_obj();
    UniValue outputs = params[2].get_obj();

    CAmount vpub_old(0);
    CAmount vpub_new(0);

    int nextBlockHeight = chainActive.Height() + 1;

    const bool canopyActive = Params().GetConsensus().NetworkUpgradeActive(nextBlockHeight, Consensus::UPGRADE_CANOPY);

    if (params[3].get_real() != 0.0) {
        if (canopyActive) {
            throw JSONRPCError(RPC_VERIFY_REJECTED, "Sprout shielding is not supported after Canopy");
        }
        vpub_old = AmountFromValue(params[3]);
    }

    if (params[4].get_real() != 0.0)
        vpub_new = AmountFromValue(params[4]);

    std::vector<JSInput> vjsin;
    std::vector<JSOutput> vjsout;
    std::vector<SproutNote> notes;
    std::vector<SproutSpendingKey> keys;
    std::vector<uint256> commitments;

    KeyIO keyIO(Params());
    for (const string& name_ : inputs.getKeys()) {
        auto spendingkey = keyIO.DecodeSpendingKey(inputs[name_].get_str());
        if (!spendingkey.has_value()) {
            throw JSONRPCError(RPC_INVALID_ADDRESS_OR_KEY, "Invalid spending key");
        }
        if (std::get_if<libzcash::SproutSpendingKey>(&spendingkey.value()) == nullptr) {
            throw JSONRPCError(RPC_INVALID_ADDRESS_OR_KEY, "Only works with Sprout spending keys");
        }
        SproutSpendingKey k = std::get<libzcash::SproutSpendingKey>(spendingkey.value());

        keys.push_back(k);

        SproutNotePlaintext npt;

        {
            CDataStream ssData(ParseHexV(name_, "note"), SER_NETWORK, PROTOCOL_VERSION);
            ssData >> npt;
        }

        SproutPaymentAddress addr = k.address();
        SproutNote note = npt.note(addr);
        notes.push_back(note);
        commitments.push_back(note.cm());
    }

    uint256 anchor;
    std::vector<std::optional<SproutWitness>> witnesses;
    pwalletMain->WitnessNoteCommitment(commitments, witnesses, anchor);

    assert(witnesses.size() == notes.size());
    assert(notes.size() == keys.size());

    {
        for (size_t i = 0; i < witnesses.size(); i++) {
            if (!witnesses[i]) {
                throw runtime_error(
                    "joinsplit input could not be found in tree"
                );
            }

            vjsin.push_back(JSInput(*witnesses[i], notes[i], keys[i]));
        }
    }

    while (vjsin.size() < ZC_NUM_JS_INPUTS) {
        vjsin.push_back(JSInput());
    }

    for (const string& name_ : outputs.getKeys()) {
        auto addrToDecoded = keyIO.DecodePaymentAddress(name_);
        if (!addrToDecoded.has_value()) {
            throw JSONRPCError(RPC_INVALID_ADDRESS_OR_KEY, "Invalid recipient address.");
        }

        libzcash::PaymentAddress addrTo(addrToDecoded.value());
        if (!std::holds_alternative<libzcash::SproutPaymentAddress>(addrTo)) {
            throw JSONRPCError(RPC_INVALID_ADDRESS_OR_KEY, "Only works with Sprout payment addresses");
        }
        CAmount nAmount = AmountFromValue(outputs[name_]);

        vjsout.push_back(JSOutput(std::get<libzcash::SproutPaymentAddress>(addrTo), nAmount));
    }

    while (vjsout.size() < ZC_NUM_JS_OUTPUTS) {
        vjsout.push_back(JSOutput());
    }

    // TODO
    if (vjsout.size() != ZC_NUM_JS_INPUTS || vjsin.size() != ZC_NUM_JS_OUTPUTS) {
        throw runtime_error("unsupported joinsplit input/output counts");
    }

    Ed25519VerificationKey joinSplitPubKey;
    Ed25519SigningKey joinSplitPrivKey;
    ed25519_generate_keypair(&joinSplitPrivKey, &joinSplitPubKey);

    CMutableTransaction mtx(tx);
    mtx.nVersion = 4;
    mtx.nVersionGroupId = SAPLING_VERSION_GROUP_ID;
    mtx.joinSplitPubKey = joinSplitPubKey;

    std::array<libzcash::JSInput, ZC_NUM_JS_INPUTS> jsInputs({vjsin[0], vjsin[1]});
    std::array<libzcash::JSOutput, ZC_NUM_JS_OUTPUTS> jsIutputs({vjsout[0], vjsout[1]});
    auto jsdesc = JSDescriptionInfo(joinSplitPubKey,
                         anchor,
                         jsInputs,
                         jsIutputs,
                         vpub_old,
                         vpub_new).BuildDeterministic();

    {
        auto verifier = ProofVerifier::Strict();
        assert(verifier.VerifySprout(jsdesc, joinSplitPubKey));
    }

    mtx.vJoinSplit.push_back(jsdesc);

    // Empty output script.
    CScript scriptCode;
    CTransaction signTx(mtx);
    auto consensusBranchId = CurrentEpochBranchId(chainActive.Height() + 1, Params().GetConsensus());
    uint256 dataToBeSigned = SignatureHash(scriptCode, signTx, NOT_AN_INPUT, SIGHASH_ALL, 0, consensusBranchId);

    // Add the signature
    assert(ed25519_sign(
        &joinSplitPrivKey,
        dataToBeSigned.begin(), 32,
        &mtx.joinSplitSig));

    // Sanity check
    assert(ed25519_verify(
        &mtx.joinSplitPubKey,
        &mtx.joinSplitSig,
        dataToBeSigned.begin(), 32));

    CTransaction rawTx(mtx);

    CDataStream ss(SER_NETWORK, PROTOCOL_VERSION);
    ss << rawTx;

    std::string encryptedNote1;
    std::string encryptedNote2;
    {
        CDataStream ss2(SER_NETWORK, PROTOCOL_VERSION);
        ss2 << ((unsigned char) 0x00);
        ss2 << jsdesc.ephemeralKey;
        ss2 << jsdesc.ciphertexts[0];
        ss2 << ZCJoinSplit::h_sig(jsdesc.randomSeed, jsdesc.nullifiers, joinSplitPubKey);

        encryptedNote1 = HexStr(ss2.begin(), ss2.end());
    }
    {
        CDataStream ss2(SER_NETWORK, PROTOCOL_VERSION);
        ss2 << ((unsigned char) 0x01);
        ss2 << jsdesc.ephemeralKey;
        ss2 << jsdesc.ciphertexts[1];
        ss2 << ZCJoinSplit::h_sig(jsdesc.randomSeed, jsdesc.nullifiers, joinSplitPubKey);

        encryptedNote2 = HexStr(ss2.begin(), ss2.end());
    }

    UniValue result(UniValue::VOBJ);
    result.pushKV("encryptednote1", encryptedNote1);
    result.pushKV("encryptednote2", encryptedNote2);
    result.pushKV("rawtxn", HexStr(ss.begin(), ss.end()));
    return result;
}

UniValue zc_raw_keygen(const UniValue& params, bool fHelp)
{
    if (!EnsureWalletIsAvailable(fHelp)) {
        return NullUniValue;
    }

    if (fHelp || params.size() != 0) {
        throw runtime_error(
            "zcrawkeygen\n"
            "\n"
            "DEPRECATED. Generate a zcaddr which can send and receive confidential values.\n"
            "\n"
            "Output: {\n"
            "  \"zcaddress\": zcaddr,\n"
            "  \"zcsecretkey\": zcsecretkey,\n"
            "  \"zcviewingkey\": zcviewingkey,\n"
            "}\n"
            );
    }

    auto k = SproutSpendingKey::random();
    auto addr = k.address();
    auto viewing_key = k.viewing_key();

    KeyIO keyIO(Params());
    UniValue result(UniValue::VOBJ);
    result.pushKV("zcaddress", keyIO.EncodePaymentAddress(addr));
    result.pushKV("zcsecretkey", keyIO.EncodeSpendingKey(k));
    result.pushKV("zcviewingkey", keyIO.EncodeViewingKey(viewing_key));
    return result;
}


UniValue z_getnewaddress(const UniValue& params, bool fHelp)
{
    if (!EnsureWalletIsAvailable(fHelp))
        return NullUniValue;

    std::string defaultType = ADDR_TYPE_SAPLING;

    if (fHelp || params.size() > 1)
        throw runtime_error(
            "z_getnewaddress ( type )\n"
            "\nDEPRECATED\n"
            "\nReturns a new shielded address for receiving payments.\n"
            "\nWith no arguments, returns a Sapling address.\n"
            "\nArguments:\n"
            "1. \"type\"         (string, optional, default=\"" + defaultType + "\") The type of address. One of [\""
            + ADDR_TYPE_SPROUT + "\", \"" + ADDR_TYPE_SAPLING + "\"].\n"
            "\nResult:\n"
            "\"zcashaddress\"    (string) The new shielded address.\n"
            "\nExamples:\n"
            + HelpExampleCli("z_getnewaddress", "")
            + HelpExampleCli("z_getnewaddress", ADDR_TYPE_SAPLING)
            + HelpExampleRpc("z_getnewaddress", "")
        );

    LOCK2(cs_main, pwalletMain->cs_wallet);

    const CChainParams& chainparams = Params();

    EnsureWalletIsUnlocked();
    EnsureWalletIsBackedUp(chainparams);

    auto addrType = defaultType;
    if (params.size() > 0) {
        addrType = params[0].get_str();
    }

    KeyIO keyIO(chainparams);
    if (addrType == ADDR_TYPE_SPROUT) {
        return keyIO.EncodePaymentAddress(pwalletMain->GenerateNewSproutZKey());
    } else if (addrType == ADDR_TYPE_SAPLING) {
        auto saplingAddress = pwalletMain->GenerateNewLegacySaplingZKey();
        return keyIO.EncodePaymentAddress(saplingAddress);
    } else {
        throw JSONRPCError(RPC_INVALID_PARAMETER, "Invalid address type");
    }
}

UniValue z_getnewaccount(const UniValue& params, bool fHelp)
{
    if (!EnsureWalletIsAvailable(fHelp))
        return NullUniValue;
    if (fHelp || params.size() > 0)
        throw runtime_error(
            "z_getnewaccount\n"
            "\nPrepares and returns a new account, and its corresponding default address.\n"
            "\nAccounts are numbered starting from zero; this RPC method selects the next"
            "\navailable sequential account number within the UA-compatible HD seed phrase.\n"
            "\nThe account will be prepared with spending keys for the best and second-best"
            "\nshielded pools, and the transparent pool.\n"
            "\nEach new account is a separate group of funds within the wallet, and adds an"
            "\nadditional performance cost to wallet scanning. If you want a new address"
            "\nfor an existing account, use the z_getaddressforaccount RPC method.\n"
            "\nResult:\n"
            "{\n"
            "  \"account\": n,       (numeric) the new account number\n"
            "  \"unifiedaddress\"    (string) The default address for this account\n"
            "}\n"
            "\nExamples:\n"
            + HelpExampleCli("z_getnewaccount", "")
            + HelpExampleRpc("z_getnewaccount", "")
        );

    if (!fExperimentalOrchardWallet) {
        throw JSONRPCError(RPC_WALLET_ENCRYPTION_FAILED, "Error: the Orchard wallet experimental extensions are disabled.");
    }
    int64_t account = 999999; // TODO placeholder
    UniValue result(UniValue::VOBJ);
    result.pushKV("account", account);
    result.pushKV("unifiedaddress", "TODO");
    return result;
}

UniValue z_getaddressforaccount(const UniValue& params, bool fHelp)
{
    if (!EnsureWalletIsAvailable(fHelp))
        return NullUniValue;
    if (fHelp || params.size() < 1 || params.size() > 3)
        throw runtime_error(
            "z_getaddressforaccount account ( diversifier_index [\"pool\", ...] )\n"
            "\nFor the given account number, derives a Unified Address in accordance"
            "\nwith the remaining arguments:\n"
            "\n- If no list of pools is given, the best and second-best shielded pools,"
            "\n  along with the transparent pool, will be used."
            "\n- If no diversifier index is given (or the string \"*\"), the next unused"
            "\n  index (that is valid for the list of pools) will be selected.\n"
            "\nThe account number must have been previously generated by a call to the"
            "\nz_getnewaccount RPC method.\n"
            "\nOnce a Unified Address has been derived at a specific diversifier index,"
            "\nre-deriving it (via a subsequent call to z_getaddressforaccount with the"
            "\nsame account and index) will produce the same address with the same list"
            "\nof pools. An error will be returned if a different list of pools is given.\n"
            "\nResult:\n"
            "{\n"
            "  \"account\": n,                    (numeric) the specified account number\n"
            "  \"diversifier_index\": n,          (numeric) the index specified or chosen\n"
            "  \"pools\": [\"pool\",...]\",         (json array of string) the pools (e.g. \"transparent\", \"orchard\") for which the UA contains receivers\n"
            "  \"unifiedaddress\"                 (string) The corresponding address\n"
            "}\n"
            "\nExamples:\n"
            + HelpExampleCli("z_getaddressforaccount", "4")
            + HelpExampleCli("z_getaddressforaccount", "4 1")
            + HelpExampleCli("z_getaddressforaccount", "4 1 '[\"transparent\",\"sapling\",\"orchard\"]'")
            + HelpExampleRpc("z_getaddressforaccount", "4")
        );

    if (!fExperimentalOrchardWallet) {
        throw JSONRPCError(RPC_WALLET_ENCRYPTION_FAILED, "Error: the Orchard wallet experimental extensions are disabled.");
    }
    int64_t account = params[0].get_int64();
    if (account < 0 || account >= ZCASH_LEGACY_ACCOUNT) {
        throw JSONRPCError(RPC_INVALID_PARAMETER, "Invalid account number, must be 0 <= account <= (2^31)-2.");
    }
    // TODO: Check that the account is known to the wallet.
    std::vector<uint8_t> parsed_diversifier_index;
    if (params.size() >= 2) {
        if (params[1].getType() != UniValue::VNUM) {
            throw JSONRPCError(RPC_INVALID_PARAMETER, "Invalid diversifier index, must be an unsigned integer.");
        }
        auto parsed_diversifier_index_opt = ParseArbitraryInt(params[1].getValStr());
        if (!parsed_diversifier_index_opt.has_value()) {
            throw JSONRPCError(RPC_INVALID_PARAMETER, "diversifier index must be a decimal integer.");
        }
        parsed_diversifier_index = parsed_diversifier_index_opt.value();
        if (parsed_diversifier_index.size() > ZC_DIVERSIFIER_SIZE) {
            throw JSONRPCError(RPC_INVALID_PARAMETER, "diversifier index is too large.");
        }
    } else {
        // TODO get next unused diversifier index from wallet
    }
    // TODO:
    // diversifier_t diversifier{};
    // std::copy(parsed_diversifier_index.begin(), parsed_diversifier_index.end(), diversifier.begin());
    UniValue pools(UniValue::VARR);
    if (params.size() >= 3) {
        pools = params[2].get_array();
        for (unsigned int i = 0; i < pools.size(); i++) {
            const std::string& p = pools[i].get_str();
            if (!(p == "transparent" || p == "sapling" || p == "orchard")) {
                throw JSONRPCError(RPC_INVALID_PARAMETER, "pool arguments must be \"transparent\", \"sapling\", or \"orchard\"");
            }
        }
    } else {
        // default is all
        pools.push_back("transparent");
        pools.push_back("sapling");
        pools.push_back("orchard");
    }
    UniValue result(UniValue::VOBJ);
    result.pushKV("account", account);
    result.pushKV("diversifier_index", params[1].write());
    result.pushKV("pools", pools);
    result.pushKV("unifiedaddress", "TODO");
    return result;
}


UniValue z_listaddresses(const UniValue& params, bool fHelp)
{
    if (!EnsureWalletIsAvailable(fHelp))
        return NullUniValue;

    if (fHelp || params.size() > 1)
        throw runtime_error(
            "z_listaddresses ( includeWatchonly )\n"
            "\nDEPRECATED\n"
            "\nReturns the list of shielded addresses belonging to the wallet.\n"
            "\nArguments:\n"
            "1. includeWatchonly (bool, optional, default=false) Also include watchonly addresses (see 'z_importviewingkey')\n"
            "\nResult:\n"
            "[                     (json array of string)\n"
            "  \"zaddr\"           (string) a zaddr belonging to the wallet\n"
            "  ,...\n"
            "]\n"
            "\nExamples:\n"
            + HelpExampleCli("z_listaddresses", "")
            + HelpExampleRpc("z_listaddresses", "")
        );

    LOCK2(cs_main, pwalletMain->cs_wallet);

    bool fIncludeWatchonly = false;
    if (params.size() > 0) {
        fIncludeWatchonly = params[0].get_bool();
    }

    KeyIO keyIO(Params());
    UniValue ret(UniValue::VARR);
    {
        std::set<libzcash::SproutPaymentAddress> addresses;
        pwalletMain->GetSproutPaymentAddresses(addresses);
        for (auto addr : addresses) {
            if (fIncludeWatchonly || pwalletMain->HaveSproutSpendingKey(addr)) {
                ret.push_back(keyIO.EncodePaymentAddress(addr));
            }
        }
    }
    {
        std::set<libzcash::SaplingPaymentAddress> addresses;
        pwalletMain->GetSaplingPaymentAddresses(addresses);
        for (auto addr : addresses) {
            if (fIncludeWatchonly || pwalletMain->HaveSaplingSpendingKeyForAddress(addr)) {
                ret.push_back(keyIO.EncodePaymentAddress(addr));
            }
        }
    }
    return ret;
}

<<<<<<< HEAD
UniValue z_listunifiedreceivers(const UniValue& params, bool fHelp)
{
    if (!EnsureWalletIsAvailable(fHelp))
        return NullUniValue;

    if (fHelp || params.size() < 1 || params.size() > 1)
        throw runtime_error(
            "z_listunifiedreceivers unified_address\n"
            "\nReturns the (per-pool) receivers contained within the provided UA;"
            "\nthe UA may not have receivers for some pools.\n"
            "\nTransactions that send funds to any of the receivers returned by this RPC"
            "\nmethod will be detected by the wallet as having been sent to the unified"
            "\naddress.\n"
            "\nArguments:\n"
            "1. unified_address (string) The unified address\n"
            "\nResult:\n"
            "{\n"
            "  \"transparent\": \"address\",   (string) The legacy transparent address (P2PKH or P2SH)\n"
            "  \"sapling\": \"address\",       (string) The legacy Sapling address\n"
            "  \"orchard\": \"address\"        (string) The single-receiver Unified Address for the Orchard receiver\n"
            "}\n"
            "\nExamples:\n"
            + HelpExampleCli("z_listunifiedreceivers", "")
            + HelpExampleRpc("z_listunifiedreceivers", "")
        );

    if (!fExperimentalOrchardWallet) {
        throw JSONRPCError(RPC_WALLET_ENCRYPTION_FAILED, "Error: the Orchard wallet experimental extensions are disabled.");
    }
    std::string ua = params[0].get_str();
    UniValue result(UniValue::VOBJ);
    result.pushKV("transparent", "TODO");
    result.pushKV("sapling", "TODO");
    result.pushKV("orchard", "TODO " + ua);
    return result;
}

CAmount getBalanceTaddr(std::string transparentAddress, int minDepth=1, bool ignoreUnspendable=true) {
    std::set<CTxDestination> destinations;
=======
CAmount getBalanceTaddr(const std::optional<CTxDestination>& taddr, int minDepth=1, bool ignoreUnspendable=true) {
>>>>>>> 423489c5
    vector<COutput> vecOutputs;
    CAmount balance = 0;

    LOCK2(cs_main, pwalletMain->cs_wallet);

    pwalletMain->AvailableCoins(vecOutputs, false, NULL, true);
    for (const COutput& out : vecOutputs) {
        if (out.nDepth < minDepth) {
            continue;
        }

        if (ignoreUnspendable && !out.fSpendable) {
            continue;
        }

        if (taddr.has_value()) {
            CTxDestination address;
            if (!ExtractDestination(out.tx->vout[out.i].scriptPubKey, address)) {
                continue;
            }

            if (address != taddr.value()) {
                continue;
            }
        }

        CAmount nValue = out.tx->vout[out.i].nValue;
        balance += nValue;
    }
    return balance;
}

CAmount getBalanceZaddr(std::optional<libzcash::PaymentAddress> address, int minDepth, int maxDepth, bool ignoreUnspendable) {
    CAmount balance = 0;
    std::vector<SproutNoteEntry> sproutEntries;
    std::vector<SaplingNoteEntry> saplingEntries;
    LOCK2(cs_main, pwalletMain->cs_wallet);

    std::optional<AddrSet> noteFilter = std::nullopt;
    if (address.has_value()) {
        noteFilter = AddrSet::ForPaymentAddresses(std::vector({address.value()}));
    }

    pwalletMain->GetFilteredNotes(sproutEntries, saplingEntries, noteFilter, minDepth, maxDepth, true, ignoreUnspendable);
    for (auto & entry : sproutEntries) {
        balance += CAmount(entry.note.value());
    }
    for (auto & entry : saplingEntries) {
        balance += CAmount(entry.note.value());
    }
    return balance;
}

struct txblock
{
    int height = 0;
    int index = -1;
    int64_t time = 0;

    txblock(uint256 hash)
    {
        if (pwalletMain->mapWallet.count(hash)) {
            const CWalletTx& wtx = pwalletMain->mapWallet[hash];
            if (!wtx.hashBlock.IsNull())
                height = mapBlockIndex[wtx.hashBlock]->nHeight;
            index = wtx.nIndex;
            time = wtx.GetTxTime();
        }
    }
};

UniValue z_listreceivedbyaddress(const UniValue& params, bool fHelp)
{
    if (!EnsureWalletIsAvailable(fHelp))
        return NullUniValue;

    if (fHelp || params.size()==0 || params.size() >2)
        throw runtime_error(
            "z_listreceivedbyaddress \"address\" ( minconf )\n"
            "\nReturn a list of amounts received by a zaddr belonging to the node's wallet.\n"
            "\nArguments:\n"
            "1. \"address\"      (string) The shielded address.\n"
            "2. minconf        (numeric, optional, default=1) Only include transactions confirmed at least this many times.\n"
            "\nResult (output indices for only one pool will be present):\n"
            "{\n"
            "  \"txid\": \"txid\",               (string) the transaction id\n"
            "  \"amount\": xxxxx,              (numeric) the amount of value in the note\n"
            "  \"amountZat\" : xxxx            (numeric) The amount in " + MINOR_CURRENCY_UNIT + "\n"
            "  \"memo\": xxxxx,                (string) hexadecimal string representation of memo field\n"
            "  \"confirmations\" : n,          (numeric) the number of confirmations\n"
            "  \"blockheight\": n,             (numeric) The block height containing the transaction\n"
            "  \"blockindex\": n,              (numeric) The block index containing the transaction.\n"
            "  \"blocktime\": xxx,             (numeric) The transaction time in seconds since epoch (midnight Jan 1 1970 GMT).\n"
            "  \"jsindex\" (sprout) : n,       (numeric) the joinsplit index\n"
            "  \"jsoutindex\" (sprout) : n,    (numeric) the output index of the joinsplit\n"
            "  \"outindex\" (sapling) : n,     (numeric) the output index\n"
            "  \"actionindex\" (orchard) : n,  (numeric) the output index\n"
            "  \"change\": true|false,         (boolean) true if the address that received the note is also one of the sending addresses\n"
            "}\n"
            "\nExamples:\n"
            + HelpExampleCli("z_listreceivedbyaddress", "\"ztfaW34Gj9FrnGUEf833ywDVL62NWXBM81u6EQnM6VR45eYnXhwztecW1SjxA7JrmAXKJhxhj3vDNEpVCQoSvVoSpmbhtjf\"")
            + HelpExampleRpc("z_listreceivedbyaddress", "\"ztfaW34Gj9FrnGUEf833ywDVL62NWXBM81u6EQnM6VR45eYnXhwztecW1SjxA7JrmAXKJhxhj3vDNEpVCQoSvVoSpmbhtjf\"")
        );

    LOCK2(cs_main, pwalletMain->cs_wallet);

    int nMinDepth = 1;
    if (params.size() > 1) {
        nMinDepth = params[1].get_int();
    }
    if (nMinDepth < 0) {
        throw JSONRPCError(RPC_INVALID_PARAMETER, "Minimum number of confirmations cannot be less than 0");
    }

    // Check that the from address is valid.
    auto fromaddress = params[0].get_str();

    KeyIO keyIO(Params());
    auto decoded = keyIO.DecodePaymentAddress(fromaddress);
    if (!decoded.has_value()) {
        throw JSONRPCError(RPC_INVALID_ADDRESS_OR_KEY, "Invalid zaddr.");
    }

    // Visitor to support Sprout and Sapling addrs
    if (!std::visit(PaymentAddressBelongsToWallet(pwalletMain), decoded.value())) {
        throw JSONRPCError(RPC_INVALID_ADDRESS_OR_KEY, "From address does not belong to this node, zaddr spending key or viewing key not found.");
    }

    UniValue result(UniValue::VARR);
    std::vector<SproutNoteEntry> sproutEntries;
    std::vector<SaplingNoteEntry> saplingEntries;
    auto noteFilter = AddrSet::ForPaymentAddresses(std::vector({decoded.value()}));
    pwalletMain->GetFilteredNotes(sproutEntries, saplingEntries, noteFilter, nMinDepth, INT_MAX, false, false);

    std::visit(match {
        [&](const CKeyID& addr) {
            throw JSONRPCError(RPC_INVALID_ADDRESS_OR_KEY, "Transparent addresses are not supported by this endpoint.");
        },
        [&](const CScriptID& addr) {
            throw JSONRPCError(RPC_INVALID_ADDRESS_OR_KEY, "Transparent addresses are not supported by this endpoint.");
        },
        [&](const libzcash::SproutPaymentAddress& addr) {
            bool hasSpendingKey = pwalletMain->HaveSproutSpendingKey(addr);
            std::set<std::pair<libzcash::SproutPaymentAddress, uint256>> nullifierSet;
            if (hasSpendingKey) {
                nullifierSet = pwalletMain->GetSproutNullifiers({addr});
            }
            for (const SproutNoteEntry& entry : sproutEntries) {
                UniValue obj(UniValue::VOBJ);
                obj.pushKV("txid", entry.jsop.hash.ToString());
                obj.pushKV("amount", ValueFromAmount(CAmount(entry.note.value())));
                obj.pushKV("amountZat", CAmount(entry.note.value()));
                std::string data(entry.memo.begin(), entry.memo.end());
                obj.pushKV("memo", HexStr(data));
                obj.pushKV("jsindex", entry.jsop.js);
                obj.pushKV("jsoutindex", entry.jsop.n);
                obj.pushKV("confirmations", entry.confirmations);

                txblock BlockData(entry.jsop.hash);
                obj.pushKV("blockheight", BlockData.height);
                obj.pushKV("blockindex", BlockData.index);
                obj.pushKV("blocktime", BlockData.time);

                if (hasSpendingKey) {
                    obj.pushKV("change", pwalletMain->IsNoteSproutChange(nullifierSet, entry.address, entry.jsop));
                }
                result.push_back(obj);
            }
        },
        [&](const libzcash::SaplingPaymentAddress& addr) {
            bool hasSpendingKey = pwalletMain->HaveSaplingSpendingKeyForAddress(addr);
            std::set<std::pair<libzcash::SaplingPaymentAddress, uint256>> nullifierSet;
            if (hasSpendingKey) {
                nullifierSet = pwalletMain->GetSaplingNullifiers({addr});
            }
            for (const SaplingNoteEntry& entry : saplingEntries) {
                UniValue obj(UniValue::VOBJ);
                obj.pushKV("txid", entry.op.hash.ToString());
                obj.pushKV("amount", ValueFromAmount(CAmount(entry.note.value())));
                obj.pushKV("amountZat", CAmount(entry.note.value()));
                obj.pushKV("memo", HexStr(entry.memo));
                obj.pushKV("outindex", (int)entry.op.n);
                obj.pushKV("confirmations", entry.confirmations);

                txblock BlockData(entry.op.hash);
                obj.pushKV("blockheight", BlockData.height);
                obj.pushKV("blockindex", BlockData.index);
                obj.pushKV("blocktime", BlockData.time);

                if (hasSpendingKey) {
                    obj.pushKV("change", pwalletMain->IsNoteSaplingChange(nullifierSet, entry.address, entry.op));
                }
                result.push_back(obj);
            }
        },
        [&](const libzcash::UnifiedAddress& addr) {
            // TODO UNIFIED
        }
<<<<<<< HEAD
    }
    // TODO Unified address, or orchard address
=======
    }, decoded.value());

>>>>>>> 423489c5
    return result;
}

UniValue z_getbalance(const UniValue& params, bool fHelp)
{
    if (!EnsureWalletIsAvailable(fHelp))
        return NullUniValue;

    if (fHelp || params.size() == 0 || params.size() > 3)
        throw runtime_error(
            "z_getbalance \"address\" ( minconf inZat )\n"
            "\nDEPRECATED\n"
            "\nReturns the balance of a taddr or zaddr belonging to the node's wallet.\n"
            "\nCAUTION: If the wallet has only an incoming viewing key for this address, then spends cannot be"
            "\ndetected, and so the returned balance may be larger than the actual balance."
            "\nThe argument address may not be a Unified Address; please use z_getbalanceforaddress instead.\n"
            "\nArguments:\n"
            "1. \"address\"        (string) The selected address. It may be a transparent or shielded address.\n"
            "2. minconf          (numeric, optional, default=1) Only include transactions confirmed at least this many times.\n"
            "3. inZat            (bool, optional, default=false) Get the result amount in " + MINOR_CURRENCY_UNIT + " (as an integer).\n"
            "\nResult:\n"
            "amount              (numeric) The total amount in " + CURRENCY_UNIT + "(or " + MINOR_CURRENCY_UNIT + " if inZat is true) received at this address.\n"
            "\nExamples:\n"
            "\nThe total amount received by address \"myaddress\"\n"
            + HelpExampleCli("z_getbalance", "\"myaddress\"") +
            "\nThe total amount received by address \"myaddress\" at least 5 blocks confirmed\n"
            + HelpExampleCli("z_getbalance", "\"myaddress\" 5") +
            "\nAs a JSON RPC call\n"
            + HelpExampleRpc("z_getbalance", "\"myaddress\", 5")
        );

    LOCK2(cs_main, pwalletMain->cs_wallet);

    int nMinDepth = 1;
    if (params.size() > 1) {
        nMinDepth = params[1].get_int();
    }
    if (nMinDepth < 0) {
        throw JSONRPCError(RPC_INVALID_PARAMETER, "Minimum number of confirmations cannot be less than 0");
    }

    KeyIO keyIO(Params());
    // Check that the from address is valid.
    auto fromaddress = params[0].get_str();
    auto pa = keyIO.DecodePaymentAddress(fromaddress);
<<<<<<< HEAD
    fromTaddr = IsValidDestination(taddr);
    if (!fromTaddr) {
        if (false /* Unified Address, see #5191 */) {
            throw JSONRPCError(RPC_INVALID_ADDRESS_OR_KEY, "Address cannot be a Unified Address, please use z_getbalanceforaddress instead.");
        }
        if (!IsValidPaymentAddress(pa)) {
            throw JSONRPCError(RPC_INVALID_ADDRESS_OR_KEY, "Invalid from address, should be a taddr or zaddr.");
        }
        if (!std::visit(PaymentAddressBelongsToWallet(pwalletMain), pa)) {
             throw JSONRPCError(RPC_INVALID_ADDRESS_OR_KEY, "From address does not belong to this node, spending key or viewing key not found.");
        }
=======

    if (!pa.has_value()) {
        throw JSONRPCError(RPC_INVALID_ADDRESS_OR_KEY, "Invalid from address, should be a taddr or zaddr.");
    }
    if (!std::visit(PaymentAddressBelongsToWallet(pwalletMain), pa.value())) {
         throw JSONRPCError(RPC_INVALID_ADDRESS_OR_KEY, "From address does not belong to this node.");
>>>>>>> 423489c5
    }

    CAmount nBalance = 0;
    std::visit(match {
        [&](const CKeyID& addr) {
            nBalance = getBalanceTaddr(addr, nMinDepth, false);
        },
        [&](const CScriptID& addr) {
            nBalance = getBalanceTaddr(addr, nMinDepth, false);
        },
        [&](const libzcash::SproutPaymentAddress& addr) {
            nBalance = getBalanceZaddr(addr, nMinDepth, INT_MAX, false);
        },
        [&](const libzcash::SaplingPaymentAddress& addr) {
            nBalance = getBalanceZaddr(addr, nMinDepth, INT_MAX, false);
        },
        [&](const libzcash::UnifiedAddress& addr) {
             throw JSONRPCError(
                     RPC_INVALID_ADDRESS_OR_KEY,
                     "Unified addresses are not yet supported for z_getbalance.");
        },
    }, pa.value());

    // inZat
    if (params.size() > 2 && params[2].get_bool()) {
        return nBalance;
    }

    return ValueFromAmount(nBalance);
}

UniValue z_getbalanceforaddress(const UniValue& params, bool fHelp)
{
    if (!EnsureWalletIsAvailable(fHelp))
        return NullUniValue;

    if (fHelp || params.size() < 1 || params.size() > 2)
        throw runtime_error(
            "z_getbalanceforaddress \"address\" ( minconf )\n"
            "\nReturns the per-pool balances of a Unified Address belonging to the node's wallet."
            "\nArguments:\n"
            "1. \"address\"      (string) The selected address. It may be a transparent or shielded address.\n"
            "2. minconf        (numeric, optional, default=1) Only include transactions confirmed at least this many times.\n"
            "\nResult:\n"
            "{\n"
            "  \"pools\": {\n"
            "    \"transparent\": {\n"
            "        \"valueZat\": amount   (numeric) The amount held in the transparent pool by this account\n"
            "    \"},\n"
            "    \"sprout\": {\n"
            "        \"valueZat\": amount   (numeric) The amount held in the sprout pool by this account\n"
            "    \"},\n"
            "    \"sapling\": {\n"
            "        \"valueZat\": amount   (numeric) The amount held in the sapling pool by this account\n"
            "    \"},\n"
            "    \"orchard\": {\n"
            "        \"valueZat\": amount   (numeric) The amount held in the orchard pool by this account\n"
            "    \"}\n"
            "  \"},\n"
            "  \"minimum_confirmations\": n (numeric) The given minconf argument\n"
            "}\n"
            "Result amounts are in units of " + MINOR_CURRENCY_UNIT + ".\n"
            "Pools for which the balance is zero are not shown.\n"
            "\nExamples:\n"
            "\nThe per-pool amount received by address \"myaddress\" with at least 1 block confirmed\n"
            + HelpExampleCli("z_getbalanceforaddress", "\"myaddress\"") +
            "\nThe per-pool amount received by address \"myaddress\" with at least 5 blocks confirmed\n"
            + HelpExampleCli("z_getbalanceforaddress", "\"myaddress\" 5") +
            "\nAs a JSON RPC call\n"
            + HelpExampleRpc("z_getbalanceforaddress", "\"myaddress\", 5")
        );

    if (!fExperimentalOrchardWallet) {
        throw JSONRPCError(RPC_WALLET_ENCRYPTION_FAILED, "Error: the Orchard wallet experimental extensions are disabled.");
    }
    int minconf = 1;
    if (params.size() > 1) {
        minconf = params[1].get_int();
        if (minconf < 0) {
            throw JSONRPCError(RPC_INVALID_PARAMETER, "Minimum number of confirmations cannot be less than 0");
        }
    }
    UniValue pools(UniValue::VOBJ);
    pools.pushKV("transparent", 99999.99);
    pools.pushKV("sprout", 99999.99);
    pools.pushKV("sapling", 99999.99);
    pools.pushKV("orchard", 99999.99);

    UniValue result(UniValue::VOBJ);
    result.pushKV("pools", pools);
    result.pushKV("minimum_confirmations", minconf);

    return result;
}

UniValue z_getbalanceforaccount(const UniValue& params, bool fHelp)
{
    if (!EnsureWalletIsAvailable(fHelp))
        return NullUniValue;

    if (fHelp || params.size() < 1 || params.size() > 2)
        throw runtime_error(
            "z_getbalanceforaccount account ( minconf )\n"
            "\nReturns the spendable pool balances of the given account."
            "\nArguments:\n"
            "1. account      (numeric) The account number.\n"
            "2. minconf      (numeric, optional, default=1) Only include transactions confirmed at least this many times.\n"
            "\nResult:\n"
            "{\n"
            "  \"pools\": {\n"
            "    \"transparent\": {\n"
            "        \"valueZat\": amount   (numeric) The amount held in the transparent pool by this account\n"
            "    \"},\n"
            "    \"sprout\": {\n"
            "        \"valueZat\": amount   (numeric) The amount held in the sprout pool by this account\n"
            "    \"},\n"
            "    \"sapling\": {\n"
            "        \"valueZat\": amount   (numeric) The amount held in the sapling pool by this account\n"
            "    \"},\n"
            "    \"orchard\": {\n"
            "        \"valueZat\": amount   (numeric) The amount held in the orchard pool by this account\n"
            "    \"}\n"
            "  \"},\n"
            "  \"minimum_confirmations\": n (numeric) The given minconf argument\n"
            "}\n"
            "Result amounts are in units of " + MINOR_CURRENCY_UNIT + ".\n"
            "Pools for which the balance is zero are not shown.\n"
            "\nExamples:\n"
            "\nThe per-pool amount received by account 4 with at least 1 block confirmed\n"
            + HelpExampleCli("z_getbalanceforaccount", "4") +
            "\nThe per-pool amount received by account 4 with at least 5 block confirmations\n"
            + HelpExampleCli("z_getbalanceforaccount", "4 5") +
            "\nAs a JSON RPC call\n"
            + HelpExampleRpc("z_getbalanceforaccount", "4 5")
        );

    if (!fExperimentalOrchardWallet) {
        throw JSONRPCError(RPC_WALLET_ENCRYPTION_FAILED, "Error: the Orchard wallet experimental extensions are disabled.");
    }
    int64_t account = params[0].get_int64();
    int minconf = 1;
    if (params.size() > 1) {
        minconf = params[1].get_int();
        if (minconf < 0) {
            throw JSONRPCError(RPC_INVALID_PARAMETER, "Minimum number of confirmations cannot be less than 0");
        }
    }
    UniValue pools(UniValue::VOBJ);
    pools.pushKV("transparent", 99999.99);
    pools.pushKV("sprout", 99999.99);
    pools.pushKV("sapling", 99999.99);
    pools.pushKV("orchard", 99999.99);

    UniValue result(UniValue::VOBJ);
    result.pushKV("pools", pools);
    result.pushKV("minimum_confirmations", minconf);

    return result;
}

UniValue z_gettotalbalance(const UniValue& params, bool fHelp)
{
    if (!EnsureWalletIsAvailable(fHelp))
        return NullUniValue;

    if (fHelp || params.size() > 2)
        throw runtime_error(
            "z_gettotalbalance ( minconf includeWatchonly )\n"
            "\nReturn the total value of funds stored in the node's wallet.\n"
            "\nCAUTION: If the wallet contains any addresses for which it only has incoming viewing keys,"
            "\nthe returned private balance may be larger than the actual balance, because spends cannot"
            "\nbe detected with incoming viewing keys.\n"
            "\nArguments:\n"
            "1. minconf          (numeric, optional, default=1) Only include private and transparent transactions confirmed at least this many times.\n"
            "2. includeWatchonly (bool, optional, default=false) Also include balance in watchonly addresses (see 'importaddress' and 'z_importviewingkey')\n"
            "\nResult:\n"
            "{\n"
            "  \"transparent\": xxxxx,     (numeric) the total balance of transparent funds\n"
            "  \"private\": xxxxx,         (numeric) the total balance of shielded funds (in all shielded addresses)\n"
            "  \"total\": xxxxx,           (numeric) the total balance of both transparent and shielded funds\n"
            "}\n"
            "\nExamples:\n"
            "\nThe total amount in the wallet\n"
            + HelpExampleCli("z_gettotalbalance", "") +
            "\nThe total amount in the wallet at least 5 blocks confirmed\n"
            + HelpExampleCli("z_gettotalbalance", "5") +
            "\nAs a JSON RPC call\n"
            + HelpExampleRpc("z_gettotalbalance", "5")
        );

    LOCK2(cs_main, pwalletMain->cs_wallet);

    int nMinDepth = 1;
    if (params.size() > 0) {
        nMinDepth = params[0].get_int();
    }
    if (nMinDepth < 0) {
        throw JSONRPCError(RPC_INVALID_PARAMETER, "Minimum number of confirmations cannot be less than 0");
    }

    bool fIncludeWatchonly = false;
    if (params.size() > 1) {
        fIncludeWatchonly = params[1].get_bool();
    }

    // getbalance and "getbalance * 1 true" should return the same number
    // but they don't because wtx.GetAmounts() does not handle tx where there are no outputs
    // pwalletMain->GetBalance() does not accept min depth parameter
    // so we use our own method to get balance of utxos.
    CAmount nBalance = getBalanceTaddr(std::nullopt, nMinDepth, !fIncludeWatchonly);
    CAmount nPrivateBalance = getBalanceZaddr(std::nullopt, nMinDepth, INT_MAX, !fIncludeWatchonly);
    CAmount nTotalBalance = nBalance + nPrivateBalance;
    UniValue result(UniValue::VOBJ);
    result.pushKV("transparent", FormatMoney(nBalance));
    result.pushKV("private", FormatMoney(nPrivateBalance));
    result.pushKV("total", FormatMoney(nTotalBalance));
    return result;
}

UniValue z_viewtransaction(const UniValue& params, bool fHelp)
{
    if (!EnsureWalletIsAvailable(fHelp))
        return NullUniValue;

    if (fHelp || params.size() != 1)
        throw runtime_error(
            "z_viewtransaction \"txid\"\n"
            "\nGet detailed shielded information about in-wallet transaction <txid>\n"
            "\nArguments:\n"
            "1. \"txid\"    (string, required) The transaction id\n"
            "\nResult:\n"
            "{\n"
            "  \"txid\" : \"transactionid\",   (string) The transaction id\n"
            "  \"spends\" : [\n"
            "    {\n"
            "      \"type\" : \"sprout|sapling|orchard\",      (string) The shielded pool\n"
            "      \"js\" : n,                       (numeric, sprout) the index of the JSDescription within vJoinSplit\n"
            "      \"jsSpend\" : n,                  (numeric, sprout) the index of the spend within the JSDescription\n"
            "      \"spend\" : n,                    (numeric, sapling) the index of the spend within vShieldedSpend\n"
            "      \"actionspend\" : n,              (numeric, orchard) the index of the action within orchard bundle\n"
            "      \"txidPrev\" : \"transactionid\",   (string) The id for the transaction this note was created in\n"
            "      \"jsPrev\" : n,                   (numeric, sprout) the index of the JSDescription within vJoinSplit\n"
            "      \"jsOutputPrev\" : n,             (numeric, sprout) the index of the output within the JSDescription\n"
            "      \"outputPrev\" : n,               (numeric, sapling) the index of the output within the vShieldedOutput\n"
            "      \"actionPrev\" : n,               (numeric, orchard) the index of the action within the orchard bundle\n"
            "      \"address\" : \"zcashaddress\",     (string) The Zcash address involved in the transaction\n"
            "      \"value\" : x.xxx                 (numeric) The amount in " + CURRENCY_UNIT + "\n"
            "      \"valueZat\" : xxxx               (numeric) The amount in zatoshis\n"
            "    }\n"
            "    ,...\n"
            "  ],\n"
            "  \"outputs\" : [\n"
            "    {\n"
            "      \"type\" : \"sprout|sapling|orchard\",      (string) The shielded pool\n"
            "      \"js\" : n,                       (numeric, sprout) the index of the JSDescription within vJoinSplit\n"
            "      \"jsOutput\" : n,                 (numeric, sprout) the index of the output within the JSDescription\n"
            "      \"output\" : n,                   (numeric, sapling) the index of the output within the vShieldedOutput\n"
            "      \"actionoutput\" : n,             (numeric, orchard) the index of the action within the orchard bundle\n"
            "      \"address\" : \"zcashaddress\",     (string) The Zcash address involved in the transaction\n"
            "      \"outgoing\" : true|false         (boolean, sapling) True if the output is not for an address in the wallet\n"
            "      \"value\" : x.xxx                 (numeric) The amount in " + CURRENCY_UNIT + "\n"
            "      \"valueZat\" : xxxx               (numeric) The amount in zatoshis\n"
            "      \"memo\" : \"hexmemo\",             (string) hexadecimal string representation of the memo field\n"
            "      \"memoStr\" : \"memo\",             (string) Only returned if memo contains valid UTF-8 text.\n"
            "    }\n"
            "    ,...\n"
            "  ],\n"
            "}\n"

            "\nExamples:\n"
            + HelpExampleCli("z_viewtransaction", "\"1075db55d416d3ca199f55b6084e2115b9345e16c5cf302fc80e9d5fbf5d48d\"")
            + HelpExampleRpc("z_viewtransaction", "\"1075db55d416d3ca199f55b6084e2115b9345e16c5cf302fc80e9d5fbf5d48d\"")
        );

    LOCK2(cs_main, pwalletMain->cs_wallet);

    uint256 hash;
    hash.SetHex(params[0].get_str());

    UniValue entry(UniValue::VOBJ);
    if (!pwalletMain->mapWallet.count(hash))
        throw JSONRPCError(RPC_INVALID_ADDRESS_OR_KEY, "Invalid or non-wallet transaction id");
    const CWalletTx& wtx = pwalletMain->mapWallet[hash];

    entry.pushKV("txid", hash.GetHex());

    UniValue spends(UniValue::VARR);
    UniValue outputs(UniValue::VARR);

    auto addMemo = [](UniValue &entry, std::array<unsigned char, ZC_MEMO_SIZE> &memo) {
        entry.pushKV("memo", HexStr(memo));

        // If the leading byte is 0xF4 or lower, the memo field should be interpreted as a
        // UTF-8-encoded text string.
        if (memo[0] <= 0xf4) {
            // Trim off trailing zeroes
            auto end = std::find_if(
                memo.rbegin(),
                memo.rend(),
                [](unsigned char v) { return v != 0; });
            std::string memoStr(memo.begin(), end.base());
            if (utf8::is_valid(memoStr)) {
                entry.pushKV("memoStr", memoStr);
            }
        }
    };

    KeyIO keyIO(Params());
    // Sprout spends
    for (size_t i = 0; i < wtx.vJoinSplit.size(); ++i) {
        for (size_t j = 0; j < wtx.vJoinSplit[i].nullifiers.size(); ++j) {
            auto nullifier = wtx.vJoinSplit[i].nullifiers[j];

            // Fetch the note that is being spent, if ours
            auto res = pwalletMain->mapSproutNullifiersToNotes.find(nullifier);
            if (res == pwalletMain->mapSproutNullifiersToNotes.end()) {
                continue;
            }
            auto jsop = res->second;
            auto wtxPrev = pwalletMain->mapWallet.at(jsop.hash);

            auto decrypted = wtxPrev.DecryptSproutNote(jsop);
            auto notePt = decrypted.first;
            auto pa = decrypted.second;

            UniValue entry(UniValue::VOBJ);
            entry.pushKV("type", ADDR_TYPE_SPROUT);
            entry.pushKV("js", (int)i);
            entry.pushKV("jsSpend", (int)j);
            entry.pushKV("txidPrev", jsop.hash.GetHex());
            entry.pushKV("jsPrev", (int)jsop.js);
            entry.pushKV("jsOutputPrev", (int)jsop.n);
            entry.pushKV("address", keyIO.EncodePaymentAddress(pa));
            entry.pushKV("value", ValueFromAmount(notePt.value()));
            entry.pushKV("valueZat", notePt.value());
            spends.push_back(entry);
        }
    }

    // Sprout outputs
    for (auto & pair : wtx.mapSproutNoteData) {
        JSOutPoint jsop = pair.first;

        auto decrypted = wtx.DecryptSproutNote(jsop);
        auto notePt = decrypted.first;
        auto pa = decrypted.second;
        auto memo = notePt.memo();

        UniValue entry(UniValue::VOBJ);
        entry.pushKV("type", ADDR_TYPE_SPROUT);
        entry.pushKV("js", (int)jsop.js);
        entry.pushKV("jsOutput", (int)jsop.n);
        entry.pushKV("address", keyIO.EncodePaymentAddress(pa));
        entry.pushKV("value", ValueFromAmount(notePt.value()));
        entry.pushKV("valueZat", notePt.value());
        addMemo(entry, memo);
        outputs.push_back(entry);
    }

    // Collect OutgoingViewingKeys for recovering output information
    std::set<uint256> ovks;
    {
        // Generate the common ovk for recovering t->z outputs.
        HDSeed seed = pwalletMain->GetHDSeedForRPC();
        ovks.insert(ovkForShieldingFromTaddr(seed));
    }

    // Sapling spends
    for (size_t i = 0; i < wtx.vShieldedSpend.size(); ++i) {
        auto spend = wtx.vShieldedSpend[i];

        // Fetch the note that is being spent
        auto res = pwalletMain->mapSaplingNullifiersToNotes.find(spend.nullifier);
        if (res == pwalletMain->mapSaplingNullifiersToNotes.end()) {
            continue;
        }
        auto op = res->second;
        auto wtxPrev = pwalletMain->mapWallet.at(op.hash);

        // We don't need to check the leadbyte here: if wtx exists in
        // the wallet, it must have been successfully decrypted. This
        // means the plaintext leadbyte was valid at the block height
        // where the note was received.
        // https://zips.z.cash/zip-0212#changes-to-the-process-of-receiving-sapling-notes
        auto decrypted = wtxPrev.DecryptSaplingNoteWithoutLeadByteCheck(op).value();
        auto notePt = decrypted.first;
        auto pa = decrypted.second;

        // Store the OutgoingViewingKey for recovering outputs
        libzcash::SaplingExtendedFullViewingKey extfvk;
        assert(pwalletMain->GetSaplingFullViewingKey(wtxPrev.mapSaplingNoteData.at(op).ivk, extfvk));
        ovks.insert(extfvk.fvk.ovk);

        UniValue entry(UniValue::VOBJ);
        entry.pushKV("type", ADDR_TYPE_SAPLING);
        entry.pushKV("spend", (int)i);
        entry.pushKV("txidPrev", op.hash.GetHex());
        entry.pushKV("outputPrev", (int)op.n);
        entry.pushKV("address", keyIO.EncodePaymentAddress(pa));
        entry.pushKV("value", ValueFromAmount(notePt.value()));
        entry.pushKV("valueZat", notePt.value());
        spends.push_back(entry);
    }

    // Sapling outputs
    for (uint32_t i = 0; i < wtx.vShieldedOutput.size(); ++i) {
        auto op = SaplingOutPoint(hash, i);

        SaplingNotePlaintext notePt;
        SaplingPaymentAddress pa;
        bool isOutgoing;

        // We don't need to check the leadbyte here: if wtx exists in
        // the wallet, it must have been successfully decrypted. This
        // means the plaintext leadbyte was valid at the block height
        // where the note was received.
        // https://zips.z.cash/zip-0212#changes-to-the-process-of-receiving-sapling-notes
        auto decrypted = wtx.DecryptSaplingNoteWithoutLeadByteCheck(op);
        if (decrypted) {
            notePt = decrypted->first;
            pa = decrypted->second;
            isOutgoing = false;
        } else {
            // Try recovering the output
            auto recovered = wtx.RecoverSaplingNoteWithoutLeadByteCheck(op, ovks);
            if (recovered) {
                notePt = recovered->first;
                pa = recovered->second;
                isOutgoing = true;
            } else {
                // Unreadable
                continue;
            }
        }
        auto memo = notePt.memo();

        UniValue entry(UniValue::VOBJ);
        entry.pushKV("type", ADDR_TYPE_SAPLING);
        entry.pushKV("output", (int)op.n);
        entry.pushKV("outgoing", isOutgoing);
        entry.pushKV("address", keyIO.EncodePaymentAddress(pa));
        entry.pushKV("value", ValueFromAmount(notePt.value()));
        entry.pushKV("valueZat", notePt.value());
        addMemo(entry, memo);
        outputs.push_back(entry);
    }
    // TODO unified addresses, orchard, see #5186

    entry.pushKV("spends", spends);
    entry.pushKV("outputs", outputs);

    return entry;
}

UniValue z_getoperationresult(const UniValue& params, bool fHelp)
{
    if (!EnsureWalletIsAvailable(fHelp))
        return NullUniValue;

    if (fHelp || params.size() > 1)
        throw runtime_error(
            "z_getoperationresult ([\"operationid\", ... ]) \n"
            "\nRetrieve the result and status of an operation which has finished, and then remove the operation from memory."
            + HelpRequiringPassphrase() + "\n"
            "\nArguments:\n"
            "1. \"operationid\"         (array, optional) A list of operation ids we are interested in.  If not provided, examine all operations known to the node.\n"
            "\nResult:\n"
            "\"    [object, ...]\"      (array) A list of JSON objects\n"
            "\nExamples:\n"
            + HelpExampleCli("z_getoperationresult", "'[\"operationid\", ... ]'")
            + HelpExampleRpc("z_getoperationresult", "'[\"operationid\", ... ]'")
        );

    // This call will remove finished operations
    return z_getoperationstatus_IMPL(params, true);
}

UniValue z_getoperationstatus(const UniValue& params, bool fHelp)
{
   if (!EnsureWalletIsAvailable(fHelp))
        return NullUniValue;

    if (fHelp || params.size() > 1)
        throw runtime_error(
            "z_getoperationstatus ([\"operationid\", ... ]) \n"
            "\nGet operation status and any associated result or error data.  The operation will remain in memory."
            + HelpRequiringPassphrase() + "\n"
            "\nArguments:\n"
            "1. \"operationid\"         (array, optional) A list of operation ids we are interested in.  If not provided, examine all operations known to the node.\n"
            "\nResult:\n"
            "\"    [object, ...]\"      (array) A list of JSON objects\n"
            "\nExamples:\n"
            + HelpExampleCli("z_getoperationstatus", "'[\"operationid\", ... ]'")
            + HelpExampleRpc("z_getoperationstatus", "'[\"operationid\", ... ]'")
        );

   // This call is idempotent so we don't want to remove finished operations
   return z_getoperationstatus_IMPL(params, false);
}

UniValue z_getoperationstatus_IMPL(const UniValue& params, bool fRemoveFinishedOperations=false)
{
    LOCK2(cs_main, pwalletMain->cs_wallet);

    std::set<AsyncRPCOperationId> filter;
    if (params.size()==1) {
        UniValue ids = params[0].get_array();
        for (const UniValue & v : ids.getValues()) {
            filter.insert(v.get_str());
        }
    }
    bool useFilter = (filter.size()>0);

    UniValue ret(UniValue::VARR);
    std::shared_ptr<AsyncRPCQueue> q = getAsyncRPCQueue();
    std::vector<AsyncRPCOperationId> ids = q->getAllOperationIds();

    for (auto id : ids) {
        if (useFilter && !filter.count(id))
            continue;

        std::shared_ptr<AsyncRPCOperation> operation = q->getOperationForId(id);
        if (!operation) {
            continue;
            // It's possible that the operation was removed from the internal queue and map during this loop
            // throw JSONRPCError(RPC_INVALID_PARAMETER, "No operation exists for that id.");
        }

        UniValue obj = operation->getStatus();
        std::string s = obj["status"].get_str();
        if (fRemoveFinishedOperations) {
            // Caller is only interested in retrieving finished results
            if ("success"==s || "failed"==s || "cancelled"==s) {
                ret.push_back(obj);
                q->popOperationForId(id);
            }
        } else {
            ret.push_back(obj);
        }
    }

    std::vector<UniValue> arrTmp = ret.getValues();

    // sort results chronologically by creation_time
    std::sort(arrTmp.begin(), arrTmp.end(), [](UniValue a, UniValue b) -> bool {
        const int64_t t1 = find_value(a.get_obj(), "creation_time").get_int64();
        const int64_t t2 = find_value(b.get_obj(), "creation_time").get_int64();
        return t1 < t2;
    });

    ret.clear();
    ret.setArray();
    ret.push_backV(arrTmp);

    return ret;
}

// JSDescription size depends on the transaction version
#define V3_JS_DESCRIPTION_SIZE    (GetSerializeSize(JSDescription(), SER_NETWORK, (OVERWINTER_TX_VERSION | (1 << 31))))
// Here we define the maximum number of zaddr outputs that can be included in a transaction.
// If input notes are small, we might actually require more than one joinsplit per zaddr output.
// For now though, we assume we use one joinsplit per zaddr output (and the second output note is change).
// We reduce the result by 1 to ensure there is room for non-joinsplit CTransaction data.
#define Z_SENDMANY_MAX_ZADDR_OUTPUTS_BEFORE_SAPLING    ((MAX_TX_SIZE_BEFORE_SAPLING / V3_JS_DESCRIPTION_SIZE) - 1)

// transaction.h comment: spending taddr output requires CTxIn >= 148 bytes and typical taddr txout is 34 bytes
#define CTXIN_SPEND_DUST_SIZE   148
#define CTXOUT_REGULAR_SIZE     34

size_t EstimateTxSize(
        const PaymentSource& paymentSource,
        const std::vector<SendManyRecipient>& recipients,
        int nextBlockHeight) {
    CMutableTransaction mtx;
    mtx.fOverwintered = true;
    mtx.nVersionGroupId = SAPLING_VERSION_GROUP_ID;
    mtx.nVersion = SAPLING_TX_VERSION;

    bool fromTaddr = std::visit(match {
        [&](const FromAnyTaddr& any) {
            return true;
        },
        [&](const PaymentAddress& addr) {
            return std::visit(match {
                [&](const CKeyID& keyId) {
                    return true;
                },
                [&](const CScriptID& scriptId) {
                    return true;
                },
                [&](const libzcash::SproutPaymentAddress& addr) {
                    return false;
                },
                [&](const libzcash::SaplingPaymentAddress& addr) {
                    return false;
                },
                [&](const libzcash::UnifiedAddress& addr) {
                    // TODO UA
                    throw JSONRPCError(RPC_INVALID_PARAMETER, "Unified addresses not yet supported.");
                    return false; // compiler is dumb
                }
            }, addr);
        }
    }, paymentSource);

    // As a sanity check, estimate and verify that the size of the transaction will be valid.
    // Depending on the input notes, the actual tx size may turn out to be larger and perhaps invalid.
    size_t txsize = 0;
    size_t taddrRecipientCount = 0;
    for (const SendManyRecipient& recipient : recipients) {
        std::visit(match {
            [&](const CKeyID&) {
                taddrRecipientCount += 1;
            },
            [&](const CScriptID&) {
                taddrRecipientCount += 1;
            },
            [&](const libzcash::SaplingPaymentAddress& addr) {
                mtx.vShieldedOutput.push_back(OutputDescription());
            },
            [&](const libzcash::SproutPaymentAddress& addr) {
                JSDescription jsdesc;
                jsdesc.proof = GrothProof();
                mtx.vJoinSplit.push_back(jsdesc);
            },
            [&](const libzcash::UnifiedAddress& ua) {
                // FIXME
                throw JSONRPCError(RPC_INVALID_PARAMETER, "Unified addresses not yet supported.");
            }
        }, recipient.address);
    }

    CTransaction tx(mtx);
    txsize += GetSerializeSize(tx, SER_NETWORK, tx.nVersion);
    if (fromTaddr) {
        txsize += CTXIN_SPEND_DUST_SIZE;
        txsize += CTXOUT_REGULAR_SIZE; // There will probably be taddr change
    }
    txsize += CTXOUT_REGULAR_SIZE * taddrRecipientCount;

    return txsize;
}

UniValue z_sendmany(const UniValue& params, bool fHelp)
{
    if (!EnsureWalletIsAvailable(fHelp))
        return NullUniValue;

    if (fHelp || params.size() < 2 || params.size() > 5)
        throw runtime_error(
<<<<<<< HEAD
            "z_sendmany \"fromaddress\" [{\"address\":... ,\"amount\":...},...] ( minconf ) ( fee ) ( revealamount )\n"
=======
            "z_sendmany \"fromaddress\" [{\"address\":... ,\"amount\":...},...] ( minconf ) ( fee ) ( allowRevealedAmounts )\n"
>>>>>>> 423489c5
            "\nSend multiple times. Amounts are decimal numbers with at most 8 digits of precision."
            "\nChange generated from one or more transparent addresses flows to a new transparent"
            "\naddress, while change generated from a shielded address returns to itself."
            "\nWhen sending coinbase UTXOs to a shielded address, change is not allowed."
            "\nThe entire value of the UTXO(s) must be consumed."
            + strprintf("\nBefore Sapling activates, the maximum number of zaddr outputs is %d due to transaction size limits.\n", Z_SENDMANY_MAX_ZADDR_OUTPUTS_BEFORE_SAPLING)
            + HelpRequiringPassphrase() + "\n"
            "\nArguments:\n"
            "1. \"fromaddress\"         (string, required) The transparent or shielded address to send the funds from.\n"
            "                           The following special strings are also accepted:\n"
            "                               - \"ANY_TADDR\": Select non-coinbase UTXOs from any transparent addresses belonging to the wallet.\n"
            "                                              Use z_shieldcoinbase to shield coinbase UTXOs from multiple transparent addresses.\n"
            "                           If the address is a UA, transfer from the most recent pool with sufficient funds\n"
            "2. \"amounts\"             (array, required) An array of json objects representing the amounts to send.\n"
            "    [{\n"
            "      \"address\":address  (string, required) The address is a taddr, zaddr, or Unified Address\n"
            "      \"amount\":amount    (numeric, required) The numeric amount in " + CURRENCY_UNIT + " is the value\n"
            "      \"memo\":memo        (string, optional) If the address is a zaddr, raw data represented in hexadecimal string format\n"
            "    }, ... ]\n"
            "3. minconf               (numeric, optional, default=1) Only use funds confirmed at least this many times.\n"
<<<<<<< HEAD
            "4. fee                   (numeric, optional, default="
            + strprintf("%s", FormatMoney(DEFAULT_FEE)) + ") The fee amount to attach to this transaction.\n"
            "5. revealamount          (boolean, optional, default=false\n"
=======
            "4. fee                   (numeric, optional, default=" + strprintf("%s", FormatMoney(DEFAULT_FEE)) + ") The fee amount to attach to this transaction.\n"
            "5. allowRevealedAmounts  (bool, optional, default=false) Permit cross-shielded-pool transfers, which will publicly reveal the amount(s) crossing pool boundaries.\n"
>>>>>>> 423489c5
            "\nResult:\n"
            "\"operationid\"          (string) An operationid to pass to z_getoperationstatus to get the result of the operation.\n"
            "\nExamples:\n"
            + HelpExampleCli("z_sendmany", "\"t1M72Sfpbz1BPpXFHz9m3CdqATR44Jvaydd\" '[{\"address\": \"ztfaW34Gj9FrnGUEf833ywDVL62NWXBM81u6EQnM6VR45eYnXhwztecW1SjxA7JrmAXKJhxhj3vDNEpVCQoSvVoSpmbhtjf\", \"amount\": 5.0}]'")
            + HelpExampleCli("z_sendmany", "\"ANY_TADDR\" '[{\"address\": \"t1M72Sfpbz1BPpXFHz9m3CdqATR44Jvaydd\", \"amount\": 2.0}]'")
            + HelpExampleRpc("z_sendmany", "\"t1M72Sfpbz1BPpXFHz9m3CdqATR44Jvaydd\", [{\"address\": \"ztfaW34Gj9FrnGUEf833ywDVL62NWXBM81u6EQnM6VR45eYnXhwztecW1SjxA7JrmAXKJhxhj3vDNEpVCQoSvVoSpmbhtjf\", \"amount\": 5.0}]")
        );

    LOCK2(cs_main, pwalletMain->cs_wallet);

    const auto& chainparams = Params();
    int nextBlockHeight = chainActive.Height() + 1;

    ThrowIfInitialBlockDownload();
    if (!chainparams.GetConsensus().NetworkUpgradeActive(nextBlockHeight, Consensus::UPGRADE_SAPLING)) {
        throw JSONRPCError(
            RPC_INVALID_PARAMETER, "Cannot create shielded transactions before Sapling has activated");
    }

    KeyIO keyIO(chainparams);

    // Check that the from address is valid.
    // Unified address (UA) allowed here (#5185)
    auto fromaddress = params[0].get_str();
    PaymentSource paymentSource;
    if (fromaddress == "ANY_TADDR") {
        paymentSource = FromAnyTaddr();
    } else {
        auto addr = keyIO.DecodePaymentAddress(fromaddress);
        if (!addr.has_value()) {
            throw JSONRPCError(
                    RPC_INVALID_ADDRESS_OR_KEY,
                    "Invalid from address: should be a taddr, a zaddr, or the string 'ANY_TADDR'.");
        }

        // Unified addresses are not yet supported.
        if (std::holds_alternative<libzcash::UnifiedAddress>(addr.value())) {
            throw JSONRPCError(
                    RPC_INVALID_ADDRESS_OR_KEY,
                    "Invalid from address: unified addresses are not yet supported.");
        }

        paymentSource = addr.value();
    }

    UniValue outputs = params[1].get_array();
    if (outputs.size() == 0) {
        throw JSONRPCError(RPC_INVALID_PARAMETER, "Invalid parameter, amounts array is empty.");
    }

    std::set<std::string> addrStrings;
    std::vector<SendManyRecipient> recipients;
    CAmount nTotalOut = 0;
    for (const UniValue& o : outputs.getValues()) {
        if (!o.isObject())
            throw JSONRPCError(RPC_INVALID_PARAMETER, "Invalid parameter, expected object");

        // sanity check, report error if unknown key-value pairs
        for (const std::string& s : o.getKeys()) {
            if (s != "address" && s != "amount" && s != "memo")
                throw JSONRPCError(RPC_INVALID_PARAMETER, string("Invalid parameter, unknown key: ") + s);
        }

<<<<<<< HEAD
        // Unified address (UA) allowed here (#5184)
        string address = find_value(o, "address").get_str();
        bool isZaddr = false;
        CTxDestination taddr = keyIO.DecodeDestination(address);
        if (!IsValidDestination(taddr)) {
            auto res = keyIO.DecodePaymentAddress(address);
            if (IsValidPaymentAddress(res)) {
                isZaddr = true;

                bool toSapling = std::get_if<libzcash::SaplingPaymentAddress>(&res) != nullptr;
                bool toSprout = !toSapling;
                noSproutAddrs = noSproutAddrs && toSapling;

                containsSproutOutput |= toSprout;
                containsSaplingOutput |= toSapling;

                // Sending to both Sprout and Sapling is currently unsupported using z_sendmany
                if (containsSproutOutput && containsSaplingOutput) {
                    throw JSONRPCError(
                        RPC_INVALID_PARAMETER,
                        "Cannot send to both Sprout and Sapling addresses using z_sendmany");
                }

                // If sending between shielded addresses, they must be the same type
                if ((fromSprout && toSapling) || (fromSapling && toSprout)) {
                    throw JSONRPCError(
                        RPC_INVALID_PARAMETER,
                        "Cannot send between Sprout and Sapling addresses using z_sendmany");
                }

                int nextBlockHeight = chainActive.Height() + 1;

                if (fromTaddr && toSprout) {
                    const bool canopyActive = Params().GetConsensus().NetworkUpgradeActive(nextBlockHeight, Consensus::UPGRADE_CANOPY);
                    if (canopyActive) {
                        throw JSONRPCError(RPC_VERIFY_REJECTED, "Sprout shielding is not supported after Canopy");
                    }
                }
            } else {
                throw JSONRPCError(RPC_INVALID_PARAMETER, string("Invalid parameter, unknown address format: ")+address );
=======
        std::string addrStr = find_value(o, "address").get_str();
        auto addr = keyIO.DecodePaymentAddress(addrStr);
        if (addr.has_value()) {
            // TODO: If we want to continue to support sending to Sprout, we'll simply relax the
            // restriction here to allow sprout->sprout; these transfers will not be forbidden
            // by later code.
            bool toSprout = std::holds_alternative<libzcash::SproutPaymentAddress>(addr.value());
            if (toSprout) {
                throw JSONRPCError(
                    RPC_INVALID_PARAMETER,
                    "Sending funds into the Sprout pool is not supported by z_sendmany");
>>>>>>> 423489c5
            }
        } else {
            throw JSONRPCError(
                    RPC_INVALID_PARAMETER,
                    std::string("Invalid parameter, unknown address format: ") + addrStr);
        }

        if (!addrStrings.insert(addrStr).second) {
            throw JSONRPCError(RPC_INVALID_PARAMETER, string("Invalid parameter, duplicated address: ") + addrStr);
        };

        UniValue memoValue = find_value(o, "memo");
        std::optional<std::string> memo;
        if (!memoValue.isNull()) {
            memo = memoValue.get_str();
            if (!std::visit(libzcash::HasShieldedRecipient(), addr.value())) {
                throw JSONRPCError(RPC_INVALID_PARAMETER, "Invalid parameter, memos cannot be sent to transparent addresses.");
            } else if (!IsHex(memo.value())) {
                throw JSONRPCError(RPC_INVALID_PARAMETER, "Invalid parameter, expected memo data in hexadecimal format.");
            }

            if (memo.value().length() > ZC_MEMO_SIZE*2) {
                throw JSONRPCError(RPC_INVALID_PARAMETER,  strprintf("Invalid parameter, size of memo is larger than maximum allowed %d", ZC_MEMO_SIZE ));
            }
        }

        UniValue av = find_value(o, "amount");
        CAmount nAmount = AmountFromValue( av );
        if (nAmount < 0) {
            throw JSONRPCError(RPC_INVALID_PARAMETER, "Invalid parameter, amount must be positive");
        }

        recipients.push_back(SendManyRecipient(addr.value(), nAmount, memo) );
        nTotalOut += nAmount;
    }
    if (recipients.empty()) {
        throw JSONRPCError(RPC_INVALID_PARAMETER, "No recipients");
    }

    // Sanity check for transaction size
    // TODO: move this to the builder?
    auto txsize = EstimateTxSize(paymentSource, recipients, nextBlockHeight);
    if (txsize > MAX_TX_SIZE_AFTER_SAPLING) {
        throw JSONRPCError(
                RPC_INVALID_PARAMETER,
                strprintf("Too many outputs, size of raw transaction would be larger than limit of %d bytes", MAX_TX_SIZE_AFTER_SAPLING));
    }

    // Minimum confirmations
    int nMinDepth = 1;
    if (params.size() > 2) {
        nMinDepth = params[2].get_int();
    }
    if (nMinDepth < 0) {
        throw JSONRPCError(RPC_INVALID_PARAMETER, "Minimum number of confirmations cannot be less than 0");
    }

    // Fee in Zatoshis, not currency format)
    CAmount nFee = DEFAULT_FEE;
    if (params.size() > 3) {
        if (params[3].get_real() == 0.0) {
            nFee = 0;
        } else {
            nFee = AmountFromValue( params[3] );
        }

        // Check that the user specified fee is not absurd.
        // This allows amount=0 (and all amount < DEFAULT_FEE) transactions to use the default network fee
        // or anything less than DEFAULT_FEE instead of being forced to use a custom fee and leak metadata
        if (nTotalOut < DEFAULT_FEE) {
            if (nFee > DEFAULT_FEE) {
                throw JSONRPCError(
                        RPC_INVALID_PARAMETER,
                        strprintf("Small transaction amount %s has fee %s that is greater than the default fee %s", FormatMoney(nTotalOut), FormatMoney(nFee), FormatMoney(DEFAULT_FEE)));
            }
        } else {
            // Check that the user specified fee is not absurd.
            if (nFee > nTotalOut) {
                throw JSONRPCError(
                        RPC_INVALID_PARAMETER,
                        strprintf("Fee %s is greater than the sum of outputs %s and also greater than the default fee", FormatMoney(nFee), FormatMoney(nTotalOut)));
            }
        }
    }
    bool reveal_amount{false};
    if (params.size() > 4) reveal_amount = params[4].get_bool();

    bool allowRevealedAmounts{false};
    if (params.size() > 4) {
        allowRevealedAmounts = params[4].get_bool();
    }

    // Use input parameters as the optional context info to be returned by z_getoperationstatus and z_getoperationresult.
    UniValue o(UniValue::VOBJ);
    o.pushKV("fromaddress", params[0]);
    o.pushKV("amounts", params[1]);
    o.pushKV("minconf", nMinDepth);
    o.pushKV("fee", std::stod(FormatMoney(nFee)));
    UniValue contextInfo = o;

    TransactionBuilder builder(chainparams.GetConsensus(), nextBlockHeight, pwalletMain);

    // Create operation and add to global queue
    std::shared_ptr<AsyncRPCQueue> q = getAsyncRPCQueue();
    std::shared_ptr<AsyncRPCOperation> operation(
            new AsyncRPCOperation_sendmany(builder, paymentSource, recipients, nMinDepth, nFee, allowRevealedAmounts, contextInfo)
            );
    q->addOperation(operation);
    AsyncRPCOperationId operationId = operation->getId();
    return operationId;
}

UniValue z_setmigration(const UniValue& params, bool fHelp) {
    if (!EnsureWalletIsAvailable(fHelp))
        return NullUniValue;
    if (fHelp || params.size() != 1)
        throw runtime_error(
            "z_setmigration enabled\n"
            "When enabled the Sprout to Sapling migration will attempt to migrate all funds from this wallet’s\n"
            "Sprout addresses to either the address for Sapling account 0 or the address specified by the parameter\n"
            "'-migrationdestaddress'.\n"
            "\n"
            "This migration is designed to minimize information leakage. As a result for wallets with a significant\n"
            "Sprout balance, this process may take several weeks. The migration works by sending, up to 5, as many\n"
            "transactions as possible whenever the blockchain reaches a height equal to 499 modulo 500. The transaction\n"
            "amounts are picked according to the random distribution specified in ZIP 308. The migration will end once\n"
            "the wallet’s Sprout balance is below " + strprintf("%s %s", FormatMoney(CENT), CURRENCY_UNIT) + ".\n"
            "\nArguments:\n"
            "1. enabled  (boolean, required) 'true' or 'false' to enable or disable respectively.\n"
        );
    LOCK(pwalletMain->cs_wallet);
    pwalletMain->fSaplingMigrationEnabled = params[0].get_bool();
    return NullUniValue;
}

UniValue z_getmigrationstatus(const UniValue& params, bool fHelp) {
    if (!EnsureWalletIsAvailable(fHelp))
        return NullUniValue;
    if (fHelp || params.size() != 0)
        throw runtime_error(
            "z_getmigrationstatus\n"
            "Returns information about the status of the Sprout to Sapling migration.\n"
            "Note: A transaction is defined as finalized if it has at least ten confirmations.\n"
            "Also, it is possible that manually created transactions involving this wallet\n"
            "will be included in the result.\n"
            "\nResult:\n"
            "{\n"
            "  \"enabled\": true|false,                    (boolean) Whether or not migration is enabled\n"
            "  \"destination_address\": \"zaddr\",           (string) The Sapling address that will receive Sprout funds\n"
            "  \"unmigrated_amount\": nnn.n,               (numeric) The total amount of unmigrated " + CURRENCY_UNIT +" \n"
            "  \"unfinalized_migrated_amount\": nnn.n,     (numeric) The total amount of unfinalized " + CURRENCY_UNIT + " \n"
            "  \"finalized_migrated_amount\": nnn.n,       (numeric) The total amount of finalized " + CURRENCY_UNIT + " \n"
            "  \"finalized_migration_transactions\": nnn,  (numeric) The number of migration transactions involving this wallet\n"
            "  \"time_started\": ttt,                      (numeric, optional) The block time of the first migration transaction as a Unix timestamp\n"
            "  \"migration_txids\": [txids]                (json array of strings) An array of all migration txids involving this wallet\n"
            "}\n"
        );
    LOCK2(cs_main, pwalletMain->cs_wallet);
    UniValue migrationStatus(UniValue::VOBJ);
    migrationStatus.pushKV("enabled", pwalletMain->fSaplingMigrationEnabled);
    //  The "destination_address" field MAY be omitted if the "-migrationdestaddress"
    // parameter is not set and no default address has yet been generated.
    // Note: The following function may return the default address even if it has not been added to the wallet
    auto destinationAddress = AsyncRPCOperation_saplingmigration::getMigrationDestAddress(pwalletMain->GetHDSeedForRPC());
    KeyIO keyIO(Params());
    migrationStatus.pushKV("destination_address", keyIO.EncodePaymentAddress(destinationAddress));
    //  The values of "unmigrated_amount" and "migrated_amount" MUST take into
    // account failed transactions, that were not mined within their expiration
    // height.
    {
        std::vector<SproutNoteEntry> sproutEntries;
        std::vector<SaplingNoteEntry> saplingEntries;
        // Here we are looking for any and all Sprout notes for which we have the spending key, including those
        // which are locked and/or only exist in the mempool, as they should be included in the unmigrated amount.
        pwalletMain->GetFilteredNotes(sproutEntries, saplingEntries, std::nullopt, 0, INT_MAX, true, true, false);
        CAmount unmigratedAmount = 0;
        for (const auto& sproutEntry : sproutEntries) {
            unmigratedAmount += sproutEntry.note.value();
        }
        migrationStatus.pushKV("unmigrated_amount", FormatMoney(unmigratedAmount));
    }
    //  "migration_txids" is a list of strings representing transaction IDs of all
    // known migration transactions involving this wallet, as lowercase hexadecimal
    // in RPC byte order.
    UniValue migrationTxids(UniValue::VARR);
    CAmount unfinalizedMigratedAmount = 0;
    CAmount finalizedMigratedAmount = 0;
    int numFinalizedMigrationTxs = 0;
    uint64_t timeStarted = 0;
    for (const auto& txPair : pwalletMain->mapWallet) {
        CWalletTx tx = txPair.second;
        // A given transaction is defined as a migration transaction iff it has:
        // * one or more Sprout JoinSplits with nonzero vpub_new field; and
        // * no Sapling Spends, and;
        // * one or more Sapling Outputs.
        if (tx.vJoinSplit.size() > 0 && tx.vShieldedSpend.empty() && tx.vShieldedOutput.size() > 0) {
            bool nonZeroVPubNew = false;
            for (const auto& js : tx.vJoinSplit) {
                if (js.vpub_new > 0) {
                    nonZeroVPubNew = true;
                    break;
                }
            }
            if (!nonZeroVPubNew) {
                continue;
            }
            migrationTxids.push_back(txPair.first.ToString());
            //  A transaction is "finalized" iff it has at least 10 confirmations.
            // TODO: subject to change, if the recommended number of confirmations changes.
            if (tx.GetDepthInMainChain() >= 10) {
                finalizedMigratedAmount -= tx.GetValueBalanceSapling();
                ++numFinalizedMigrationTxs;
            } else {
                unfinalizedMigratedAmount -= tx.GetValueBalanceSapling();
            }
            // If the transaction is in the mempool it will not be associated with a block yet
            if (tx.hashBlock.IsNull() || mapBlockIndex[tx.hashBlock] == nullptr) {
                continue;
            }
            CBlockIndex* blockIndex = mapBlockIndex[tx.hashBlock];
            //  The value of "time_started" is the earliest Unix timestamp of any known
            // migration transaction involving this wallet; if there is no such transaction,
            // then the field is absent.
            if (timeStarted == 0 || timeStarted > blockIndex->GetBlockTime()) {
                timeStarted = blockIndex->GetBlockTime();
            }
        }
    }
    migrationStatus.pushKV("unfinalized_migrated_amount", FormatMoney(unfinalizedMigratedAmount));
    migrationStatus.pushKV("finalized_migrated_amount", FormatMoney(finalizedMigratedAmount));
    migrationStatus.pushKV("finalized_migration_transactions", numFinalizedMigrationTxs);
    if (timeStarted > 0) {
        migrationStatus.pushKV("time_started", timeStarted);
    }
    migrationStatus.pushKV("migration_txids", migrationTxids);
    return migrationStatus;
}

/**
When estimating the number of coinbase utxos we can shield in a single transaction:
1. Joinsplit description is 1802 bytes.
2. Transaction overhead ~ 100 bytes
3. Spending a typical P2PKH is >=148 bytes, as defined in CTXIN_SPEND_DUST_SIZE.
4. Spending a multi-sig P2SH address can vary greatly:
   https://github.com/bitcoin/bitcoin/blob/c3ad56f4e0b587d8d763af03d743fdfc2d180c9b/src/main.cpp#L517
   In real-world coinbase utxos, we consider a 3-of-3 multisig, where the size is roughly:
    (3*(33+1))+3 = 105 byte redeem script
    105 + 1 + 3*(73+1) = 328 bytes of scriptSig, rounded up to 400 based on testnet experiments.
*/
#define CTXIN_SPEND_P2SH_SIZE 400

#define SHIELD_COINBASE_DEFAULT_LIMIT 50

UniValue z_shieldcoinbase(const UniValue& params, bool fHelp)
{
    if (!EnsureWalletIsAvailable(fHelp))
        return NullUniValue;

    if (fHelp || params.size() < 2 || params.size() > 4)
        throw runtime_error(
            "z_shieldcoinbase \"fromaddress\" \"tozaddress\" ( fee ) ( limit )\n"
            "\nShield transparent coinbase funds by sending to a shielded zaddr.  This is an asynchronous operation and utxos"
            "\nselected for shielding will be locked.  If there is an error, they are unlocked.  The RPC call `listlockunspent`"
            "\ncan be used to return a list of locked utxos.  The number of coinbase utxos selected for shielding can be limited"
            "\nby the caller. Any limit is constrained by the consensus rule defining a maximum"
            "\ntransaction size of "
            + strprintf("%d bytes before Sapling, and %d bytes once Sapling activates.", MAX_TX_SIZE_BEFORE_SAPLING, MAX_TX_SIZE_AFTER_SAPLING)
            + HelpRequiringPassphrase() + "\n"
            "\nArguments:\n"
            "1. \"fromaddress\"         (string, required) The address is a taddr or \"*\" for all taddrs belonging to the wallet.\n"
            "2. \"toaddress\"           (string, required) The address is a zaddr.\n"
            "3. fee                   (numeric, optional, default="
            + strprintf("%s", FormatMoney(DEFAULT_FEE)) + ") The fee amount to attach to this transaction.\n"
            "4. limit                 (numeric, optional, default="
            + strprintf("%d", SHIELD_COINBASE_DEFAULT_LIMIT) + ") Limit on the maximum number of utxos to shield.  Set to 0 to use as many as will fit in the transaction.\n"
            "\nResult:\n"
            "{\n"
            "  \"remainingUTXOs\": xxx       (numeric) Number of coinbase utxos still available for shielding.\n"
            "  \"remainingValue\": xxx       (numeric) Value of coinbase utxos still available for shielding.\n"
            "  \"shieldingUTXOs\": xxx        (numeric) Number of coinbase utxos being shielded.\n"
            "  \"shieldingValue\": xxx        (numeric) Value of coinbase utxos being shielded.\n"
            "  \"opid\": xxx          (string) An operationid to pass to z_getoperationstatus to get the result of the operation.\n"
            "}\n"
            "\nExamples:\n"
            + HelpExampleCli("z_shieldcoinbase", "\"t1M72Sfpbz1BPpXFHz9m3CdqATR44Jvaydd\" \"ztfaW34Gj9FrnGUEf833ywDVL62NWXBM81u6EQnM6VR45eYnXhwztecW1SjxA7JrmAXKJhxhj3vDNEpVCQoSvVoSpmbhtjf\"")
            + HelpExampleRpc("z_shieldcoinbase", "\"t1M72Sfpbz1BPpXFHz9m3CdqATR44Jvaydd\", \"ztfaW34Gj9FrnGUEf833ywDVL62NWXBM81u6EQnM6VR45eYnXhwztecW1SjxA7JrmAXKJhxhj3vDNEpVCQoSvVoSpmbhtjf\"")
        );

    LOCK2(cs_main, pwalletMain->cs_wallet);

    ThrowIfInitialBlockDownload();

    // Validate the from address
    auto fromaddress = params[0].get_str();
    bool isFromWildcard = fromaddress == "*";
    KeyIO keyIO(Params());

    // Set of source addresses to filter utxos by
    std::set<CTxDestination> sources = {};
    if (!isFromWildcard) {
        CTxDestination taddr = keyIO.DecodeDestination(fromaddress);
        if (IsValidDestination(taddr)) {
            sources.insert(taddr);
        } else {
            throw JSONRPCError(RPC_INVALID_ADDRESS_OR_KEY, "Invalid from address, should be a taddr or \"*\".");
        }
    }

    int nextBlockHeight = chainActive.Height() + 1;
    const bool canopyActive = Params().GetConsensus().NetworkUpgradeActive(nextBlockHeight, Consensus::UPGRADE_CANOPY);

    // Validate the destination address
    auto destStr = params[1].get_str();
    auto destaddress = keyIO.DecodePaymentAddress(destStr);
    if (destaddress.has_value()) {
        std::visit(match {
            [&](const CKeyID& addr) {
                throw JSONRPCError(RPC_VERIFY_REJECTED, "Cannot shield coinbase output to a p2pkh address.");
            },
            [&](const CScriptID&) {
                throw JSONRPCError(RPC_VERIFY_REJECTED, "Cannot shield coinbase output to a p2sh address.");
            },
            [&](const libzcash::SaplingPaymentAddress& addr) {
                // OK
            },
            [&](const libzcash::SproutPaymentAddress& addr) {
                if (canopyActive) {
                    throw JSONRPCError(RPC_VERIFY_REJECTED, "Sprout shielding is not supported after Canopy activation");
                }
            },
            [&](const libzcash::UnifiedAddress& ua) {
                throw JSONRPCError(RPC_VERIFY_REJECTED, "Cannot shield coinbase output to a unified address.");
            }
        }, destaddress.value());
    } else {
        throw JSONRPCError(RPC_INVALID_PARAMETER, string("Invalid parameter, unknown address format: ") + destStr);
    }

    // Convert fee from currency format to zatoshis
    CAmount nFee = DEFAULT_FEE;
    if (params.size() > 2) {
        if (params[2].get_real() == 0.0) {
            nFee = 0;
        } else {
            nFee = AmountFromValue( params[2] );
        }
    }

    int nLimit = SHIELD_COINBASE_DEFAULT_LIMIT;
    if (params.size() > 3) {
        nLimit = params[3].get_int();
        if (nLimit < 0) {
            throw JSONRPCError(RPC_INVALID_PARAMETER, "Limit on maximum number of utxos cannot be negative");
        }
    }

    const bool saplingActive =  Params().GetConsensus().NetworkUpgradeActive(nextBlockHeight, Consensus::UPGRADE_SAPLING);

    // We cannot create shielded transactions before Sapling activates.
    if (!saplingActive) {
        throw JSONRPCError(
            RPC_INVALID_PARAMETER, "Cannot create shielded transactions before Sapling has activated");
    }

    bool overwinterActive = Params().GetConsensus().NetworkUpgradeActive(nextBlockHeight, Consensus::UPGRADE_OVERWINTER);
    assert(overwinterActive);
    unsigned int max_tx_size = MAX_TX_SIZE_AFTER_SAPLING;

    // Prepare to get coinbase utxos
    std::vector<ShieldCoinbaseUTXO> inputs;
    CAmount shieldedValue = 0;
    CAmount remainingValue = 0;
    size_t estimatedTxSize = 2000;  // 1802 joinsplit description + tx overhead + wiggle room
    size_t utxoCounter = 0;
    bool maxedOutFlag = false;
    const size_t mempoolLimit = nLimit;

    // Get available utxos
    vector<COutput> vecOutputs;
    pwalletMain->AvailableCoins(vecOutputs, true, NULL, false, true);

    // Find unspent coinbase utxos and update estimated size
    for (const COutput& out : vecOutputs) {
        if (!out.fSpendable) {
            continue;
        }

        CTxDestination address;
        if (!ExtractDestination(out.tx->vout[out.i].scriptPubKey, address)) {
            continue;
        }

        // If from address was not the wildcard "*", filter utxos
        if (sources.size() > 0 && !sources.count(address)) {
            continue;
        }

        if (!out.tx->IsCoinBase()) {
            continue;
        }

        utxoCounter++;
        auto scriptPubKey = out.tx->vout[out.i].scriptPubKey;
        CAmount nValue = out.tx->vout[out.i].nValue;

        if (!maxedOutFlag) {
            size_t increase = (std::get_if<CScriptID>(&address) != nullptr) ? CTXIN_SPEND_P2SH_SIZE : CTXIN_SPEND_DUST_SIZE;
            if (estimatedTxSize + increase >= max_tx_size ||
                (mempoolLimit > 0 && utxoCounter > mempoolLimit))
            {
                maxedOutFlag = true;
            } else {
                estimatedTxSize += increase;
                ShieldCoinbaseUTXO utxo = {out.tx->GetHash(), out.i, scriptPubKey, nValue};
                inputs.push_back(utxo);
                shieldedValue += nValue;
            }
        }

        if (maxedOutFlag) {
            remainingValue += nValue;
        }
    }

    size_t numUtxos = inputs.size();

    if (numUtxos == 0) {
        throw JSONRPCError(RPC_WALLET_INSUFFICIENT_FUNDS, "Could not find any coinbase funds to shield.");
    }

    if (shieldedValue < nFee) {
        throw JSONRPCError(RPC_WALLET_INSUFFICIENT_FUNDS,
            strprintf("Insufficient coinbase funds, have %s, which is less than miners fee %s",
            FormatMoney(shieldedValue), FormatMoney(nFee)));
    }

    // Check that the user specified fee is sane (if too high, it can result in error -25 absurd fee)
    CAmount netAmount = shieldedValue - nFee;
    if (nFee > netAmount) {
        throw JSONRPCError(RPC_INVALID_PARAMETER, strprintf("Fee %s is greater than the net amount to be shielded %s", FormatMoney(nFee), FormatMoney(netAmount)));
    }

    // Keep record of parameters in context object
    UniValue contextInfo(UniValue::VOBJ);
    contextInfo.pushKV("fromaddress", params[0]);
    contextInfo.pushKV("toaddress", params[1]);
    contextInfo.pushKV("fee", ValueFromAmount(nFee));

    // Builder (used if Sapling addresses are involved)
    TransactionBuilder builder = TransactionBuilder(
        Params().GetConsensus(), nextBlockHeight, pwalletMain);

    // Contextual transaction we will build on
    // (used if no Sapling addresses are involved)
    CMutableTransaction contextualTx = CreateNewContextualCMutableTransaction(
        Params().GetConsensus(), nextBlockHeight);
    if (contextualTx.nVersion == 1) {
        contextualTx.nVersion = 2; // Tx format should support vJoinSplit
    }

    // Create operation and add to global queue
    std::shared_ptr<AsyncRPCQueue> q = getAsyncRPCQueue();
    std::shared_ptr<AsyncRPCOperation> operation( new AsyncRPCOperation_shieldcoinbase(builder, contextualTx, inputs, destaddress.value(), nFee, contextInfo) );
    q->addOperation(operation);
    AsyncRPCOperationId operationId = operation->getId();

    // Return continuation information
    UniValue o(UniValue::VOBJ);
    o.pushKV("remainingUTXOs", static_cast<uint64_t>(utxoCounter - numUtxos));
    o.pushKV("remainingValue", ValueFromAmount(remainingValue));
    o.pushKV("shieldingUTXOs", static_cast<uint64_t>(numUtxos));
    o.pushKV("shieldingValue", ValueFromAmount(shieldedValue));
    o.pushKV("opid", operationId);
    return o;
}


#define MERGE_TO_ADDRESS_DEFAULT_TRANSPARENT_LIMIT 50
#define MERGE_TO_ADDRESS_DEFAULT_SPROUT_LIMIT 20
#define MERGE_TO_ADDRESS_DEFAULT_SAPLING_LIMIT 200

UniValue z_mergetoaddress(const UniValue& params, bool fHelp)
{
    if (!EnsureWalletIsAvailable(fHelp))
        return NullUniValue;

    if (fHelp || params.size() < 2 || params.size() > 6)
        throw runtime_error(
            "z_mergetoaddress [\"fromaddress\", ... ] \"toaddress\" ( fee ) ( transparent_limit ) ( shielded_limit ) ( memo )\n"
            "\nMerge multiple UTXOs and notes into a single UTXO or note.  Coinbase UTXOs are ignored; use `z_shieldcoinbase`"
            "\nto combine those into a single note."
            "\n\nThis is an asynchronous operation, and UTXOs selected for merging will be locked.  If there is an error, they"
            "\nare unlocked.  The RPC call `listlockunspent` can be used to return a list of locked UTXOs."
            "\n\nThe number of UTXOs and notes selected for merging can be limited by the caller.  If the transparent limit"
            "\nparameter is set to zero will mean limit the number of UTXOs based on the size of the transaction.  Any limit is"
            "\nconstrained by the consensus rule defining a maximum transaction size of "
            + strprintf("%d bytes before Sapling, and %d", MAX_TX_SIZE_BEFORE_SAPLING, MAX_TX_SIZE_AFTER_SAPLING)
            + "\nbytes once Sapling activates."
            + HelpRequiringPassphrase() + "\n"
            "\nArguments:\n"
            "1. fromaddresses         (array, required) A JSON array with addresses.\n"
            "                         The following special strings are accepted inside the array:\n"
            "                             - \"ANY_TADDR\":   Merge UTXOs from any taddrs belonging to the wallet.\n"
            "                             - \"ANY_SPROUT\":  Merge notes from any Sprout zaddrs belonging to the wallet.\n"
            "                             - \"ANY_SAPLING\": Merge notes from any Sapling zaddrs belonging to the wallet.\n"
            "                         While it is possible to use a variety of different combinations of addresses and the above values,\n"
            "                         it is not possible to send funds from both sprout and sapling addresses simultaneously. If a special\n"
            "                         string is given, any given addresses of that type will be counted as duplicates and cause an error.\n"
            "    [\n"
            "      \"address\"          (string) Can be a taddr or a zaddr\n"
            "      ,...\n"
            "    ]\n"
            "2. \"toaddress\"           (string, required) The taddr or zaddr to send the funds to.\n"
            "3. fee                   (numeric, optional, default="
            + strprintf("%s", FormatMoney(DEFAULT_FEE)) + ") The fee amount to attach to this transaction.\n"
            "4. transparent_limit     (numeric, optional, default="
            + strprintf("%d", MERGE_TO_ADDRESS_DEFAULT_TRANSPARENT_LIMIT) + ") Limit on the maximum number of UTXOs to merge.  Set to 0 to use as many as will fit in the transaction.\n"
            "5. shielded_limit        (numeric, optional, default="
            + strprintf("%d Sprout or %d Sapling Notes", MERGE_TO_ADDRESS_DEFAULT_SPROUT_LIMIT, MERGE_TO_ADDRESS_DEFAULT_SAPLING_LIMIT) + ") Limit on the maximum number of notes to merge.  Set to 0 to merge as many as will fit in the transaction.\n"
            "6. \"memo\"                (string, optional) Encoded as hex. When toaddress is a zaddr, this will be stored in the memo field of the new note.\n"
            "\nResult:\n"
            "{\n"
            "  \"remainingUTXOs\": xxx               (numeric) Number of UTXOs still available for merging.\n"
            "  \"remainingTransparentValue\": xxx    (numeric) Value of UTXOs still available for merging.\n"
            "  \"remainingNotes\": xxx               (numeric) Number of notes still available for merging.\n"
            "  \"remainingShieldedValue\": xxx       (numeric) Value of notes still available for merging.\n"
            "  \"mergingUTXOs\": xxx                 (numeric) Number of UTXOs being merged.\n"
            "  \"mergingTransparentValue\": xxx      (numeric) Value of UTXOs being merged.\n"
            "  \"mergingNotes\": xxx                 (numeric) Number of notes being merged.\n"
            "  \"mergingShieldedValue\": xxx         (numeric) Value of notes being merged.\n"
            "  \"opid\": xxx                         (string) An operationid to pass to z_getoperationstatus to get the result of the operation.\n"
            "}\n"
            "\nExamples:\n"
            + HelpExampleCli("z_mergetoaddress", "'[\"ANY_SAPLING\", \"t1M72Sfpbz1BPpXFHz9m3CdqATR44Jvaydd\"]' ztestsapling19rnyu293v44f0kvtmszhx35lpdug574twc0lwyf4s7w0umtkrdq5nfcauxrxcyfmh3m7slemqsj")
            + HelpExampleRpc("z_mergetoaddress", "[\"ANY_SAPLING\", \"t1M72Sfpbz1BPpXFHz9m3CdqATR44Jvaydd\"], \"ztestsapling19rnyu293v44f0kvtmszhx35lpdug574twc0lwyf4s7w0umtkrdq5nfcauxrxcyfmh3m7slemqsj\"")
        );

    LOCK2(cs_main, pwalletMain->cs_wallet);

    ThrowIfInitialBlockDownload();

    bool useAnyUTXO = false;
    bool useAnySprout = false;
    bool useAnySapling = false;
    std::set<CTxDestination> taddrs;
    std::vector<libzcash::PaymentAddress> zaddrs;

    UniValue addresses = params[0].get_array();
    if (addresses.size()==0)
        throw JSONRPCError(RPC_INVALID_PARAMETER, "Invalid parameter, fromaddresses array is empty.");

    // Keep track of addresses to spot duplicates
    std::set<std::string> setAddress;

    bool isFromNonSprout = false;

    KeyIO keyIO(Params());
    // Sources
    for (const UniValue& o : addresses.getValues()) {
        if (!o.isStr())
            throw JSONRPCError(RPC_INVALID_PARAMETER, "Invalid parameter, expected string");

        std::string address = o.get_str();

        if (address == "ANY_TADDR") {
            useAnyUTXO = true;
            isFromNonSprout = true;
        } else if (address == "ANY_SPROUT") {
            useAnySprout = true;
        } else if (address == "ANY_SAPLING") {
            useAnySapling = true;
            isFromNonSprout = true;
        } else {
            auto addr = keyIO.DecodePaymentAddress(address);
            if (addr.has_value()) {
                std::visit(match {
                    [&](const CKeyID& taddr) {
                        taddrs.insert(taddr);
                        isFromNonSprout = true;
                    },
                    [&](const CScriptID& taddr) {
                        taddrs.insert(taddr);
                        isFromNonSprout = true;
                    },
                    [&](const libzcash::SaplingPaymentAddress& zaddr) {
                        zaddrs.push_back(zaddr);
                        isFromNonSprout = true;
                    },
                    [&](const libzcash::SproutPaymentAddress& zaddr) {
                        zaddrs.push_back(zaddr);
                    },
                    [&](libzcash::UnifiedAddress) {
                        throw JSONRPCError(
                                RPC_INVALID_PARAMETER,
                                "Unified addresses are not supported in z_mergetoaddress");
                    }
                }, addr.value());
            } else {
                throw JSONRPCError(RPC_INVALID_PARAMETER, string("Unknown address format: ") + address);
            }
        }

        if (setAddress.count(address))
            throw JSONRPCError(RPC_INVALID_PARAMETER, string("Invalid parameter, duplicated address: ") + address);
        setAddress.insert(address);
    }

    if (useAnyUTXO && taddrs.size() > 0) {
        throw JSONRPCError(RPC_INVALID_PARAMETER, "Cannot specify specific taddrs when using \"ANY_TADDR\"");
    }
    if ((useAnySprout || useAnySapling) && zaddrs.size() > 0) {
        throw JSONRPCError(RPC_INVALID_PARAMETER, "Cannot specify specific zaddrs when using \"ANY_SPROUT\" or \"ANY_SAPLING\"");
    }

    const int nextBlockHeight = chainActive.Height() + 1;
    const bool overwinterActive = Params().GetConsensus().NetworkUpgradeActive(nextBlockHeight, Consensus::UPGRADE_OVERWINTER);
    const bool saplingActive =  Params().GetConsensus().NetworkUpgradeActive(nextBlockHeight, Consensus::UPGRADE_SAPLING);
    const bool canopyActive = Params().GetConsensus().NetworkUpgradeActive(nextBlockHeight, Consensus::UPGRADE_CANOPY);

    // Validate the destination address
    auto destStr = params[1].get_str();
    auto destaddress = keyIO.DecodePaymentAddress(destStr);
    bool isToTaddr = false;
    bool isToSproutZaddr = false;
    bool isToSaplingZaddr = false;
    if (destaddress.has_value()) {
        std::visit(match {
            [&](CKeyID addr) {
                isToTaddr = true;
            },
            [&](CScriptID addr) {
                isToTaddr = true;
            },
            [&](libzcash::SaplingPaymentAddress addr) {
                isToSaplingZaddr = true;
                // If Sapling is not active, do not allow sending to a sapling addresses.
                if (!saplingActive) {
                    throw JSONRPCError(RPC_INVALID_PARAMETER, "Invalid parameter, Sapling has not activated");
                }
            },
            [&](libzcash::SproutPaymentAddress addr) {
                isToSproutZaddr = true;
            },
            [&](libzcash::UnifiedAddress) {
                throw JSONRPCError(
                        RPC_INVALID_PARAMETER,
                        "Invalid parameter, unified addresses are not yet supported.");
            }
        }, destaddress.value());
    } else {
        throw JSONRPCError(
                RPC_INVALID_PARAMETER,
                string("Invalid parameter, unknown address format: ") + destStr);
    }

    if (canopyActive && isFromNonSprout && isToSproutZaddr) {
        // Value can be moved  within Sprout, but not into Sprout.
        throw JSONRPCError(RPC_VERIFY_REJECTED, "Sprout shielding is not supported after Canopy");
    }

    // Convert fee from currency format to zatoshis
    CAmount nFee = DEFAULT_FEE;
    if (params.size() > 2) {
        if (params[2].get_real() == 0.0) {
            nFee = 0;
        } else {
            nFee = AmountFromValue( params[2] );
        }
    }

    int nUTXOLimit = MERGE_TO_ADDRESS_DEFAULT_TRANSPARENT_LIMIT;
    if (params.size() > 3) {
        nUTXOLimit = params[3].get_int();
        if (nUTXOLimit < 0) {
            throw JSONRPCError(RPC_INVALID_PARAMETER, "Limit on maximum number of UTXOs cannot be negative");
        }
    }

    int sproutNoteLimit = MERGE_TO_ADDRESS_DEFAULT_SPROUT_LIMIT;
    int saplingNoteLimit = MERGE_TO_ADDRESS_DEFAULT_SAPLING_LIMIT;
    if (params.size() > 4) {
        int nNoteLimit = params[4].get_int();
        if (nNoteLimit < 0) {
            throw JSONRPCError(RPC_INVALID_PARAMETER, "Limit on maximum number of notes cannot be negative");
        }
        sproutNoteLimit = nNoteLimit;
        saplingNoteLimit = nNoteLimit;
    }

    std::string memo;
    if (params.size() > 5) {
        memo = params[5].get_str();
        if (!(isToSproutZaddr || isToSaplingZaddr)) {
            throw JSONRPCError(RPC_INVALID_PARAMETER, "Memo can not be used with a taddr.  It can only be used with a zaddr.");
        } else if (!IsHex(memo)) {
            throw JSONRPCError(RPC_INVALID_PARAMETER, "Invalid parameter, expected memo data in hexadecimal format.");
        }
        if (memo.length() > ZC_MEMO_SIZE*2) {
            throw JSONRPCError(RPC_INVALID_PARAMETER,  strprintf("Invalid parameter, size of memo is larger than maximum allowed %d", ZC_MEMO_SIZE ));
        }
    }

    MergeToAddressRecipient recipient(destaddress.value(), memo);

    // Prepare to get UTXOs and notes
    std::vector<MergeToAddressInputUTXO> utxoInputs;
    std::vector<MergeToAddressInputSproutNote> sproutNoteInputs;
    std::vector<MergeToAddressInputSaplingNote> saplingNoteInputs;
    CAmount mergedUTXOValue = 0;
    CAmount mergedNoteValue = 0;
    CAmount remainingUTXOValue = 0;
    CAmount remainingNoteValue = 0;
    size_t utxoCounter = 0;
    size_t noteCounter = 0;
    bool maxedOutUTXOsFlag = false;
    bool maxedOutNotesFlag = false;
    const size_t mempoolLimit = nUTXOLimit;

    unsigned int max_tx_size = saplingActive ? MAX_TX_SIZE_AFTER_SAPLING : MAX_TX_SIZE_BEFORE_SAPLING;
    size_t estimatedTxSize = 200;  // tx overhead + wiggle room
    if (isToSproutZaddr) {
        estimatedTxSize += JOINSPLIT_SIZE(SAPLING_TX_VERSION); // We assume that sapling has activated
    } else if (isToSaplingZaddr) {
        estimatedTxSize += OUTPUTDESCRIPTION_SIZE;
    }

    if (useAnyUTXO || taddrs.size() > 0) {
        // Get available utxos
        vector<COutput> vecOutputs;
        pwalletMain->AvailableCoins(vecOutputs, true, NULL, false, false);

        // Find unspent utxos and update estimated size
        for (const COutput& out : vecOutputs) {
            if (!out.fSpendable) {
                continue;
            }

            CScript scriptPubKey = out.tx->vout[out.i].scriptPubKey;

            CTxDestination address;
            if (!ExtractDestination(scriptPubKey, address)) {
                continue;
            }
            // If taddr is not wildcard "*", filter utxos
            if (taddrs.size() > 0 && !taddrs.count(address)) {
                continue;
            }

            utxoCounter++;
            CAmount nValue = out.tx->vout[out.i].nValue;

            if (!maxedOutUTXOsFlag) {
                size_t increase = (std::get_if<CScriptID>(&address) != nullptr) ? CTXIN_SPEND_P2SH_SIZE : CTXIN_SPEND_DUST_SIZE;
                if (estimatedTxSize + increase >= max_tx_size ||
                    (mempoolLimit > 0 && utxoCounter > mempoolLimit))
                {
                    maxedOutUTXOsFlag = true;
                } else {
                    estimatedTxSize += increase;
                    COutPoint utxo(out.tx->GetHash(), out.i);
                    utxoInputs.emplace_back(utxo, nValue, scriptPubKey);
                    mergedUTXOValue += nValue;
                }
            }

            if (maxedOutUTXOsFlag) {
                remainingUTXOValue += nValue;
            }
        }
    }

    if (useAnySprout || useAnySapling || zaddrs.size() > 0) {
        // Get available notes
        std::vector<SproutNoteEntry> sproutEntries;
        std::vector<SaplingNoteEntry> saplingEntries;
        std::optional<AddrSet> noteFilter =
            useAnySprout || useAnySapling ?
                std::nullopt :
                std::optional(AddrSet::ForPaymentAddresses(zaddrs));
        pwalletMain->GetFilteredNotes(sproutEntries, saplingEntries, noteFilter);

        // If Sapling is not active, do not allow sending from a sapling addresses.
        if (!saplingActive && saplingEntries.size() > 0) {
            throw JSONRPCError(RPC_INVALID_PARAMETER, "Invalid parameter, Sapling has not activated");
        }
        // Do not include Sprout/Sapling notes if using "ANY_SAPLING"/"ANY_SPROUT" respectively
        if (useAnySprout) {
            saplingEntries.clear();
        }
        if (useAnySapling) {
            sproutEntries.clear();
        }
        // Sending from both Sprout and Sapling is currently unsupported using z_mergetoaddress
        if ((sproutEntries.size() > 0 && saplingEntries.size() > 0) || (useAnySprout && useAnySapling)) {
            throw JSONRPCError(
                RPC_INVALID_PARAMETER,
                "Cannot send from both Sprout and Sapling addresses using z_mergetoaddress");
        }
        // If sending between shielded addresses, they must be the same type
        if ((saplingEntries.size() > 0 && isToSproutZaddr) || (sproutEntries.size() > 0 && isToSaplingZaddr)) {
            throw JSONRPCError(
                RPC_INVALID_PARAMETER,
                "Cannot send between Sprout and Sapling addresses using z_mergetoaddress");
        }

        // Find unspent notes and update estimated size
        for (const SproutNoteEntry& entry : sproutEntries) {
            noteCounter++;
            CAmount nValue = entry.note.value();

            if (!maxedOutNotesFlag) {
                // If we haven't added any notes yet and the merge is to a
                // z-address, we have already accounted for the first JoinSplit.
                size_t increase = (sproutNoteInputs.empty() && !isToSproutZaddr) || (sproutNoteInputs.size() % 2 == 0) ?
                    JOINSPLIT_SIZE(SAPLING_TX_VERSION) : 0;
                if (estimatedTxSize + increase >= max_tx_size ||
                    (sproutNoteLimit > 0 && noteCounter > sproutNoteLimit))
                {
                    maxedOutNotesFlag = true;
                } else {
                    estimatedTxSize += increase;
                    auto zaddr = entry.address;
                    SproutSpendingKey zkey;
                    pwalletMain->GetSproutSpendingKey(zaddr, zkey);
                    sproutNoteInputs.emplace_back(entry.jsop, entry.note, nValue, zkey);
                    mergedNoteValue += nValue;
                }
            }

            if (maxedOutNotesFlag) {
                remainingNoteValue += nValue;
            }
        }

        for (const SaplingNoteEntry& entry : saplingEntries) {
            noteCounter++;
            CAmount nValue = entry.note.value();
            if (!maxedOutNotesFlag) {
                size_t increase = SPENDDESCRIPTION_SIZE;
                if (estimatedTxSize + increase >= max_tx_size ||
                    (saplingNoteLimit > 0 && noteCounter > saplingNoteLimit))
                {
                    maxedOutNotesFlag = true;
                } else {
                    estimatedTxSize += increase;
                    libzcash::SaplingExtendedSpendingKey extsk;
                    if (!pwalletMain->GetSaplingExtendedSpendingKey(entry.address, extsk)) {
                        throw JSONRPCError(RPC_INVALID_PARAMETER, "Could not find spending key for payment address.");
                    }
                    saplingNoteInputs.emplace_back(entry.op, entry.note, nValue, extsk.expsk);
                    mergedNoteValue += nValue;
                }
            }

            if (maxedOutNotesFlag) {
                remainingNoteValue += nValue;
            }
        }
    }

    size_t numUtxos = utxoInputs.size();
    size_t numNotes = sproutNoteInputs.size() + saplingNoteInputs.size();

    if (numUtxos == 0 && numNotes == 0) {
        throw JSONRPCError(RPC_WALLET_INSUFFICIENT_FUNDS, "Could not find any funds to merge.");
    }

    // Sanity check: Don't do anything if:
    // - We only have one from address
    // - It's equal to toaddress
    // - The address only contains a single UTXO or note
    if (setAddress.size() == 1 && setAddress.count(destStr) && (numUtxos + numNotes) == 1) {
        throw JSONRPCError(RPC_INVALID_PARAMETER, "Destination address is also the only source address, and all its funds are already merged.");
    }

    CAmount mergedValue = mergedUTXOValue + mergedNoteValue;
    if (mergedValue < nFee) {
        throw JSONRPCError(RPC_WALLET_INSUFFICIENT_FUNDS,
            strprintf("Insufficient funds, have %s, which is less than miners fee %s",
            FormatMoney(mergedValue), FormatMoney(nFee)));
    }

    // Check that the user specified fee is sane (if too high, it can result in error -25 absurd fee)
    CAmount netAmount = mergedValue - nFee;
    if (nFee > netAmount) {
        throw JSONRPCError(RPC_INVALID_PARAMETER, strprintf("Fee %s is greater than the net amount to be shielded %s", FormatMoney(nFee), FormatMoney(netAmount)));
    }

    // Keep record of parameters in context object
    UniValue contextInfo(UniValue::VOBJ);
    contextInfo.pushKV("fromaddresses", params[0]);
    contextInfo.pushKV("toaddress", params[1]);
    contextInfo.pushKV("fee", ValueFromAmount(nFee));

    if (!sproutNoteInputs.empty() || !saplingNoteInputs.empty() || !isToTaddr) {
        // We have shielded inputs or the recipient is a shielded address, and
        // therefore we cannot create transactions before Sapling activates.
        if (!saplingActive) {
            throw JSONRPCError(
                RPC_INVALID_PARAMETER, "Cannot create shielded transactions before Sapling has activated");
        }
    }

    bool isSproutShielded = sproutNoteInputs.size() > 0 || isToSproutZaddr;
    // Contextual transaction we will build on
    CMutableTransaction contextualTx = CreateNewContextualCMutableTransaction(
        Params().GetConsensus(),
        nextBlockHeight,
        isSproutShielded);
    if (contextualTx.nVersion == 1 && isSproutShielded) {
        contextualTx.nVersion = 2; // Tx format should support vJoinSplit
    }

    // Builder (used if Sapling addresses are involved)
    std::optional<TransactionBuilder> builder;
    if (isToSaplingZaddr || saplingNoteInputs.size() > 0) {
        builder = TransactionBuilder(Params().GetConsensus(), nextBlockHeight, pwalletMain);
    }
    // Create operation and add to global queue
    std::shared_ptr<AsyncRPCQueue> q = getAsyncRPCQueue();
    std::shared_ptr<AsyncRPCOperation> operation(
        new AsyncRPCOperation_mergetoaddress(builder, contextualTx, utxoInputs, sproutNoteInputs, saplingNoteInputs, recipient, nFee, contextInfo) );
    q->addOperation(operation);
    AsyncRPCOperationId operationId = operation->getId();

    // Return continuation information
    UniValue o(UniValue::VOBJ);
    o.pushKV("remainingUTXOs", static_cast<uint64_t>(utxoCounter - numUtxos));
    o.pushKV("remainingTransparentValue", ValueFromAmount(remainingUTXOValue));
    o.pushKV("remainingNotes", static_cast<uint64_t>(noteCounter - numNotes));
    o.pushKV("remainingShieldedValue", ValueFromAmount(remainingNoteValue));
    o.pushKV("mergingUTXOs", static_cast<uint64_t>(numUtxos));
    o.pushKV("mergingTransparentValue", ValueFromAmount(mergedUTXOValue));
    o.pushKV("mergingNotes", static_cast<uint64_t>(numNotes));
    o.pushKV("mergingShieldedValue", ValueFromAmount(mergedNoteValue));
    o.pushKV("opid", operationId);
    return o;
}


UniValue z_listoperationids(const UniValue& params, bool fHelp)
{
    if (!EnsureWalletIsAvailable(fHelp))
        return NullUniValue;

    if (fHelp || params.size() > 1)
        throw runtime_error(
            "z_listoperationids\n"
            "\nReturns the list of operation ids currently known to the wallet.\n"
            "\nArguments:\n"
            "1. \"status\"         (string, optional) Filter result by the operation's state e.g. \"success\".\n"
            "\nResult:\n"
            "[                     (json array of string)\n"
            "  \"operationid\"       (string) an operation id belonging to the wallet\n"
            "  ,...\n"
            "]\n"
            "\nExamples:\n"
            + HelpExampleCli("z_listoperationids", "")
            + HelpExampleRpc("z_listoperationids", "")
        );

    LOCK2(cs_main, pwalletMain->cs_wallet);

    std::string filter;
    bool useFilter = false;
    if (params.size()==1) {
        filter = params[0].get_str();
        useFilter = true;
    }

    UniValue ret(UniValue::VARR);
    std::shared_ptr<AsyncRPCQueue> q = getAsyncRPCQueue();
    std::vector<AsyncRPCOperationId> ids = q->getAllOperationIds();
    for (auto id : ids) {
        std::shared_ptr<AsyncRPCOperation> operation = q->getOperationForId(id);
        if (!operation) {
            continue;
        }
        std::string state = operation->getStateAsString();
        if (useFilter && filter.compare(state)!=0)
            continue;
        ret.push_back(id);
    }

    return ret;
}


UniValue z_getnotescount(const UniValue& params, bool fHelp)
{
    if (!EnsureWalletIsAvailable(fHelp))
        return NullUniValue;

    if (fHelp || params.size() > 1)
        throw runtime_error(
            "z_getnotescount\n"
            "\nArguments:\n"
            "1. minconf      (numeric, optional, default=1) Only include notes in transactions confirmed at least this many times.\n"
            "\nReturns the number of sprout and sapling notes available in the wallet.\n"
            "\nResult:\n"
            "{\n"
            "  \"sprout\"      (numeric) the number of sprout notes in the wallet\n"
            "  \"sapling\"     (numeric) the number of sapling notes in the wallet\n"
            "}\n"
            "\nExamples:\n"
            + HelpExampleCli("z_getnotescount", "0")
            + HelpExampleRpc("z_getnotescount", "0")
        );

    LOCK2(cs_main, pwalletMain->cs_wallet);

    int nMinDepth = 1;
    if (params.size() > 0)
        nMinDepth = params[0].get_int();

    int sprout = 0;
    int sapling = 0;
    for (auto& wtx : pwalletMain->mapWallet) {
        if (wtx.second.GetDepthInMainChain() >= nMinDepth) {
            sprout += wtx.second.mapSproutNoteData.size();
            sapling += wtx.second.mapSaplingNoteData.size();
        }
    }
    UniValue ret(UniValue::VOBJ);
    ret.pushKV("sprout", sprout);
    ret.pushKV("sapling", sapling);

    return ret;
}

extern UniValue dumpprivkey(const UniValue& params, bool fHelp); // in rpcdump.cpp
extern UniValue importprivkey(const UniValue& params, bool fHelp);
extern UniValue importaddress(const UniValue& params, bool fHelp);
extern UniValue importpubkey(const UniValue& params, bool fHelp);
extern UniValue dumpwallet(const UniValue& params, bool fHelp);
extern UniValue importwallet(const UniValue& params, bool fHelp);
extern UniValue z_exportkey(const UniValue& params, bool fHelp);
extern UniValue z_importkey(const UniValue& params, bool fHelp);
extern UniValue z_exportviewingkey(const UniValue& params, bool fHelp);
extern UniValue z_importviewingkey(const UniValue& params, bool fHelp);
extern UniValue z_exportwallet(const UniValue& params, bool fHelp);
extern UniValue z_importwallet(const UniValue& params, bool fHelp);

extern UniValue z_getpaymentdisclosure(const UniValue& params, bool fHelp); // in rpcdisclosure.cpp
extern UniValue z_validatepaymentdisclosure(const UniValue &params, bool fHelp);

static const CRPCCommand commands[] =
{ //  category              name                        actor (function)           okSafeMode
    //  --------------------- ------------------------    -----------------------    ----------
    { "rawtransactions",    "fundrawtransaction",       &fundrawtransaction,       false },
    { "hidden",             "resendwallettransactions", &resendwallettransactions, true  },
    { "wallet",             "addmultisigaddress",       &addmultisigaddress,       true  },
    { "wallet",             "backupwallet",             &backupwallet,             true  },
    { "wallet",             "dumpprivkey",              &dumpprivkey,              true  },
    { "wallet",             "dumpwallet",               &dumpwallet,               true  },
    { "wallet",             "encryptwallet",            &encryptwallet,            true  },
    { "wallet",             "getbalance",               &getbalance,               false },
    { "wallet",             "getnewaddress",            &getnewaddress,            true  },
    { "wallet",             "getrawchangeaddress",      &getrawchangeaddress,      true  },
    { "wallet",             "getreceivedbyaddress",     &getreceivedbyaddress,     false },
    { "wallet",             "gettransaction",           &gettransaction,           false },
    { "wallet",             "getunconfirmedbalance",    &getunconfirmedbalance,    false },
    { "wallet",             "getwalletinfo",            &getwalletinfo,            false },
    { "wallet",             "importprivkey",            &importprivkey,            true  },
    { "wallet",             "importwallet",             &importwallet,             true  },
    { "wallet",             "importaddress",            &importaddress,            true  },
    { "wallet",             "importpubkey",             &importpubkey,             true  },
    { "wallet",             "keypoolrefill",            &keypoolrefill,            true  },
    { "wallet",             "listaddresses",            &listaddresses,            true  },
    { "wallet",             "listaddressgroupings",     &listaddressgroupings,     false },
    { "wallet",             "listlockunspent",          &listlockunspent,          false },
    { "wallet",             "listreceivedbyaddress",    &listreceivedbyaddress,    false },
    { "wallet",             "listsinceblock",           &listsinceblock,           false },
    { "wallet",             "listtransactions",         &listtransactions,         false },
    { "wallet",             "listunspent",              &listunspent,              false },
    { "wallet",             "lockunspent",              &lockunspent,              true  },
    { "wallet",             "sendmany",                 &sendmany,                 false },
    { "wallet",             "sendtoaddress",            &sendtoaddress,            false },
    { "wallet",             "settxfee",                 &settxfee,                 true  },
    { "wallet",             "signmessage",              &signmessage,              true  },
    { "wallet",             "walletlock",               &walletlock,               true  },
    { "wallet",             "walletpassphrasechange",   &walletpassphrasechange,   true  },
    { "wallet",             "walletpassphrase",         &walletpassphrase,         true  },
    { "wallet",             "walletconfirmbackup",      &walletconfirmbackup,      true  },
    { "wallet",             "zcbenchmark",              &zc_benchmark,             true  },
    { "wallet",             "zcrawkeygen",              &zc_raw_keygen,            true  },
    { "wallet",             "zcrawjoinsplit",           &zc_raw_joinsplit,         true  },
    { "wallet",             "zcrawreceive",             &zc_raw_receive,           true  },
    { "wallet",             "zcsamplejoinsplit",        &zc_sample_joinsplit,      true  },
    { "wallet",             "z_listreceivedbyaddress",  &z_listreceivedbyaddress,  false },
    { "wallet",             "z_listunspent",            &z_listunspent,            false },
    { "wallet",             "z_getbalance",             &z_getbalance,             false },
    { "wallet",             "z_gettotalbalance",        &z_gettotalbalance,        false },
    { "wallet",             "z_getbalanceforaddress",   &z_getbalanceforaddress,   false },
    { "wallet",             "z_getbalanceforaccount",   &z_getbalanceforaccount,   false },
    { "wallet",             "z_mergetoaddress",         &z_mergetoaddress,         false },
    { "wallet",             "z_sendmany",               &z_sendmany,               false },
    { "wallet",             "z_setmigration",           &z_setmigration,           false },
    { "wallet",             "z_getmigrationstatus",     &z_getmigrationstatus,     false },
    { "wallet",             "z_shieldcoinbase",         &z_shieldcoinbase,         false },
    { "wallet",             "z_getoperationstatus",     &z_getoperationstatus,     true  },
    { "wallet",             "z_getoperationresult",     &z_getoperationresult,     true  },
    { "wallet",             "z_listoperationids",       &z_listoperationids,       true  },
    { "wallet",             "z_getnewaddress",          &z_getnewaddress,          true  },
    { "wallet",             "z_getnewaccount",          &z_getnewaccount,          true  },
    { "wallet",             "z_listaddresses",          &z_listaddresses,          true  },
    { "wallet",             "z_listunifiedreceivers",   &z_listunifiedreceivers,   true  },
    { "wallet",             "z_getaddressforaccount",   &z_getaddressforaccount,   true  },
    { "wallet",             "z_exportkey",              &z_exportkey,              true  },
    { "wallet",             "z_importkey",              &z_importkey,              true  },
    { "wallet",             "z_exportviewingkey",       &z_exportviewingkey,       true  },
    { "wallet",             "z_importviewingkey",       &z_importviewingkey,       true  },
    { "wallet",             "z_exportwallet",           &z_exportwallet,           true  },
    { "wallet",             "z_importwallet",           &z_importwallet,           true  },
    { "wallet",             "z_viewtransaction",        &z_viewtransaction,        false },
    { "wallet",             "z_getnotescount",          &z_getnotescount,          false },
    // TODO: rearrange into another category
    { "disclosure",         "z_getpaymentdisclosure",   &z_getpaymentdisclosure,   true  },
    { "disclosure",         "z_validatepaymentdisclosure", &z_validatepaymentdisclosure, true }
};

void RegisterWalletRPCCommands(CRPCTable &tableRPC)
{
    for (unsigned int vcidx = 0; vcidx < ARRAYLEN(commands); vcidx++)
        tableRPC.appendCommand(commands[vcidx].name, &commands[vcidx]);
}<|MERGE_RESOLUTION|>--- conflicted
+++ resolved
@@ -2399,11 +2399,7 @@
         if (hasSaplingSpendingKey) {
             obj.pushKV("change", pwalletMain->IsNoteSaplingChange(saplingNullifiers, entry.address, entry.op));
         }
-<<<<<<< HEAD
-        // TODO Orchard actions
-=======
         results.push_back(obj);
->>>>>>> 423489c5
     }
 
     return results;
@@ -3184,7 +3180,6 @@
     return ret;
 }
 
-<<<<<<< HEAD
 UniValue z_listunifiedreceivers(const UniValue& params, bool fHelp)
 {
     if (!EnsureWalletIsAvailable(fHelp))
@@ -3222,11 +3217,7 @@
     return result;
 }
 
-CAmount getBalanceTaddr(std::string transparentAddress, int minDepth=1, bool ignoreUnspendable=true) {
-    std::set<CTxDestination> destinations;
-=======
 CAmount getBalanceTaddr(const std::optional<CTxDestination>& taddr, int minDepth=1, bool ignoreUnspendable=true) {
->>>>>>> 423489c5
     vector<COutput> vecOutputs;
     CAmount balance = 0;
 
@@ -3425,13 +3416,8 @@
         [&](const libzcash::UnifiedAddress& addr) {
             // TODO UNIFIED
         }
-<<<<<<< HEAD
-    }
-    // TODO Unified address, or orchard address
-=======
     }, decoded.value());
 
->>>>>>> 423489c5
     return result;
 }
 
@@ -3477,26 +3463,12 @@
     // Check that the from address is valid.
     auto fromaddress = params[0].get_str();
     auto pa = keyIO.DecodePaymentAddress(fromaddress);
-<<<<<<< HEAD
-    fromTaddr = IsValidDestination(taddr);
-    if (!fromTaddr) {
-        if (false /* Unified Address, see #5191 */) {
-            throw JSONRPCError(RPC_INVALID_ADDRESS_OR_KEY, "Address cannot be a Unified Address, please use z_getbalanceforaddress instead.");
-        }
-        if (!IsValidPaymentAddress(pa)) {
-            throw JSONRPCError(RPC_INVALID_ADDRESS_OR_KEY, "Invalid from address, should be a taddr or zaddr.");
-        }
-        if (!std::visit(PaymentAddressBelongsToWallet(pwalletMain), pa)) {
-             throw JSONRPCError(RPC_INVALID_ADDRESS_OR_KEY, "From address does not belong to this node, spending key or viewing key not found.");
-        }
-=======
 
     if (!pa.has_value()) {
         throw JSONRPCError(RPC_INVALID_ADDRESS_OR_KEY, "Invalid from address, should be a taddr or zaddr.");
     }
     if (!std::visit(PaymentAddressBelongsToWallet(pwalletMain), pa.value())) {
          throw JSONRPCError(RPC_INVALID_ADDRESS_OR_KEY, "From address does not belong to this node.");
->>>>>>> 423489c5
     }
 
     CAmount nBalance = 0;
@@ -4147,11 +4119,7 @@
 
     if (fHelp || params.size() < 2 || params.size() > 5)
         throw runtime_error(
-<<<<<<< HEAD
-            "z_sendmany \"fromaddress\" [{\"address\":... ,\"amount\":...},...] ( minconf ) ( fee ) ( revealamount )\n"
-=======
             "z_sendmany \"fromaddress\" [{\"address\":... ,\"amount\":...},...] ( minconf ) ( fee ) ( allowRevealedAmounts )\n"
->>>>>>> 423489c5
             "\nSend multiple times. Amounts are decimal numbers with at most 8 digits of precision."
             "\nChange generated from one or more transparent addresses flows to a new transparent"
             "\naddress, while change generated from a shielded address returns to itself."
@@ -4172,14 +4140,8 @@
             "      \"memo\":memo        (string, optional) If the address is a zaddr, raw data represented in hexadecimal string format\n"
             "    }, ... ]\n"
             "3. minconf               (numeric, optional, default=1) Only use funds confirmed at least this many times.\n"
-<<<<<<< HEAD
-            "4. fee                   (numeric, optional, default="
-            + strprintf("%s", FormatMoney(DEFAULT_FEE)) + ") The fee amount to attach to this transaction.\n"
-            "5. revealamount          (boolean, optional, default=false\n"
-=======
             "4. fee                   (numeric, optional, default=" + strprintf("%s", FormatMoney(DEFAULT_FEE)) + ") The fee amount to attach to this transaction.\n"
             "5. allowRevealedAmounts  (bool, optional, default=false) Permit cross-shielded-pool transfers, which will publicly reveal the amount(s) crossing pool boundaries.\n"
->>>>>>> 423489c5
             "\nResult:\n"
             "\"operationid\"          (string) An operationid to pass to z_getoperationstatus to get the result of the operation.\n"
             "\nExamples:\n"
@@ -4243,48 +4205,6 @@
                 throw JSONRPCError(RPC_INVALID_PARAMETER, string("Invalid parameter, unknown key: ") + s);
         }
 
-<<<<<<< HEAD
-        // Unified address (UA) allowed here (#5184)
-        string address = find_value(o, "address").get_str();
-        bool isZaddr = false;
-        CTxDestination taddr = keyIO.DecodeDestination(address);
-        if (!IsValidDestination(taddr)) {
-            auto res = keyIO.DecodePaymentAddress(address);
-            if (IsValidPaymentAddress(res)) {
-                isZaddr = true;
-
-                bool toSapling = std::get_if<libzcash::SaplingPaymentAddress>(&res) != nullptr;
-                bool toSprout = !toSapling;
-                noSproutAddrs = noSproutAddrs && toSapling;
-
-                containsSproutOutput |= toSprout;
-                containsSaplingOutput |= toSapling;
-
-                // Sending to both Sprout and Sapling is currently unsupported using z_sendmany
-                if (containsSproutOutput && containsSaplingOutput) {
-                    throw JSONRPCError(
-                        RPC_INVALID_PARAMETER,
-                        "Cannot send to both Sprout and Sapling addresses using z_sendmany");
-                }
-
-                // If sending between shielded addresses, they must be the same type
-                if ((fromSprout && toSapling) || (fromSapling && toSprout)) {
-                    throw JSONRPCError(
-                        RPC_INVALID_PARAMETER,
-                        "Cannot send between Sprout and Sapling addresses using z_sendmany");
-                }
-
-                int nextBlockHeight = chainActive.Height() + 1;
-
-                if (fromTaddr && toSprout) {
-                    const bool canopyActive = Params().GetConsensus().NetworkUpgradeActive(nextBlockHeight, Consensus::UPGRADE_CANOPY);
-                    if (canopyActive) {
-                        throw JSONRPCError(RPC_VERIFY_REJECTED, "Sprout shielding is not supported after Canopy");
-                    }
-                }
-            } else {
-                throw JSONRPCError(RPC_INVALID_PARAMETER, string("Invalid parameter, unknown address format: ")+address );
-=======
         std::string addrStr = find_value(o, "address").get_str();
         auto addr = keyIO.DecodePaymentAddress(addrStr);
         if (addr.has_value()) {
@@ -4296,7 +4216,6 @@
                 throw JSONRPCError(
                     RPC_INVALID_PARAMETER,
                     "Sending funds into the Sprout pool is not supported by z_sendmany");
->>>>>>> 423489c5
             }
         } else {
             throw JSONRPCError(
@@ -4381,8 +4300,6 @@
             }
         }
     }
-    bool reveal_amount{false};
-    if (params.size() > 4) reveal_amount = params[4].get_bool();
 
     bool allowRevealedAmounts{false};
     if (params.size() > 4) {
