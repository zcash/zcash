--- conflicted
+++ resolved
@@ -80,20 +80,13 @@
     //
     // Parameters
     //
-<<<<<<< HEAD
     // If Qt is used, parameters/komodo.conf are parsed in qt/bitcoin.cpp's main()
-=======
->>>>>>> f630519d
     ParseParameters(argc, argv);
 
     // Process help and version before taking care about datadir
     if (mapArgs.count("-?") || mapArgs.count("-h") ||  mapArgs.count("-help") || mapArgs.count("-version"))
     {
-<<<<<<< HEAD
-        std::string strUsage = _("Komodo Daemon") + " " + _("version") + " " + FormatFullVersion() + "\n";
-=======
-        std::string strUsage = _("Zcash Daemon") + " " + _("version") + " " + FormatFullVersion() + "\n" + PrivacyInfo();
->>>>>>> f630519d
+        std::string strUsage = _("Komodo Daemon") + " " + _("version") + " " + FormatFullVersion() + "\n" + PrivacyInfo();
 
         if (mapArgs.count("-version"))
         {
