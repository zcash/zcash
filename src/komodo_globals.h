/******************************************************************************
 * Copyright © 2014-2019 The SuperNET Developers.                             *
 *                                                                            *
 * See the AUTHORS, DEVELOPER-AGREEMENT and LICENSE files at                  *
 * the top-level directory of this distribution for the individual copyright  *
 * holder information and the developer policies on copyright and licensing.  *
 *                                                                            *
 * Unless otherwise agreed in a custom licensing agreement, no part of the    *
 * SuperNET software, including this file may be copied, modified, propagated *
 * or distributed except according to the terms contained in the LICENSE file *
 *                                                                            *
 * Removal or modification of this copyright notice is prohibited.            *
 *                                                                            *
 ******************************************************************************/
#pragma once
#include <mutex>
#include "komodo_defs.h"
#include "komodo_structs.h"

void komodo_prefetch(FILE *fp);
uint32_t komodo_heightstamp(int32_t height);
void komodo_stateupdate(int32_t height,uint8_t notarypubs[][33],uint8_t numnotaries,uint8_t notaryid,uint256 txhash,uint64_t voutmask,uint8_t numvouts,uint32_t *pvals,uint8_t numpvals,int32_t kheight,uint32_t ktime,uint64_t opretvalue,uint8_t *opretbuf,uint16_t opretlen,uint16_t vout,uint256 MoM,int32_t MoMdepth);
int32_t komodo_MoMdata(int32_t *notarized_htp,uint256 *MoMp,uint256 *kmdtxidp,int32_t nHeight,uint256 *MoMoMp,int32_t *MoMoMoffsetp,int32_t *MoMoMdepthp,int32_t *kmdstartip,int32_t *kmdendip);
int32_t komodo_notarizeddata(int32_t nHeight,uint256 *notarized_hashp,uint256 *notarized_desttxidp);
char *komodo_issuemethod(char *userpass,char *method,char *params,uint16_t port);
int32_t komodo_isrealtime(int32_t *kmdheightp);
uint64_t komodo_paxtotal();
int32_t komodo_longestchain();
uint64_t komodo_maxallowed(int32_t baseid);
int32_t komodo_bannedset(int32_t *indallvoutsp,uint256 *array,int32_t max);
int32_t komodo_checkvout(int32_t vout,int32_t k,int32_t indallvouts);

std::mutex komodo_mutex;
pthread_mutex_t staked_mutex;

#define KOMODO_ELECTION_GAP 2000    //((ASSETCHAINS_SYMBOL[0] == 0) ? 2000 : 100)
#define KOMODO_ASSETCHAIN_MAXLEN 65

struct pax_transaction *PAX;
int32_t NUM_PRICES; uint32_t *PVALS;
struct knotaries_entry *Pubkeys;

struct komodo_state KOMODO_STATES[34];
const uint32_t nStakedDecemberHardforkTimestamp = 1576840000; //December 2019 hardfork 12/20/2019 @ 11:06am (UTC)
const int32_t nDecemberHardforkHeight = 1670000;   //December 2019 hardfork

const uint32_t nS4Timestamp = 1592146800; //dPoW Season 4 2020 hardfork Sunday, June 14th, 2020 03:00:00 PM UTC
const int32_t nS4HardforkHeight = 1922000;   //dPoW Season 4 2020 hardfork Sunday, June 14th, 2020 

const uint32_t nS5Timestamp = 1623682800;  //dPoW Season 5 Monday, June 14th, 2021 (03:00:00 PM UTC)
const int32_t nS5HardforkHeight = 2437300;  //dPoW Season 5 Monday, June 14th, 2021

#define _COINBASE_MATURITY 100
int COINBASE_MATURITY = _COINBASE_MATURITY;//100;
unsigned int WITNESS_CACHE_SIZE = _COINBASE_MATURITY+10;
uint256 KOMODO_EARLYTXID;

bool IS_KOMODO_NOTARY;
bool IS_MODE_EXCHANGEWALLET;
bool IS_KOMODO_DEALERNODE;
int32_t KOMODO_MININGTHREADS = -1,STAKED_NOTARY_ID,USE_EXTERNAL_PUBKEY,KOMODO_CHOSEN_ONE,ASSETCHAINS_SEED,KOMODO_ON_DEMAND,KOMODO_EXTERNAL_NOTARIES,KOMODO_PASSPORT_INITDONE,KOMODO_PAX,KOMODO_REWIND,STAKED_ERA,KOMODO_CONNECTING = -1,KOMODO_EXTRASATOSHI,ASSETCHAINS_FOUNDERS,ASSETCHAINS_CBMATURITY,KOMODO_NSPV;
int32_t KOMODO_INSYNC,KOMODO_LASTMINED,prevKOMODO_LASTMINED,KOMODO_CCACTIVATE,JUMBLR_PAUSE = 1;
std::string NOTARY_PUBKEY,ASSETCHAINS_NOTARIES,ASSETCHAINS_OVERRIDE_PUBKEY,DONATION_PUBKEY,ASSETCHAINS_SCRIPTPUB,NOTARY_ADDRESS,ASSETCHAINS_SELFIMPORT,ASSETCHAINS_CCLIB;
uint8_t NOTARY_PUBKEY33[33],ASSETCHAINS_OVERRIDE_PUBKEY33[33],ASSETCHAINS_OVERRIDE_PUBKEYHASH[20],ASSETCHAINS_PUBLIC,ASSETCHAINS_PRIVATE,ASSETCHAINS_TXPOW;
int8_t ASSETCHAINS_ADAPTIVEPOW;
bool VERUS_MINTBLOCKS;
std::vector<uint8_t> Mineropret;
std::vector<std::string> vWhiteListAddress;
char NOTARYADDRS[64][64];
char NOTARY_ADDRESSES[NUM_KMD_SEASONS][64][64];

char ASSETCHAINS_SYMBOL[KOMODO_ASSETCHAIN_MAXLEN],ASSETCHAINS_USERPASS[4096];
uint16_t ASSETCHAINS_P2PPORT,ASSETCHAINS_RPCPORT,ASSETCHAINS_BEAMPORT,ASSETCHAINS_CODAPORT;
uint32_t ASSETCHAIN_INIT,ASSETCHAINS_CC,KOMODO_STOPAT,KOMODO_DPOWCONFS = 1,STAKING_MIN_DIFF;
uint32_t ASSETCHAINS_MAGIC = 2387029918;
int64_t ASSETCHAINS_GENESISTXVAL = 5000000000;

int64_t MAX_MONEY = 200000000 * 100000000LL;

// consensus variables for coinbase timelock control and timelock transaction support
// time locks are specified enough to enable their use initially to lock specific coinbase transactions for emission control
// to be verifiable, timelocks require additional data that enables them to be validated and their ownership and
// release time determined from the blockchain. to do this, every time locked output according to this
// spec will use an op_return with CLTV at front and anything after |OP_RETURN|PUSH of rest|OPRETTYPE_TIMELOCK|script|
#define _ASSETCHAINS_TIMELOCKOFF 0xffffffffffffffff
uint64_t ASSETCHAINS_TIMELOCKGTE = _ASSETCHAINS_TIMELOCKOFF;
uint64_t ASSETCHAINS_TIMEUNLOCKFROM = 0, ASSETCHAINS_TIMEUNLOCKTO = 0,ASSETCHAINS_CBOPRET=0;

uint64_t ASSETCHAINS_LASTERA = 1;
uint64_t ASSETCHAINS_ENDSUBSIDY[ASSETCHAINS_MAX_ERAS+1],ASSETCHAINS_REWARD[ASSETCHAINS_MAX_ERAS+1],ASSETCHAINS_HALVING[ASSETCHAINS_MAX_ERAS+1],ASSETCHAINS_DECAY[ASSETCHAINS_MAX_ERAS+1],ASSETCHAINS_NOTARY_PAY[ASSETCHAINS_MAX_ERAS+1],ASSETCHAINS_PEGSCCPARAMS[3];
uint8_t ASSETCHAINS_CCDISABLES[256];
std::vector<std::string> ASSETCHAINS_PRICES,ASSETCHAINS_STOCKS;

#define _ASSETCHAINS_EQUIHASH 0
uint32_t ASSETCHAINS_NUMALGOS = 3;
uint32_t ASSETCHAINS_EQUIHASH = _ASSETCHAINS_EQUIHASH;
uint32_t ASSETCHAINS_VERUSHASH = 1;
uint32_t ASSETCHAINS_VERUSHASHV1_1 = 2;
const char *ASSETCHAINS_ALGORITHMS[] = {"equihash", "verushash", "verushash11"};
uint64_t ASSETCHAINS_NONCEMASK[] = {0xffff,0xfffffff,0xfffffff};
uint32_t ASSETCHAINS_NONCESHIFT[] = {32,16,16};
uint32_t ASSETCHAINS_HASHESPERROUND[] = {1,4096,4096};
uint32_t ASSETCHAINS_ALGO = _ASSETCHAINS_EQUIHASH;
// min diff returned from GetNextWorkRequired needs to be added here for each algo, so they can work with ac_staked.
uint32_t ASSETCHAINS_MINDIFF[] = {537857807,504303375,487526159};
                                            // ^ wrong!
// Verus proof of stake controls
int32_t ASSETCHAINS_LWMAPOS = 0;        // percentage of blocks should be PoS
int32_t VERUS_BLOCK_POSUNITS = 1024;    // one block is 1000 units
int32_t VERUS_MIN_STAKEAGE = 150;       // 1/2 this should also be a cap on the POS averaging window, or startup could be too easy
int32_t VERUS_CONSECUTIVE_POS_THRESHOLD = 7;
int32_t VERUS_NOPOS_THRESHHOLD = 150;   // if we have no POS blocks in this many blocks, set to default difficulty

int32_t ASSETCHAINS_SAPLING = -1;
int32_t ASSETCHAINS_OVERWINTER = -1;

uint64_t KOMODO_INTERESTSUM,KOMODO_WALLETBALANCE;
int32_t ASSETCHAINS_STAKED;
uint64_t ASSETCHAINS_COMMISSION,ASSETCHAINS_SUPPLY = 10,ASSETCHAINS_FOUNDERS_REWARD;

uint32_t KOMODO_INITDONE;
char KMDUSERPASS[8192+512+1],BTCUSERPASS[8192]; uint16_t KMD_PORT = 7771,BITCOIND_RPCPORT = 7771, DEST_PORT;
uint64_t PENDING_KOMODO_TX;
<<<<<<< HEAD
=======
extern int32_t KOMODO_LOADINGBLOCKS; // defined in pow.cpp, boolean, 1 if currently loading the block index, 0 if not
>>>>>>> 56590a4d
unsigned int MAX_BLOCK_SIGOPS = 20000;

bool IS_KOMODO_TESTNODE;
int32_t KOMODO_SNAPSHOT_INTERVAL; 
CScript KOMODO_EARLYTXID_SCRIPTPUB;
int32_t ASSETCHAINS_EARLYTXIDCONTRACT;
int32_t ASSETCHAINS_STAKED_SPLIT_PERCENTAGE;

std::map <std::int8_t, int32_t> mapHeightEvalActivate;

struct komodo_kv *KOMODO_KV;
pthread_mutex_t KOMODO_KV_mutex,KOMODO_CC_mutex;

#define MAX_CURRENCIES 32
char CURRENCIES[][8] = { "USD", "EUR", "JPY", "GBP", "AUD", "CAD", "CHF", "NZD", // major currencies
    "CNY", "RUB", "MXN", "BRL", "INR", "HKD", "TRY", "ZAR", "PLN", "NOK", "SEK", "DKK", "CZK", "HUF", "ILS", "KRW", "MYR", "PHP", "RON", "SGD", "THB", "BGN", "IDR", "HRK",
    "KMD" };

int32_t komodo_baseid(char *origbase);

uint64_t komodo_current_supply(uint32_t nHeight);<|MERGE_RESOLUTION|>--- conflicted
+++ resolved
@@ -121,10 +121,7 @@
 uint32_t KOMODO_INITDONE;
 char KMDUSERPASS[8192+512+1],BTCUSERPASS[8192]; uint16_t KMD_PORT = 7771,BITCOIND_RPCPORT = 7771, DEST_PORT;
 uint64_t PENDING_KOMODO_TX;
-<<<<<<< HEAD
-=======
 extern int32_t KOMODO_LOADINGBLOCKS; // defined in pow.cpp, boolean, 1 if currently loading the block index, 0 if not
->>>>>>> 56590a4d
 unsigned int MAX_BLOCK_SIGOPS = 20000;
 
 bool IS_KOMODO_TESTNODE;
