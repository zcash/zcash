--- conflicted
+++ resolved
@@ -278,14 +278,11 @@
   cc/betprotocol.cpp \
   chain.cpp \
   checkpoints.cpp \
-<<<<<<< HEAD
+  crosschain.cpp \
   crypto/haraka.h \
   crypto/haraka_portable.h \
   crypto/verus_hash.h \
   crypto/verus_hash.cpp \
-=======
-  crosschain.cpp \
->>>>>>> cbd0560d
   deprecation.cpp \
   httprpc.cpp \
   httpserver.cpp \
