--- conflicted
+++ resolved
@@ -819,18 +819,8 @@
  */
 bool AcceptBlock(int32_t *futureblockp,CBlock& block, CValidationState& state, CBlockIndex **pindex, bool fRequested, CDiskBlockPos* dbp);
 bool AcceptBlockHeader(int32_t *futureblockp,const CBlockHeader& block, CValidationState& state, CBlockIndex **ppindex= NULL);
-<<<<<<< HEAD
-
-=======
->>>>>>> 674c92fa
-
-
-/**
- * When there are blocks in the active chain with missing data (e.g. if the
- * activation height and branch ID of a particular upgrade have been altered),
- * rewind the chainstate and remove them from the block index.
- */
-bool RewindBlockIndex(const CChainParams& params);
+
+
 
 /**
  * When there are blocks in the active chain with missing data (e.g. if the
