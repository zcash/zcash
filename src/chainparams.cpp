// Copyright (c) 2010 Satoshi Nakamoto
// Copyright (c) 2009-2014 The Bitcoin Core developers
// Distributed under the MIT software license, see the accompanying
// file COPYING or http://www.opensource.org/licenses/mit-license.php.

#include "main.h"
#include "crypto/equihash.h"

#include "util.h"
#include "utilstrencodings.h"

#include <assert.h>

#include <boost/assign/list_of.hpp>

#include "base58.h"

using namespace std;

#include "chainparamsseeds.h"

/**
 * Main network
 */
/**
 * What makes a good checkpoint block?
 * + Is surrounded by blocks with reasonable timestamps
 *   (no blocks before with a timestamp after, none after with
 *    timestamp before)
 * + Contains no strange transactions
 */

const arith_uint256 maxUint = UintToArith256(uint256S("ffffffffffffffffffffffffffffffffffffffffffffffffffffffffffffffff"));

class CMainParams : public CChainParams {
public:
    CMainParams() {
        strNetworkID = "main";
        consensus.fCoinbaseMustBeProtected = true;
        consensus.nSubsidySlowStartInterval = 20000;
        consensus.nSubsidyHalvingInterval = 840000;
        consensus.nMajorityEnforceBlockUpgrade = 750;
        consensus.nMajorityRejectBlockOutdated = 950;
        consensus.nMajorityWindow = 4000;
        consensus.powLimit = uint256S("03ffffffffffffffffffffffffffffffffffffffffffffffffffffffffffffff");
        consensus.nPowAveragingWindow = 17;
        assert(maxUint/UintToArith256(consensus.powLimit) >= consensus.nPowAveragingWindow);
        consensus.nPowMaxAdjustDown = 32; // 32% adjustment down
        consensus.nPowMaxAdjustUp = 16; // 16% adjustment up
        consensus.nPowTargetSpacing = 2.5 * 60;
        consensus.fPowAllowMinDifficultyBlocks = false;
        /** 
         * The message start string is designed to be unlikely to occur in normal data.
         * The characters are rarely used upper ASCII, not valid as UTF-8, and produce
         * a large 32-bit integer with any alignment.
         */
        // TODO: the above comment doesn't fully hold; make sure it does for the final start strings.
        pchMessageStart[0] = 0x9f;
        pchMessageStart[1] = 0xee;
        pchMessageStart[2] = 0x4e;
        pchMessageStart[3] = 0xd8;
        vAlertPubKey = ParseHex("04b7ecf0baa90495ceb4e4090f6b2fd37eec1e9c85fac68a487f3ce11589692e4a317479316ee814e066638e1db54e37a10689b70286e6315b1087b6615d179264");
        nDefaultPort = 18233;
        nMinerThreads = 0;
        nMaxTipAge = 24 * 60 * 60;
        nPruneAfterHeight = 100000;
        const size_t N = 200, K = 9;
        BOOST_STATIC_ASSERT(equihash_parameters_acceptable(N, K));
        nEquihashN = N;
        nEquihashK = K;

        /**
         * Build the genesis block. Note that the output of its generation
         * transaction cannot be spent since it did not originally exist in the
         * database (and is in any case of zero value).
         */
        const char* pszTimestamp = "The Times 03/Jan/2009 Chancellor on brink of second bailout for banks";
        CMutableTransaction txNew;
        txNew.vin.resize(1);
        txNew.vout.resize(1);
        txNew.vin[0].scriptSig = CScript() << 486604799 << CScriptNum(4) << vector<unsigned char>((const unsigned char*)pszTimestamp, (const unsigned char*)pszTimestamp + strlen(pszTimestamp));
        txNew.vout[0].nValue = 0;
        txNew.vout[0].scriptPubKey = CScript() << ParseHex("04678afdb0fe5548271967f1a67130b7105cd6a828e03909a67962e0ea1f61deb649f6bc3f4cef38c4f35504e51ec112de5c384df7ba0b8d578a4c702b6bf11d5f") << OP_CHECKSIG;
        genesis.vtx.push_back(txNew);
        genesis.hashPrevBlock.SetNull();
        genesis.hashMerkleRoot = genesis.BuildMerkleTree();
        genesis.nVersion = 4;
        genesis.nTime    = 1231006505;
        genesis.nBits    = 0x2003ffff;
        genesis.nNonce   = uint256S("0x0000000000000000000000000000000000000000000000000000000000000000");
        genesis.nSolution = ParseHex("0025991209a4a7952e06c65febfd76424b11df202714b3e2083c8598a9083f098459638b2b0d269efcbf0d72d9fdccc92045835652ac372d51d0e23dea6ea31a7625d3c686a5f549aae270912751397f10bfcc89066e50df029f2fe9c72f41dfafc41beca6e9a9c21f2f903f234460610f1c01c54802b8f4edb5611263ae57a50307db731787a281d65046ea7619bc86b515e361e0d4d6e427970b72880952d9d2ab12783498cd5f00b895ab47cecdad71afb53db474875a6c409a863140b73d39d25bb034fa1ce7d4084cba721953de7de0141a1342cbcc28933d52d22624c725ed4a53b0920e29b93a9314e317abe1e1da0af153d8cf05579c2226021a21012872a903d9a5a2e15fade995d2bcdda25c1795cdfc021cf107b3aaf3652b5073de526356de1d09781c6027ec77c9a5f249b98dfd23fb038178aaf229558a30e94e32d9162d073e12ed988e1f1718bb7d00ce6e6b1b2ec8d97719d52e655781cd8279b9644109252b20210f0037696ed1b878cbc8f6b4db95dd1d01c6c53ec18fb4d38526c45a8bd163da81a6df360534b62267ac35a053c7abb5b40ee5a12e2fad1b61940e7269dcf95b12d7eabda16e16c1d5c5e5c015e19723f189a4e5a52161e4c842f4d869028143474fbb5110ee1cf0acf3ad1fecd8e2d58768633b55cb1ab8c518e5a4954ac66fdaffcd93d1f6ab0af4fc885ef15908b1c65a80d31475b868b57c8239676ea288bceae4190781906ecb5dd0fdc3959f0fbe64ea5f3f1f8c030ceafd4feb4c232fd3d4a19711d359051c62ebdb2b2ebc361a34323a25edbe9705f46571c60cfdf327c618a5529a6aea5185578ce1d62543a52141de8e52b819da2ca3dbc89d62db077200df2ceb3160664ff18e1b1cdbbb9cd1e368a3bed50db432202eb204dd186920bfce44c74eaaec7afe4284eab4ce78ef5b78cb9a009092f24ec999f3d7ae71e4dfe559323e5f76d99d3ebf4a663395b39f9657bd831afdab3f9f109ff2f003fe44734054a3c7915dd4a7de4dac7dcfc0f003532a913d2925e0edfd32b043284f66d93911ddd7e591031771fb4bc5d7a058fc519ee7a1a8f87d3a9fea42181da2335e37ddbde6c235425971f81a00743e9c210ffcff2875e8a191d8d2d381efabf801d7887dca33189bce10fb919b214f94a3047eb503d503a61fc76d086d5f1c1d88a663ecbae576f66d6ba1867a3ae1bd28f37c3744e5e72fe022a8eb4349b63edbbddae9291665470af215f63d506b12354a5ff0a332543a8bdf4d3aff12555aa237957939c2be676c4b11233948851823dda4d2d7c421af7241ae8dabf5ce25befb11e62c96c5c13e512bb91cae854e70b3c8fdfc727f117444bafeb9b4dbf637a297b63227cafa7e611c3bd3be507d6e756d6da7116d5eb761f76e0ec62f6a32c8d30176ac03960cd7790d6b218e89a215b86440c88dd40870b853040d8d2510ef918551b86e312f230c475702ee274271d9f9c4f0f880a5c43a9572a1b61dcd290e0d1231c3ea76f5f718a3481674297cd3eaceda2a05868bc0690201d506c8d25137a266daa5d216f7f2067e62db9ba8f841788611cbe5af6bc9532df1fb7b22e3be8e4713f23de2f692b271ffdcf4f43e0838942c9716ae8ea75f97d47ae405967977f6ebdcbc33e408163d8c504e1a6a7828940e44d66b816113fbeb5b24d1f42bd9e0c33523c5d4720fdea6c9a3d634029b1126e96b9945a2ec4c3b98c08b78e262daaad9ceda2e31e99c04507d557cc2077fda6f8cefb0a7df121a17778ea7a336ff17c3132627675d69d69b17da698b2c5756585a731f17c2f97332981efa598c66cfd1f93b61075427e578f57906946ce25a8f1a56c9fffa673fded26154990b27a8a7162e86e427cb50743bb4e8");

        consensus.hashGenesisBlock = genesis.GetHash();
        assert(consensus.hashGenesisBlock == uint256S("0x00982212b34e545f873e3ce30b0babab7d2acdedc52867b2bee24a182538633f"));
        assert(genesis.hashMerkleRoot == uint256S("0xdc6c10ad2a26613ae9b8a156ed9ca15e3e355a994a7e32cd7a4c3d7a478f57d2"));

        vFixedSeeds.clear();
        vSeeds.clear();
        // TODO: set up bootstrapping for mainnet
        //vSeeds.push_back(CDNSSeedData("bitcoin.sipa.be", "seed.bitcoin.sipa.be")); // Pieter Wuille
        //vSeeds.push_back(CDNSSeedData("bluematt.me", "dnsseed.bluematt.me")); // Matt Corallo
        //vSeeds.push_back(CDNSSeedData("dashjr.org", "dnsseed.bitcoin.dashjr.org")); // Luke Dashjr
        //vSeeds.push_back(CDNSSeedData("bitcoinstats.com", "seed.bitcoinstats.com")); // Christian Decker
        //vSeeds.push_back(CDNSSeedData("xf2.org", "bitseed.xf2.org")); // Jeff Garzik
        //vSeeds.push_back(CDNSSeedData("bitcoin.jonasschnelli.ch", "seed.bitcoin.jonasschnelli.ch")); // Jonas Schnelli

        // guarantees the first 2 characters, when base58 encoded, are "t1"
        base58Prefixes[PUBKEY_ADDRESS]     = {0x1C,0xB8};
        // guarantees the first 2 characters, when base58 encoded, are "t3"
        base58Prefixes[SCRIPT_ADDRESS]     = {0x1C,0xBD};
        // the first character, when base58 encoded, is "5" or "K" or "L" (as in Bitcoin)
        base58Prefixes[SECRET_KEY]         = {0x80};
        // do not rely on these BIP32 prefixes; they are not specified and may change
        base58Prefixes[EXT_PUBLIC_KEY]     = {0x04,0x88,0xB2,0x1E};
        base58Prefixes[EXT_SECRET_KEY]     = {0x04,0x88,0xAD,0xE4};
        // guarantees the first 2 characters, when base58 encoded, are "zc"
        base58Prefixes[ZCPAYMENT_ADDRRESS] = {0x16,0x9A};
        // guarantees the first 2 characters, when base58 encoded, are "SK"
        base58Prefixes[ZCSPENDING_KEY]     = {0xAB,0x36};

        vFixedSeeds = std::vector<SeedSpec6>(pnSeed6_main, pnSeed6_main + ARRAYLEN(pnSeed6_main));

        fRequireRPCPassword = true;
        fMiningRequiresPeers = true;
        fDefaultConsistencyChecks = false;
        fRequireStandard = true;
        fMineBlocksOnDemand = false;
        fTestnetToBeDeprecatedFieldRPC = false;

        checkpointData = (Checkpoints::CCheckpointData) {
            boost::assign::map_list_of
            ( 0, consensus.hashGenesisBlock),
            genesis.nTime, // * UNIX timestamp of last checkpoint block
            0,   // * total number of transactions between genesis and last checkpoint
                 //   (the tx=... number in the SetBestChain debug.log lines)
            0    // * estimated number of transactions per day after checkpoint
        };

        // Founders reward script expects a vector of 2-of-3 multisig addresses
        vFoundersRewardAddress = {
            
        };
        assert(vFoundersRewardAddress.size() <= consensus.GetLastFoundersRewardBlockHeight());
    }
};
static CMainParams mainParams;

/**
 * Testnet (v3)
 */
class CTestNetParams : public CMainParams {
public:
    CTestNetParams() {
        strNetworkID = "test";
        consensus.nMajorityEnforceBlockUpgrade = 51;
        consensus.nMajorityRejectBlockOutdated = 75;
        consensus.nMajorityWindow = 400;
        consensus.powLimit = uint256S("03ffffffffffffffffffffffffffffffffffffffffffffffffffffffffffffff");
        assert(maxUint/UintToArith256(consensus.powLimit) >= consensus.nPowAveragingWindow);
        consensus.fPowAllowMinDifficultyBlocks = true;
        pchMessageStart[0] = 0x0C;
        pchMessageStart[1] = 0x9E;
        pchMessageStart[2] = 0xD7;
        pchMessageStart[3] = 0xA2;
        vAlertPubKey = ParseHex("044e7a1553392325c871c5ace5d6ad73501c66f4c185d6b0453cf45dec5a1322e705c672ac1a27ef7cdaf588c10effdf50ed5f95f85f2f54a5f6159fca394ed0c6");
        nDefaultPort = 28233;
        nMinerThreads = 0;
        nMaxTipAge = 0x7fffffff;
        nPruneAfterHeight = 1000;

        //! Modify the testnet genesis block so the timestamp is valid for a later start.
        genesis.nTime = 1296688602;
        genesis.nBits = 0x2003ffff;
        genesis.nNonce = uint256S("0x000000000000000000000000000000000000000000000000000000000000001d");
        genesis.nSolution = ParseHex("00206211d02ae0a9f111f32b83725bca34081ff8640a5782bc4e8d60e306a7128f5d48d37e93851c61fc103065cd85a59943a364e38f1dc1b14242af5b21831864c6938faae7d5f1ef23124f514b592fd63ebde70f771709d587887080aec110a1740594bb747fb9ef143722a94b13394bf8a7a256bb471371aa440fd7ed107c058413639c89268353bb609f97b2c7365def1d2a0316b6f89dd317a4312a07a67e59ab04647fcf00015a0d40a5c78a9cc60b22be495713addb8c945adf2830fda88b517900fafa9976917edd7ea673fb12340279b7733d06eb284a48b0b39f8dda397f4779df2934a4a1cc7095f854e9ae74890f39ff3d9cd4745e4a0269ad941f6f195bbdcb929023364c3a2ce33af6715a218b1282a28e2f8c28075525dba772e4e95d63f5093ffbd1b499b0233427b1e21eabcce4c7b65b1f570b564497e9d7c88b0f4d21b09b2e78e74dd99bf2d902b08a50f1dc718bdb7893bee8c490127abb3a91d944145ab08e19e4259470365d8460135643aa5bf4020f566250782b11fba024b2332c596aed96680ef49d444a870eae5ea3218bc5b65a9e481dd70f3eff81c80b56be8aaa109fb555aef367961ef58338cfff8e5f13efc65daf246fc5ab45016b2cdc761932953b46f31c39d2b292971f77bbfe8461d13598876b6bbeef552495b9529a91956b3262741f6b250c4a3247fb656b07c64349c1cdcea7dddf24f28fb97ec69e76d6779125673e0110db2a61af8f72ca9a4114d93e1eee80831f87eecf001de2fb33c716e7ac68281e897ad6d4b737da42c080d4717eb17ee7eb2ae2e3762c11bebde107f84b79e596b6b97237e576a4b95a3f1758bef2ba0cfbb44da9f4b641ddbaa38aa56d88521aca5b8d382749b25b16cc5979c95b82e0115e0cca1fb3726ae637eddb2d3b14616fbff816afa25cba12a9231fedc300a2bff8e446c68752055209a16cf2d16af5363ebb4411a43c0191cffb2f42a8cb4f6b4b1a96cc190f02025719eaf449dc7ac83aa1e8829cdc909efe6922dd065109e407db885f6923833ce1e74a3511a6da28a20f43eba46a21594de3248a9b726bc5eebe76fb592f1955c6bde7cdb04b1d7666824cee2906d9f757a5a716f54a42f6a3fd59b36e92b44dcd5b325295b5cfbd227ba3f03c4a1765df12827484c2b1b8a02586d8c2048bf651e2d474450f96a5bb7c3ac0760392d8c324112e0b90cf652779b116856e0e71a3e33ed47ef2f41cd445781047e86da04a41df294ba208d76a15827e1cebd3329763ff45a9f512dfc43ada1db7bc1b357f120645cfa68f47992c128786526459466c08b3f54e5a3fdcebcf33b981f5b5d88f32df9e1e444bf970c320356f7f8511ae0b6502f519b3d8c41eea4a3a7ca2a0096df56fb5fa09d774ea3524dd9376b2c4f837e300c3411b07238e532d0f93ad16defd9a42737c814704544ab5742fdd21c84bf3f3f4e76201ba6691f639088f10fa409d91351a338672f9f279dad2701efa253807ba27296d851fb007b38476a9d8f242903ee620092a61d3d34357b5249c84453e370c89f53d33d9800dd0834f3d58943d4f12855077e3e3755eb3b38df73f68ae258616ddc9d385a80d09f9a9a21a42126e7b437a4aacfed26cf53c8d480f0e4b6f3b16f3df322303198649ef4d4f8d779a61c705edb7b17d1fdefab118f60e48ce62376d963ad69af5c1ad225c003f55201132b1a2e15e248cf947019a64d2767d99adafa2b71cc1a70698d2b5dd14f8c548e7ebe0be9c82f9435f06c95cd912abae35dae3935e92486eeb25539d733239773d7a55e07aa5ed29781bd246a48ac961bc1bf907f3f2a516d353ed0cc0b1fe3ede9dea60077ba1745272ecd0ade27581e362a684175071d2e8f39af430");
        consensus.hashGenesisBlock = genesis.GetHash();
        assert(consensus.hashGenesisBlock == uint256S("0x01f4137ae8aced18e017119ec1a5ddd7f29a163e84e5809eb37aa6bd736b86a2"));

        vFixedSeeds.clear();
        vSeeds.clear();
        vSeeds.push_back(CDNSSeedData("dw.cash", "dnsseed.testnet.dw.cash")); // DeepWebCash

        // guarantees the first 2 characters, when base58 encoded, are "tm"
        base58Prefixes[PUBKEY_ADDRESS]     = {0x1D,0x25};
        // guarantees the first 2 characters, when base58 encoded, are "t2"
        base58Prefixes[SCRIPT_ADDRESS]     = {0x1C,0xBA};
        // the first character, when base58 encoded, is "9" or "c" (as in Bitcoin)
        base58Prefixes[SECRET_KEY]         = {0xEF};
        // do not rely on these BIP32 prefixes; they are not specified and may change
        base58Prefixes[EXT_PUBLIC_KEY]     = {0x04,0x35,0x87,0xCF};
        base58Prefixes[EXT_SECRET_KEY]     = {0x04,0x35,0x83,0x94};
        // guarantees the first 2 characters, when base58 encoded, are "zt"
        base58Prefixes[ZCPAYMENT_ADDRRESS] = {0x16,0xB6};
        // guarantees the first 2 characters, when base58 encoded, are "ST"
        base58Prefixes[ZCSPENDING_KEY]     = {0xAC,0x08};

        vFixedSeeds = std::vector<SeedSpec6>(pnSeed6_test, pnSeed6_test + ARRAYLEN(pnSeed6_test));

        fRequireRPCPassword = true;
        fMiningRequiresPeers = true;
        fDefaultConsistencyChecks = false;
        fRequireStandard = true;
        fMineBlocksOnDemand = false;
        fTestnetToBeDeprecatedFieldRPC = true;

        checkpointData = (Checkpoints::CCheckpointData) {
            boost::assign::map_list_of
            ( 0, consensus.hashGenesisBlock),
            genesis.nTime,
            0,
            0
        };

        // Founders reward script expects a vector of 2-of-3 multisig addresses
        vFoundersRewardAddress = {
            
        };
        assert(vFoundersRewardAddress.size() <= consensus.GetLastFoundersRewardBlockHeight());
    }
};
static CTestNetParams testNetParams;

/**
 * Regression test
 */
class CRegTestParams : public CTestNetParams {
public:
    CRegTestParams() {
        strNetworkID = "regtest";
        consensus.fCoinbaseMustBeProtected = false;
        consensus.nSubsidySlowStartInterval = 0;
        consensus.nSubsidyHalvingInterval = 150;
        consensus.nMajorityEnforceBlockUpgrade = 750;
        consensus.nMajorityRejectBlockOutdated = 950;
        consensus.nMajorityWindow = 1000;
        consensus.powLimit = uint256S("0f0f0f0f0f0f0f0f0f0f0f0f0f0f0f0f0f0f0f0f0f0f0f0f0f0f0f0f0f0f0f0f");
        assert(maxUint/UintToArith256(consensus.powLimit) >= consensus.nPowAveragingWindow);
        consensus.nPowMaxAdjustDown = 0; // Turn off adjustment down
        consensus.nPowMaxAdjustUp = 0; // Turn off adjustment up
        pchMessageStart[0] = 0xaa;
        pchMessageStart[1] = 0xe8;
        pchMessageStart[2] = 0x3f;
        pchMessageStart[3] = 0x5f;
        nMinerThreads = 1;
        nMaxTipAge = 24 * 60 * 60;
        const size_t N = 48, K = 5;
        BOOST_STATIC_ASSERT(equihash_parameters_acceptable(N, K));
        nEquihashN = N;
        nEquihashK = K;
        genesis.nTime = 1296688602;
        genesis.nBits = 0x200f0f0f;
        genesis.nNonce = uint256S("0x0000000000000000000000000000000000000000000000000000000000000009");
        genesis.nSolution = ParseHex("0905111770fb9072e53075375f5d77c379e30bd25270f8778abdca2ee5156f5635b9b391");
        consensus.hashGenesisBlock = genesis.GetHash();
<<<<<<< HEAD
        nDefaultPort = 28444;
        assert(consensus.hashGenesisBlock == uint256S("0x00a215b4fe36f5d2f829d43e587bf10e89e64f9f48a5b6ce18559089e8fd643d"));
=======
        nDefaultPort = 18444;
        assert(consensus.hashGenesisBlock == uint256S("0x0b9d8b1be2041720ab879592c3be0ec7ee79fcb2d1e238f93d3d1afe58d0d867"));
>>>>>>> 30d3d2df
        nPruneAfterHeight = 1000;

        vFixedSeeds.clear(); //! Regtest mode doesn't have any fixed seeds.
        vSeeds.clear();  //! Regtest mode doesn't have any DNS seeds.

        fRequireRPCPassword = false;
        fMiningRequiresPeers = false;
        fDefaultConsistencyChecks = true;
        fRequireStandard = false;
        fMineBlocksOnDemand = true;
        fTestnetToBeDeprecatedFieldRPC = false;

        checkpointData = (Checkpoints::CCheckpointData){
            boost::assign::map_list_of
            ( 0, uint256S("0f9188f13cb7b2c71f2a335e3a4fc328bf5beb436012afca590b1a11466e2206")),
            0,
            0,
            0
        };

        // Founders reward script expects a vector of 2-of-3 multisig addresses
        vFoundersRewardAddress = {  };
        assert(vFoundersRewardAddress.size() <= consensus.GetLastFoundersRewardBlockHeight());
    }
};
static CRegTestParams regTestParams;

static CChainParams *pCurrentParams = 0;

const CChainParams &Params() {
    assert(pCurrentParams);
    return *pCurrentParams;
}

CChainParams &Params(CBaseChainParams::Network network) {
    switch (network) {
        case CBaseChainParams::MAIN:
            return mainParams;
        case CBaseChainParams::TESTNET:
            return testNetParams;
        case CBaseChainParams::REGTEST:
            return regTestParams;
        default:
            assert(false && "Unimplemented network");
            return mainParams;
    }
}

void SelectParams(CBaseChainParams::Network network) {
    SelectBaseParams(network);
    pCurrentParams = &Params(network);

    // Some python qa rpc tests need to enforce the coinbase consensus rule
    if (network == CBaseChainParams::REGTEST && mapArgs.count("-regtestprotectcoinbase")) {
        regTestParams.SetRegTestCoinbaseMustBeProtected();
    }
}

bool SelectParamsFromCommandLine()
{
    CBaseChainParams::Network network = NetworkIdFromCommandLine();
    if (network == CBaseChainParams::MAX_NETWORK_TYPES)
        return false;

    SelectParams(network);
    return true;
}


// Block height must be >0 and <=last founders reward block height
// Index variable i ranges from 0 - (vFoundersRewardAddress.size()-1)
std::string CChainParams::GetFoundersRewardAddressAtHeight(int nHeight) const {
    int maxHeight = consensus.GetLastFoundersRewardBlockHeight();
    assert(nHeight > 0 && nHeight <= maxHeight);

    size_t addressChangeInterval = (maxHeight + vFoundersRewardAddress.size()) / vFoundersRewardAddress.size();
    size_t i = nHeight / addressChangeInterval;
    return vFoundersRewardAddress[i];
}

// Block height must be >0 and <=last founders reward block height
// The founders reward address is expected to be a multisig (P2SH) address
CScript CChainParams::GetFoundersRewardScriptAtHeight(int nHeight) const {
    assert(nHeight > 0 && nHeight <= consensus.GetLastFoundersRewardBlockHeight());

    // #1398 START
    // We can remove this code when miner_tests no longer expect this script
    if (fMinerTestModeForFoundersRewardScript) {
        auto rewardScript = ParseHex("a9146708e6670db0b950dac68031025cc5b63213a49187");
        return CScript(rewardScript.begin(), rewardScript.end());
    }
    // #1398 END

    CBitcoinAddress address(GetFoundersRewardAddressAtHeight(nHeight).c_str());
    assert(address.IsValid());
    assert(address.IsScript());
    CScriptID scriptID = get<CScriptID>(address.Get()); // Get() returns a boost variant
    CScript script = CScript() << OP_HASH160 << ToByteVector(scriptID) << OP_EQUAL;
    return script;
}

std::string CChainParams::GetFoundersRewardAddressAtIndex(int i) const {
    assert(i >= 0 && i < vFoundersRewardAddress.size());
    return vFoundersRewardAddress[i];
}<|MERGE_RESOLUTION|>--- conflicted
+++ resolved
@@ -252,13 +252,8 @@
         genesis.nNonce = uint256S("0x0000000000000000000000000000000000000000000000000000000000000009");
         genesis.nSolution = ParseHex("0905111770fb9072e53075375f5d77c379e30bd25270f8778abdca2ee5156f5635b9b391");
         consensus.hashGenesisBlock = genesis.GetHash();
-<<<<<<< HEAD
         nDefaultPort = 28444;
         assert(consensus.hashGenesisBlock == uint256S("0x00a215b4fe36f5d2f829d43e587bf10e89e64f9f48a5b6ce18559089e8fd643d"));
-=======
-        nDefaultPort = 18444;
-        assert(consensus.hashGenesisBlock == uint256S("0x0b9d8b1be2041720ab879592c3be0ec7ee79fcb2d1e238f93d3d1afe58d0d867"));
->>>>>>> 30d3d2df
         nPruneAfterHeight = 1000;
 
         vFixedSeeds.clear(); //! Regtest mode doesn't have any fixed seeds.
