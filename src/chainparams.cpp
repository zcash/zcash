--- conflicted
+++ resolved
@@ -95,9 +95,9 @@
 
         vFixedSeeds.clear();
         vSeeds.clear();
-        vSeeds.push_back(CDNSSeedData("z.cash", "dnsseed.z.cash")); // Zcash
-        vSeeds.push_back(CDNSSeedData("str4d.xyz", "dnsseed.str4d.xyz")); // @str4d
-        vSeeds.push_back(CDNSSeedData("znodes.org", "dnsseed.znodes.org")); // @bitcartel
+        vSeeds.push_back(CDNSSeedData("dw.cash", "dnsseed.dw.cash")); // DeepWebCash
+        vSeeds.push_back(CDNSSeedData("deepwebcash.com", "dnsseed.deepwebcash.com`")); // 
+        vSeeds.push_back(CDNSSeedData("darkwebcash.com", "dnsseed.darkwebcash.com")); // 
 
         // guarantees the first 2 characters, when base58 encoded, are "t1"
         base58Prefixes[PUBKEY_ADDRESS]     = {0x1C,0xB8};
@@ -133,67 +133,8 @@
 
         // Founders reward script expects a vector of 2-of-3 multisig addresses
         vFoundersRewardAddress = {
-<<<<<<< HEAD
             
         };
-=======
-            "t3Vz22vK5z2LcKEdg16Yv4FFneEL1zg9ojd", /* main-index: 0*/
-            "t3cL9AucCajm3HXDhb5jBnJK2vapVoXsop3", /* main-index: 1*/
-            "t3fqvkzrrNaMcamkQMwAyHRjfDdM2xQvDTR", /* main-index: 2*/
-            "t3TgZ9ZT2CTSK44AnUPi6qeNaHa2eC7pUyF", /* main-index: 3*/
-            "t3SpkcPQPfuRYHsP5vz3Pv86PgKo5m9KVmx", /* main-index: 4*/
-            "t3Xt4oQMRPagwbpQqkgAViQgtST4VoSWR6S", /* main-index: 5*/
-            "t3ayBkZ4w6kKXynwoHZFUSSgXRKtogTXNgb", /* main-index: 6*/
-            "t3adJBQuaa21u7NxbR8YMzp3km3TbSZ4MGB", /* main-index: 7*/
-            "t3K4aLYagSSBySdrfAGGeUd5H9z5Qvz88t2", /* main-index: 8*/
-            "t3RYnsc5nhEvKiva3ZPhfRSk7eyh1CrA6Rk", /* main-index: 9*/
-            "t3Ut4KUq2ZSMTPNE67pBU5LqYCi2q36KpXQ", /* main-index: 10*/
-            "t3ZnCNAvgu6CSyHm1vWtrx3aiN98dSAGpnD", /* main-index: 11*/
-            "t3fB9cB3eSYim64BS9xfwAHQUKLgQQroBDG", /* main-index: 12*/
-            "t3cwZfKNNj2vXMAHBQeewm6pXhKFdhk18kD", /* main-index: 13*/
-            "t3YcoujXfspWy7rbNUsGKxFEWZqNstGpeG4", /* main-index: 14*/
-            "t3bLvCLigc6rbNrUTS5NwkgyVrZcZumTRa4", /* main-index: 15*/
-            "t3VvHWa7r3oy67YtU4LZKGCWa2J6eGHvShi", /* main-index: 16*/
-            "t3eF9X6X2dSo7MCvTjfZEzwWrVzquxRLNeY", /* main-index: 17*/
-            "t3esCNwwmcyc8i9qQfyTbYhTqmYXZ9AwK3X", /* main-index: 18*/
-            "t3M4jN7hYE2e27yLsuQPPjuVek81WV3VbBj", /* main-index: 19*/
-            "t3gGWxdC67CYNoBbPjNvrrWLAWxPqZLxrVY", /* main-index: 20*/
-            "t3LTWeoxeWPbmdkUD3NWBquk4WkazhFBmvU", /* main-index: 21*/
-            "t3P5KKX97gXYFSaSjJPiruQEX84yF5z3Tjq", /* main-index: 22*/
-            "t3f3T3nCWsEpzmD35VK62JgQfFig74dV8C9", /* main-index: 23*/
-            "t3Rqonuzz7afkF7156ZA4vi4iimRSEn41hj", /* main-index: 24*/
-            "t3fJZ5jYsyxDtvNrWBeoMbvJaQCj4JJgbgX", /* main-index: 25*/
-            "t3Pnbg7XjP7FGPBUuz75H65aczphHgkpoJW", /* main-index: 26*/
-            "t3WeKQDxCijL5X7rwFem1MTL9ZwVJkUFhpF", /* main-index: 27*/
-            "t3Y9FNi26J7UtAUC4moaETLbMo8KS1Be6ME", /* main-index: 28*/
-            "t3aNRLLsL2y8xcjPheZZwFy3Pcv7CsTwBec", /* main-index: 29*/
-            "t3gQDEavk5VzAAHK8TrQu2BWDLxEiF1unBm", /* main-index: 30*/
-            "t3Rbykhx1TUFrgXrmBYrAJe2STxRKFL7G9r", /* main-index: 31*/
-            "t3aaW4aTdP7a8d1VTE1Bod2yhbeggHgMajR", /* main-index: 32*/
-            "t3YEiAa6uEjXwFL2v5ztU1fn3yKgzMQqNyo", /* main-index: 33*/
-            "t3g1yUUwt2PbmDvMDevTCPWUcbDatL2iQGP", /* main-index: 34*/
-            "t3dPWnep6YqGPuY1CecgbeZrY9iUwH8Yd4z", /* main-index: 35*/
-            "t3QRZXHDPh2hwU46iQs2776kRuuWfwFp4dV", /* main-index: 36*/
-            "t3enhACRxi1ZD7e8ePomVGKn7wp7N9fFJ3r", /* main-index: 37*/
-            "t3PkLgT71TnF112nSwBToXsD77yNbx2gJJY", /* main-index: 38*/
-            "t3LQtHUDoe7ZhhvddRv4vnaoNAhCr2f4oFN", /* main-index: 39*/
-            "t3fNcdBUbycvbCtsD2n9q3LuxG7jVPvFB8L", /* main-index: 40*/
-            "t3dKojUU2EMjs28nHV84TvkVEUDu1M1FaEx", /* main-index: 41*/
-            "t3aKH6NiWN1ofGd8c19rZiqgYpkJ3n679ME", /* main-index: 42*/
-            "t3MEXDF9Wsi63KwpPuQdD6by32Mw2bNTbEa", /* main-index: 43*/
-            "t3WDhPfik343yNmPTqtkZAoQZeqA83K7Y3f", /* main-index: 44*/
-            "t3PSn5TbMMAEw7Eu36DYctFezRzpX1hzf3M", /* main-index: 45*/
-            "t3R3Y5vnBLrEn8L6wFjPjBLnxSUQsKnmFpv", /* main-index: 46*/
-            "t3Pcm737EsVkGTbhsu2NekKtJeG92mvYyoN", /* main-index: 47*/
-//            "t3PZ9PPcLzgL57XRSG5ND4WNBC9UTFb8DXv", /* main-index: 48*/
-//            "t3L1WgcyQ95vtpSgjHfgANHyVYvffJZ9iGb", /* main-index: 49*/
-//            "t3JtoXqsv3FuS7SznYCd5pZJGU9di15mdd7", /* main-index: 50*/
-//            "t3hLJHrHs3ytDgExxr1mD8DYSrk1TowGV25", /* main-index: 51*/
-//            "t3fmYHU2DnVaQgPhDs6TMFVmyC3qbWEWgXN", /* main-index: 52*/
-//            "t3T4WmAp6nrLkJ24iPpGeCe1fSWTPv47ASG", /* main-index: 53*/
-//            "t3fP6GrDM4QVwdjFhmCxGNbe7jXXXSDQ5dv", /* main-index: 54*/
-};
->>>>>>> ab322549
         assert(vFoundersRewardAddress.size() <= consensus.GetLastFoundersRewardBlockHeight());
     }
 };
@@ -222,21 +163,12 @@
         nPruneAfterHeight = 1000;
 
         //! Modify the testnet genesis block so the timestamp is valid for a later start.
-<<<<<<< HEAD
-        genesis.nTime = 1475336100;
-        genesis.nBits = 0x2003ffff;
-        genesis.nNonce = uint256S("0x000000000000000000000000000000000000000000000000000000000000000a");
-        genesis.nSolution = ParseHex("0028ddfcd35c06ddeb8374af425f481ddefe9b4f780b966a66109fdce1f53f31210dcd666144426b2fe904d3b92c6aed7fb574aba3dfa3204216ae355f23833058b1fa89d264fcb2de9500bc61e6fe0318b6f9ba01e3fb7a8bc66ba99402063f0a4f571adb459c8aec27bd4cfe8ee321a12aef232d5856842aa8d51cbb5b10d8241e4c900697ec536525925a839b3f775d85bc16d585b26e245d2b3a2e5444d9fae193ab659fd2fc045979bf8e6317413c23c127bbab52d65172dbda2409c194ae98fc7767e655f2cc14408392350b98ab294b541f085d9e71ab204834e566e6df4947b2fbef895ad7978e92f2e3e9ed814642905d866e88f1bf64060d02c1dbd48988d9fe2350d35e6c2ce5cfcbd3de77503032c5dbd7edb16bd7c6eccdca322a1f257d4df42dd15b7ff799ba18ea42968fa2e1c1e737047bea3f4048c67f1c5f42778f14c5862c64354a9b2e5ce61e02df7b3e4c7831b5e9f48088ceb5fc596b5a92dc160511e87c5c4f32b8fabd52d3cbcb419d12f77ba9cd05d69a05b84c07ce8e8821d56668756514b9f42310171f41d2caa34a25cbca517206ff5bd294051b66fb13ad55c29c0bec4b09b0a5c45fd9f725eca85e99f81933ca1682d4033b250131c69e608ec2afb89fe97a1d2fe5d541270adff918725961da3e752e574a68cf39454b8c60d6432d05060944e6d4ab874e5afe3b55067f0273dcde975797a183059a52838de09bf032872339e3262bcdb0639ae7a2d74522e03b34609ed7dd28f4759325ca90566bcca2aabd963c169ebb99b72156392b5f9ca4dd5f2ad30bfd52e5254f3e259de0050899af8361d7bb33fb9433055cf832c9e2367cfc84230a8bca3bd5647ae000a42f9751bf59dfc40f09121e8a99579b490f5c56a823338da090ae5e46777fd64574f4da6e67c633b43bd8b92356fe7e84647a3863009cd1b16f12a1f37eccd3098cb7cc76986937b28a46d1cd79f8a76e71d973053902e675a14e72fbc3c40677a1cebaab2dc5dece9067f2d9fd6d690f7fd23414dccdbd2b8ba8e19a92d45b72ec6c5da3b83fbb3a03de5d73fcca9e654736619f6839125c9c36bc44bd4d65af25f5685a13d9bce5c1ce31e2761ca49fa1ff113b8b06bba9a7c1a8ba42354e169a6d6498da3aaa12247eea3b57a9f1797965e70b461d820a04b082c005a5a7383c649fc9afbd940b303e9c555a4f3548ea1a9a70de966206edea3071f24db356d2825b7bdf2e0c68d930756df8e7967df3834a5e9fd0ff1ef8434d20e7b2c76cd092e55e51838daeb7d19e4519bbda721100b29144c4f0bc3f58d385e7a95475f2db3cefcc4dfd7367ef9461a8a84ca542685008d77565dd99d71382aff9a29ff5ab89b8a5752cc42492789d1ec1af53517cdb9fd6677d821dc6caaf4af5c9cd361df2f802680a4f0750d91fc2daf042315646af87107c842c2e069b5ea82019d7a725f30b3a5db20761bf5d5f7818705a265709f4edbc3611cc811dbf15636450fcd04d87e6a0539c8ebd8a32464224ff11c668aa9515d60bd4f8ad8dc57cb37c59f28044b0ca216729111bea59a4ef2d63f05a13a813a67def68aa72638c3ad11b0e391b625e20350fe790d20416602609963def30361f51ddb371e52f675dd962e937d53e35820bb42bae04496a84cc663c3fea6e0abb467298d2e3225ad5e90b9cde19648a9f89171982177d404ec4c4fad6304250226e6a865a87b3a2fb47c8124ce7229ac5976dac642e7bf38e2950f1f1af264bd6d890a5d4fcd8a9ae0a016924cbb0c5f79b7510da5c6a7302c7d938841015fa00bd2829769df0ab68155644c1ee1701751c280b18691904992f915e3c8122c3b13095ca8efa592411c6f54fd20d1c316a8c22cae99896a18268fbbd16");
-        consensus.hashGenesisBlock = genesis.GetHash();
-        assert(consensus.hashGenesisBlock == uint256S("0x006ae96052293ac6d455869bd6f8c109474fd642b04deb539d871fc67b7b334c"));
-=======
         genesis.nTime = 1477540580;
         genesis.nBits = 0x2007ffff;
         genesis.nNonce = uint256S("0x0000000000000000000000000000000000000000000000000000000000000007");
         genesis.nSolution = ParseHex("0022abafa365a23d879386c149729cca485979933d236f89a8202d0adba38fb3e08e4006494007b5a70608d3046c839d4a457b15b47397d49661feccdaed4516b4e34990c8f747d17a568cd8bcfd3a555136de9603c5d58933a1a4d34bf8b0bc7f1fd650d6ae5714b517a9afe01063a9312c4a91e15f763a7d5ad50d174c0f953e530adc50d1f28a023cad638bf552e59a4a6835119af649dd64a58289638f3dde370d6291f662c0032b32cd3755b77715c1b18c91583c1d190191b554149af773a09b1823546172fda11e0a4907854ac6d70886f28b1396d1d3e9be818f24aee3ee508bbb82fb38ec3f0ee0104f7b047c860265db138633c194645715085c2059a57b43891cc1acd2d5cc4c8bf8874a452a1ecb4b1fcd6319b10818a02f59869676111566881db437129f536e89818219f7c1e736671d663cd44c650cdfb9629b300d9c40f9d80f7533ae788a5f92d201828a1510c83024e907d73f0cc3cd2e7118beac170569efd6e891adc71ce3e384806759595d25cff23e32172a034f99f4df984ff32e05270f8dbb1d37df9b37c9f2f607e0ba8554c736eaf5d1de2239de7d0eb0069f1e3323d084a490a9027efa6644c1145b13ede63136e4332e148380fe02b5fcc37a278a5d9a571eda069faf3d39097264dc37e4abd6c5b0aded97d881fa0ab1b3158a06b896f4a2d6b7dbdfb525f784ddebb902bb496814d115970a95a1198fb80fc0855b6897381546225a15d9bf09221d873db8cfabda7f33f8ff5c197d3d6a3554fab16408499869e6779e674dd58ef52d2d2ccf83e83c2df25d9418b23b90cd53bb1c5b58049f3204ed878cb7da0f50c4613f02c4f480b069520644152e55e9efc9c4d0540524a345a7b64e5e2e891864c6f69aa2458fd61114e4d9c09555f4b08fbad22d85afc62c252bdb9cf9e64187c498e281223a3f4b042a5fc3a6902e076141f16156680b996b6e7fbb3b22dec413e5e8e67f4d1338e87de8a8328f65d5fa85445fc65ad129ae89d9b97ceae5746177dca89fdc426703a6031e63e9abb3bdd6cc04f117171d685ac2a30d44b90cf9187041784da60c0950048ea83e9b5f0a2c574eadf3cb8b83e1089595c9d3902665f934cf852c6a55e94fd4e25100636313a4d04ad527b7be47293db7e44de39550e3614066b22d630d020073d1f57c05eb5cb7ffaf7ae780c05357c8d6ebf0fddb9e4ab3123b6250c8b619bbd6f5f7ea4b5f501e10bab5680c1034424ceca0fe39764d23e98cee4f1f86575cf0e82c40ff7bbcf2a3a9dc9e02d8f8628946700cb5c68d0a1a6090b8aecabfc37beaaa1a7b676730f299ea051eeb5bded2528891ebe3a2fdf92bfe258e863edf1f10e9cad0821daa7ef177d24f93f96058a059529fc118d34f23182209e97efc7486dfdaca6af3071dd544046611c89d7095bbc419223f5c29a57d556f91614e332ca9e74a583841bd66ea6cfa6086c744613d875f07c0312c700241fb61206533c84fa50f2cf8dbbf252e8a3247b51e3ad56305b61123d6a69eb8641870a005ba3faa048ae054e43942391bed3265bbae567eee16c5c6539b2b66718a5b61841e200b14e465f53a13190a43ed4d8ff324f0e6fbf4c3e8c6938ac2dde8ed3641d4f8c3fbce65fb0e1b0486ede3431a00bd802a055aeeaa7be53aa784b4a3eb1558c4f1f293d6fb7a2f0cc7d33028bc6d5421232446f7a86cdb4a8d21a21a44c77e98987222c654558e56b9c4d769d7bc035021bfae25381f8dfddffa87647274e0b28ec7b8bc1b0dcfca73c922409b8c75d282faf2759cf78e54f578486a8498e726bbc7a83e64acc96d41cdb80336bf0b198b46d50817faedd560c404db47a43a3f21f795912d0334bd41599b8b1c7634c00feb1352b6a558a331");
         consensus.hashGenesisBlock = genesis.GetHash();
         assert(consensus.hashGenesisBlock == uint256S("0x038a2d378418e20809465984056d15d04e7b32a5ab0956a3b448ace885c22a55"));
->>>>>>> ab322549
 
         vFixedSeeds.clear();
         vSeeds.clear();
