// Copyright (c) 2010 Satoshi Nakamoto
// Copyright (c) 2009-2014 The Bitcoin Core developers
// Distributed under the MIT software license, see the accompanying
// file COPYING or http://www.opensource.org/licenses/mit-license.php.

#include "main.h"
#include "crypto/equihash.h"

#include "util.h"
#include "utilstrencodings.h"

#include <assert.h>

#include <boost/assign/list_of.hpp>

#include "base58.h"

using namespace std;

#include "chainparamsseeds.h"

/**
 * Main network
 */
/**
 * What makes a good checkpoint block?
 * + Is surrounded by blocks with reasonable timestamps
 *   (no blocks before with a timestamp after, none after with
 *    timestamp before)
 * + Contains no strange transactions
 */

const arith_uint256 maxUint = UintToArith256(uint256S("ffffffffffffffffffffffffffffffffffffffffffffffffffffffffffffffff"));

class CMainParams : public CChainParams {
public:
    CMainParams() {
        strNetworkID = "main";
        strCurrencyUnits = "ZCL";
        consensus.fCoinbaseMustBeProtected = true;
        consensus.nSubsidySlowStartInterval = 2;
        consensus.nSubsidyHalvingInterval = 840000;
        consensus.nMajorityEnforceBlockUpgrade = 750;
        consensus.nMajorityRejectBlockOutdated = 950;
        consensus.nMajorityWindow = 4000;
        consensus.powLimit = uint256S("0007ffffffffffffffffffffffffffffffffffffffffffffffffffffffffffff");
        consensus.nPowAveragingWindow = 17;
        assert(maxUint/UintToArith256(consensus.powLimit) >= consensus.nPowAveragingWindow);
        consensus.nPowMaxAdjustDown = 32; // 32% adjustment down
        consensus.nPowMaxAdjustUp = 16; // 16% adjustment up
        consensus.nPowTargetSpacing = 2.5 * 60;
        consensus.fPowAllowMinDifficultyBlocks = false;
        /**
         * The message start string should be awesome! ⓩ❤
         */
        pchMessageStart[0] = 0x24;
        pchMessageStart[1] = 0xe9;
        pchMessageStart[2] = 0x27;
        pchMessageStart[3] = 0x64;
        vAlertPubKey = ParseHex("04f2cd746e629ffd320a81287474c98c2ad15d15b0a210b0144edcd8f3e1301c6311fd751fa34ba17d88090374cfec7cd9aaca55a5a0c4456511acc01b922005de");
        nDefaultPort = 8033;
        nMaxTipAge = 24 * 60 * 60;
        nPruneAfterHeight = 100000;
        const size_t N = 200, K = 9;
        BOOST_STATIC_ASSERT(equihash_parameters_acceptable(N, K));
        nEquihashN = N;
        nEquihashK = K;

        /**
         * Build the genesis block. Note that the output of its generation
         * transaction cannot be spent since it did not originally exist in the
         * database (and is in any case of zero value).
         *
         * >>> from pyblake2 import blake2s
         * >>> 'Zclassic' + blake2s(b'No taxation without representation. BTC #437541 - 00000000000000000397f175a94dd3f530b957182eb2a9f7b79a44a94a5e0450').hexdigest()
         */
        const char* pszTimestamp = "Zclassic860413afe207aa173afee4fcfa9166dc745651c754a41ea8f155646f5aa828ac";
        CMutableTransaction txNew;
        txNew.vin.resize(1);
        txNew.vout.resize(1);
        txNew.vin[0].scriptSig = CScript() << 486604799 << CScriptNum(4) << vector<unsigned char>((const unsigned char*)pszTimestamp, (const unsigned char*)pszTimestamp + strlen(pszTimestamp));
        txNew.vout[0].nValue = 0;
        txNew.vout[0].scriptPubKey = CScript() << ParseHex("04678afdb0fe5548271967f1a67130b7105cd6a828e03909a67962e0ea1f61deb649f6bc3f4cef38c4f35504e51ec112de5c384df7ba0b8d578a4c702b6bf11d5f") << OP_CHECKSIG;
        genesis.vtx.push_back(txNew);
        genesis.hashPrevBlock.SetNull();
        genesis.hashMerkleRoot = genesis.BuildMerkleTree();
        genesis.nVersion = 4;
        genesis.nTime    = 1478403829;
        genesis.nBits    = 0x1f07ffff;
        genesis.nNonce   = uint256S("0x000000000000000000000000000000000000000000000000000000000000021d");
        genesis.nSolution = ParseHex("009aaa951ca873376788d3002918d956e371bdf03c1afcfd8eea17867b5480d2e59a2a4dd52ed0d091af0c0909aa66ce2da97266926a9ea69b9ccca389bc120d9c4dbbae727ab9d6dfd1cd847df0ef0cc9bc989f11bdd6522429c15957daa3c5a2612522ded69857c148c0638611a19287599b47683c714b5774d0fcb1341cf4fc3a546a2441a19f02a55c6f9775749e57783b2abd5b25d41753d2f60892bbb4c3173d7787dbf5e50267324db218a14dd65f71bb02cf2566d3201800f866701db8c221424b75c639de58e7e40705157ae7d10da708ec2b9e71b9bc1ad34854a7bdf58d93766b6e291d3b545fa1f785a1a9829eccd525d16856f4317f0449d5c3516736f1e564f17690f13d3c939ad5516f1db70194902c20afd939168037fa404ec962dfbe752f79ac87a2cc3fd07bcd94d1975b1849cc739c0bc144ae4e75eda1bbed5b5ef8f65966257ec7b1fc6bb600e12e1c65c8c13a505f35dd363e07b6238211a0e502e36db5a620310b544360dd9b4a6cedabc34eeb530139daad50d4a5b6eaf4d50be4ba10e970ce984fb705376a3b0b4bf3f3778600f14e739e04406106f707085ab87ca70598c032b6717a54a9fd8ef72fdd78fb41fa9d45ad685caf77e0fc42e8e644634c24bc972f3ab0e3f0345854eda624045feb6bc9d20b5b1fc6903ebc64026e51da598c0d8711c452131a8fd2bbe01403af20e5db88afcd53b6107f001dae78b548d6a1581baca15359de83e54e75d8fc6374ca1edec17a9f4b06931162f9952575c5c3fb5dfc70a0f793049e781926daaafd4f4d330cf7d5635af1541f0d29e709a37c088d6d2e7aa09d15dfb9c2ae6c1ce661e85e9d89772eb47cfea00c621b66faf8a48cfa970b898dbd77b14e7bf44b742c00f76d2435f949f027132adb1e974551488f988e9fe379a0f86538ee59e26637a3d50bf400c7f52aa9457d77c3eb426628bb17909b26a6820d0772d4c6f74472f635e4c6e72272ce01fc475df69e10371457c55e0fbdf3a392850b9924da9c9a55792325c4318562593f0df8d39559065be03a22b1b6c21206aa1958a0d33257d89b74dea42a11aabf8eddbfe6136ab649744b704eb3e3d473654b588927dd9f486c1cd02639cf656ccbf2c4869c2ed1f2ba4ec55e69a42d5af6b3605a0cdf987734727c6fc1c1489870fb300139328c4d12eb6f5e8309cc09f5f3c29ab0957374113931ec9a56e7579446f12faacda9bd50899a17bd0f78e89ed70a723fdadfb1f4bc3317c8caa32757901604fb79ae48e22251c3b1691125ec5a99fabdf62b015bc817e1c30c06565a7071510b014058a77856a150bf86ab0c565b8bbbed159e2fb862c6215752bf3f0563e2bbbf23b0dbfb2de21b366b7e4cda212d69502643ca1f13ce362eef7435d60530b9999027dd39cd01fd8e064f1ccf6b748a2739707c9f76a041f82d3e046a9c184d83396f1f15b5a11eddb2baff40fc7b410f0c43e36ac7d8ff0204219abe4610825191fbb2be15a508c839259bfd6a4c5204c779fad6c23bbd37f90709654a5b93c6f93b4c844be12cd6cd2200afbf600b2ae9b6c133d8cdb3a85312a6d9948213c656db4d076d2bacd10577d7624be0c684bd1e5464bb39006a524d971cd2223ae9e23dea12366355b3cc4c9f6b8104df6abd23029ac4179f718e3a51eba69e4ebeec511312c423e0755b53f72ac18ef1fb445d7ab83b0894435a4b1a9cd1b473792e0628fd40bef624b4fb6ba457494cd1137a4da9e44956143068af9db98135e6890ef589726f4f5fbd45a713a24736acf150b5fb7a4c3448465322dccd7f3458c49cf2d0ef6dd7dd2ed1f1147f4a00af28ae39a73c827a38309f59faf8970448436fbb14766a3247aac4d5c610db9a662b8cb5b3e2");

        consensus.hashGenesisBlock = genesis.GetHash();
        assert(consensus.hashGenesisBlock == uint256S("0x0007104ccda289427919efc39dc9e4d499804b7bebc22df55f8b834301260602"));
        assert(genesis.hashMerkleRoot == uint256S("0x19612bcf00ea7611d315d7f43554fa983c6e8c30cba17e52c679e0e80abf7d42"));

        vFixedSeeds.clear();
        vSeeds.clear();

        //vSeeds.push_back(CDNSSeedData("zclassic.org", "dnsseed.zclassic.org")); // zclassic
        vSeeds.push_back(CDNSSeedData("zclassic.org", "na1.zclassic.org")); // zclassic
        vSeeds.push_back(CDNSSeedData("zclassic.org", "na2.zclassic.org")); // zclassic
        vSeeds.push_back(CDNSSeedData("zclassic.org", "na3.zclassic.org")); // zclassic
        vSeeds.push_back(CDNSSeedData("zclassic.org", "eu1.zclassic.org")); // zclassic
        vSeeds.push_back(CDNSSeedData("zclassic.org", "eu2.zclassic.org")); // zclassic
        vSeeds.push_back(CDNSSeedData("zclassic.org", "eu3.zclassic.org")); // zclassic
        vSeeds.push_back(CDNSSeedData("zclassic.org", "as1.zclassic.org")); // zclassic
<<<<<<< HEAD
        vSeeds.push_back(CDNSSeedData("zclassic.org", "as2.zclassic.org")); // zclassic
        vSeeds.push_back(CDNSSeedData("zclassic.org", "as3.zclassic.org")); // zclassic
=======
        vSeeds.push_back(CDNSSeedData("chains.run", "seed.zcl.chains.run")); //rizkiwicaksono/bitcoin-seeder
>>>>>>> 9a106110

        vSeeds.push_back(CDNSSeedData("indieonion.org", "dnsseed.indieonion.org")); // @IndieOnion
        vSeeds.push_back(CDNSSeedData("rotorproject.org", "dnsseed.rotorproject.org")); // @IndieOnion

        // guarantees the first 2 characters, when base58 encoded, are "t1"
        base58Prefixes[PUBKEY_ADDRESS]     = {0x1C,0xB8};
        // guarantees the first 2 characters, when base58 encoded, are "t3"
        base58Prefixes[SCRIPT_ADDRESS]     = {0x1C,0xBD};
        // the first character, when base58 encoded, is "5" or "K" or "L" (as in Bitcoin)
        base58Prefixes[SECRET_KEY]         = {0x80};
        // do not rely on these BIP32 prefixes; they are not specified and may change
        base58Prefixes[EXT_PUBLIC_KEY]     = {0x04,0x88,0xB2,0x1E};
        base58Prefixes[EXT_SECRET_KEY]     = {0x04,0x88,0xAD,0xE4};
        // guarantees the first 2 characters, when base58 encoded, are "zc"
        base58Prefixes[ZCPAYMENT_ADDRRESS] = {0x16,0x9A};
        // guarantees the first 2 characters, when base58 encoded, are "SK"
        base58Prefixes[ZCSPENDING_KEY]     = {0xAB,0x36};

        vFixedSeeds = std::vector<SeedSpec6>(pnSeed6_main, pnSeed6_main + ARRAYLEN(pnSeed6_main));

        fMiningRequiresPeers = true;
        fDefaultConsistencyChecks = false;
        fRequireStandard = true;
        fMineBlocksOnDemand = false;
        fTestnetToBeDeprecatedFieldRPC = false;

        checkpointData = (Checkpoints::CCheckpointData) {
            boost::assign::map_list_of
            ( 0, consensus.hashGenesisBlock)
            ( 30000, uint256S("0x000000005c2ad200c3c7c8e627f67b306659efca1268c9bb014335fdadc0c392"))
            ( 160000, uint256S("0x000000065093005a1a46ee95d6d66c2b07008220ca64dd3b3a93bbd1945480c0")),
            1502742046,     // * UNIX timestamp of last checkpoint block
            392489,          // * total number of transactions between genesis and last checkpoint
                            //   (the tx=... number in the SetBestChain debug.log lines)
            1413            // * estimated number of transactions per day after checkpoint
                            //   total number of tx / (checkpoint block height / (24 * 24))
        };

        // Founders reward script expects a vector of 2-of-3 multisig addresses
        vFoundersRewardAddress = {
//          "t3Vz22vK5z2LcKEdg16Yv4FFneEL1zg9ojd", /* main-index: 0*/
//            "t3cL9AucCajm3HXDhb5jBnJK2vapVoXsop3", /* main-index: 1*/
//            "t3fqvkzrrNaMcamkQMwAyHRjfDdM2xQvDTR", /* main-index: 2*/
//            "t3TgZ9ZT2CTSK44AnUPi6qeNaHa2eC7pUyF", /* main-index: 3*/
//            "t3SpkcPQPfuRYHsP5vz3Pv86PgKo5m9KVmx", /* main-index: 4*/
//            "t3Xt4oQMRPagwbpQqkgAViQgtST4VoSWR6S", /* main-index: 5*/
//            "t3ayBkZ4w6kKXynwoHZFUSSgXRKtogTXNgb", /* main-index: 6*/
//            "t3adJBQuaa21u7NxbR8YMzp3km3TbSZ4MGB", /* main-index: 7*/
//            "t3K4aLYagSSBySdrfAGGeUd5H9z5Qvz88t2", /* main-index: 8*/
//            "t3RYnsc5nhEvKiva3ZPhfRSk7eyh1CrA6Rk", /* main-index: 9*/
//            "t3Ut4KUq2ZSMTPNE67pBU5LqYCi2q36KpXQ", /* main-index: 10*/
//            "t3ZnCNAvgu6CSyHm1vWtrx3aiN98dSAGpnD", /* main-index: 11*/
//            "t3fB9cB3eSYim64BS9xfwAHQUKLgQQroBDG", /* main-index: 12*/
//            "t3cwZfKNNj2vXMAHBQeewm6pXhKFdhk18kD", /* main-index: 13*/
//            "t3YcoujXfspWy7rbNUsGKxFEWZqNstGpeG4", /* main-index: 14*/
//            "t3bLvCLigc6rbNrUTS5NwkgyVrZcZumTRa4", /* main-index: 15*/
//            "t3VvHWa7r3oy67YtU4LZKGCWa2J6eGHvShi", /* main-index: 16*/
//            "t3eF9X6X2dSo7MCvTjfZEzwWrVzquxRLNeY", /* main-index: 17*/
//            "t3esCNwwmcyc8i9qQfyTbYhTqmYXZ9AwK3X", /* main-index: 18*/
//            "t3M4jN7hYE2e27yLsuQPPjuVek81WV3VbBj", /* main-index: 19*/
//            "t3gGWxdC67CYNoBbPjNvrrWLAWxPqZLxrVY", /* main-index: 20*/
//            "t3LTWeoxeWPbmdkUD3NWBquk4WkazhFBmvU", /* main-index: 21*/
//            "t3P5KKX97gXYFSaSjJPiruQEX84yF5z3Tjq", /* main-index: 22*/
//            "t3f3T3nCWsEpzmD35VK62JgQfFig74dV8C9", /* main-index: 23*/
//            "t3Rqonuzz7afkF7156ZA4vi4iimRSEn41hj", /* main-index: 24*/
//            "t3fJZ5jYsyxDtvNrWBeoMbvJaQCj4JJgbgX", /* main-index: 25*/
//            "t3Pnbg7XjP7FGPBUuz75H65aczphHgkpoJW", /* main-index: 26*/
//            "t3WeKQDxCijL5X7rwFem1MTL9ZwVJkUFhpF", /* main-index: 27*/
//            "t3Y9FNi26J7UtAUC4moaETLbMo8KS1Be6ME", /* main-index: 28*/
//            "t3aNRLLsL2y8xcjPheZZwFy3Pcv7CsTwBec", /* main-index: 29*/
//            "t3gQDEavk5VzAAHK8TrQu2BWDLxEiF1unBm", /* main-index: 30*/
//            "t3Rbykhx1TUFrgXrmBYrAJe2STxRKFL7G9r", /* main-index: 31*/
//            "t3aaW4aTdP7a8d1VTE1Bod2yhbeggHgMajR", /* main-index: 32*/
//            "t3YEiAa6uEjXwFL2v5ztU1fn3yKgzMQqNyo", /* main-index: 33*/
//            "t3g1yUUwt2PbmDvMDevTCPWUcbDatL2iQGP", /* main-index: 34*/
//            "t3dPWnep6YqGPuY1CecgbeZrY9iUwH8Yd4z", /* main-index: 35*/
//            "t3QRZXHDPh2hwU46iQs2776kRuuWfwFp4dV", /* main-index: 36*/
//            "t3enhACRxi1ZD7e8ePomVGKn7wp7N9fFJ3r", /* main-index: 37*/
//            "t3PkLgT71TnF112nSwBToXsD77yNbx2gJJY", /* main-index: 38*/
//            "t3LQtHUDoe7ZhhvddRv4vnaoNAhCr2f4oFN", /* main-index: 39*/
//            "t3fNcdBUbycvbCtsD2n9q3LuxG7jVPvFB8L", /* main-index: 40*/
//            "t3dKojUU2EMjs28nHV84TvkVEUDu1M1FaEx", /* main-index: 41*/
//            "t3aKH6NiWN1ofGd8c19rZiqgYpkJ3n679ME", /* main-index: 42*/
//            "t3MEXDF9Wsi63KwpPuQdD6by32Mw2bNTbEa", /* main-index: 43*/
//            "t3WDhPfik343yNmPTqtkZAoQZeqA83K7Y3f", /* main-index: 44*/
//            "t3PSn5TbMMAEw7Eu36DYctFezRzpX1hzf3M", /* main-index: 45*/
//            "t3R3Y5vnBLrEn8L6wFjPjBLnxSUQsKnmFpv", /* main-index: 46*/
//            "t3Pcm737EsVkGTbhsu2NekKtJeG92mvYyoN", /* main-index: 47*/
////            "t3PZ9PPcLzgL57XRSG5ND4WNBC9UTFb8DXv", /* main-index: 48*/
////            "t3L1WgcyQ95vtpSgjHfgANHyVYvffJZ9iGb", /* main-index: 49*/
////            "t3JtoXqsv3FuS7SznYCd5pZJGU9di15mdd7", /* main-index: 50*/
////            "t3hLJHrHs3ytDgExxr1mD8DYSrk1TowGV25", /* main-index: 51*/
////            "t3fmYHU2DnVaQgPhDs6TMFVmyC3qbWEWgXN", /* main-index: 52*/
////            "t3T4WmAp6nrLkJ24iPpGeCe1fSWTPv47ASG", /* main-index: 53*/
////            "t3fP6GrDM4QVwdjFhmCxGNbe7jXXXSDQ5dv", /* main-index: 54*/
};
        assert(vFoundersRewardAddress.size() <= consensus.GetLastFoundersRewardBlockHeight());
    }
};
static CMainParams mainParams;

/**
 * Testnet (v3)
 */
class CTestNetParams : public CMainParams {
public:
    CTestNetParams() {
        strNetworkID = "test";
        strCurrencyUnits = "ZCT";
        consensus.nMajorityEnforceBlockUpgrade = 51;
        consensus.nMajorityRejectBlockOutdated = 75;
        consensus.nMajorityWindow = 400;
        consensus.powLimit = uint256S("07ffffffffffffffffffffffffffffffffffffffffffffffffffffffffffffff");
        assert(maxUint/UintToArith256(consensus.powLimit) >= consensus.nPowAveragingWindow);
        consensus.fPowAllowMinDifficultyBlocks = true;
        pchMessageStart[0] = 0xfa;
        pchMessageStart[1] = 0x1a;
        pchMessageStart[2] = 0xf9;
        pchMessageStart[3] = 0xbf;
        vAlertPubKey = ParseHex("048679fb891b15d0cada9692047fd0ae26ad8bfb83fabddbb50334ee5bc0683294deb410be20513c5af6e7b9cec717ade82b27080ee6ef9a245c36a795ab044bb3");
        nDefaultPort = 18233;
        nPruneAfterHeight = 1000;

        //! Modify the testnet genesis block so the timestamp is valid for a later start.
        genesis.nTime = 1479443947;
        genesis.nBits = 0x2007ffff;
        genesis.nNonce = uint256S("0x0000000000000000000000000000000000000000000000000000000000000013");
        genesis.nSolution = ParseHex("002b24e10a5d2ab32b053a20ca6ebed779be1d935b1500eeea5c87aec684c6f934196fdfca6539de0cf1141544bffc5c0d1d4bab815fb5d8c2b195ccdf0755599ee492b9d98e3b79a178949f45485ad80dba38ec0461102adaa369b757ebb2bf8d75b5f67a341d666406d862a102c69800f20a7075be360a7eb2d315d78e4ce32c741f3baf7bf3e1e651976f734f367b1f126f62503b34d06d6e99b3659b2a47f5cfcf71c87e24e5023151d4af87454e7638a19b846350dd5fbc53e4ce1cce2597992b36cbcae0c24717e412c8df9ddca3e90c7629bd8c157c66d8906486943cf78e24d55dd4152f45eff49acf9fb9fddef81f2ee55892b38db940c404eaacf819588b83f0f761f1ba5b31a0ea1f8f4c5210638bbb59a2d8ddff9535f546b42a7eac5f3ee87616a075bddc3118b7f2c041f4b1e8dbcd11eea95835403066b5bb50cd23122dcb12166d75aafcfc1ca8f30580b4d48a5aa305657a06b4b650ed4633f2fa496235082feff65f70e19871f41b70632b53e57ddf38c207d631e5a56fa50bb71150f99427f73d82a439a5f70dfc7d8bbfc39d330ca7924527a5deb8950b9fa7020cfde5e07b84546e96764519ef6dd3fdc3a974abd342bdc7e4ee76bc11d5519541015afba1a0517fd347196aa326b0905a5916b83515c16f8f13105479c29f1eff3bc024ddbb07dcc672247cedc0d4ba32332ead0f13c58f50170642e16e076c34f5e75e3e8f5ac7f5238d67564fd385efecf972b0abf939a99bc7ef8f3a21cac21d2168706bbad3f4af66bb01cf61cfbc352a23797b62dcb5480bf2b7b277af233f5ce42a144d47119a89e1d114fa0bec2f13475b6b1df907bc3a429f1771afa3857bf16bfca3f76a5df14da62dc157fff4225bda73c3cfefa989edc24673bf932a024593da4c38b1a4628dd77ad919f4f7b7fb76976e696db69c89016ab30d9aa2d509f78d913d00ca9ac881aa759fc019b8c5e3eac6fddb4e0f044595e10d4997e29c79800f77cf1d97583d534db0f2726cba3739e7371eeffa2aca12b0d290ac45f44973f32f7675a5b49c94c4b608da2926555d16b7eb3670e12345a63f88797e5a5e21252c2c9463d7896001031a81bac0354336b35c5a10c93d9ae3054f6f6e4492f7c1f09a9d75034d5d0b220a9bb231e583659d5b6923a4e879326194de5c9805a02cb648508a8f9b6cd26dc17d322a478c1c599e1ec3adf2da6ce7a7e3a073b55cf30cf6b124f7700409abe14af8c60ab178579623916f165dbfd26f37056bf33c34f3af30939e1277376e4c5cba339f36381a05ef6481db033fb4c07a19e8655f8b12f9ab3c602e127b4ab1ee48e1c6a91382b54ed36ef9bb21b3bfa80a9107864dcb594dcad250e402b312607e648639631a3d1aeb17cfe3370202720ca8a46db15af92e8b46062b5bd035b24c35a592e5620d632faf1bf19a86df179fe52dd4cdbecd3cb7a336ca7489e4d1dc9433f1163c89d88c5eac36fc562496dc7583fe67c559c9a71cf89e9a0a59d5a14764926852d44a88d2ddb361d612ec06f9de874473eaf1d36b3a41911ac072b7826e6acea3d8425dc271833dba2ec17d1a270e49becbf21330ba2f0edc4b05f4df01623f3c82246ae23ea2c022434ef09611aa19ba35c3ecbad965af3ad9bc6c9b0d3b059c239ffbf9272d0150c151b4510d659cbd0e4a9c32945c612681b70ee4dcbeefeacde630b127115fd9af16cef4afefe611c9dfcc63e6833bf4dab79a7e1ae3f70321429557ab9da48bf93647830b5eb5780f23476d3d4d06a39ae532da5b2f30f151587eb5df19ec1acf099e1ac506e071eb52c3c3cc88ccf6622b2913acf07f1b772b5012e39173211e51773f3eb42d667fff1d902c5c87bd507837b3fd993e70ac9706a0");
        consensus.hashGenesisBlock = genesis.GetHash();
        assert(consensus.hashGenesisBlock == uint256S("0x03e1c4bb705c871bf9bfda3e74b7f8f86bff267993c215a89d5795e3708e5e1f"));

        vFixedSeeds.clear();
        vSeeds.clear();
        vSeeds.push_back(CDNSSeedData("rotorproject.org", "test-dnsseed.rotorproject.org")); // Zclassic

        // guarantees the first 2 characters, when base58 encoded, are "tm"
        base58Prefixes[PUBKEY_ADDRESS]     = {0x1D,0x25};
        // guarantees the first 2 characters, when base58 encoded, are "t2"
        base58Prefixes[SCRIPT_ADDRESS]     = {0x1C,0xBA};
        // the first character, when base58 encoded, is "9" or "c" (as in Bitcoin)
        base58Prefixes[SECRET_KEY]         = {0xEF};
        // do not rely on these BIP32 prefixes; they are not specified and may change
        base58Prefixes[EXT_PUBLIC_KEY]     = {0x04,0x35,0x87,0xCF};
        base58Prefixes[EXT_SECRET_KEY]     = {0x04,0x35,0x83,0x94};
        // guarantees the first 2 characters, when base58 encoded, are "zt"
        base58Prefixes[ZCPAYMENT_ADDRRESS] = {0x16,0xB6};
        // guarantees the first 2 characters, when base58 encoded, are "ST"
        base58Prefixes[ZCSPENDING_KEY]     = {0xAC,0x08};

        vFixedSeeds = std::vector<SeedSpec6>(pnSeed6_test, pnSeed6_test + ARRAYLEN(pnSeed6_test));

        fMiningRequiresPeers = true;
        fDefaultConsistencyChecks = false;
        fRequireStandard = true;
        fMineBlocksOnDemand = false;
        fTestnetToBeDeprecatedFieldRPC = true;

        checkpointData = (Checkpoints::CCheckpointData) {
            boost::assign::map_list_of
            ( 0, consensus.hashGenesisBlock),
            genesis.nTime,
            0,
            0
        };

        // Founders reward script expects a vector of 2-of-3 multisig addresses
        vFoundersRewardAddress = {
        /*
            "t2UNzUUx8mWBCRYPRezvA363EYXyEpHokyi", "t2N9PH9Wk9xjqYg9iin1Ua3aekJqfAtE543", "t2NGQjYMQhFndDHguvUw4wZdNdsssA6K7x2", "t27ktmq1kbeCWiQ5TZ7w5npSzcdbBmTB7v6",
            "t2GcBttAKD2WTHka8HyGc2dfvVTKYZUfHmJ", "t2Q3vxWaD9LrdqUE8Xd9Ddjpr9pUQ2aGotK", "t2TTfWDsYu998fHWzVP9Gns4fgxXXRi1Wzu", "t2KS6R4MMWdSBMjLCiw2iMyhWGRQPmyRqDn",
            "t2Q2ELrgotWv3Eec6LEtMMiiQ8dtW38u8Tj", "t2AEgJA88vTWAKqxJDFUEJWyHUtQAZi5G1D", "t2HCSdmpq1TQKksuwPQevwAzPTgfJ2rkMbG", "t2HQCPFAUQaUdJWHPhg5pPBxit7inaJzubE",
            "t2Fzqvq8Y9e6Mn3JNPb982aYsLmq4b5HmhH", "t2HEz7YZQqDUgC5h4y2WSD3mWneqJNVRjjJ", "t2GCR1SCk687Eeo5NEZ23MLsms7JjVWBgfG", "t2KyiPR9Lztq2w1w747X6W4nkUMAGL8M9KN",
            "t2UxymadyxSyVihmbq7S1yxw5dCBqJ1S4jT", "t2AVeMy7fdmTcJhckqiKRG8B7F1vccEhSqU", "t26m7LwihQzD2sH7ZVhYpPJM5j7kzwbfKW9", "t2DgwUNTe7NxuyPU6fxsB5xJXap3E4yWXrN",
            "t2U6funcXA11fC9SZehyvUL3rk3Vhuh7fzS", "t284JhyS8LGM72Tx1porSqwrcq3CejthP1p", "t29egu8QcpzKeLoPLqWS6QVMnUUPQdF6eNm", "t29LqD9p9D3B26euBwFi6mfcWu8HPA38VNs",
            "t28GsAMCxAyLy85XaasddDzaYFTtfewr86y", "t2GV44QyaikQPLUfm6oTfZnw71LLjnR7gDG", "t2U2QzNLQ1jtAu4L6xxVnRXLBsQpQvGRR2g", "t2QKGr5PNan7nrwDgseyHMN9NFeeuUjCh8b",
            "t2AfS8u6HwBeJpKpbuxztvRjupKQDXqnrwa", "t2CTRQUViQd3CWMhnKhFnUHqDLUyTxmWhJs", "t2CbM9EqszNURqh1UXZBXYhwp1R4GwEhWRE", "t2LM7uYiAsKDU42GNSnMwDxbZ8s1DowQzYH",
            "t2AgvT35LHR378AE3ouz6xKMhkTLHLJC6nD", "t285EAQXUVyi4NMddJv2QqTrnv45GRMbP8e", "t2EpMRCD5b8f2DCQ37npNULcpZhkjC8muqA", "t2BCmWXrRPiCeQTpizSWKKRPM5X6PS7umDY",
            "t2DN7X6wDFn5hYKBiBmn3Z98st419yaTVTH", "t2QJj8HeCwQ6mHwqekxxDLZntYpZTHNU62t", "t2QdHBR1Yciqn4j8gpS8DcQZZtYetKvfNj3", "t2E5cpLA1ey5VNxFNcuopeQMq2rH2NHiPdu",
            "t2EVRGtzjFAyz8CF8ndvLuiJu7qZUfDa93H", "t2KoQDk3BSFadBkuaWdLwchFuQamzw9RE4L", "t2FnR3yhTmuiejEJeu6qpidWTghRd1HpjLt", "t2BAuBAAospDc9d1u5nNGEi6x4NRJBD2PQ2",
            "t2RtKrLCGcyPkm4a4APg1YY9Wu2m4R2PgrB", "t28aUbSteZzBq2pFgj1K1XNZRZP5mMMyakV", "t2Urdy1ERfkvsFuy6Z4BkhvYGzWdmivfAFR", "t2ADinR4JrvCMd4Q1XGALPajzFrirqvhED6",
        */
        };
        assert(vFoundersRewardAddress.size() <= consensus.GetLastFoundersRewardBlockHeight());
    }
};
static CTestNetParams testNetParams;

/**
 * Regression test
 */
class CRegTestParams : public CTestNetParams {
public:
    CRegTestParams() {
        strNetworkID = "regtest";
        strCurrencyUnits = "REG";
        consensus.fCoinbaseMustBeProtected = false;
        consensus.nSubsidySlowStartInterval = 0;
        consensus.nSubsidyHalvingInterval = 840000;
        consensus.nMajorityEnforceBlockUpgrade = 750;
        consensus.nMajorityRejectBlockOutdated = 950;
        consensus.nMajorityWindow = 1000;
        consensus.powLimit = uint256S("0f0f0f0f0f0f0f0f0f0f0f0f0f0f0f0f0f0f0f0f0f0f0f0f0f0f0f0f0f0f0f0f");
        assert(maxUint/UintToArith256(consensus.powLimit) >= consensus.nPowAveragingWindow);
        consensus.nPowMaxAdjustDown = 0; // Turn off adjustment down
        consensus.nPowMaxAdjustUp = 0; // Turn off adjustment up
        pchMessageStart[0] = 0xaa;
        pchMessageStart[1] = 0xe8;
        pchMessageStart[2] = 0x3f;
        pchMessageStart[3] = 0x5f;
        nMaxTipAge = 24 * 60 * 60;
        const size_t N = 48, K = 5;
        BOOST_STATIC_ASSERT(equihash_parameters_acceptable(N, K));
        nEquihashN = N;
        nEquihashK = K;
        genesis.nTime = 1482971059;
        genesis.nBits = 0x200f0f0f;
        genesis.nNonce = uint256S("0x0000000000000000000000000000000000000000000000000000000000000009");
        genesis.nSolution = ParseHex("05ffd6ad016271ade20cfce093959c3addb2079629f9f123c52ef920caa316531af5af3f");
        consensus.hashGenesisBlock = genesis.GetHash();
        nDefaultPort = 18033;
        assert(consensus.hashGenesisBlock == uint256S("0x0575f78ee8dc057deee78ef691876e3be29833aaee5e189bb0459c087451305a"));
        nPruneAfterHeight = 1000;

        vFixedSeeds.clear(); //! Regtest mode doesn't have any fixed seeds.
        vSeeds.clear();  //! Regtest mode doesn't have any DNS seeds.

        fMiningRequiresPeers = false;
        fDefaultConsistencyChecks = true;
        fRequireStandard = false;
        fMineBlocksOnDemand = true;
        fTestnetToBeDeprecatedFieldRPC = false;

        checkpointData = (Checkpoints::CCheckpointData){
            boost::assign::map_list_of
            ( 0, uint256S("0x0575f78ee8dc057deee78ef691876e3be29833aaee5e189bb0459c087451305a")),
            0,
            0,
            0
        };

        // Founders reward script expects a vector of 2-of-3 multisig addresses
        //vFoundersRewardAddress = { "t2FwcEhFdNXuFMv1tcYwaBJtYVtMj8b1uTg" };
    vFoundersRewardAddress = { };
        assert(vFoundersRewardAddress.size() <= consensus.GetLastFoundersRewardBlockHeight());
    }
};
static CRegTestParams regTestParams;

static CChainParams *pCurrentParams = 0;

const CChainParams &Params() {
    assert(pCurrentParams);
    return *pCurrentParams;
}

CChainParams &Params(CBaseChainParams::Network network) {
    switch (network) {
        case CBaseChainParams::MAIN:
            return mainParams;
        case CBaseChainParams::TESTNET:
            return testNetParams;
        case CBaseChainParams::REGTEST:
            return regTestParams;
        default:
            assert(false && "Unimplemented network");
            return mainParams;
    }
}

void SelectParams(CBaseChainParams::Network network) {
    SelectBaseParams(network);
    pCurrentParams = &Params(network);

    // Some python qa rpc tests need to enforce the coinbase consensus rule
    if (network == CBaseChainParams::REGTEST && mapArgs.count("-regtestprotectcoinbase")) {
        regTestParams.SetRegTestCoinbaseMustBeProtected();
    }
}

bool SelectParamsFromCommandLine()
{
    CBaseChainParams::Network network = NetworkIdFromCommandLine();
    if (network == CBaseChainParams::MAX_NETWORK_TYPES)
        return false;

    SelectParams(network);
    return true;
}


// Block height must be >0 and <=last founders reward block height
// Index variable i ranges from 0 - (vFoundersRewardAddress.size()-1)
std::string CChainParams::GetFoundersRewardAddressAtHeight(int nHeight) const {
    int maxHeight = consensus.GetLastFoundersRewardBlockHeight();
    assert(nHeight > 0 && nHeight <= maxHeight);

    size_t addressChangeInterval = (maxHeight + vFoundersRewardAddress.size()) / vFoundersRewardAddress.size();
    size_t i = nHeight / addressChangeInterval;
    return vFoundersRewardAddress[i];
}

// Block height must be >0 and <=last founders reward block height
// The founders reward address is expected to be a multisig (P2SH) address
CScript CChainParams::GetFoundersRewardScriptAtHeight(int nHeight) const {
    assert(nHeight > 0 && nHeight <= consensus.GetLastFoundersRewardBlockHeight());

    CBitcoinAddress address(GetFoundersRewardAddressAtHeight(nHeight).c_str());
    assert(address.IsValid());
    assert(address.IsScript());
    CScriptID scriptID = get<CScriptID>(address.Get()); // Get() returns a boost variant
    CScript script = CScript() << OP_HASH160 << ToByteVector(scriptID) << OP_EQUAL;
    return script;
}

std::string CChainParams::GetFoundersRewardAddressAtIndex(int i) const {
    assert(i >= 0 && i < vFoundersRewardAddress.size());
    return vFoundersRewardAddress[i];
}<|MERGE_RESOLUTION|>--- conflicted
+++ resolved
@@ -105,12 +105,10 @@
         vSeeds.push_back(CDNSSeedData("zclassic.org", "eu2.zclassic.org")); // zclassic
         vSeeds.push_back(CDNSSeedData("zclassic.org", "eu3.zclassic.org")); // zclassic
         vSeeds.push_back(CDNSSeedData("zclassic.org", "as1.zclassic.org")); // zclassic
-<<<<<<< HEAD
         vSeeds.push_back(CDNSSeedData("zclassic.org", "as2.zclassic.org")); // zclassic
         vSeeds.push_back(CDNSSeedData("zclassic.org", "as3.zclassic.org")); // zclassic
-=======
+        
         vSeeds.push_back(CDNSSeedData("chains.run", "seed.zcl.chains.run")); //rizkiwicaksono/bitcoin-seeder
->>>>>>> 9a106110
 
         vSeeds.push_back(CDNSSeedData("indieonion.org", "dnsseed.indieonion.org")); // @IndieOnion
         vSeeds.push_back(CDNSSeedData("rotorproject.org", "dnsseed.rotorproject.org")); // @IndieOnion
