// Copyright (c) 2009-2010 Satoshi Nakamoto
// Copyright (c) 2009-2014 The Bitcoin Core developers
// Distributed under the MIT software license, see the accompanying
// file COPYING or https://www.opensource.org/licenses/mit-license.php .

#if defined(HAVE_CONFIG_H)
#include "config/bitcoin-config.h"
#endif

#include "fs.h"
#include "main.h"
#include "net.h"

#include "addrman.h"
#include "chainparams.h"
#include "clientversion.h"
#include "consensus/consensus.h"
#include "crypto/common.h"
#include "crypto/sha256.h"
#include "hash.h"
#include "primitives/transaction.h"
#include "scheduler.h"
#include "ui_interface.h"
#include "crypto/common.h"

#ifdef WIN32
#include <string.h>
#else
#include <fcntl.h>
#endif

#include <boost/thread.hpp>

#include <math.h>

// Dump addresses to peers.dat and banlist.dat every 15 minutes (900s)
#define DUMP_ADDRESSES_INTERVAL 900

#if !defined(HAVE_MSG_NOSIGNAL) && !defined(MSG_NOSIGNAL)
#define MSG_NOSIGNAL 0
#endif

// Fix for ancient MinGW versions, that don't have defined these in ws2tcpip.h.
// Todo: Can be removed when our pull-tester is upgraded to a modern MinGW version.
#ifdef WIN32
#ifndef PROTECTION_LEVEL_UNRESTRICTED
#define PROTECTION_LEVEL_UNRESTRICTED 10
#endif
#ifndef IPV6_PROTECTION_LEVEL
#define IPV6_PROTECTION_LEVEL 23
#endif
#endif


namespace {
    const int MAX_OUTBOUND_CONNECTIONS = 8;

    struct ListenSocket {
        SOCKET socket;
        bool whitelisted;

        ListenSocket(SOCKET socket, bool whitelisted) : socket(socket), whitelisted(whitelisted) {}
    };
}

const static std::string NET_MESSAGE_COMMAND_OTHER = "*other*";

/** Services this node implementation cares about */
static const uint64_t nRelevantServices = NODE_NETWORK;

//
// Global state variables
//
bool fDiscover = true;
bool fListen = true;
uint64_t nLocalServices = NODE_NETWORK;
CCriticalSection cs_mapLocalHost;
std::map<CNetAddr, LocalServiceInfo> mapLocalHost;
static bool vfLimited[NET_MAX] = {};
static CNode* pnodeLocalHost = NULL;
uint64_t nLocalHostNonce = 0;
static std::vector<ListenSocket> vhListenSocket;
CAddrMan addrman;
int nMaxConnections = DEFAULT_MAX_PEER_CONNECTIONS;
bool fAddressesInitialized = false;
std::string strSubVersion;

std::vector<CNode*> vNodes;
CCriticalSection cs_vNodes;
std::map<CInv, CDataStream> mapRelay;
std::deque<std::pair<int64_t, CInv> > vRelayExpiration;
CCriticalSection cs_mapRelay;
limitedmap<CInv, int64_t> mapAlreadyAskedFor(MAX_INV_SZ);

static std::deque<std::string> vOneShots;
static CCriticalSection cs_vOneShots;

std::vector<std::string> vAddedNodes;
CCriticalSection cs_vAddedNodes;

NodeId nLastNodeId = 0;
CCriticalSection cs_nLastNodeId;

static CSemaphore *semOutbound = NULL;
static boost::condition_variable messageHandlerCondition;

// Signals for message handling
static CNodeSignals g_signals;
CNodeSignals& GetNodeSignals() { return g_signals; }

void AddOneShot(const std::string& strDest)
{
    LOCK(cs_vOneShots);
    vOneShots.push_back(strDest);
}

unsigned short GetListenPort()
{
    return (unsigned short)(GetArg("-port", Params().GetDefaultPort()));
}

// find 'best' local address for a particular peer
bool GetLocal(CService& addr, const CNetAddr *paddrPeer)
{
    if (!fListen)
        return false;

    int nBestScore = -1;
    int nBestReachability = -1;
    {
        LOCK(cs_mapLocalHost);
        for (std::map<CNetAddr, LocalServiceInfo>::iterator it = mapLocalHost.begin(); it != mapLocalHost.end(); it++)
        {
            int nScore = (*it).second.nScore;
            int nReachability = (*it).first.GetReachabilityFrom(paddrPeer);
            if (nReachability > nBestReachability || (nReachability == nBestReachability && nScore > nBestScore))
            {
                addr = CService((*it).first, (*it).second.nPort);
                nBestReachability = nReachability;
                nBestScore = nScore;
            }
        }
    }
    return nBestScore >= 0;
}

//! Convert the pnSeeds6 array into usable address objects.
static std::vector<CAddress> convertSeed6(const std::vector<SeedSpec6> &vSeedsIn)
{
    // It'll only connect to one or two seed nodes because once it connects,
    // it'll get a pile of addresses with newer timestamps.
    // Seed nodes are given a random 'last seen time' of between one and two
    // weeks ago.
    const int64_t nOneWeek = 7*24*60*60;
    std::vector<CAddress> vSeedsOut;
    vSeedsOut.reserve(vSeedsIn.size());
    for (std::vector<SeedSpec6>::const_iterator i(vSeedsIn.begin()); i != vSeedsIn.end(); ++i)
    {
        struct in6_addr ip;
        memcpy(&ip, i->addr, sizeof(ip));
        CAddress addr(CService(ip, i->port));
        addr.nTime = GetTime() - GetRand(nOneWeek) - nOneWeek;
        vSeedsOut.push_back(addr);
    }
    return vSeedsOut;
}

// get best local address for a particular peer as a CAddress
// Otherwise, return the unroutable 0.0.0.0 but filled in with
// the normal parameters, since the IP may be changed to a useful
// one by discovery.
CAddress GetLocalAddress(const CNetAddr *paddrPeer)
{
    CAddress ret(CService("0.0.0.0",GetListenPort()),0);
    CService addr;
    if (GetLocal(addr, paddrPeer))
    {
        ret = CAddress(addr);
    }
    ret.nServices = nLocalServices;
    ret.nTime = GetTime();
    return ret;
}

int GetnScore(const CService& addr)
{
    LOCK(cs_mapLocalHost);
    if (mapLocalHost.count(addr) == LOCAL_NONE)
        return 0;
    return mapLocalHost[addr].nScore;
}

// Is our peer's addrLocal potentially useful as an external IP source?
bool IsPeerAddrLocalGood(CNode *pnode)
{
    return fDiscover && pnode->addr.IsRoutable() && pnode->addrLocal.IsRoutable() &&
           !IsLimited(pnode->addrLocal.GetNetwork());
}

// pushes our own address to a peer
void AdvertizeLocal(CNode *pnode)
{
    if (fListen && pnode->fSuccessfullyConnected)
    {
        CAddress addrLocal = GetLocalAddress(&pnode->addr);
        // If discovery is enabled, sometimes give our peer the address it
        // tells us that it sees us as in case it has a better idea of our
        // address than we do.
        if (IsPeerAddrLocalGood(pnode) && (!addrLocal.IsRoutable() ||
             GetRand((GetnScore(addrLocal) > LOCAL_MANUAL) ? 8:2) == 0))
        {
            addrLocal.SetIP(pnode->addrLocal);
        }
        if (addrLocal.IsRoutable())
        {
            LogPrintf("AdvertizeLocal: advertizing address %s\n", addrLocal.ToString());
            FastRandomContext insecure_rand;
            pnode->PushAddress(addrLocal, insecure_rand);
        }
    }
}

// learn a new local address
bool AddLocal(const CService& addr, int nScore)
{
    if (!addr.IsRoutable())
        return false;

    if (!fDiscover && nScore < LOCAL_MANUAL)
        return false;

    if (IsLimited(addr))
        return false;

    LogPrintf("AddLocal(%s,%i)\n", addr.ToString(), nScore);

    {
        LOCK(cs_mapLocalHost);
        bool fAlready = mapLocalHost.count(addr) > 0;
        LocalServiceInfo &info = mapLocalHost[addr];
        if (!fAlready || nScore >= info.nScore) {
            info.nScore = nScore + (fAlready ? 1 : 0);
            info.nPort = addr.GetPort();
        }
    }

    return true;
}

bool AddLocal(const CNetAddr &addr, int nScore)
{
    return AddLocal(CService(addr, GetListenPort()), nScore);
}

bool RemoveLocal(const CService& addr)
{
    LOCK(cs_mapLocalHost);
    LogPrintf("RemoveLocal(%s)\n", addr.ToString());
    mapLocalHost.erase(addr);
    return true;
}

/** Make a particular network entirely off-limits (no automatic connects to it) */
void SetLimited(enum Network net, bool fLimited)
{
    if (net == NET_UNROUTABLE)
        return;
    LOCK(cs_mapLocalHost);
    vfLimited[net] = fLimited;
}

bool IsLimited(enum Network net)
{
    LOCK(cs_mapLocalHost);
    return vfLimited[net];
}

bool IsLimited(const CNetAddr &addr)
{
    return IsLimited(addr.GetNetwork());
}

/** vote for a local address */
bool SeenLocal(const CService& addr)
{
    {
        LOCK(cs_mapLocalHost);
        if (mapLocalHost.count(addr) == 0)
            return false;
        mapLocalHost[addr].nScore++;
    }
    return true;
}


/** check whether a given address is potentially local */
bool IsLocal(const CService& addr)
{
    LOCK(cs_mapLocalHost);
    return mapLocalHost.count(addr) > 0;
}

/** check whether a given network is one we can probably connect to */
bool IsReachable(enum Network net)
{
    LOCK(cs_mapLocalHost);
    return !vfLimited[net];
}

/** check whether a given address is in a network we can probably connect to */
bool IsReachable(const CNetAddr& addr)
{
    enum Network net = addr.GetNetwork();
    return IsReachable(net);
}

void AddressCurrentlyConnected(const CService& addr)
{
    addrman.Connected(addr);
}


uint64_t CNode::nTotalBytesRecv = 0;
uint64_t CNode::nTotalBytesSent = 0;
CCriticalSection CNode::cs_totalBytesRecv;
CCriticalSection CNode::cs_totalBytesSent;

uint64_t CNode::nMaxOutboundLimit = 0;
uint64_t CNode::nMaxOutboundTotalBytesSentInCycle = 0;
uint64_t CNode::nMaxOutboundTimeframe = 60*60*24; //1 day
uint64_t CNode::nMaxOutboundCycleStartTime = 0;

CNode* FindNode(const CNetAddr& ip)
{
    LOCK(cs_vNodes);
    for (CNode* pnode : vNodes)
        if ((CNetAddr)pnode->addr == ip)
            return (pnode);
    return NULL;
}

CNode* FindNode(const CSubNet& subNet)
{
    LOCK(cs_vNodes);
    for (CNode* pnode : vNodes)
    if (subNet.Match((CNetAddr)pnode->addr))
        return (pnode);
    return NULL;
}

CNode* FindNode(const std::string& addrName)
{
    LOCK(cs_vNodes);
    for (CNode* pnode : vNodes)
        if (pnode->addrName == addrName)
            return (pnode);
    return NULL;
}

CNode* FindNode(const CService& addr)
{
    LOCK(cs_vNodes);
    for (CNode* pnode : vNodes)
        if ((CService)pnode->addr == addr)
            return (pnode);
    return NULL;
}

CNode* ConnectNode(CAddress addrConnect, const char *pszDest)
{
    if (pszDest == NULL) {
        if (IsLocal(addrConnect))
            return NULL;

        // Look for an existing connection
        CNode* pnode = FindNode((CService)addrConnect);
        if (pnode)
        {
            pnode->AddRef();
            return pnode;
        }
    }

    /// debug print
    LogPrint("net", "trying connection %s lastseen=%.1fhrs\n",
        pszDest ? pszDest : addrConnect.ToString(),
        pszDest ? 0.0 : (double)(GetTime() - addrConnect.nTime)/3600.0);

    // Connect
    SOCKET hSocket;
    bool proxyConnectionFailed = false;
    if (pszDest ? ConnectSocketByName(addrConnect, hSocket, pszDest, Params().GetDefaultPort(), nConnectTimeout, &proxyConnectionFailed) :
                  ConnectSocket(addrConnect, hSocket, nConnectTimeout, &proxyConnectionFailed))
    {
        if (!IsSelectableSocket(hSocket)) {
            LogPrintf("Cannot create connection: non-selectable socket created (fd >= FD_SETSIZE ?)\n");
            CloseSocket(hSocket);
            return NULL;
        }

        addrman.Attempt(addrConnect);

        // Add node
        CNode* pnode = new CNode(hSocket, addrConnect, pszDest ? pszDest : "", false);
        pnode->AddRef();

        {
            LOCK(cs_vNodes);
            vNodes.push_back(pnode);
        }

        pnode->nServicesExpected = addrConnect.nServices & nRelevantServices;
        pnode->nTimeConnected = GetTime();

        return pnode;
    } else if (!proxyConnectionFailed) {
        // If connecting to the node failed, and failure is not caused by a problem connecting to
        // the proxy, mark this as an attempt.
        addrman.Attempt(addrConnect);
    }

    return NULL;
}

static void DumpBanlist()
{
    CNode::SweepBanned(); // clean unused entries (if bantime has expired)

    if (!CNode::BannedSetIsDirty())
        return;

    int64_t nStart = GetTimeMillis();

    CBanDB bandb;
    banmap_t banmap;
    CNode::SetBannedSetDirty(false);
    CNode::GetBanned(banmap);
    if (!bandb.Write(banmap))
        CNode::SetBannedSetDirty(true);

    LogPrint("net", "Flushed %d banned node ips/subnets to banlist.dat  %dms\n",
        banmap.size(), GetTimeMillis() - nStart);
}

void CNode::CloseSocketDisconnect()
{
    fDisconnect = true;
    if (hSocket != INVALID_SOCKET)
    {
        LogPrint("net", "disconnecting peer=%d\n", id);
        CloseSocket(hSocket);
    }

    // in case this fails, we'll empty the recv buffer when the CNode is deleted
    TRY_LOCK(cs_vRecvMsg, lockRecv);
    if (lockRecv)
        vRecvMsg.clear();
}

void CNode::PushVersion()
{
    int nBestHeight = GetNodeSignals().GetHeight().get_value_or(0);

    int64_t nTime = GetTime();
    CAddress addrYou = (addr.IsRoutable() && !IsProxy(addr) ? addr : CAddress(CService("0.0.0.0",0)));
    CAddress addrMe = GetLocalAddress(&addr);
    GetRandBytes((unsigned char*)&nLocalHostNonce, sizeof(nLocalHostNonce));
    if (fLogIPs)
        LogPrint("net", "send version message: version %d, blocks=%d, us=%s, them=%s, peer=%d\n", PROTOCOL_VERSION, nBestHeight, addrMe.ToString(), addrYou.ToString(), id);
    else
        LogPrint("net", "send version message: version %d, blocks=%d, us=%s, peer=%d\n", PROTOCOL_VERSION, nBestHeight, addrMe.ToString(), id);
    PushMessage(NetMsgType::VERSION, PROTOCOL_VERSION, nLocalServices, nTime, addrYou, addrMe,
                nLocalHostNonce, strSubVersion, nBestHeight, true);
}





banmap_t CNode::setBanned;
CCriticalSection CNode::cs_setBanned;
bool CNode::setBannedIsDirty;

void CNode::ClearBanned()
{
    {
        LOCK(cs_setBanned);
        setBanned.clear();
        setBannedIsDirty = true;
    }
    DumpBanlist(); //store banlist to disk
    uiInterface.BannedListChanged();
}

bool CNode::IsBanned(CNetAddr ip)
{
    LOCK(cs_setBanned);
    for (banmap_t::iterator it = setBanned.begin(); it != setBanned.end(); it++)
    {
        CSubNet subNet = (*it).first;
        CBanEntry banEntry = (*it).second;

        if (subNet.Match(ip) && GetTime() < banEntry.nBanUntil) {
            return true;
        }
    }
    return false;
}

bool CNode::IsBanned(CSubNet subnet)
{
    LOCK(cs_setBanned);
    banmap_t::iterator i = setBanned.find(subnet);
    if (i != setBanned.end())
    {
        CBanEntry banEntry = (*i).second;
        if (GetTime() < banEntry.nBanUntil) {
            return true;
        }
    }
    return false;
}

void CNode::Ban(const CNetAddr& addr, const BanReason &banReason, int64_t bantimeoffset, bool sinceUnixEpoch) {
    CSubNet subNet(addr);
    Ban(subNet, banReason, bantimeoffset, sinceUnixEpoch);
}

void CNode::Ban(const CSubNet& subNet, const BanReason &banReason, int64_t bantimeoffset, bool sinceUnixEpoch) {
    CBanEntry banEntry(GetTime());
    banEntry.banReason = banReason;
    if (bantimeoffset <= 0)
    {
        bantimeoffset = GetArg("-bantime", DEFAULT_MISBEHAVING_BANTIME);
        sinceUnixEpoch = false;
    }
    banEntry.nBanUntil = (sinceUnixEpoch ? 0 : GetTime() )+bantimeoffset;

    {
        LOCK(cs_setBanned);
        if (setBanned[subNet].nBanUntil < banEntry.nBanUntil) {
            setBanned[subNet] = banEntry;
            setBannedIsDirty = true;
        }
        else
            return;
    }
    uiInterface.BannedListChanged();
    {
        LOCK(cs_vNodes);
        BOOST_FOREACH(CNode* pnode, vNodes) {
            if (subNet.Match((CNetAddr)pnode->addr))
                pnode->fDisconnect = true;
        }
    }
    if(banReason == BanReasonManuallyAdded)
        DumpBanlist(); //store banlist to disk immediately if user requested ban
}

bool CNode::Unban(const CNetAddr &addr) {
    CSubNet subNet(addr);
    return Unban(subNet);
}

bool CNode::Unban(const CSubNet &subNet) {
    {
        LOCK(cs_setBanned);
        if (!setBanned.erase(subNet))
            return false;
        setBannedIsDirty = true;
    }
    uiInterface.BannedListChanged();
    DumpBanlist(); //store banlist to disk immediately
    return true;
}

void CNode::GetBanned(banmap_t &banMap)
{
    LOCK(cs_setBanned);
    banMap = setBanned; //create a thread safe copy
}

void CNode::SetBanned(const banmap_t &banMap)
{
    LOCK(cs_setBanned);
    setBanned = banMap;
    setBannedIsDirty = true;
}

void CNode::SweepBanned()
{
    int64_t now = GetTime();

    LOCK(cs_setBanned);
    banmap_t::iterator it = setBanned.begin();
    while(it != setBanned.end())
    {
        CSubNet subNet = (*it).first;
        CBanEntry banEntry = (*it).second;
        if(now > banEntry.nBanUntil)
        {
            setBanned.erase(it++);
            setBannedIsDirty = true;
            LogPrint("net", "%s: Removed banned node ip/subnet from banlist.dat: %s\n", __func__, subNet.ToString());
        }
        else
            ++it;
    }
}

bool CNode::BannedSetIsDirty()
{
    LOCK(cs_setBanned);
    return setBannedIsDirty;
}

void CNode::SetBannedSetDirty(bool dirty)
{
    LOCK(cs_setBanned); //reuse setBanned lock for the isDirty flag
    setBannedIsDirty = dirty;
}


std::vector<CSubNet> CNode::vWhitelistedRange;
CCriticalSection CNode::cs_vWhitelistedRange;

bool CNode::IsWhitelistedRange(const CNetAddr &addr) {
    LOCK(cs_vWhitelistedRange);
    for (const CSubNet& subnet : vWhitelistedRange) {
        if (subnet.Match(addr))
            return true;
    }
    return false;
}

void CNode::AddWhitelistedRange(const CSubNet &subnet) {
    LOCK(cs_vWhitelistedRange);
    vWhitelistedRange.push_back(subnet);
}

void CNode::copyStats(CNodeStats &stats)
{
    stats.nodeid = this->GetId();
    stats.nServices = nServices;
    stats.nLastSend = nLastSend;
    stats.nLastRecv = nLastRecv;
    stats.nTimeConnected = nTimeConnected;
    stats.nTimeOffset = nTimeOffset;
    stats.addrName = addrName;
    stats.nVersion = nVersion;
    stats.cleanSubVer = cleanSubVer;
    stats.fInbound = fInbound;
    stats.nStartingHeight = nStartingHeight;
    stats.nSendBytes = nSendBytes;
    stats.nRecvBytes = nRecvBytes;
    stats.fWhitelisted = fWhitelisted;

    // It is common for nodes with good ping times to suddenly become lagged,
    // due to a new block arriving or other large transfer.
    // Merely reporting pingtime might fool the caller into thinking the node was still responsive,
    // since pingtime does not update until the ping is complete, which might take a while.
    // So, if a ping is taking an unusually long time in flight,
    // the caller can immediately detect that this is happening.
    int64_t nPingUsecWait = 0;
    if ((0 != nPingNonceSent) && (0 != nPingUsecStart)) {
        nPingUsecWait = GetTimeMicros() - nPingUsecStart;
    }

    // Raw ping time is in microseconds, but show it to user as whole seconds (Bitcoin users should be well used to small numbers with many decimal places by now :)
    stats.dPingTime = (((double)nPingUsecTime) / 1e6);
    stats.dPingWait = (((double)nPingUsecWait) / 1e6);

    // Leave string empty if addrLocal invalid (not filled in yet)
    stats.addrLocal = addrLocal.IsValid() ? addrLocal.ToString() : "";
}

// requires LOCK(cs_vRecvMsg)
bool CNode::ReceiveMsgBytes(const char *pch, unsigned int nBytes)
{
    while (nBytes > 0) {

        // get current incomplete message, or create a new one
        if (vRecvMsg.empty() ||
            vRecvMsg.back().complete())
            vRecvMsg.push_back(CNetMessage(Params().MessageStart(), SER_NETWORK, nRecvVersion));

        CNetMessage& msg = vRecvMsg.back();

        // absorb network data
        int handled;
        if (!msg.in_data)
            handled = msg.readHeader(pch, nBytes);
        else
            handled = msg.readData(pch, nBytes);

        if (handled < 0)
                return false;

        if (msg.in_data && msg.hdr.nMessageSize > MAX_PROTOCOL_MESSAGE_LENGTH) {
            LogPrint("net", "Oversized message from peer=%i, disconnecting\n", GetId());
            return false;
        }

        pch += handled;
        nBytes -= handled;

        if (msg.complete()) {
            msg.nTime = GetTimeMicros();
            messageHandlerCondition.notify_one();
        }
    }

    return true;
}

int CNetMessage::readHeader(const char *pch, unsigned int nBytes)
{
    // copy data to temporary parsing buffer
    unsigned int nRemaining = 24 - nHdrPos;
    unsigned int nCopy = std::min(nRemaining, nBytes);

    memcpy(&hdrbuf[nHdrPos], pch, nCopy);
    nHdrPos += nCopy;

    // if header incomplete, exit
    if (nHdrPos < 24)
        return nCopy;

    // deserialize to CMessageHeader
    try {
        hdrbuf >> hdr;
    }
    catch (const std::exception&) {
        return -1;
    }

    // reject messages larger than MAX_SIZE
    if (hdr.nMessageSize > MAX_SIZE)
            return -1;

    // switch state to reading message data
    in_data = true;

    return nCopy;
}

int CNetMessage::readData(const char *pch, unsigned int nBytes)
{
    unsigned int nRemaining = hdr.nMessageSize - nDataPos;
    unsigned int nCopy = std::min(nRemaining, nBytes);

    if (vRecv.size() < nDataPos + nCopy) {
        // Allocate up to 256 KiB ahead, but never more than the total message size.
        vRecv.resize(std::min(hdr.nMessageSize, nDataPos + nCopy + 256 * 1024));
    }

    memcpy(&vRecv[nDataPos], pch, nCopy);
    nDataPos += nCopy;

    return nCopy;
}









// requires LOCK(cs_vSend)
void SocketSendData(CNode *pnode)
{
    std::deque<CSerializeData>::iterator it = pnode->vSendMsg.begin();

    while (it != pnode->vSendMsg.end()) {
        const CSerializeData &data = *it;
        assert(data.size() > pnode->nSendOffset);
        int nBytes = send(pnode->hSocket, &data[pnode->nSendOffset], data.size() - pnode->nSendOffset, MSG_NOSIGNAL | MSG_DONTWAIT);
        if (nBytes > 0) {
            pnode->nLastSend = GetTime();
            pnode->nSendBytes += nBytes;
            pnode->nSendOffset += nBytes;
            pnode->RecordBytesSent(nBytes);
            if (pnode->nSendOffset == data.size()) {
                pnode->nSendOffset = 0;
                pnode->nSendSize -= data.size();
                it++;
            } else {
                // could not send full message; stop sending more
                break;
            }
        } else {
            if (nBytes < 0) {
                // error
                int nErr = WSAGetLastError();
                if (nErr != WSAEWOULDBLOCK && nErr != WSAEMSGSIZE && nErr != WSAEINTR && nErr != WSAEINPROGRESS)
                {
                    LogPrintf("socket send error %s\n", NetworkErrorString(nErr));
                    pnode->CloseSocketDisconnect();
                }
            }
            // couldn't send anything at all
            break;
        }
    }

    if (it == pnode->vSendMsg.end()) {
        assert(pnode->nSendOffset == 0);
        assert(pnode->nSendSize == 0);
    }
    pnode->vSendMsg.erase(pnode->vSendMsg.begin(), it);
}

static std::list<CNode*> vNodesDisconnected;

struct NodeEvictionCandidate
{
    NodeId id;
    int64_t nTimeConnected;
    int64_t nMinPingUsecTime;
    CAddress addr;
    uint64_t nKeyedNetGroup;
    int nVersion;
};

static bool ReverseCompareNodeMinPingTime(const NodeEvictionCandidate &a, const NodeEvictionCandidate &b)
{
    return a.nMinPingUsecTime > b.nMinPingUsecTime;
}

static bool ReverseCompareNodeTimeConnected(const NodeEvictionCandidate &a, const NodeEvictionCandidate &b)
{
    return a.nTimeConnected > b.nTimeConnected;
}

static bool CompareNetGroupKeyed(const NodeEvictionCandidate &a, const NodeEvictionCandidate &b) {
    return a.nKeyedNetGroup < b.nKeyedNetGroup;
};

static bool AttemptToEvictConnection(bool fPreferNewConnection) {
    std::vector<NodeEvictionCandidate> vEvictionCandidates;
    {
        LOCK(cs_vNodes);

        for (CNode *node : vNodes) {
            if (node->fWhitelisted)
                continue;
            if (!node->fInbound)
                continue;
            if (node->fDisconnect)
                continue;
            NodeEvictionCandidate candidate = {
                .id = node->id,
                .nTimeConnected = node->nTimeConnected,
                .nMinPingUsecTime = node->nMinPingUsecTime,
                .addr = node->addr,
                .nKeyedNetGroup = node->nKeyedNetGroup,
                .nVersion = node->nVersion
            };
            vEvictionCandidates.push_back(candidate);
        }
    }

    if (vEvictionCandidates.empty()) return false;

    // Protect connections with certain characteristics

    // Check version of eviction candidates and prioritize nodes which do not support network upgrade.
    std::vector<NodeEvictionCandidate> vTmpEvictionCandidates;
    int height;
    {
        LOCK(cs_main);
        height = chainActive.Height();
    }

    const Consensus::Params& params = Params().GetConsensus();
    auto nextEpoch = NextEpoch(height, params);
    if (nextEpoch) {
        auto idx = nextEpoch.value();
        int nActivationHeight = params.vUpgrades[idx].nActivationHeight;

        if (nActivationHeight > 0 &&
            height < nActivationHeight &&
            height >= nActivationHeight - NETWORK_UPGRADE_PEER_PREFERENCE_BLOCK_PERIOD)
        {
            // Find any nodes which don't support the protocol version for the next upgrade
            for (const NodeEvictionCandidate &node : vEvictionCandidates) {
                if (node.nVersion < params.vUpgrades[idx].nProtocolVersion &&
                    !(
                        Params().NetworkIDString() == "regtest" &&
                        !GetBoolArg("-nurejectoldversions", DEFAULT_NU_REJECT_OLD_VERSIONS)
                    )
                ) {
                    vTmpEvictionCandidates.push_back(node);
                }
            }

            // Prioritize these nodes by replacing eviction set with them
            if (vTmpEvictionCandidates.size() > 0) {
                vEvictionCandidates = vTmpEvictionCandidates;
            }
        }
    }

    // Deterministically select 4 peers to protect by netgroup.
    // An attacker cannot predict which netgroups will be protected
    std::sort(vEvictionCandidates.begin(), vEvictionCandidates.end(), CompareNetGroupKeyed);
    vEvictionCandidates.erase(vEvictionCandidates.end() - std::min(4, static_cast<int>(vEvictionCandidates.size())), vEvictionCandidates.end());

    if (vEvictionCandidates.empty()) return false;

    // Protect the 8 nodes with the best ping times.
    // An attacker cannot manipulate this metric without physically moving nodes closer to the target.
    std::sort(vEvictionCandidates.begin(), vEvictionCandidates.end(), ReverseCompareNodeMinPingTime);
    vEvictionCandidates.erase(vEvictionCandidates.end() - std::min(8, static_cast<int>(vEvictionCandidates.size())), vEvictionCandidates.end());

    if (vEvictionCandidates.empty()) return false;

    // Protect the half of the remaining nodes which have been connected the longest.
    // This replicates the existing implicit behavior.
    std::sort(vEvictionCandidates.begin(), vEvictionCandidates.end(), ReverseCompareNodeTimeConnected);
    vEvictionCandidates.erase(vEvictionCandidates.end() - static_cast<int>(vEvictionCandidates.size() / 2), vEvictionCandidates.end());

    if (vEvictionCandidates.empty()) return false;

    // Identify the network group with the most connections and youngest member.
    // (vEvictionCandidates is already sorted by reverse connect time)
    uint64_t naMostConnections;
    unsigned int nMostConnections = 0;
    int64_t nMostConnectionsTime = 0;
    std::map<uint64_t, std::vector<NodeEvictionCandidate> > mapAddrCounts;
    for(const NodeEvictionCandidate &node : vEvictionCandidates) {
        mapAddrCounts[node.nKeyedNetGroup].push_back(node);
        int64_t grouptime = mapAddrCounts[node.nKeyedNetGroup][0].nTimeConnected;
        size_t groupsize = mapAddrCounts[node.nKeyedNetGroup].size();

        if (groupsize > nMostConnections || (groupsize == nMostConnections && grouptime > nMostConnectionsTime)) {
            nMostConnections = groupsize;
            nMostConnectionsTime = grouptime;
            naMostConnections = node.nKeyedNetGroup;
        }
    }

    // Reduce to the network group with the most connections
    vEvictionCandidates = std::move(mapAddrCounts[naMostConnections]);

    // Do not disconnect peers if there is only one unprotected connection from their network group.
    if (vEvictionCandidates.size() <= 1)
        // unless we prefer the new connection (for whitelisted peers)
        if (!fPreferNewConnection)
            return false;

    // Disconnect from the network group with the most connections
    NodeId evicted = vEvictionCandidates.front().id;
    LOCK(cs_vNodes);
    for(std::vector<CNode*>::const_iterator it(vNodes.begin()); it != vNodes.end(); ++it) {
        if ((*it)->GetId() == evicted) {
            (*it)->fDisconnect = true;
            return true;
        }
    }
    return false;
}

static void AcceptConnection(const ListenSocket& hListenSocket) {
    struct sockaddr_storage sockaddr;
    socklen_t len = sizeof(sockaddr);
    SOCKET hSocket = accept(hListenSocket.socket, (struct sockaddr*)&sockaddr, &len);
    CAddress addr;
    int nInbound = 0;
    int nMaxInbound = nMaxConnections - MAX_OUTBOUND_CONNECTIONS;

    if (hSocket != INVALID_SOCKET)
        if (!addr.SetSockAddr((const struct sockaddr*)&sockaddr))
            LogPrintf("Warning: Unknown socket family\n");

    bool whitelisted = hListenSocket.whitelisted || CNode::IsWhitelistedRange(addr);
    {
        LOCK(cs_vNodes);
        for (CNode* pnode : vNodes)
            if (pnode->fInbound)
                nInbound++;
    }

    if (hSocket == INVALID_SOCKET)
    {
        int nErr = WSAGetLastError();
        if (nErr != WSAEWOULDBLOCK)
            LogPrintf("socket error accept failed: %s\n", NetworkErrorString(nErr));
        return;
    }

    if (!IsSelectableSocket(hSocket))
    {
        LogPrintf("connection from %s dropped: non-selectable socket\n", addr.ToString());
        CloseSocket(hSocket);
        return;
    }

    if (CNode::IsBanned(addr) && !whitelisted)
    {
        LogPrintf("connection from %s dropped (banned)\n", addr.ToString());
        CloseSocket(hSocket);
        return;
    }

    if (nInbound >= nMaxInbound)
    {
        if (!AttemptToEvictConnection(whitelisted)) {
            // No connection to evict, disconnect the new connection
            LogPrint("net", "failed to find an eviction candidate - connection dropped (full)\n");
            CloseSocket(hSocket);
            return;
        }
    }

    // According to the internet TCP_NODELAY is not carried into accepted sockets
    // on all platforms.  Set it again here just to be sure.
    int set = 1;
#ifdef WIN32
    setsockopt(hSocket, IPPROTO_TCP, TCP_NODELAY, (const char*)&set, sizeof(int));
#else
    setsockopt(hSocket, IPPROTO_TCP, TCP_NODELAY, (void*)&set, sizeof(int));
#endif

    CNode* pnode = new CNode(hSocket, addr, "", true);
    pnode->AddRef();
    pnode->fWhitelisted = whitelisted;

    LogPrint("net", "connection from %s accepted\n", addr.ToString());

    {
        LOCK(cs_vNodes);
        vNodes.push_back(pnode);
    }
}

void ThreadSocketHandler()
{
    unsigned int nPrevNodeCount = 0;
    while (true)
    {
        //
        // Disconnect nodes
        //
        {
            LOCK(cs_vNodes);
            // Disconnect unused nodes
            std::vector<CNode*> vNodesCopy = vNodes;
            for (CNode* pnode : vNodesCopy)
            {
                if (pnode->fDisconnect ||
                    (pnode->GetRefCount() <= 0 && pnode->vRecvMsg.empty() && pnode->nSendSize == 0 && pnode->ssSend.empty()))
                {
                    auto spanGuard = pnode->span.Enter();

                    // remove from vNodes
                    vNodes.erase(remove(vNodes.begin(), vNodes.end(), pnode), vNodes.end());

                    // release outbound grant (if any)
                    pnode->grantOutbound.Release();

                    // close socket and cleanup
                    pnode->CloseSocketDisconnect();

                    // hold in disconnected pool until all refs are released
                    if (pnode->fNetworkNode || pnode->fInbound)
                        pnode->Release();
                    vNodesDisconnected.push_back(pnode);
                }
            }
        }
        {
            // Delete disconnected nodes
            std::list<CNode*> vNodesDisconnectedCopy = vNodesDisconnected;
            for (CNode* pnode : vNodesDisconnectedCopy)
            {
                // wait until threads are done using it
                if (pnode->GetRefCount() <= 0)
                {
                    bool fDelete = false;
                    {
                        TRY_LOCK(pnode->cs_vSend, lockSend);
                        if (lockSend)
                        {
                            TRY_LOCK(pnode->cs_vRecvMsg, lockRecv);
                            if (lockRecv)
                            {
                                TRY_LOCK(pnode->cs_inventory, lockInv);
                                if (lockInv)
                                    fDelete = true;
                            }
                        }
                    }
                    if (fDelete)
                    {
                        vNodesDisconnected.remove(pnode);
                        delete pnode;
                    }
                }
            }
        }
        size_t vNodesSize;
        {
            LOCK(cs_vNodes);
            vNodesSize = vNodes.size();
        }
        if (vNodesSize != nPrevNodeCount) {
            nPrevNodeCount = vNodesSize;
            uiInterface.NotifyNumConnectionsChanged(nPrevNodeCount);
        }

        //
        // Find which sockets have data to receive
        //
        struct timeval timeout;
        timeout.tv_sec  = 0;
        timeout.tv_usec = 50000; // frequency to poll pnode->vSend

        fd_set fdsetRecv;
        fd_set fdsetSend;
        fd_set fdsetError;
        FD_ZERO(&fdsetRecv);
        FD_ZERO(&fdsetSend);
        FD_ZERO(&fdsetError);
        SOCKET hSocketMax = 0;
        bool have_fds = false;

        for (const ListenSocket& hListenSocket : vhListenSocket) {
            FD_SET(hListenSocket.socket, &fdsetRecv);
            hSocketMax = std::max(hSocketMax, hListenSocket.socket);
            have_fds = true;
        }

        {
            LOCK(cs_vNodes);
            for (CNode* pnode : vNodes)
            {
                if (pnode->hSocket == INVALID_SOCKET)
                    continue;
                FD_SET(pnode->hSocket, &fdsetError);
                hSocketMax = std::max(hSocketMax, pnode->hSocket);
                have_fds = true;

                // Implement the following logic:
                // * If there is data to send, select() for sending data. As this only
                //   happens when optimistic write failed, we choose to first drain the
                //   write buffer in this case before receiving more. This avoids
                //   needlessly queueing received data, if the remote peer is not themselves
                //   receiving data. This means properly utilizing TCP flow control signaling.
                // * Otherwise, if there is no (complete) message in the receive buffer,
                //   or there is space left in the buffer, select() for receiving data.
                // * (if neither of the above applies, there is certainly one message
                //   in the receiver buffer ready to be processed).
                // Together, that means that at least one of the following is always possible,
                // so we don't deadlock:
                // * We send some data.
                // * We wait for data to be received (and disconnect after timeout).
                // * We process a message in the buffer (message handler thread).
                {
                    TRY_LOCK(pnode->cs_vSend, lockSend);
                    if (lockSend && !pnode->vSendMsg.empty()) {
                        FD_SET(pnode->hSocket, &fdsetSend);
                        continue;
                    }
                }
                {
                    TRY_LOCK(pnode->cs_vRecvMsg, lockRecv);
                    if (lockRecv && (
                        pnode->vRecvMsg.empty() || !pnode->vRecvMsg.front().complete() ||
                        pnode->GetTotalRecvSize() <= ReceiveFloodSize()))
                        FD_SET(pnode->hSocket, &fdsetRecv);
                }
            }
        }

        int nSelect = select(have_fds ? hSocketMax + 1 : 0,
                             &fdsetRecv, &fdsetSend, &fdsetError, &timeout);
        boost::this_thread::interruption_point();

        if (nSelect == SOCKET_ERROR)
        {
            if (have_fds)
            {
                int nErr = WSAGetLastError();
                LogPrintf("socket select error %s\n", NetworkErrorString(nErr));
                for (unsigned int i = 0; i <= hSocketMax; i++)
                    FD_SET(i, &fdsetRecv);
            }
            FD_ZERO(&fdsetSend);
            FD_ZERO(&fdsetError);
            MilliSleep(timeout.tv_usec/1000);
        }

        //
        // Accept new connections
        //
        for (const ListenSocket& hListenSocket : vhListenSocket)
        {
            if (hListenSocket.socket != INVALID_SOCKET && FD_ISSET(hListenSocket.socket, &fdsetRecv))
            {
                AcceptConnection(hListenSocket);
            }
        }

        //
        // Service each socket
        //
        std::vector<CNode*> vNodesCopy;
        {
            LOCK(cs_vNodes);
            vNodesCopy = vNodes;
            for (CNode* pnode : vNodesCopy)
                pnode->AddRef();
        }
        for (CNode* pnode : vNodesCopy)
        {
            boost::this_thread::interruption_point();

            auto spanGuard = pnode->span.Enter();

            //
            // Receive
            //
            if (pnode->hSocket == INVALID_SOCKET)
                continue;
            if (FD_ISSET(pnode->hSocket, &fdsetRecv) || FD_ISSET(pnode->hSocket, &fdsetError))
            {
                TRY_LOCK(pnode->cs_vRecvMsg, lockRecv);
                if (lockRecv)
                {
                    {
                        // typical socket buffer is 8K-64K
                        char pchBuf[0x10000];
                        int nBytes = recv(pnode->hSocket, pchBuf, sizeof(pchBuf), MSG_DONTWAIT);
                        if (nBytes > 0)
                        {
                            if (!pnode->ReceiveMsgBytes(pchBuf, nBytes))
                                pnode->CloseSocketDisconnect();
                            pnode->nLastRecv = GetTime();
                            pnode->nRecvBytes += nBytes;
                            pnode->RecordBytesRecv(nBytes);
                        }
                        else if (nBytes == 0)
                        {
                            // socket closed gracefully
                            if (!pnode->fDisconnect)
                                LogPrint("net", "socket closed\n");
                            pnode->CloseSocketDisconnect();
                        }
                        else if (nBytes < 0)
                        {
                            // error
                            int nErr = WSAGetLastError();
                            if (nErr != WSAEWOULDBLOCK && nErr != WSAEMSGSIZE && nErr != WSAEINTR && nErr != WSAEINPROGRESS)
                            {
                                if (!pnode->fDisconnect)
                                    LogPrintf("socket recv error %s\n", NetworkErrorString(nErr));
                                pnode->CloseSocketDisconnect();
                            }
                        }
                    }
                }
            }

            //
            // Send
            //
            if (pnode->hSocket == INVALID_SOCKET)
                continue;
            if (FD_ISSET(pnode->hSocket, &fdsetSend))
            {
                TRY_LOCK(pnode->cs_vSend, lockSend);
                if (lockSend)
                    SocketSendData(pnode);
            }

            //
            // Inactivity checking
            //
            int64_t nTime = GetTime();
            if (nTime - pnode->nTimeConnected > 60)
            {
                if (pnode->nLastRecv == 0 || pnode->nLastSend == 0)
                {
                    LogPrint("net", "socket no message in first 60 seconds, %d %d from %d\n", pnode->nLastRecv != 0, pnode->nLastSend != 0, pnode->id);
                    pnode->fDisconnect = true;
                }
                else if (nTime - pnode->nLastSend > TIMEOUT_INTERVAL)
                {
                    LogPrintf("socket sending timeout: %is\n", nTime - pnode->nLastSend);
                    pnode->fDisconnect = true;
                }
                else if (nTime - pnode->nLastRecv > (pnode->nVersion > BIP0031_VERSION ? TIMEOUT_INTERVAL : 90*60))
                {
                    LogPrintf("socket receive timeout: %is\n", nTime - pnode->nLastRecv);
                    pnode->fDisconnect = true;
                }
                else if (pnode->nPingNonceSent && pnode->nPingUsecStart + TIMEOUT_INTERVAL * 1000000 < GetTimeMicros())
                {
                    LogPrintf("ping timeout: %fs\n", 0.000001 * (GetTimeMicros() - pnode->nPingUsecStart));
                    pnode->fDisconnect = true;
                }
            }
        }
        {
            LOCK(cs_vNodes);
            for (CNode* pnode : vNodesCopy)
                pnode->Release();
        }
    }
}

void ThreadDNSAddressSeed()
{
    // goal: only query DNS seeds if address need is acute
    if ((addrman.size() > 0) &&
        (!GetBoolArg("-forcednsseed", DEFAULT_FORCEDNSSEED))) {
        MilliSleep(11 * 1000);

        LOCK(cs_vNodes);
        if (vNodes.size() >= 2) {
            LogPrintf("P2P peers available. Skipped DNS seeding.\n");
            return;
        }
    }

    const std::vector<CDNSSeedData> &vSeeds = Params().DNSSeeds();
    int found = 0;

    LogPrintf("Loading addresses from DNS seeds (could take a while)\n");

    for (const CDNSSeedData &seed : vSeeds) {
        if (HaveNameProxy()) {
            AddOneShot(seed.host);
        } else {
            std::vector<CNetAddr> vIPs;
            std::vector<CAddress> vAdd;
<<<<<<< HEAD
            uint64_t requiredServiceBits = NODE_NETWORK;
            if (LookupHost(seed.getHost(requiredServiceBits).c_str(), vIPs, 0, true))
=======
            if (LookupHost(seed.host.c_str(), vIPs))
>>>>>>> fc45b598
            {
                for (const CNetAddr& ip : vIPs)
                {
                    int nOneDay = 24*3600;
                    CAddress addr = CAddress(CService(ip, Params().GetDefaultPort()), requiredServiceBits);
                    addr.nTime = GetTime() - 3*nOneDay - GetRand(4*nOneDay); // use a random age between 3 and 7 days old
                    vAdd.push_back(addr);
                    found++;
                }
            }
            addrman.Add(vAdd, CNetAddr(seed.name, true));
        }
    }

    LogPrintf("%d addresses found from DNS seeds\n", found);
}












void DumpAddresses()
{
    int64_t nStart = GetTimeMillis();

    CAddrDB adb;
    adb.Write(addrman);

    LogPrint("net", "Flushed %d addresses to peers.dat  %dms\n",
           addrman.size(), GetTimeMillis() - nStart);
}

void DumpData()
{
    DumpAddresses();
    DumpBanlist();
}

void static ProcessOneShot()
{
    std::string strDest;
    {
        LOCK(cs_vOneShots);
        if (vOneShots.empty())
            return;
        strDest = vOneShots.front();
        vOneShots.pop_front();
    }
    CAddress addr;
    CSemaphoreGrant grant(*semOutbound, true);
    if (grant) {
        if (!OpenNetworkConnection(addr, &grant, strDest.c_str(), true))
            AddOneShot(strDest);
    }
}

void ThreadOpenConnections()
{
    // Connect to specific addresses
    if (mapArgs.count("-connect") && mapMultiArgs["-connect"].size() > 0)
    {
        for (int64_t nLoop = 0;; nLoop++)
        {
            ProcessOneShot();
            for (const std::string& strAddr : mapMultiArgs["-connect"])
            {
                CAddress addr;
                OpenNetworkConnection(addr, NULL, strAddr.c_str());
                for (int i = 0; i < 10 && i < nLoop; i++)
                {
                    MilliSleep(500);
                }
            }
            MilliSleep(500);
        }
    }

    // Initiate network connections
    int64_t nStart = GetTime();
    while (true)
    {
        ProcessOneShot();

        MilliSleep(500);

        CSemaphoreGrant grant(*semOutbound);
        boost::this_thread::interruption_point();

        // Add seed nodes if DNS seeds are all down (an infrastructure attack?).
        if (addrman.size() == 0 && (GetTime() - nStart > 60)) {
            static bool done = false;
            if (!done) {
                LogPrintf("Adding fixed seed nodes as DNS doesn't seem to be available.\n");
                addrman.Add(convertSeed6(Params().FixedSeeds()), CNetAddr("127.0.0.1"));
                done = true;
            }
        }

        //
        // Choose an address to connect to based on most recently seen
        //
        CAddress addrConnect;

        // Only connect out to one peer per network group (/16 for IPv4).
        // Do this here so we don't have to critsect vNodes inside mapAddresses critsect.
        int nOutbound = 0;
        std::set<std::vector<unsigned char> > setConnected;
        {
            LOCK(cs_vNodes);
            for (CNode* pnode : vNodes) {
                if (!pnode->fInbound) {
                    setConnected.insert(pnode->addr.GetGroup());
                    nOutbound++;
                }
            }
        }

        int64_t nANow = GetTime();

        int nTries = 0;
        while (true)
        {
            CAddrInfo addr = addrman.Select();

            // if we selected an invalid address, restart
            if (!addr.IsValid() || setConnected.count(addr.GetGroup()) || IsLocal(addr))
                break;

            // If we didn't find an appropriate destination after trying 100 addresses fetched from addrman,
            // stop this loop, and let the outer loop run again (which sleeps, adds seed nodes, recalculates
            // already-connected network ranges, ...) before trying new addrman addresses.
            nTries++;
            if (nTries > 100)
                break;

            if (IsLimited(addr))
                continue;

            // only connect to full nodes
            if (!(addr.nServices & NODE_NETWORK))
                continue;

            // only consider very recently tried nodes after 30 failed attempts
            if (nANow - addr.nLastTry < 600 && nTries < 30)
                continue;

            // do not allow non-default ports, unless after 50 invalid addresses selected already
            if (addr.GetPort() != Params().GetDefaultPort() && nTries < 50)
                continue;

            addrConnect = addr;
            break;
        }

        if (addrConnect.IsValid())
            OpenNetworkConnection(addrConnect, &grant);
    }
}

void ThreadOpenAddedConnections()
{
    {
        LOCK(cs_vAddedNodes);
        vAddedNodes = mapMultiArgs["-addnode"];
    }

    if (HaveNameProxy()) {
        while(true) {
            std::list<std::string> lAddresses(0);
            {
                LOCK(cs_vAddedNodes);
                for (const std::string& strAddNode : vAddedNodes)
                    lAddresses.push_back(strAddNode);
            }
            for (const std::string& strAddNode : lAddresses) {
                CAddress addr;
                CSemaphoreGrant grant(*semOutbound);
                OpenNetworkConnection(addr, &grant, strAddNode.c_str());
                MilliSleep(500);
            }
            MilliSleep(120000); // Retry every 2 minutes
        }
    }

    for (unsigned int i = 0; true; i++)
    {
        std::list<std::string> lAddresses(0);
        {
            LOCK(cs_vAddedNodes);
            for (const std::string& strAddNode : vAddedNodes)
                lAddresses.push_back(strAddNode);
        }

        std::list<std::vector<CService> > lservAddressesToAdd(0);
        for (const std::string& strAddNode : lAddresses) {
            std::vector<CService> vservNode(0);
            if(Lookup(strAddNode.c_str(), vservNode, Params().GetDefaultPort(), fNameLookup, 0))
                lservAddressesToAdd.push_back(vservNode);
        }
        // Attempt to connect to each IP for each addnode entry until at least one is successful per addnode entry
        // (keeping in mind that addnode entries can have many IPs if fNameLookup)
        {
            LOCK(cs_vNodes);
            for (CNode* pnode : vNodes)
                for (std::list<std::vector<CService> >::iterator it = lservAddressesToAdd.begin(); it != lservAddressesToAdd.end(); it++)
                    for (const CService& addrNode : *(it))
                        if (pnode->addr == addrNode)
                        {
                            it = lservAddressesToAdd.erase(it);
                            it--;
                            break;
                        }
        }
        for (std::vector<CService>& vserv : lservAddressesToAdd)
        {
            CSemaphoreGrant grant(*semOutbound);
            OpenNetworkConnection(CAddress(vserv[i % vserv.size()]), &grant);
            MilliSleep(500);
        }
        MilliSleep(120000); // Retry every 2 minutes
    }
}

// if successful, this moves the passed grant to the constructed node
bool OpenNetworkConnection(const CAddress& addrConnect, CSemaphoreGrant *grantOutbound, const char *pszDest, bool fOneShot)
{
    //
    // Initiate outbound network connection
    //
    boost::this_thread::interruption_point();
    if (!pszDest) {
        if (IsLocal(addrConnect) ||
            FindNode((CNetAddr)addrConnect) || CNode::IsBanned(addrConnect) ||
            FindNode(addrConnect.ToStringIPPort()))
            return false;
    } else if (FindNode(std::string(pszDest)))
        return false;

    CNode* pnode = ConnectNode(addrConnect, pszDest);
    boost::this_thread::interruption_point();

    if (!pnode)
        return false;
    if (grantOutbound)
        grantOutbound->MoveTo(pnode->grantOutbound);
    pnode->fNetworkNode = true;
    if (fOneShot)
        pnode->fOneShot = true;

    return true;
}


void ThreadMessageHandler()
{
    const CChainParams& chainparams = Params();
    boost::mutex condition_mutex;
    boost::unique_lock<boost::mutex> lock(condition_mutex);

    SetThreadPriority(THREAD_PRIORITY_BELOW_NORMAL);
    while (true)
    {
        std::vector<CNode*> vNodesCopy;
        {
            LOCK(cs_vNodes);
            vNodesCopy = vNodes;
            for (CNode* pnode : vNodesCopy) {
                pnode->AddRef();
            }
        }

        bool fSleep = true;

        for (CNode* pnode : vNodesCopy)
        {
            if (pnode->fDisconnect)
                continue;

            auto spanGuard = pnode->span.Enter();

            // Receive messages
            {
                TRY_LOCK(pnode->cs_vRecvMsg, lockRecv);
                if (lockRecv)
                {
                    if (!GetNodeSignals().ProcessMessages(chainparams, pnode))
                        pnode->CloseSocketDisconnect();

                    if (pnode->nSendSize < SendBufferSize())
                    {
                        if (!pnode->vRecvGetData.empty() || (!pnode->vRecvMsg.empty() && pnode->vRecvMsg[0].complete()))
                        {
                            fSleep = false;
                        }
                    }
                }
            }
            boost::this_thread::interruption_point();

            // Send messages
            {
                TRY_LOCK(pnode->cs_vSend, lockSend);
                if (lockSend)
                    GetNodeSignals().SendMessages(chainparams.GetConsensus(), pnode);
            }
            boost::this_thread::interruption_point();
        }

        {
            LOCK(cs_vNodes);
            for (CNode* pnode : vNodesCopy)
                pnode->Release();
        }

        if (fSleep)
            messageHandlerCondition.timed_wait(lock, boost::posix_time::microsec_clock::universal_time() + boost::posix_time::milliseconds(100));
    }
}






bool BindListenPort(const CService &addrBind, std::string& strError, bool fWhitelisted)
{
    strError = "";
    int nOne = 1;

    // Create socket for listening for incoming connections
    struct sockaddr_storage sockaddr;
    socklen_t len = sizeof(sockaddr);
    if (!addrBind.GetSockAddr((struct sockaddr*)&sockaddr, &len))
    {
        strError = strprintf("Error: Bind address family for %s not supported", addrBind.ToString());
        LogPrintf("%s\n", strError);
        return false;
    }

    SOCKET hListenSocket = socket(((struct sockaddr*)&sockaddr)->sa_family, SOCK_STREAM, IPPROTO_TCP);
    if (hListenSocket == INVALID_SOCKET)
    {
        strError = strprintf("Error: Couldn't open socket for incoming connections (socket returned error %s)", NetworkErrorString(WSAGetLastError()));
        LogPrintf("%s\n", strError);
        return false;
    }
    if (!IsSelectableSocket(hListenSocket))
    {
        strError = "Error: Couldn't create a listenable socket for incoming connections";
        LogPrintf("%s\n", strError);
        return false;
    }


#ifndef WIN32
#ifdef SO_NOSIGPIPE
    // Different way of disabling SIGPIPE on BSD
    setsockopt(hListenSocket, SOL_SOCKET, SO_NOSIGPIPE, (void*)&nOne, sizeof(int));
#endif
    // Allow binding if the port is still in TIME_WAIT state after
    // the program was closed and restarted.
    setsockopt(hListenSocket, SOL_SOCKET, SO_REUSEADDR, (void*)&nOne, sizeof(int));
    // Disable Nagle's algorithm
    setsockopt(hListenSocket, IPPROTO_TCP, TCP_NODELAY, (void*)&nOne, sizeof(int));
#else
    setsockopt(hListenSocket, SOL_SOCKET, SO_REUSEADDR, (const char*)&nOne, sizeof(int));
    setsockopt(hListenSocket, IPPROTO_TCP, TCP_NODELAY, (const char*)&nOne, sizeof(int));
#endif

    // Set to non-blocking, incoming connections will also inherit this
    if (!SetSocketNonBlocking(hListenSocket, true)) {
        strError = strprintf("BindListenPort: Setting listening socket to non-blocking failed, error %s\n", NetworkErrorString(WSAGetLastError()));
        LogPrintf("%s\n", strError);
        return false;
    }

    // some systems don't have IPV6_V6ONLY but are always v6only; others do have the option
    // and enable it by default or not. Try to enable it, if possible.
    if (addrBind.IsIPv6()) {
#ifdef IPV6_V6ONLY
#ifdef WIN32
        setsockopt(hListenSocket, IPPROTO_IPV6, IPV6_V6ONLY, (const char*)&nOne, sizeof(int));
#else
        setsockopt(hListenSocket, IPPROTO_IPV6, IPV6_V6ONLY, (void*)&nOne, sizeof(int));
#endif
#endif
#ifdef WIN32
        int nProtLevel = PROTECTION_LEVEL_UNRESTRICTED;
        setsockopt(hListenSocket, IPPROTO_IPV6, IPV6_PROTECTION_LEVEL, (const char*)&nProtLevel, sizeof(int));
#endif
    }

    if (::bind(hListenSocket, (struct sockaddr*)&sockaddr, len) == SOCKET_ERROR)
    {
        int nErr = WSAGetLastError();
        if (nErr == WSAEADDRINUSE)
            strError = strprintf(_("Unable to bind to %s on this computer. Zcash is probably already running."), addrBind.ToString());
        else
            strError = strprintf(_("Unable to bind to %s on this computer (bind returned error %s)"), addrBind.ToString(), NetworkErrorString(nErr));
        LogPrintf("%s\n", strError);
        CloseSocket(hListenSocket);
        return false;
    }
    LogPrintf("Bound to %s\n", addrBind.ToString());

    // Listen for incoming connections
    if (listen(hListenSocket, SOMAXCONN) == SOCKET_ERROR)
    {
        strError = strprintf(_("Error: Listening for incoming connections failed (listen returned error %s)"), NetworkErrorString(WSAGetLastError()));
        LogPrintf("%s\n", strError);
        CloseSocket(hListenSocket);
        return false;
    }

    vhListenSocket.push_back(ListenSocket(hListenSocket, fWhitelisted));

    if (addrBind.IsRoutable() && fDiscover && !fWhitelisted)
        AddLocal(addrBind, LOCAL_BIND);

    return true;
}

void static Discover(boost::thread_group& threadGroup)
{
    if (!fDiscover)
        return;

#ifdef WIN32
    // Get local host IP
    char pszHostName[256] = "";
    if (gethostname(pszHostName, sizeof(pszHostName)) != SOCKET_ERROR)
    {
        std::vector<CNetAddr> vaddr;
        if (LookupHost(pszHostName, vaddr))
        {
            for (const CNetAddr &addr : vaddr)
            {
                if (AddLocal(addr, LOCAL_IF))
                    LogPrintf("%s: %s - %s\n", __func__, pszHostName, addr.ToString());
            }
        }
    }
#else
    // Get local host ip
    struct ifaddrs* myaddrs;
    if (getifaddrs(&myaddrs) == 0)
    {
        for (struct ifaddrs* ifa = myaddrs; ifa != NULL; ifa = ifa->ifa_next)
        {
            if (ifa->ifa_addr == NULL) continue;
            if ((ifa->ifa_flags & IFF_UP) == 0) continue;
            if (strcmp(ifa->ifa_name, "lo") == 0) continue;
            if (strcmp(ifa->ifa_name, "lo0") == 0) continue;
            if (ifa->ifa_addr->sa_family == AF_INET)
            {
                struct sockaddr_in* s4 = (struct sockaddr_in*)(ifa->ifa_addr);
                CNetAddr addr(s4->sin_addr);
                if (AddLocal(addr, LOCAL_IF))
                    LogPrintf("%s: IPv4 %s: %s\n", __func__, ifa->ifa_name, addr.ToString());
            }
            else if (ifa->ifa_addr->sa_family == AF_INET6)
            {
                struct sockaddr_in6* s6 = (struct sockaddr_in6*)(ifa->ifa_addr);
                CNetAddr addr(s6->sin6_addr);
                if (AddLocal(addr, LOCAL_IF))
                    LogPrintf("%s: IPv6 %s: %s\n", __func__, ifa->ifa_name, addr.ToString());
            }
        }
        freeifaddrs(myaddrs);
    }
#endif
}

void StartNode(boost::thread_group& threadGroup, CScheduler& scheduler)
{
    uiInterface.InitMessage(_("Loading addresses..."));
    // Load addresses from peers.dat
    int64_t nStart = GetTimeMillis();
    {
        CAddrDB adb;
        if (adb.Read(addrman))
            LogPrintf("Loaded %i addresses from peers.dat  %dms\n", addrman.size(), GetTimeMillis() - nStart);
        else {
            addrman.Clear(); // Addrman can be in an inconsistent state after failure, reset it
            LogPrintf("Invalid or missing peers.dat; recreating\n");
            DumpAddresses();
        }
    }

    uiInterface.InitMessage(_("Loading banlist..."));
    // Load addresses from banlist.dat
    nStart = GetTimeMillis();
    CBanDB bandb;
    banmap_t banmap;
    if (bandb.Read(banmap)) {
        CNode::SetBanned(banmap); // thread save setter
        CNode::SetBannedSetDirty(false); // no need to write down, just read data
        CNode::SweepBanned(); // sweep out unused entries

        LogPrint("net", "Loaded %d banned node ips/subnets from banlist.dat  %dms\n",
            banmap.size(), GetTimeMillis() - nStart);
    } else {
        LogPrintf("Invalid or missing banlist.dat; recreating\n");
        CNode::SetBannedSetDirty(true); // force write
        DumpBanlist();
    }

    uiInterface.InitMessage(_("Starting network threads..."));

    fAddressesInitialized = true;

    if (semOutbound == NULL) {
        // initialize semaphore
        int nMaxOutbound = std::min(MAX_OUTBOUND_CONNECTIONS, nMaxConnections);
        semOutbound = new CSemaphore(nMaxOutbound);
    }

    if (pnodeLocalHost == NULL)
        pnodeLocalHost = new CNode(INVALID_SOCKET, CAddress(CService("127.0.0.1", 0), nLocalServices));

    Discover(threadGroup);

    //
    // Start threads
    //

    if (!GetBoolArg("-dnsseed", true))
        LogPrintf("DNS seeding disabled\n");
    else
        threadGroup.create_thread(boost::bind(&TraceThread<void (*)()>, "dnsseed", &ThreadDNSAddressSeed));

    // Send and receive from sockets, accept connections
    threadGroup.create_thread(boost::bind(&TraceThread<void (*)()>, "net", &ThreadSocketHandler));

    // Initiate outbound connections from -addnode
    threadGroup.create_thread(boost::bind(&TraceThread<void (*)()>, "addcon", &ThreadOpenAddedConnections));

    // Initiate outbound connections unless connect=0
    if (!mapArgs.count("-connect") || mapMultiArgs["-connect"].size() != 1 || mapMultiArgs["-connect"][0] != "0")
        threadGroup.create_thread(boost::bind(&TraceThread<void (*)()>, "opencon", &ThreadOpenConnections));

    // Process messages
    threadGroup.create_thread(boost::bind(&TraceThread<void (*)()>, "msghand", &ThreadMessageHandler));

    // Dump network addresses
    scheduler.scheduleEvery(&DumpData, DUMP_ADDRESSES_INTERVAL);
}

bool StopNode()
{
    LogPrintf("StopNode()\n");
    if (semOutbound)
        for (int i=0; i<MAX_OUTBOUND_CONNECTIONS; i++)
            semOutbound->post();

    if (fAddressesInitialized)
    {
        DumpData();
        fAddressesInitialized = false;
    }

    return true;
}

static class CNetCleanup
{
public:
    CNetCleanup() {}

    ~CNetCleanup()
    {
        // Close sockets
        for (CNode* pnode : vNodes)
            if (pnode->hSocket != INVALID_SOCKET)
                CloseSocket(pnode->hSocket);
        for (ListenSocket& hListenSocket : vhListenSocket)
            if (hListenSocket.socket != INVALID_SOCKET)
                if (!CloseSocket(hListenSocket.socket))
                    LogPrintf("CloseSocket(hListenSocket) failed with error %s\n", NetworkErrorString(WSAGetLastError()));

        // clean up some globals (to help leak detection)
        for (CNode *pnode : vNodes)
            delete pnode;
        for (CNode *pnode : vNodesDisconnected)
            delete pnode;
        vNodes.clear();
        vNodesDisconnected.clear();
        vhListenSocket.clear();
        delete semOutbound;
        semOutbound = NULL;
        delete pnodeLocalHost;
        pnodeLocalHost = NULL;

#ifdef WIN32
        // Shutdown Windows Sockets
        WSACleanup();
#endif
    }
}
instance_of_cnetcleanup;







void RelayTransaction(const CTransaction& tx)
{
    CDataStream ss(SER_NETWORK, PROTOCOL_VERSION);
    ss.reserve(10000);
    ss << tx;
    RelayTransaction(tx, ss);
}

void RelayTransaction(const CTransaction& tx, const CDataStream& ss)
{
    CInv inv(MSG_TX, tx.GetHash());
    {
        LOCK(cs_mapRelay);
        // Expire old relay messages
        while (!vRelayExpiration.empty() && vRelayExpiration.front().first < GetTime())
        {
            mapRelay.erase(vRelayExpiration.front().second);
            vRelayExpiration.pop_front();
        }

        // Save original serialized message so newer versions are preserved
        mapRelay.insert(std::make_pair(inv, ss));
        vRelayExpiration.push_back(std::make_pair(GetTime() + 15 * 60, inv));
    }
    LOCK(cs_vNodes);
    for (CNode* pnode : vNodes)
    {
        if(!pnode->fRelayTxes)
            continue;
        LOCK(pnode->cs_filter);
        auto spanGuard = pnode->span.Enter();
        if (pnode->pfilter)
        {
            if (pnode->pfilter->IsRelevantAndUpdate(tx))
                pnode->PushInventory(inv);
        } else
            pnode->PushInventory(inv);
    }
}

void CNode::RecordBytesRecv(uint64_t bytes)
{
    LOCK(cs_totalBytesRecv);
    nTotalBytesRecv += bytes;
}

void CNode::RecordBytesSent(uint64_t bytes)
{
    LOCK(cs_totalBytesSent);
    nTotalBytesSent += bytes;

    uint64_t now = GetTime();
    if (nMaxOutboundCycleStartTime + nMaxOutboundTimeframe < now)
    {
        // timeframe expired, reset cycle
        nMaxOutboundCycleStartTime = now;
        nMaxOutboundTotalBytesSentInCycle = 0;
    }

    // TODO, exclude whitebind peers
    nMaxOutboundTotalBytesSentInCycle += bytes;
}

void CNode::SetMaxOutboundTarget(uint64_t targetSpacing, uint64_t limit)
{
    LOCK(cs_totalBytesSent);
    uint64_t recommendedMinimum = (nMaxOutboundTimeframe / targetSpacing) * MAX_BLOCK_SIZE;
    nMaxOutboundLimit = limit;

    if (limit > 0 && limit < recommendedMinimum)
        LogPrintf("Max outbound target is very small (%s bytes) and will be overshot. Recommended minimum is %s bytes.\n", nMaxOutboundLimit, recommendedMinimum);
}

uint64_t CNode::GetMaxOutboundTarget()
{
    LOCK(cs_totalBytesSent);
    return nMaxOutboundLimit;
}

uint64_t CNode::GetMaxOutboundTimeframe()
{
    LOCK(cs_totalBytesSent);
    return nMaxOutboundTimeframe;
}

uint64_t CNode::GetMaxOutboundTimeLeftInCycle()
{
    LOCK(cs_totalBytesSent);
    if (nMaxOutboundLimit == 0)
        return 0;

    if (nMaxOutboundCycleStartTime == 0)
        return nMaxOutboundTimeframe;

    uint64_t cycleEndTime = nMaxOutboundCycleStartTime + nMaxOutboundTimeframe;
    uint64_t now = GetTime();
    return (cycleEndTime < now) ? 0 : cycleEndTime - GetTime();
}

void CNode::SetMaxOutboundTimeframe(uint64_t timeframe)
{
    LOCK(cs_totalBytesSent);
    if (nMaxOutboundTimeframe != timeframe)
    {
        // reset measure-cycle in case of changing
        // the timeframe
        nMaxOutboundCycleStartTime = GetTime();
    }
    nMaxOutboundTimeframe = timeframe;
}

bool CNode::OutboundTargetReached(uint64_t targetSpacing, bool historicalBlockServingLimit)
{
    LOCK(cs_totalBytesSent);
    if (nMaxOutboundLimit == 0) {
        return false;
    }

    if (historicalBlockServingLimit)
    {
        // keep a large enough buffer to at least relay each block once
        uint64_t timeLeftInCycle = GetMaxOutboundTimeLeftInCycle();
        uint64_t buffer = timeLeftInCycle / targetSpacing * MAX_BLOCK_SIZE;
        return (buffer >= nMaxOutboundLimit || nMaxOutboundTotalBytesSentInCycle >= nMaxOutboundLimit - buffer);
    } else {
        return nMaxOutboundTotalBytesSentInCycle >= nMaxOutboundLimit;
    }
}

uint64_t CNode::GetOutboundTargetBytesLeft()
{
    LOCK(cs_totalBytesSent);
    if (nMaxOutboundLimit == 0)
        return 0;

    return (nMaxOutboundTotalBytesSentInCycle >= nMaxOutboundLimit) ? 0 : nMaxOutboundLimit - nMaxOutboundTotalBytesSentInCycle;
}

uint64_t CNode::GetTotalBytesRecv()
{
    LOCK(cs_totalBytesRecv);
    return nTotalBytesRecv;
}

uint64_t CNode::GetTotalBytesSent()
{
    LOCK(cs_totalBytesSent);
    return nTotalBytesSent;
}

void CNode::Fuzz(int nChance)
{
    if (!fSuccessfullyConnected) return; // Don't fuzz initial handshake
    if (GetRand(nChance) != 0) return; // Fuzz 1 of every nChance messages

    switch (GetRand(3))
    {
    case 0:
        // xor a random byte with a random value:
        if (!ssSend.empty()) {
            CDataStream::size_type pos = GetRand(ssSend.size());
            ssSend[pos] ^= (unsigned char)(GetRand(256));
        }
        break;
    case 1:
        // delete a random byte:
        if (!ssSend.empty()) {
            CDataStream::size_type pos = GetRand(ssSend.size());
            ssSend.erase(ssSend.begin()+pos);
        }
        break;
    case 2:
        // insert a random byte at a random position
        {
            CDataStream::size_type pos = GetRand(ssSend.size());
            char ch = (char)GetRand(256);
            ssSend.insert(ssSend.begin()+pos, ch);
        }
        break;
    }
    // Chance of more than one change half the time:
    // (more changes exponentially less likely):
    Fuzz(2);
}

unsigned int ReceiveFloodSize() { return 1000*GetArg("-maxreceivebuffer", DEFAULT_MAXRECEIVEBUFFER); }
unsigned int SendBufferSize() { return 1000*GetArg("-maxsendbuffer", DEFAULT_MAXSENDBUFFER); }

CNode::CNode(SOCKET hSocketIn, const CAddress& addrIn, const std::string& addrNameIn, bool fInboundIn) :
    ssSend(SER_NETWORK, INIT_PROTO_VERSION),
    addr(addrIn),
    nKeyedNetGroup(CalculateKeyedNetGroup(addrIn)),
    addrKnown(5000, 0.001),
    filterInventoryKnown(50000, 0.000001)
{
    nServices = 0;
    nServicesExpected = 0;
    hSocket = hSocketIn;
    nRecvVersion = INIT_PROTO_VERSION;
    nLastSend = 0;
    nLastRecv = 0;
    nSendBytes = 0;
    nRecvBytes = 0;
    nTimeConnected = GetTime();
    nTimeOffset = 0;
    addrName = addrNameIn == "" ? addr.ToStringIPPort() : addrNameIn;
    nVersion = 0;
    strSubVer = "";
    fWhitelisted = false;
    fOneShot = false;
    fClient = false; // set by version message
    fInbound = fInboundIn;
    fNetworkNode = false;
    fSuccessfullyConnected = false;
    fDisconnect = false;
    nRefCount = 0;
    nSendSize = 0;
    nSendOffset = 0;
    hashContinue = uint256();
    nStartingHeight = -1;
    filterInventoryKnown.reset();
    fGetAddr = false;
    nNextLocalAddrSend = 0;
    nNextAddrSend = 0;
    nNextInvSend = 0;
    fRelayTxes = false;
    fSentAddr = false;
    pfilter = new CBloomFilter();
    nPingNonceSent = 0;
    nPingUsecStart = 0;
    nPingUsecTime = 0;
    fPingQueued = false;
    nMinPingUsecTime = std::numeric_limits<int64_t>::max();

    {
        LOCK(cs_nLastNodeId);
        id = nLastNodeId++;
    }
    idStr = tfm::format("%d", id);

    ReloadTracingSpan();

    auto spanGuard = span.Enter();
    LogPrint("net", "Added connection");

    // Be shy and don't send version until we hear
    if (hSocket != INVALID_SOCKET && !fInbound)
        PushVersion();

    GetNodeSignals().InitializeNode(GetId(), this);
}

CNode::~CNode()
{
    CloseSocket(hSocket);

    if (pfilter)
        delete pfilter;

    GetNodeSignals().FinalizeNode(GetId());
}

void CNode::ReloadTracingSpan()
{
    if (fLogIPs) {
        span = TracingSpanFields("info", "net", "Peer",
            "id", idStr.c_str(),
            "addr", addrName.c_str());
    } else {
        span = TracingSpanFields("info", "net", "Peer",
            "id", idStr.c_str());
    }
}

void CNode::AskFor(const CInv& inv)
{
    if (mapAskFor.size() > MAPASKFOR_MAX_SZ || setAskFor.size() > SETASKFOR_MAX_SZ)
        return;
    // a peer may not have multiple non-responded queue positions for a single inv item
    if (!setAskFor.insert(inv.hash).second)
        return;

    // We're using mapAskFor as a priority queue,
    // the key is the earliest time the request can be sent
    int64_t nRequestTime;
    limitedmap<CInv, int64_t>::const_iterator it = mapAlreadyAskedFor.find(inv);
    if (it != mapAlreadyAskedFor.end())
        nRequestTime = it->second;
    else
        nRequestTime = 0;
    LogPrint("net", "askfor %s  %d (%s) peer=%d\n", inv.ToString(), nRequestTime, DateTimeStrFormat("%H:%M:%S", nRequestTime/1000000), id);

    // Make sure not to reuse time indexes to keep things in the same order
    int64_t nNow = GetTimeMicros() - 1000000;
    static int64_t nLastTime;
    ++nLastTime;
    nNow = std::max(nNow, nLastTime);
    nLastTime = nNow;

    // Each retry is 2 minutes after the last
    nRequestTime = std::max(nRequestTime + 2 * 60 * 1000000, nNow);
    if (it != mapAlreadyAskedFor.end())
        mapAlreadyAskedFor.update(it, nRequestTime);
    else
        mapAlreadyAskedFor.insert(std::make_pair(inv, nRequestTime));
    mapAskFor.insert(std::make_pair(nRequestTime, inv));
}

void CNode::BeginMessage(const char* pszCommand) EXCLUSIVE_LOCK_FUNCTION(cs_vSend)
{
    ENTER_CRITICAL_SECTION(cs_vSend);
    assert(ssSend.size() == 0);
    ssSend << CMessageHeader(Params().MessageStart(), pszCommand, 0);
    LogPrint("net", "sending: %s ", SanitizeString(pszCommand));
}

void CNode::AbortMessage() UNLOCK_FUNCTION(cs_vSend)
{
    ssSend.clear();

    LEAVE_CRITICAL_SECTION(cs_vSend);

    LogPrint("net", "(aborted)\n");
}

void CNode::EndMessage() UNLOCK_FUNCTION(cs_vSend)
{
    // The -*messagestest options are intentionally not documented in the help message,
    // since they are only used during development to debug the networking code and are
    // not intended for end-users.
    if (mapArgs.count("-dropmessagestest") && GetRand(GetArg("-dropmessagestest", 2)) == 0)
    {
        LogPrint("net", "dropmessages DROPPING SEND MESSAGE\n");
        AbortMessage();
        return;
    }
    if (mapArgs.count("-fuzzmessagestest"))
        Fuzz(GetArg("-fuzzmessagestest", 10));

    if (ssSend.size() == 0)
    {
        LEAVE_CRITICAL_SECTION(cs_vSend);
        return;
    }
    // Set the size
    unsigned int nSize = ssSend.size() - CMessageHeader::HEADER_SIZE;
    WriteLE32((uint8_t*)&ssSend[CMessageHeader::MESSAGE_SIZE_OFFSET], nSize);

    // Set the checksum
    uint256 hash = Hash(ssSend.begin() + CMessageHeader::HEADER_SIZE, ssSend.end());
    unsigned int nChecksum = 0;
    memcpy(&nChecksum, &hash, sizeof(nChecksum));
    assert(ssSend.size () >= CMessageHeader::CHECKSUM_OFFSET + sizeof(nChecksum));
    memcpy((char*)&ssSend[CMessageHeader::CHECKSUM_OFFSET], &nChecksum, sizeof(nChecksum));

    LogPrint("net", "(%d bytes) peer=%d\n", nSize, id);

    std::deque<CSerializeData>::iterator it = vSendMsg.insert(vSendMsg.end(), CSerializeData());
    ssSend.GetAndClear(*it);
    nSendSize += (*it).size();

    // If write queue empty, attempt "optimistic write"
    if (it == vSendMsg.begin())
        SocketSendData(this);

    LEAVE_CRITICAL_SECTION(cs_vSend);
}

/* static */ uint64_t CNode::CalculateKeyedNetGroup(const CAddress& ad)
{
    static const uint64_t k0 = GetRand(std::numeric_limits<uint64_t>::max());
    static const uint64_t k1 = GetRand(std::numeric_limits<uint64_t>::max());

    std::vector<unsigned char> vchNetGroup(ad.GetGroup());

    return CSipHasher(k0, k1).Write(&vchNetGroup[0], vchNetGroup.size()).Finalize();
}

int64_t PoissonNextSend(int64_t nNow, int average_interval_seconds) {
    return nNow + (int64_t)(log1p(GetRand(1ULL << 48) * -0.0000000000000035527136788 /* -1/2^48 */) * average_interval_seconds * -1000000.0 + 0.5);
}<|MERGE_RESOLUTION|>--- conflicted
+++ resolved
@@ -1337,12 +1337,8 @@
         } else {
             std::vector<CNetAddr> vIPs;
             std::vector<CAddress> vAdd;
-<<<<<<< HEAD
             uint64_t requiredServiceBits = NODE_NETWORK;
             if (LookupHost(seed.getHost(requiredServiceBits).c_str(), vIPs, 0, true))
-=======
-            if (LookupHost(seed.host.c_str(), vIPs))
->>>>>>> fc45b598
             {
                 for (const CNetAddr& ip : vIPs)
                 {
