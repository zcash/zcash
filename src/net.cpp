// Copyright (c) 2009-2010 Satoshi Nakamoto
// Copyright (c) 2009-2014 The Bitcoin Core developers
// Distributed under the MIT software license, see the accompanying
// file COPYING or https://www.opensource.org/licenses/mit-license.php .

#if defined(HAVE_CONFIG_H)
#include "config/bitcoin-config.h"
#endif

#include "fs.h"
#include "main.h"
#include "net.h"

#include "addrman.h"
#include "chainparams.h"
#include "clientversion.h"
#include "consensus/consensus.h"
#include "crypto/common.h"
#include "crypto/sha256.h"
#include "hash.h"
#include "primitives/transaction.h"
#include "scheduler.h"
#include "ui_interface.h"
#include "crypto/common.h"

#ifdef WIN32
#include <string.h>
#else
#include <fcntl.h>
#endif

#include <boost/thread.hpp>

#include <math.h>

// Dump addresses to peers.dat and banlist.dat every 15 minutes (900s)
#define DUMP_ADDRESSES_INTERVAL 900

#if !defined(HAVE_MSG_NOSIGNAL) && !defined(MSG_NOSIGNAL)
#define MSG_NOSIGNAL 0
#endif

// Fix for ancient MinGW versions, that don't have defined these in ws2tcpip.h.
// Todo: Can be removed when our pull-tester is upgraded to a modern MinGW version.
#ifdef WIN32
#ifndef PROTECTION_LEVEL_UNRESTRICTED
#define PROTECTION_LEVEL_UNRESTRICTED 10
#endif
#ifndef IPV6_PROTECTION_LEVEL
#define IPV6_PROTECTION_LEVEL 23
#endif
#endif


namespace {
    const int MAX_OUTBOUND_CONNECTIONS = 8;

    struct ListenSocket {
        SOCKET socket;
        bool whitelisted;

        ListenSocket(SOCKET socket, bool whitelisted) : socket(socket), whitelisted(whitelisted) {}
    };
}

const static std::string NET_MESSAGE_COMMAND_OTHER = "*other*";

/** Services this node implementation cares about */
static const uint64_t nRelevantServices = NODE_NETWORK;

//
// Global state variables
//
bool fDiscover = true;
bool fListen = true;
uint64_t nLocalServices = NODE_NETWORK;
CCriticalSection cs_mapLocalHost;
std::map<CNetAddr, LocalServiceInfo> mapLocalHost;
static bool vfLimited[NET_MAX] = {};
static CNode* pnodeLocalHost = NULL;
uint64_t nLocalHostNonce = 0;
static std::vector<ListenSocket> vhListenSocket;
CAddrMan addrman;
int nMaxConnections = DEFAULT_MAX_PEER_CONNECTIONS;
bool fAddressesInitialized = false;
std::string strSubVersion;

std::vector<CNode*> vNodes;
CCriticalSection cs_vNodes;
std::map<CInv, CDataStream> mapRelay;
std::deque<std::pair<int64_t, CInv> > vRelayExpiration;
CCriticalSection cs_mapRelay;
limitedmap<CInv, int64_t> mapAlreadyAskedFor(MAX_INV_SZ);

static std::deque<std::string> vOneShots;
static CCriticalSection cs_vOneShots;

std::vector<std::string> vAddedNodes;
CCriticalSection cs_vAddedNodes;

NodeId nLastNodeId = 0;
CCriticalSection cs_nLastNodeId;

static CSemaphore *semOutbound = NULL;
static boost::condition_variable messageHandlerCondition;

// Signals for message handling
static CNodeSignals g_signals;
CNodeSignals& GetNodeSignals() { return g_signals; }

void AddOneShot(const std::string& strDest)
{
    LOCK(cs_vOneShots);
    vOneShots.push_back(strDest);
}

unsigned short GetListenPort()
{
    return (unsigned short)(GetArg("-port", Params().GetDefaultPort()));
}

// find 'best' local address for a particular peer
bool GetLocal(CService& addr, const CNetAddr *paddrPeer)
{
    if (!fListen)
        return false;

    int nBestScore = -1;
    int nBestReachability = -1;
    {
        LOCK(cs_mapLocalHost);
        for (std::map<CNetAddr, LocalServiceInfo>::iterator it = mapLocalHost.begin(); it != mapLocalHost.end(); it++)
        {
            int nScore = (*it).second.nScore;
            int nReachability = (*it).first.GetReachabilityFrom(paddrPeer);
            if (nReachability > nBestReachability || (nReachability == nBestReachability && nScore > nBestScore))
            {
                addr = CService((*it).first, (*it).second.nPort);
                nBestReachability = nReachability;
                nBestScore = nScore;
            }
        }
    }
    return nBestScore >= 0;
}

//! Convert the pnSeeds6 array into usable address objects.
static std::vector<CAddress> convertSeed6(const std::vector<SeedSpec6> &vSeedsIn)
{
    // It'll only connect to one or two seed nodes because once it connects,
    // it'll get a pile of addresses with newer timestamps.
    // Seed nodes are given a random 'last seen time' of between one and two
    // weeks ago.
    const int64_t nOneWeek = 7*24*60*60;
    std::vector<CAddress> vSeedsOut;
    vSeedsOut.reserve(vSeedsIn.size());
    for (std::vector<SeedSpec6>::const_iterator i(vSeedsIn.begin()); i != vSeedsIn.end(); ++i)
    {
        struct in6_addr ip;
        memcpy(&ip, i->addr, sizeof(ip));
        CAddress addr(CService(ip, i->port), NODE_NETWORK);
        addr.nTime = GetTime() - GetRand(nOneWeek) - nOneWeek;
        vSeedsOut.push_back(addr);
    }
    return vSeedsOut;
}

// get best local address for a particular peer as a CAddress
// Otherwise, return the unroutable 0.0.0.0 but filled in with
// the normal parameters, since the IP may be changed to a useful
// one by discovery.
CAddress GetLocalAddress(const CNetAddr *paddrPeer)
{
    CAddress ret(CService("0.0.0.0",GetListenPort()),0);
    CService addr;
    if (GetLocal(addr, paddrPeer))
    {
        ret = CAddress(addr, nLocalServices);
    }
    ret.nTime = GetTime();
    return ret;
}

int GetnScore(const CService& addr)
{
    LOCK(cs_mapLocalHost);
    if (mapLocalHost.count(addr) == LOCAL_NONE)
        return 0;
    return mapLocalHost[addr].nScore;
}

// Is our peer's addrLocal potentially useful as an external IP source?
bool IsPeerAddrLocalGood(CNode *pnode)
{
    return fDiscover && pnode->addr.IsRoutable() && pnode->addrLocal.IsRoutable() &&
           !IsLimited(pnode->addrLocal.GetNetwork());
}

// pushes our own address to a peer
void AdvertizeLocal(CNode *pnode)
{
    if (fListen && pnode->fSuccessfullyConnected)
    {
        CAddress addrLocal = GetLocalAddress(&pnode->addr);
        // If discovery is enabled, sometimes give our peer the address it
        // tells us that it sees us as in case it has a better idea of our
        // address than we do.
        if (IsPeerAddrLocalGood(pnode) && (!addrLocal.IsRoutable() ||
             GetRand((GetnScore(addrLocal) > LOCAL_MANUAL) ? 8:2) == 0))
        {
            addrLocal.SetIP(pnode->addrLocal);
        }
        if (addrLocal.IsRoutable())
        {
            LogPrintf("AdvertizeLocal: advertizing address %s\n", addrLocal.ToString());
            FastRandomContext insecure_rand;
            pnode->PushAddress(addrLocal, insecure_rand);
        }
    }
}

// learn a new local address
bool AddLocal(const CService& addr, int nScore)
{
    if (!addr.IsRoutable())
        return false;

    if (!fDiscover && nScore < LOCAL_MANUAL)
        return false;

    if (IsLimited(addr))
        return false;

    LogPrintf("AddLocal(%s,%i)\n", addr.ToString(), nScore);

    {
        LOCK(cs_mapLocalHost);
        bool fAlready = mapLocalHost.count(addr) > 0;
        LocalServiceInfo &info = mapLocalHost[addr];
        if (!fAlready || nScore >= info.nScore) {
            info.nScore = nScore + (fAlready ? 1 : 0);
            info.nPort = addr.GetPort();
        }
    }

    return true;
}

bool AddLocal(const CNetAddr &addr, int nScore)
{
    return AddLocal(CService(addr, GetListenPort()), nScore);
}

bool RemoveLocal(const CService& addr)
{
    LOCK(cs_mapLocalHost);
    LogPrintf("RemoveLocal(%s)\n", addr.ToString());
    mapLocalHost.erase(addr);
    return true;
}

/** Make a particular network entirely off-limits (no automatic connects to it) */
void SetLimited(enum Network net, bool fLimited)
{
    if (net == NET_UNROUTABLE)
        return;
    LOCK(cs_mapLocalHost);
    vfLimited[net] = fLimited;
}

bool IsLimited(enum Network net)
{
    LOCK(cs_mapLocalHost);
    return vfLimited[net];
}

bool IsLimited(const CNetAddr &addr)
{
    return IsLimited(addr.GetNetwork());
}

/** vote for a local address */
bool SeenLocal(const CService& addr)
{
    {
        LOCK(cs_mapLocalHost);
        if (mapLocalHost.count(addr) == 0)
            return false;
        mapLocalHost[addr].nScore++;
    }
    return true;
}


/** check whether a given address is potentially local */
bool IsLocal(const CService& addr)
{
    LOCK(cs_mapLocalHost);
    return mapLocalHost.count(addr) > 0;
}

/** check whether a given network is one we can probably connect to */
bool IsReachable(enum Network net)
{
    LOCK(cs_mapLocalHost);
    return !vfLimited[net];
}

/** check whether a given address is in a network we can probably connect to */
bool IsReachable(const CNetAddr& addr)
{
    enum Network net = addr.GetNetwork();
    return IsReachable(net);
}

void AddressCurrentlyConnected(const CService& addr)
{
    addrman.Connected(addr);
}


uint64_t CNode::nTotalBytesRecv = 0;
uint64_t CNode::nTotalBytesSent = 0;
CCriticalSection CNode::cs_totalBytesRecv;
CCriticalSection CNode::cs_totalBytesSent;

uint64_t CNode::nMaxOutboundLimit = 0;
uint64_t CNode::nMaxOutboundTotalBytesSentInCycle = 0;
uint64_t CNode::nMaxOutboundTimeframe = 60*60*24; //1 day
uint64_t CNode::nMaxOutboundCycleStartTime = 0;

CNode* FindNode(const CNetAddr& ip)
{
    LOCK(cs_vNodes);
    for (CNode* pnode : vNodes)
        if ((CNetAddr)pnode->addr == ip)
            return (pnode);
    return NULL;
}

CNode* FindNode(const CSubNet& subNet)
{
    LOCK(cs_vNodes);
    for (CNode* pnode : vNodes)
    if (subNet.Match((CNetAddr)pnode->addr))
        return (pnode);
    return NULL;
}

CNode* FindNode(const std::string& addrName)
{
    LOCK(cs_vNodes);
    for (CNode* pnode : vNodes)
        if (pnode->addrName == addrName)
            return (pnode);
    return NULL;
}

CNode* FindNode(const CService& addr)
{
    LOCK(cs_vNodes);
    for (CNode* pnode : vNodes)
        if ((CService)pnode->addr == addr)
            return (pnode);
    return NULL;
}

CNode* ConnectNode(CAddress addrConnect, const char *pszDest, bool fCountFailure)
{
    if (pszDest == NULL) {
        if (IsLocal(addrConnect))
            return NULL;

        // Look for an existing connection
        CNode* pnode = FindNode((CService)addrConnect);
        if (pnode)
        {
            pnode->AddRef();
            return pnode;
        }
    }

    /// debug print
    LogPrint("net", "trying connection %s lastseen=%.1fhrs\n",
        pszDest ? pszDest : addrConnect.ToString(),
        pszDest ? 0.0 : (double)(GetTime() - addrConnect.nTime)/3600.0);

    // Connect
    SOCKET hSocket;
    bool proxyConnectionFailed = false;
    if (pszDest ? ConnectSocketByName(addrConnect, hSocket, pszDest, Params().GetDefaultPort(), nConnectTimeout, &proxyConnectionFailed) :
                  ConnectSocket(addrConnect, hSocket, nConnectTimeout, &proxyConnectionFailed))
    {
        if (!IsSelectableSocket(hSocket)) {
            LogPrintf("Cannot create connection: non-selectable socket created (fd >= FD_SETSIZE ?)\n");
            CloseSocket(hSocket);
            return NULL;
        }

        addrman.Attempt(addrConnect, fCountFailure);

        // Add node
        CNode* pnode = new CNode(hSocket, addrConnect, pszDest ? pszDest : "", false);
        pnode->AddRef();

        {
            LOCK(cs_vNodes);
            vNodes.push_back(pnode);
        }

        pnode->nServicesExpected = addrConnect.nServices & nRelevantServices;
        pnode->nTimeConnected = GetTime();

        return pnode;
    } else if (!proxyConnectionFailed) {
        // If connecting to the node failed, and failure is not caused by a problem connecting to
        // the proxy, mark this as an attempt.
        addrman.Attempt(addrConnect, fCountFailure);
    }

    return NULL;
}

static void DumpBanlist()
{
    CNode::SweepBanned(); // clean unused entries (if bantime has expired)

    if (!CNode::BannedSetIsDirty())
        return;

    int64_t nStart = GetTimeMillis();

    CBanDB bandb;
    banmap_t banmap;
    CNode::SetBannedSetDirty(false);
    CNode::GetBanned(banmap);
    if (!bandb.Write(banmap))
        CNode::SetBannedSetDirty(true);

    LogPrint("net", "Flushed %d banned node ips/subnets to banlist.dat  %dms\n",
        banmap.size(), GetTimeMillis() - nStart);
}

void CNode::CloseSocketDisconnect()
{
    fDisconnect = true;
    if (hSocket != INVALID_SOCKET)
    {
        LogPrint("net", "disconnecting peer=%d\n", id);
        CloseSocket(hSocket);
    }

    // in case this fails, we'll empty the recv buffer when the CNode is deleted
    TRY_LOCK(cs_vRecvMsg, lockRecv);
    if (lockRecv)
        vRecvMsg.clear();
}

void CNode::PushVersion()
{
    int nBestHeight = GetNodeSignals().GetHeight().get_value_or(0);

    int64_t nTime = GetTime();
    CAddress addrYou = (addr.IsRoutable() && !IsProxy(addr) ? addr : CAddress(CService("0.0.0.0",0), addr.nServices));
    CAddress addrMe = GetLocalAddress(&addr);
    GetRandBytes((unsigned char*)&nLocalHostNonce, sizeof(nLocalHostNonce));
    if (fLogIPs)
        LogPrint("net", "send version message: version %d, blocks=%d, us=%s, them=%s, peer=%d\n", PROTOCOL_VERSION, nBestHeight, addrMe.ToString(), addrYou.ToString(), id);
    else
        LogPrint("net", "send version message: version %d, blocks=%d, us=%s, peer=%d\n", PROTOCOL_VERSION, nBestHeight, addrMe.ToString(), id);
<<<<<<< HEAD
    PushMessage(NetMsgType::VERSION, PROTOCOL_VERSION, nLocalServices, nTime, addrYou, addrMe,
                nLocalHostNonce, strSubVersion, nBestHeight, true);
=======
    PushMessage("version", PROTOCOL_VERSION, nLocalServices, nTime, addrYou, addrMe,
                nLocalHostNonce, strSubVersion, nBestHeight, !GetBoolArg("-blocksonly", DEFAULT_BLOCKSONLY));
>>>>>>> 9e67ec66
}





banmap_t CNode::setBanned;
CCriticalSection CNode::cs_setBanned;
bool CNode::setBannedIsDirty;

void CNode::ClearBanned()
{
    {
        LOCK(cs_setBanned);
        setBanned.clear();
        setBannedIsDirty = true;
    }
    DumpBanlist(); //store banlist to disk
    uiInterface.BannedListChanged();
}

bool CNode::IsBanned(CNetAddr ip)
{
    LOCK(cs_setBanned);
    for (banmap_t::iterator it = setBanned.begin(); it != setBanned.end(); it++)
    {
        CSubNet subNet = (*it).first;
        CBanEntry banEntry = (*it).second;

        if (subNet.Match(ip) && GetTime() < banEntry.nBanUntil) {
            return true;
        }
    }
    return false;
}

bool CNode::IsBanned(CSubNet subnet)
{
    LOCK(cs_setBanned);
    banmap_t::iterator i = setBanned.find(subnet);
    if (i != setBanned.end())
    {
        CBanEntry banEntry = (*i).second;
        if (GetTime() < banEntry.nBanUntil) {
            return true;
        }
    }
    return false;
}

void CNode::Ban(const CNetAddr& addr, const BanReason &banReason, int64_t bantimeoffset, bool sinceUnixEpoch) {
    CSubNet subNet(addr);
    Ban(subNet, banReason, bantimeoffset, sinceUnixEpoch);
}

void CNode::Ban(const CSubNet& subNet, const BanReason &banReason, int64_t bantimeoffset, bool sinceUnixEpoch) {
    CBanEntry banEntry(GetTime());
    banEntry.banReason = banReason;
    if (bantimeoffset <= 0)
    {
        bantimeoffset = GetArg("-bantime", DEFAULT_MISBEHAVING_BANTIME);
        sinceUnixEpoch = false;
    }
    banEntry.nBanUntil = (sinceUnixEpoch ? 0 : GetTime() )+bantimeoffset;

    {
        LOCK(cs_setBanned);
        if (setBanned[subNet].nBanUntil < banEntry.nBanUntil) {
            setBanned[subNet] = banEntry;
            setBannedIsDirty = true;
        }
        else
            return;
    }
    uiInterface.BannedListChanged();
    {
        LOCK(cs_vNodes);
        BOOST_FOREACH(CNode* pnode, vNodes) {
            if (subNet.Match((CNetAddr)pnode->addr))
                pnode->fDisconnect = true;
        }
    }
    if(banReason == BanReasonManuallyAdded)
        DumpBanlist(); //store banlist to disk immediately if user requested ban
}

bool CNode::Unban(const CNetAddr &addr) {
    CSubNet subNet(addr);
    return Unban(subNet);
}

bool CNode::Unban(const CSubNet &subNet) {
    {
        LOCK(cs_setBanned);
        if (!setBanned.erase(subNet))
            return false;
        setBannedIsDirty = true;
    }
    uiInterface.BannedListChanged();
    DumpBanlist(); //store banlist to disk immediately
    return true;
}

void CNode::GetBanned(banmap_t &banMap)
{
    LOCK(cs_setBanned);
    banMap = setBanned; //create a thread safe copy
}

void CNode::SetBanned(const banmap_t &banMap)
{
    LOCK(cs_setBanned);
    setBanned = banMap;
    setBannedIsDirty = true;
}

void CNode::SweepBanned()
{
    int64_t now = GetTime();

    LOCK(cs_setBanned);
    banmap_t::iterator it = setBanned.begin();
    while(it != setBanned.end())
    {
        CSubNet subNet = (*it).first;
        CBanEntry banEntry = (*it).second;
        if(now > banEntry.nBanUntil)
        {
            setBanned.erase(it++);
            setBannedIsDirty = true;
            LogPrint("net", "%s: Removed banned node ip/subnet from banlist.dat: %s\n", __func__, subNet.ToString());
        }
        else
            ++it;
    }
}

bool CNode::BannedSetIsDirty()
{
    LOCK(cs_setBanned);
    return setBannedIsDirty;
}

void CNode::SetBannedSetDirty(bool dirty)
{
    LOCK(cs_setBanned); //reuse setBanned lock for the isDirty flag
    setBannedIsDirty = dirty;
}


std::vector<CSubNet> CNode::vWhitelistedRange;
CCriticalSection CNode::cs_vWhitelistedRange;

bool CNode::IsWhitelistedRange(const CNetAddr &addr) {
    LOCK(cs_vWhitelistedRange);
    for (const CSubNet& subnet : vWhitelistedRange) {
        if (subnet.Match(addr))
            return true;
    }
    return false;
}

void CNode::AddWhitelistedRange(const CSubNet &subnet) {
    LOCK(cs_vWhitelistedRange);
    vWhitelistedRange.push_back(subnet);
}

void CNode::copyStats(CNodeStats &stats)
{
    stats.nodeid = this->GetId();
    stats.nServices = nServices;
    stats.fRelayTxes = fRelayTxes;
    stats.nLastSend = nLastSend;
    stats.nLastRecv = nLastRecv;
    stats.nTimeConnected = nTimeConnected;
    stats.nTimeOffset = nTimeOffset;
    stats.addrName = addrName;
    stats.nVersion = nVersion;
    stats.cleanSubVer = cleanSubVer;
    stats.fInbound = fInbound;
    stats.nStartingHeight = nStartingHeight;
    stats.nSendBytes = nSendBytes;
    stats.nRecvBytes = nRecvBytes;
    stats.fWhitelisted = fWhitelisted;

    // It is common for nodes with good ping times to suddenly become lagged,
    // due to a new block arriving or other large transfer.
    // Merely reporting pingtime might fool the caller into thinking the node was still responsive,
    // since pingtime does not update until the ping is complete, which might take a while.
    // So, if a ping is taking an unusually long time in flight,
    // the caller can immediately detect that this is happening.
    int64_t nPingUsecWait = 0;
    if ((0 != nPingNonceSent) && (0 != nPingUsecStart)) {
        nPingUsecWait = GetTimeMicros() - nPingUsecStart;
    }

    // Raw ping time is in microseconds, but show it to user as whole seconds (Bitcoin users should be well used to small numbers with many decimal places by now :)
    stats.dPingTime = (((double)nPingUsecTime) / 1e6);
    stats.dPingWait = (((double)nPingUsecWait) / 1e6);

    // Leave string empty if addrLocal invalid (not filled in yet)
    stats.addrLocal = addrLocal.IsValid() ? addrLocal.ToString() : "";
}

// requires LOCK(cs_vRecvMsg)
bool CNode::ReceiveMsgBytes(const char *pch, unsigned int nBytes)
{
    while (nBytes > 0) {

        // get current incomplete message, or create a new one
        if (vRecvMsg.empty() ||
            vRecvMsg.back().complete())
            vRecvMsg.push_back(CNetMessage(Params().MessageStart(), SER_NETWORK, nRecvVersion));

        CNetMessage& msg = vRecvMsg.back();

        // absorb network data
        int handled;
        if (!msg.in_data)
            handled = msg.readHeader(pch, nBytes);
        else
            handled = msg.readData(pch, nBytes);

        if (handled < 0)
                return false;

        if (msg.in_data && msg.hdr.nMessageSize > MAX_PROTOCOL_MESSAGE_LENGTH) {
            LogPrint("net", "Oversized message from peer=%i, disconnecting\n", GetId());
            return false;
        }

        pch += handled;
        nBytes -= handled;

        if (msg.complete()) {
            msg.nTime = GetTimeMicros();
            messageHandlerCondition.notify_one();
        }
    }

    return true;
}

int CNetMessage::readHeader(const char *pch, unsigned int nBytes)
{
    // copy data to temporary parsing buffer
    unsigned int nRemaining = 24 - nHdrPos;
    unsigned int nCopy = std::min(nRemaining, nBytes);

    memcpy(&hdrbuf[nHdrPos], pch, nCopy);
    nHdrPos += nCopy;

    // if header incomplete, exit
    if (nHdrPos < 24)
        return nCopy;

    // deserialize to CMessageHeader
    try {
        hdrbuf >> hdr;
    }
    catch (const std::exception&) {
        return -1;
    }

    // reject messages larger than MAX_SIZE
    if (hdr.nMessageSize > MAX_SIZE)
            return -1;

    // switch state to reading message data
    in_data = true;

    return nCopy;
}

int CNetMessage::readData(const char *pch, unsigned int nBytes)
{
    unsigned int nRemaining = hdr.nMessageSize - nDataPos;
    unsigned int nCopy = std::min(nRemaining, nBytes);

    if (vRecv.size() < nDataPos + nCopy) {
        // Allocate up to 256 KiB ahead, but never more than the total message size.
        vRecv.resize(std::min(hdr.nMessageSize, nDataPos + nCopy + 256 * 1024));
    }

    memcpy(&vRecv[nDataPos], pch, nCopy);
    nDataPos += nCopy;

    return nCopy;
}









// requires LOCK(cs_vSend)
void SocketSendData(CNode *pnode)
{
    std::deque<CSerializeData>::iterator it = pnode->vSendMsg.begin();

    while (it != pnode->vSendMsg.end()) {
        const CSerializeData &data = *it;
        assert(data.size() > pnode->nSendOffset);
        int nBytes = send(pnode->hSocket, &data[pnode->nSendOffset], data.size() - pnode->nSendOffset, MSG_NOSIGNAL | MSG_DONTWAIT);
        if (nBytes > 0) {
            pnode->nLastSend = GetTime();
            pnode->nSendBytes += nBytes;
            pnode->nSendOffset += nBytes;
            pnode->RecordBytesSent(nBytes);
            if (pnode->nSendOffset == data.size()) {
                pnode->nSendOffset = 0;
                pnode->nSendSize -= data.size();
                it++;
            } else {
                // could not send full message; stop sending more
                break;
            }
        } else {
            if (nBytes < 0) {
                // error
                int nErr = WSAGetLastError();
                if (nErr != WSAEWOULDBLOCK && nErr != WSAEMSGSIZE && nErr != WSAEINTR && nErr != WSAEINPROGRESS)
                {
                    LogPrintf("socket send error %s\n", NetworkErrorString(nErr));
                    pnode->CloseSocketDisconnect();
                }
            }
            // couldn't send anything at all
            break;
        }
    }

    if (it == pnode->vSendMsg.end()) {
        assert(pnode->nSendOffset == 0);
        assert(pnode->nSendSize == 0);
    }
    pnode->vSendMsg.erase(pnode->vSendMsg.begin(), it);
}

static std::list<CNode*> vNodesDisconnected;

struct NodeEvictionCandidate
{
    NodeId id;
    int64_t nTimeConnected;
    int64_t nMinPingUsecTime;
    CAddress addr;
    uint64_t nKeyedNetGroup;
    int nVersion;
};

static bool ReverseCompareNodeMinPingTime(const NodeEvictionCandidate &a, const NodeEvictionCandidate &b)
{
    return a.nMinPingUsecTime > b.nMinPingUsecTime;
}

static bool ReverseCompareNodeTimeConnected(const NodeEvictionCandidate &a, const NodeEvictionCandidate &b)
{
    return a.nTimeConnected > b.nTimeConnected;
}

static bool CompareNetGroupKeyed(const NodeEvictionCandidate &a, const NodeEvictionCandidate &b) {
    return a.nKeyedNetGroup < b.nKeyedNetGroup;
};

static bool AttemptToEvictConnection(bool fPreferNewConnection) {
    std::vector<NodeEvictionCandidate> vEvictionCandidates;
    {
        LOCK(cs_vNodes);

        for (CNode *node : vNodes) {
            if (node->fWhitelisted)
                continue;
            if (!node->fInbound)
                continue;
            if (node->fDisconnect)
                continue;
            NodeEvictionCandidate candidate = {
                .id = node->id,
                .nTimeConnected = node->nTimeConnected,
                .nMinPingUsecTime = node->nMinPingUsecTime,
                .addr = node->addr,
                .nKeyedNetGroup = node->nKeyedNetGroup,
                .nVersion = node->nVersion
            };
            vEvictionCandidates.push_back(candidate);
        }
    }

    if (vEvictionCandidates.empty()) return false;

    // Protect connections with certain characteristics

    // Check version of eviction candidates and prioritize nodes which do not support network upgrade.
    std::vector<NodeEvictionCandidate> vTmpEvictionCandidates;
    int height;
    {
        LOCK(cs_main);
        height = chainActive.Height();
    }

    const Consensus::Params& params = Params().GetConsensus();
    auto nextEpoch = NextEpoch(height, params);
    if (nextEpoch) {
        auto idx = nextEpoch.value();
        int nActivationHeight = params.vUpgrades[idx].nActivationHeight;

        if (nActivationHeight > 0 &&
            height < nActivationHeight &&
            height >= nActivationHeight - NETWORK_UPGRADE_PEER_PREFERENCE_BLOCK_PERIOD)
        {
            // Find any nodes which don't support the protocol version for the next upgrade
            for (const NodeEvictionCandidate &node : vEvictionCandidates) {
                if (node.nVersion < params.vUpgrades[idx].nProtocolVersion &&
                    !(
                        Params().NetworkIDString() == "regtest" &&
                        !GetBoolArg("-nurejectoldversions", DEFAULT_NU_REJECT_OLD_VERSIONS)
                    )
                ) {
                    vTmpEvictionCandidates.push_back(node);
                }
            }

            // Prioritize these nodes by replacing eviction set with them
            if (vTmpEvictionCandidates.size() > 0) {
                vEvictionCandidates = vTmpEvictionCandidates;
            }
        }
    }

    // Deterministically select 4 peers to protect by netgroup.
    // An attacker cannot predict which netgroups will be protected
    std::sort(vEvictionCandidates.begin(), vEvictionCandidates.end(), CompareNetGroupKeyed);
    vEvictionCandidates.erase(vEvictionCandidates.end() - std::min(4, static_cast<int>(vEvictionCandidates.size())), vEvictionCandidates.end());

    if (vEvictionCandidates.empty()) return false;

    // Protect the 8 nodes with the best ping times.
    // An attacker cannot manipulate this metric without physically moving nodes closer to the target.
    std::sort(vEvictionCandidates.begin(), vEvictionCandidates.end(), ReverseCompareNodeMinPingTime);
    vEvictionCandidates.erase(vEvictionCandidates.end() - std::min(8, static_cast<int>(vEvictionCandidates.size())), vEvictionCandidates.end());

    if (vEvictionCandidates.empty()) return false;

    // Protect the half of the remaining nodes which have been connected the longest.
    // This replicates the existing implicit behavior.
    std::sort(vEvictionCandidates.begin(), vEvictionCandidates.end(), ReverseCompareNodeTimeConnected);
    vEvictionCandidates.erase(vEvictionCandidates.end() - static_cast<int>(vEvictionCandidates.size() / 2), vEvictionCandidates.end());

    if (vEvictionCandidates.empty()) return false;

    // Identify the network group with the most connections and youngest member.
    // (vEvictionCandidates is already sorted by reverse connect time)
    uint64_t naMostConnections;
    unsigned int nMostConnections = 0;
    int64_t nMostConnectionsTime = 0;
    std::map<uint64_t, std::vector<NodeEvictionCandidate> > mapAddrCounts;
    for(const NodeEvictionCandidate &node : vEvictionCandidates) {
        mapAddrCounts[node.nKeyedNetGroup].push_back(node);
        int64_t grouptime = mapAddrCounts[node.nKeyedNetGroup][0].nTimeConnected;
        size_t groupsize = mapAddrCounts[node.nKeyedNetGroup].size();

        if (groupsize > nMostConnections || (groupsize == nMostConnections && grouptime > nMostConnectionsTime)) {
            nMostConnections = groupsize;
            nMostConnectionsTime = grouptime;
            naMostConnections = node.nKeyedNetGroup;
        }
    }

    // Reduce to the network group with the most connections
    vEvictionCandidates = std::move(mapAddrCounts[naMostConnections]);

    // Do not disconnect peers if there is only one unprotected connection from their network group.
    if (vEvictionCandidates.size() <= 1)
        // unless we prefer the new connection (for whitelisted peers)
        if (!fPreferNewConnection)
            return false;

    // Disconnect from the network group with the most connections
    NodeId evicted = vEvictionCandidates.front().id;
    LOCK(cs_vNodes);
    for(std::vector<CNode*>::const_iterator it(vNodes.begin()); it != vNodes.end(); ++it) {
        if ((*it)->GetId() == evicted) {
            (*it)->fDisconnect = true;
            return true;
        }
    }
    return false;
}

static void AcceptConnection(const ListenSocket& hListenSocket) {
    struct sockaddr_storage sockaddr;
    socklen_t len = sizeof(sockaddr);
    SOCKET hSocket = accept(hListenSocket.socket, (struct sockaddr*)&sockaddr, &len);
    CAddress addr;
    int nInbound = 0;
    int nMaxInbound = nMaxConnections - MAX_OUTBOUND_CONNECTIONS;

    if (hSocket != INVALID_SOCKET)
        if (!addr.SetSockAddr((const struct sockaddr*)&sockaddr))
            LogPrintf("Warning: Unknown socket family\n");

    bool whitelisted = hListenSocket.whitelisted || CNode::IsWhitelistedRange(addr);
    {
        LOCK(cs_vNodes);
        for (CNode* pnode : vNodes)
            if (pnode->fInbound)
                nInbound++;
    }

    if (hSocket == INVALID_SOCKET)
    {
        int nErr = WSAGetLastError();
        if (nErr != WSAEWOULDBLOCK)
            LogPrintf("socket error accept failed: %s\n", NetworkErrorString(nErr));
        return;
    }

    if (!IsSelectableSocket(hSocket))
    {
        LogPrintf("connection from %s dropped: non-selectable socket\n", addr.ToString());
        CloseSocket(hSocket);
        return;
    }

    if (CNode::IsBanned(addr) && !whitelisted)
    {
        LogPrintf("connection from %s dropped (banned)\n", addr.ToString());
        CloseSocket(hSocket);
        return;
    }

    if (nInbound >= nMaxInbound)
    {
        if (!AttemptToEvictConnection(whitelisted)) {
            // No connection to evict, disconnect the new connection
            LogPrint("net", "failed to find an eviction candidate - connection dropped (full)\n");
            CloseSocket(hSocket);
            return;
        }
    }

    // According to the internet TCP_NODELAY is not carried into accepted sockets
    // on all platforms.  Set it again here just to be sure.
    int set = 1;
#ifdef WIN32
    setsockopt(hSocket, IPPROTO_TCP, TCP_NODELAY, (const char*)&set, sizeof(int));
#else
    setsockopt(hSocket, IPPROTO_TCP, TCP_NODELAY, (void*)&set, sizeof(int));
#endif

    CNode* pnode = new CNode(hSocket, addr, "", true);
    pnode->AddRef();
    pnode->fWhitelisted = whitelisted;

    LogPrint("net", "connection from %s accepted\n", addr.ToString());

    {
        LOCK(cs_vNodes);
        vNodes.push_back(pnode);
    }
}

void ThreadSocketHandler()
{
    unsigned int nPrevNodeCount = 0;
    while (true)
    {
        //
        // Disconnect nodes
        //
        {
            LOCK(cs_vNodes);
            // Disconnect unused nodes
            std::vector<CNode*> vNodesCopy = vNodes;
            for (CNode* pnode : vNodesCopy)
            {
                if (pnode->fDisconnect ||
                    (pnode->GetRefCount() <= 0 && pnode->vRecvMsg.empty() && pnode->nSendSize == 0 && pnode->ssSend.empty()))
                {
                    auto spanGuard = pnode->span.Enter();

                    // remove from vNodes
                    vNodes.erase(remove(vNodes.begin(), vNodes.end(), pnode), vNodes.end());

                    // release outbound grant (if any)
                    pnode->grantOutbound.Release();

                    // close socket and cleanup
                    pnode->CloseSocketDisconnect();

                    // hold in disconnected pool until all refs are released
                    if (pnode->fNetworkNode || pnode->fInbound)
                        pnode->Release();
                    vNodesDisconnected.push_back(pnode);
                }
            }
        }
        {
            // Delete disconnected nodes
            std::list<CNode*> vNodesDisconnectedCopy = vNodesDisconnected;
            for (CNode* pnode : vNodesDisconnectedCopy)
            {
                // wait until threads are done using it
                if (pnode->GetRefCount() <= 0)
                {
                    bool fDelete = false;
                    {
                        TRY_LOCK(pnode->cs_vSend, lockSend);
                        if (lockSend)
                        {
                            TRY_LOCK(pnode->cs_vRecvMsg, lockRecv);
                            if (lockRecv)
                            {
                                TRY_LOCK(pnode->cs_inventory, lockInv);
                                if (lockInv)
                                    fDelete = true;
                            }
                        }
                    }
                    if (fDelete)
                    {
                        vNodesDisconnected.remove(pnode);
                        delete pnode;
                    }
                }
            }
        }
        size_t vNodesSize;
        {
            LOCK(cs_vNodes);
            vNodesSize = vNodes.size();
        }
        if (vNodesSize != nPrevNodeCount) {
            nPrevNodeCount = vNodesSize;
            uiInterface.NotifyNumConnectionsChanged(nPrevNodeCount);
        }

        //
        // Find which sockets have data to receive
        //
        struct timeval timeout;
        timeout.tv_sec  = 0;
        timeout.tv_usec = 50000; // frequency to poll pnode->vSend

        fd_set fdsetRecv;
        fd_set fdsetSend;
        fd_set fdsetError;
        FD_ZERO(&fdsetRecv);
        FD_ZERO(&fdsetSend);
        FD_ZERO(&fdsetError);
        SOCKET hSocketMax = 0;
        bool have_fds = false;

        for (const ListenSocket& hListenSocket : vhListenSocket) {
            FD_SET(hListenSocket.socket, &fdsetRecv);
            hSocketMax = std::max(hSocketMax, hListenSocket.socket);
            have_fds = true;
        }

        {
            LOCK(cs_vNodes);
            for (CNode* pnode : vNodes)
            {
                if (pnode->hSocket == INVALID_SOCKET)
                    continue;
                FD_SET(pnode->hSocket, &fdsetError);
                hSocketMax = std::max(hSocketMax, pnode->hSocket);
                have_fds = true;

                // Implement the following logic:
                // * If there is data to send, select() for sending data. As this only
                //   happens when optimistic write failed, we choose to first drain the
                //   write buffer in this case before receiving more. This avoids
                //   needlessly queueing received data, if the remote peer is not themselves
                //   receiving data. This means properly utilizing TCP flow control signaling.
                // * Otherwise, if there is no (complete) message in the receive buffer,
                //   or there is space left in the buffer, select() for receiving data.
                // * (if neither of the above applies, there is certainly one message
                //   in the receiver buffer ready to be processed).
                // Together, that means that at least one of the following is always possible,
                // so we don't deadlock:
                // * We send some data.
                // * We wait for data to be received (and disconnect after timeout).
                // * We process a message in the buffer (message handler thread).
                {
                    TRY_LOCK(pnode->cs_vSend, lockSend);
                    if (lockSend && !pnode->vSendMsg.empty()) {
                        FD_SET(pnode->hSocket, &fdsetSend);
                        continue;
                    }
                }
                {
                    TRY_LOCK(pnode->cs_vRecvMsg, lockRecv);
                    if (lockRecv && (
                        pnode->vRecvMsg.empty() || !pnode->vRecvMsg.front().complete() ||
                        pnode->GetTotalRecvSize() <= ReceiveFloodSize()))
                        FD_SET(pnode->hSocket, &fdsetRecv);
                }
            }
        }

        int nSelect = select(have_fds ? hSocketMax + 1 : 0,
                             &fdsetRecv, &fdsetSend, &fdsetError, &timeout);
        boost::this_thread::interruption_point();

        if (nSelect == SOCKET_ERROR)
        {
            if (have_fds)
            {
                int nErr = WSAGetLastError();
                LogPrintf("socket select error %s\n", NetworkErrorString(nErr));
                for (unsigned int i = 0; i <= hSocketMax; i++)
                    FD_SET(i, &fdsetRecv);
            }
            FD_ZERO(&fdsetSend);
            FD_ZERO(&fdsetError);
            MilliSleep(timeout.tv_usec/1000);
        }

        //
        // Accept new connections
        //
        for (const ListenSocket& hListenSocket : vhListenSocket)
        {
            if (hListenSocket.socket != INVALID_SOCKET && FD_ISSET(hListenSocket.socket, &fdsetRecv))
            {
                AcceptConnection(hListenSocket);
            }
        }

        //
        // Service each socket
        //
        std::vector<CNode*> vNodesCopy;
        {
            LOCK(cs_vNodes);
            vNodesCopy = vNodes;
            for (CNode* pnode : vNodesCopy)
                pnode->AddRef();
        }
        for (CNode* pnode : vNodesCopy)
        {
            boost::this_thread::interruption_point();

            auto spanGuard = pnode->span.Enter();

            //
            // Receive
            //
            if (pnode->hSocket == INVALID_SOCKET)
                continue;
            if (FD_ISSET(pnode->hSocket, &fdsetRecv) || FD_ISSET(pnode->hSocket, &fdsetError))
            {
                TRY_LOCK(pnode->cs_vRecvMsg, lockRecv);
                if (lockRecv)
                {
                    {
                        // typical socket buffer is 8K-64K
                        char pchBuf[0x10000];
                        int nBytes = recv(pnode->hSocket, pchBuf, sizeof(pchBuf), MSG_DONTWAIT);
                        if (nBytes > 0)
                        {
                            if (!pnode->ReceiveMsgBytes(pchBuf, nBytes))
                                pnode->CloseSocketDisconnect();
                            pnode->nLastRecv = GetTime();
                            pnode->nRecvBytes += nBytes;
                            pnode->RecordBytesRecv(nBytes);
                        }
                        else if (nBytes == 0)
                        {
                            // socket closed gracefully
                            if (!pnode->fDisconnect)
                                LogPrint("net", "socket closed\n");
                            pnode->CloseSocketDisconnect();
                        }
                        else if (nBytes < 0)
                        {
                            // error
                            int nErr = WSAGetLastError();
                            if (nErr != WSAEWOULDBLOCK && nErr != WSAEMSGSIZE && nErr != WSAEINTR && nErr != WSAEINPROGRESS)
                            {
                                if (!pnode->fDisconnect)
                                    LogPrintf("socket recv error %s\n", NetworkErrorString(nErr));
                                pnode->CloseSocketDisconnect();
                            }
                        }
                    }
                }
            }

            //
            // Send
            //
            if (pnode->hSocket == INVALID_SOCKET)
                continue;
            if (FD_ISSET(pnode->hSocket, &fdsetSend))
            {
                TRY_LOCK(pnode->cs_vSend, lockSend);
                if (lockSend)
                    SocketSendData(pnode);
            }

            //
            // Inactivity checking
            //
            int64_t nTime = GetTime();
            if (nTime - pnode->nTimeConnected > 60)
            {
                if (pnode->nLastRecv == 0 || pnode->nLastSend == 0)
                {
                    LogPrint("net", "socket no message in first 60 seconds, %d %d from %d\n", pnode->nLastRecv != 0, pnode->nLastSend != 0, pnode->id);
                    pnode->fDisconnect = true;
                }
                else if (nTime - pnode->nLastSend > TIMEOUT_INTERVAL)
                {
                    LogPrintf("socket sending timeout: %is\n", nTime - pnode->nLastSend);
                    pnode->fDisconnect = true;
                }
                else if (nTime - pnode->nLastRecv > (pnode->nVersion > BIP0031_VERSION ? TIMEOUT_INTERVAL : 90*60))
                {
                    LogPrintf("socket receive timeout: %is\n", nTime - pnode->nLastRecv);
                    pnode->fDisconnect = true;
                }
                else if (pnode->nPingNonceSent && pnode->nPingUsecStart + TIMEOUT_INTERVAL * 1000000 < GetTimeMicros())
                {
                    LogPrintf("ping timeout: %fs\n", 0.000001 * (GetTimeMicros() - pnode->nPingUsecStart));
                    pnode->fDisconnect = true;
                }
            }
        }
        {
            LOCK(cs_vNodes);
            for (CNode* pnode : vNodesCopy)
                pnode->Release();
        }
    }
}

void ThreadDNSAddressSeed()
{
    // goal: only query DNS seeds if address need is acute
    if ((addrman.size() > 0) &&
        (!GetBoolArg("-forcednsseed", DEFAULT_FORCEDNSSEED))) {
        MilliSleep(11 * 1000);

        LOCK(cs_vNodes);
        if (vNodes.size() >= 2) {
            LogPrintf("P2P peers available. Skipped DNS seeding.\n");
            return;
        }
    }

    const std::vector<CDNSSeedData> &vSeeds = Params().DNSSeeds();
    int found = 0;

    LogPrintf("Loading addresses from DNS seeds (could take a while)\n");

    for (const CDNSSeedData &seed : vSeeds) {
        if (HaveNameProxy()) {
            AddOneShot(seed.host);
        } else {
            std::vector<CNetAddr> vIPs;
            std::vector<CAddress> vAdd;
            uint64_t requiredServiceBits = nRelevantServices;
            if (LookupHost(seed.getHost(requiredServiceBits).c_str(), vIPs, 0, true))
            {
                for (const CNetAddr& ip : vIPs)
                {
                    int nOneDay = 24*3600;
                    CAddress addr = CAddress(CService(ip, Params().GetDefaultPort()), requiredServiceBits);
                    addr.nTime = GetTime() - 3*nOneDay - GetRand(4*nOneDay); // use a random age between 3 and 7 days old
                    vAdd.push_back(addr);
                    found++;
                }
            }
            addrman.Add(vAdd, CNetAddr(seed.name, true));
        }
    }

    LogPrintf("%d addresses found from DNS seeds\n", found);
}












void DumpAddresses()
{
    int64_t nStart = GetTimeMillis();

    CAddrDB adb;
    adb.Write(addrman);

    LogPrint("net", "Flushed %d addresses to peers.dat  %dms\n",
           addrman.size(), GetTimeMillis() - nStart);
}

void DumpData()
{
    DumpAddresses();
    DumpBanlist();
}

void static ProcessOneShot()
{
    std::string strDest;
    {
        LOCK(cs_vOneShots);
        if (vOneShots.empty())
            return;
        strDest = vOneShots.front();
        vOneShots.pop_front();
    }
    CAddress addr;
    CSemaphoreGrant grant(*semOutbound, true);
    if (grant) {
        if (!OpenNetworkConnection(addr, false, &grant, strDest.c_str(), true))
            AddOneShot(strDest);
    }
}

void ThreadOpenConnections()
{
    // Connect to specific addresses
    if (mapArgs.count("-connect") && mapMultiArgs["-connect"].size() > 0)
    {
        for (int64_t nLoop = 0;; nLoop++)
        {
            ProcessOneShot();
            for (const std::string& strAddr : mapMultiArgs["-connect"])
            {
                CAddress addr(CService(), 0);
                OpenNetworkConnection(addr, false, NULL, strAddr.c_str());
                for (int i = 0; i < 10 && i < nLoop; i++)
                {
                    MilliSleep(500);
                }
            }
            MilliSleep(500);
        }
    }

    // Initiate network connections
    int64_t nStart = GetTime();
    while (true)
    {
        ProcessOneShot();

        MilliSleep(500);

        CSemaphoreGrant grant(*semOutbound);
        boost::this_thread::interruption_point();

        // Add seed nodes if DNS seeds are all down (an infrastructure attack?).
        if (addrman.size() == 0 && (GetTime() - nStart > 60)) {
            static bool done = false;
            if (!done) {
                LogPrintf("Adding fixed seed nodes as DNS doesn't seem to be available.\n");
                addrman.Add(convertSeed6(Params().FixedSeeds()), CNetAddr("127.0.0.1"));
                done = true;
            }
        }

        //
        // Choose an address to connect to based on most recently seen
        //
        CAddress addrConnect;

        // Only connect out to one peer per network group (/16 for IPv4).
        // Do this here so we don't have to critsect vNodes inside mapAddresses critsect.
        int nOutbound = 0;
        std::set<std::vector<unsigned char> > setConnected;
        {
            LOCK(cs_vNodes);
            for (CNode* pnode : vNodes) {
                if (!pnode->fInbound) {
                    setConnected.insert(pnode->addr.GetGroup());
                    nOutbound++;
                }
            }
        }

        int64_t nANow = GetTime();

        int nTries = 0;
        while (true)
        {
            CAddrInfo addr = addrman.Select();

            // if we selected an invalid address, restart
            if (!addr.IsValid() || setConnected.count(addr.GetGroup()) || IsLocal(addr))
                break;

            // If we didn't find an appropriate destination after trying 100 addresses fetched from addrman,
            // stop this loop, and let the outer loop run again (which sleeps, adds seed nodes, recalculates
            // already-connected network ranges, ...) before trying new addrman addresses.
            nTries++;
            if (nTries > 100)
                break;

            if (IsLimited(addr))
                continue;

            // only connect to full nodes
            if (!(addr.nServices & NODE_NETWORK))
                continue;

            // only consider very recently tried nodes after 30 failed attempts
            if (nANow - addr.nLastTry < 600 && nTries < 30)
                continue;

            // do not allow non-default ports, unless after 50 invalid addresses selected already
            if (addr.GetPort() != Params().GetDefaultPort() && nTries < 50)
                continue;

            addrConnect = addr;
            break;
        }

        if (addrConnect.IsValid())
            OpenNetworkConnection(addrConnect, (int)setConnected.size() >= std::min(nMaxConnections - 1, 2), &grant);
    }
}

void ThreadOpenAddedConnections()
{
    {
        LOCK(cs_vAddedNodes);
        vAddedNodes = mapMultiArgs["-addnode"];
    }

    if (HaveNameProxy()) {
        while(true) {
            std::list<std::string> lAddresses(0);
            {
                LOCK(cs_vAddedNodes);
                for (const std::string& strAddNode : vAddedNodes)
                    lAddresses.push_back(strAddNode);
            }
            for (const std::string& strAddNode : lAddresses) {
                CAddress addr;
                CSemaphoreGrant grant(*semOutbound);
                OpenNetworkConnection(addr, false, &grant, strAddNode.c_str());
                MilliSleep(500);
            }
            MilliSleep(120000); // Retry every 2 minutes
        }
    }

    for (unsigned int i = 0; true; i++)
    {
        std::list<std::string> lAddresses(0);
        {
            LOCK(cs_vAddedNodes);
            for (const std::string& strAddNode : vAddedNodes)
                lAddresses.push_back(strAddNode);
        }

        std::list<std::vector<CService> > lservAddressesToAdd(0);
        for (const std::string& strAddNode : lAddresses) {
            std::vector<CService> vservNode(0);
            if(Lookup(strAddNode.c_str(), vservNode, Params().GetDefaultPort(), fNameLookup, 0))
                lservAddressesToAdd.push_back(vservNode);
        }
        // Attempt to connect to each IP for each addnode entry until at least one is successful per addnode entry
        // (keeping in mind that addnode entries can have many IPs if fNameLookup)
        {
            LOCK(cs_vNodes);
            for (CNode* pnode : vNodes)
                for (std::list<std::vector<CService> >::iterator it = lservAddressesToAdd.begin(); it != lservAddressesToAdd.end(); it++)
                    for (const CService& addrNode : *(it))
                        if (pnode->addr == addrNode)
                        {
                            it = lservAddressesToAdd.erase(it);
                            it--;
                            break;
                        }
        }
        for (std::vector<CService>& vserv : lservAddressesToAdd)
        {
            CSemaphoreGrant grant(*semOutbound);
            /* We want -addnode to work even for nodes that don't provide all
             * wanted services, so pass in nServices=0 to CAddress. */
            OpenNetworkConnection(CAddress(vserv[i % vserv.size()], 0), false, &grant);
            MilliSleep(500);
        }
        MilliSleep(120000); // Retry every 2 minutes
    }
}

// if successful, this moves the passed grant to the constructed node
bool OpenNetworkConnection(const CAddress& addrConnect, bool fCountFailure, CSemaphoreGrant *grantOutbound, const char *pszDest, bool fOneShot)
{
    //
    // Initiate outbound network connection
    //
    boost::this_thread::interruption_point();
    if (!pszDest) {
        if (IsLocal(addrConnect) ||
            FindNode((CNetAddr)addrConnect) || CNode::IsBanned(addrConnect) ||
            FindNode(addrConnect.ToStringIPPort()))
            return false;
    } else if (FindNode(std::string(pszDest)))
        return false;

    CNode* pnode = ConnectNode(addrConnect, pszDest, fCountFailure);
    boost::this_thread::interruption_point();

    if (!pnode)
        return false;
    if (grantOutbound)
        grantOutbound->MoveTo(pnode->grantOutbound);
    pnode->fNetworkNode = true;
    if (fOneShot)
        pnode->fOneShot = true;

    return true;
}


void ThreadMessageHandler()
{
    const CChainParams& chainparams = Params();
    boost::mutex condition_mutex;
    boost::unique_lock<boost::mutex> lock(condition_mutex);

    SetThreadPriority(THREAD_PRIORITY_BELOW_NORMAL);
    while (true)
    {
        std::vector<CNode*> vNodesCopy;
        {
            LOCK(cs_vNodes);
            vNodesCopy = vNodes;
            for (CNode* pnode : vNodesCopy) {
                pnode->AddRef();
            }
        }

        bool fSleep = true;

        for (CNode* pnode : vNodesCopy)
        {
            if (pnode->fDisconnect)
                continue;

            auto spanGuard = pnode->span.Enter();

            // Receive messages
            {
                TRY_LOCK(pnode->cs_vRecvMsg, lockRecv);
                if (lockRecv)
                {
                    if (!GetNodeSignals().ProcessMessages(chainparams, pnode))
                        pnode->CloseSocketDisconnect();

                    if (pnode->nSendSize < SendBufferSize())
                    {
                        if (!pnode->vRecvGetData.empty() || (!pnode->vRecvMsg.empty() && pnode->vRecvMsg[0].complete()))
                        {
                            fSleep = false;
                        }
                    }
                }
            }
            boost::this_thread::interruption_point();

            // Send messages
            {
                TRY_LOCK(pnode->cs_vSend, lockSend);
                if (lockSend)
                    GetNodeSignals().SendMessages(chainparams.GetConsensus(), pnode);
            }
            boost::this_thread::interruption_point();
        }

        {
            LOCK(cs_vNodes);
            for (CNode* pnode : vNodesCopy)
                pnode->Release();
        }

        if (fSleep)
            messageHandlerCondition.timed_wait(lock, boost::posix_time::microsec_clock::universal_time() + boost::posix_time::milliseconds(100));
    }
}






bool BindListenPort(const CService &addrBind, std::string& strError, bool fWhitelisted)
{
    strError = "";
    int nOne = 1;

    // Create socket for listening for incoming connections
    struct sockaddr_storage sockaddr;
    socklen_t len = sizeof(sockaddr);
    if (!addrBind.GetSockAddr((struct sockaddr*)&sockaddr, &len))
    {
        strError = strprintf("Error: Bind address family for %s not supported", addrBind.ToString());
        LogPrintf("%s\n", strError);
        return false;
    }

    SOCKET hListenSocket = socket(((struct sockaddr*)&sockaddr)->sa_family, SOCK_STREAM, IPPROTO_TCP);
    if (hListenSocket == INVALID_SOCKET)
    {
        strError = strprintf("Error: Couldn't open socket for incoming connections (socket returned error %s)", NetworkErrorString(WSAGetLastError()));
        LogPrintf("%s\n", strError);
        return false;
    }
    if (!IsSelectableSocket(hListenSocket))
    {
        strError = "Error: Couldn't create a listenable socket for incoming connections";
        LogPrintf("%s\n", strError);
        return false;
    }


#ifndef WIN32
#ifdef SO_NOSIGPIPE
    // Different way of disabling SIGPIPE on BSD
    setsockopt(hListenSocket, SOL_SOCKET, SO_NOSIGPIPE, (void*)&nOne, sizeof(int));
#endif
    // Allow binding if the port is still in TIME_WAIT state after
    // the program was closed and restarted.
    setsockopt(hListenSocket, SOL_SOCKET, SO_REUSEADDR, (void*)&nOne, sizeof(int));
    // Disable Nagle's algorithm
    setsockopt(hListenSocket, IPPROTO_TCP, TCP_NODELAY, (void*)&nOne, sizeof(int));
#else
    setsockopt(hListenSocket, SOL_SOCKET, SO_REUSEADDR, (const char*)&nOne, sizeof(int));
    setsockopt(hListenSocket, IPPROTO_TCP, TCP_NODELAY, (const char*)&nOne, sizeof(int));
#endif

    // Set to non-blocking, incoming connections will also inherit this
    if (!SetSocketNonBlocking(hListenSocket, true)) {
        strError = strprintf("BindListenPort: Setting listening socket to non-blocking failed, error %s\n", NetworkErrorString(WSAGetLastError()));
        LogPrintf("%s\n", strError);
        return false;
    }

    // some systems don't have IPV6_V6ONLY but are always v6only; others do have the option
    // and enable it by default or not. Try to enable it, if possible.
    if (addrBind.IsIPv6()) {
#ifdef IPV6_V6ONLY
#ifdef WIN32
        setsockopt(hListenSocket, IPPROTO_IPV6, IPV6_V6ONLY, (const char*)&nOne, sizeof(int));
#else
        setsockopt(hListenSocket, IPPROTO_IPV6, IPV6_V6ONLY, (void*)&nOne, sizeof(int));
#endif
#endif
#ifdef WIN32
        int nProtLevel = PROTECTION_LEVEL_UNRESTRICTED;
        setsockopt(hListenSocket, IPPROTO_IPV6, IPV6_PROTECTION_LEVEL, (const char*)&nProtLevel, sizeof(int));
#endif
    }

    if (::bind(hListenSocket, (struct sockaddr*)&sockaddr, len) == SOCKET_ERROR)
    {
        int nErr = WSAGetLastError();
        if (nErr == WSAEADDRINUSE)
            strError = strprintf(_("Unable to bind to %s on this computer. Zcash is probably already running."), addrBind.ToString());
        else
            strError = strprintf(_("Unable to bind to %s on this computer (bind returned error %s)"), addrBind.ToString(), NetworkErrorString(nErr));
        LogPrintf("%s\n", strError);
        CloseSocket(hListenSocket);
        return false;
    }
    LogPrintf("Bound to %s\n", addrBind.ToString());

    // Listen for incoming connections
    if (listen(hListenSocket, SOMAXCONN) == SOCKET_ERROR)
    {
        strError = strprintf(_("Error: Listening for incoming connections failed (listen returned error %s)"), NetworkErrorString(WSAGetLastError()));
        LogPrintf("%s\n", strError);
        CloseSocket(hListenSocket);
        return false;
    }

    vhListenSocket.push_back(ListenSocket(hListenSocket, fWhitelisted));

    if (addrBind.IsRoutable() && fDiscover && !fWhitelisted)
        AddLocal(addrBind, LOCAL_BIND);

    return true;
}

void static Discover(boost::thread_group& threadGroup)
{
    if (!fDiscover)
        return;

#ifdef WIN32
    // Get local host IP
    char pszHostName[256] = "";
    if (gethostname(pszHostName, sizeof(pszHostName)) != SOCKET_ERROR)
    {
        std::vector<CNetAddr> vaddr;
        if (LookupHost(pszHostName, vaddr))
        {
            for (const CNetAddr &addr : vaddr)
            {
                if (AddLocal(addr, LOCAL_IF))
                    LogPrintf("%s: %s - %s\n", __func__, pszHostName, addr.ToString());
            }
        }
    }
#else
    // Get local host ip
    struct ifaddrs* myaddrs;
    if (getifaddrs(&myaddrs) == 0)
    {
        for (struct ifaddrs* ifa = myaddrs; ifa != NULL; ifa = ifa->ifa_next)
        {
            if (ifa->ifa_addr == NULL) continue;
            if ((ifa->ifa_flags & IFF_UP) == 0) continue;
            if (strcmp(ifa->ifa_name, "lo") == 0) continue;
            if (strcmp(ifa->ifa_name, "lo0") == 0) continue;
            if (ifa->ifa_addr->sa_family == AF_INET)
            {
                struct sockaddr_in* s4 = (struct sockaddr_in*)(ifa->ifa_addr);
                CNetAddr addr(s4->sin_addr);
                if (AddLocal(addr, LOCAL_IF))
                    LogPrintf("%s: IPv4 %s: %s\n", __func__, ifa->ifa_name, addr.ToString());
            }
            else if (ifa->ifa_addr->sa_family == AF_INET6)
            {
                struct sockaddr_in6* s6 = (struct sockaddr_in6*)(ifa->ifa_addr);
                CNetAddr addr(s6->sin6_addr);
                if (AddLocal(addr, LOCAL_IF))
                    LogPrintf("%s: IPv6 %s: %s\n", __func__, ifa->ifa_name, addr.ToString());
            }
        }
        freeifaddrs(myaddrs);
    }
#endif
}

void StartNode(boost::thread_group& threadGroup, CScheduler& scheduler)
{
    uiInterface.InitMessage(_("Loading addresses..."));
    // Load addresses from peers.dat
    int64_t nStart = GetTimeMillis();
    {
        CAddrDB adb;
        if (adb.Read(addrman))
            LogPrintf("Loaded %i addresses from peers.dat  %dms\n", addrman.size(), GetTimeMillis() - nStart);
        else {
            addrman.Clear(); // Addrman can be in an inconsistent state after failure, reset it
            LogPrintf("Invalid or missing peers.dat; recreating\n");
            DumpAddresses();
        }
    }

    uiInterface.InitMessage(_("Loading banlist..."));
    // Load addresses from banlist.dat
    nStart = GetTimeMillis();
    CBanDB bandb;
    banmap_t banmap;
    if (bandb.Read(banmap)) {
        CNode::SetBanned(banmap); // thread save setter
        CNode::SetBannedSetDirty(false); // no need to write down, just read data
        CNode::SweepBanned(); // sweep out unused entries

        LogPrint("net", "Loaded %d banned node ips/subnets from banlist.dat  %dms\n",
            banmap.size(), GetTimeMillis() - nStart);
    } else {
        LogPrintf("Invalid or missing banlist.dat; recreating\n");
        CNode::SetBannedSetDirty(true); // force write
        DumpBanlist();
    }

    uiInterface.InitMessage(_("Starting network threads..."));

    fAddressesInitialized = true;

    if (semOutbound == NULL) {
        // initialize semaphore
        int nMaxOutbound = std::min(MAX_OUTBOUND_CONNECTIONS, nMaxConnections);
        semOutbound = new CSemaphore(nMaxOutbound);
    }

    if (pnodeLocalHost == NULL)
        pnodeLocalHost = new CNode(INVALID_SOCKET, CAddress(CService("127.0.0.1", 0), nLocalServices));

    Discover(threadGroup);

    //
    // Start threads
    //

    if (!GetBoolArg("-dnsseed", true))
        LogPrintf("DNS seeding disabled\n");
    else
        threadGroup.create_thread(boost::bind(&TraceThread<void (*)()>, "dnsseed", &ThreadDNSAddressSeed));

    // Send and receive from sockets, accept connections
    threadGroup.create_thread(boost::bind(&TraceThread<void (*)()>, "net", &ThreadSocketHandler));

    // Initiate outbound connections from -addnode
    threadGroup.create_thread(boost::bind(&TraceThread<void (*)()>, "addcon", &ThreadOpenAddedConnections));

    // Initiate outbound connections unless connect=0
    if (!mapArgs.count("-connect") || mapMultiArgs["-connect"].size() != 1 || mapMultiArgs["-connect"][0] != "0")
        threadGroup.create_thread(boost::bind(&TraceThread<void (*)()>, "opencon", &ThreadOpenConnections));

    // Process messages
    threadGroup.create_thread(boost::bind(&TraceThread<void (*)()>, "msghand", &ThreadMessageHandler));

    // Dump network addresses
    scheduler.scheduleEvery(&DumpData, DUMP_ADDRESSES_INTERVAL);
}

bool StopNode()
{
    LogPrintf("StopNode()\n");
    if (semOutbound)
        for (int i=0; i<MAX_OUTBOUND_CONNECTIONS; i++)
            semOutbound->post();

    if (fAddressesInitialized)
    {
        DumpData();
        fAddressesInitialized = false;
    }

    return true;
}

static class CNetCleanup
{
public:
    CNetCleanup() {}

    ~CNetCleanup()
    {
        // Close sockets
        for (CNode* pnode : vNodes)
            if (pnode->hSocket != INVALID_SOCKET)
                CloseSocket(pnode->hSocket);
        for (ListenSocket& hListenSocket : vhListenSocket)
            if (hListenSocket.socket != INVALID_SOCKET)
                if (!CloseSocket(hListenSocket.socket))
                    LogPrintf("CloseSocket(hListenSocket) failed with error %s\n", NetworkErrorString(WSAGetLastError()));

        // clean up some globals (to help leak detection)
        for (CNode *pnode : vNodes)
            delete pnode;
        for (CNode *pnode : vNodesDisconnected)
            delete pnode;
        vNodes.clear();
        vNodesDisconnected.clear();
        vhListenSocket.clear();
        delete semOutbound;
        semOutbound = NULL;
        delete pnodeLocalHost;
        pnodeLocalHost = NULL;

#ifdef WIN32
        // Shutdown Windows Sockets
        WSACleanup();
#endif
    }
}
instance_of_cnetcleanup;







void RelayTransaction(const CTransaction& tx)
{
    CDataStream ss(SER_NETWORK, PROTOCOL_VERSION);
    ss.reserve(10000);
    ss << tx;
    RelayTransaction(tx, ss);
}

void RelayTransaction(const CTransaction& tx, const CDataStream& ss)
{
    CInv inv(MSG_TX, tx.GetHash());
    {
        LOCK(cs_mapRelay);
        // Expire old relay messages
        while (!vRelayExpiration.empty() && vRelayExpiration.front().first < GetTime())
        {
            mapRelay.erase(vRelayExpiration.front().second);
            vRelayExpiration.pop_front();
        }

        // Save original serialized message so newer versions are preserved
        mapRelay.insert(std::make_pair(inv, ss));
        vRelayExpiration.push_back(std::make_pair(GetTime() + 15 * 60, inv));
    }
    LOCK(cs_vNodes);
    for (CNode* pnode : vNodes)
    {
        if(!pnode->fRelayTxes)
            continue;
        LOCK(pnode->cs_filter);
        auto spanGuard = pnode->span.Enter();
        if (pnode->pfilter)
        {
            if (pnode->pfilter->IsRelevantAndUpdate(tx))
                pnode->PushInventory(inv);
        } else
            pnode->PushInventory(inv);
    }
}

void CNode::RecordBytesRecv(uint64_t bytes)
{
    LOCK(cs_totalBytesRecv);
    nTotalBytesRecv += bytes;
}

void CNode::RecordBytesSent(uint64_t bytes)
{
    LOCK(cs_totalBytesSent);
    nTotalBytesSent += bytes;

    uint64_t now = GetTime();
    if (nMaxOutboundCycleStartTime + nMaxOutboundTimeframe < now)
    {
        // timeframe expired, reset cycle
        nMaxOutboundCycleStartTime = now;
        nMaxOutboundTotalBytesSentInCycle = 0;
    }

    // TODO, exclude whitebind peers
    nMaxOutboundTotalBytesSentInCycle += bytes;
}

void CNode::SetMaxOutboundTarget(uint64_t targetSpacing, uint64_t limit)
{
    LOCK(cs_totalBytesSent);
    uint64_t recommendedMinimum = (nMaxOutboundTimeframe / targetSpacing) * MAX_BLOCK_SIZE;
    nMaxOutboundLimit = limit;

    if (limit > 0 && limit < recommendedMinimum)
        LogPrintf("Max outbound target is very small (%s bytes) and will be overshot. Recommended minimum is %s bytes.\n", nMaxOutboundLimit, recommendedMinimum);
}

uint64_t CNode::GetMaxOutboundTarget()
{
    LOCK(cs_totalBytesSent);
    return nMaxOutboundLimit;
}

uint64_t CNode::GetMaxOutboundTimeframe()
{
    LOCK(cs_totalBytesSent);
    return nMaxOutboundTimeframe;
}

uint64_t CNode::GetMaxOutboundTimeLeftInCycle()
{
    LOCK(cs_totalBytesSent);
    if (nMaxOutboundLimit == 0)
        return 0;

    if (nMaxOutboundCycleStartTime == 0)
        return nMaxOutboundTimeframe;

    uint64_t cycleEndTime = nMaxOutboundCycleStartTime + nMaxOutboundTimeframe;
    uint64_t now = GetTime();
    return (cycleEndTime < now) ? 0 : cycleEndTime - GetTime();
}

void CNode::SetMaxOutboundTimeframe(uint64_t timeframe)
{
    LOCK(cs_totalBytesSent);
    if (nMaxOutboundTimeframe != timeframe)
    {
        // reset measure-cycle in case of changing
        // the timeframe
        nMaxOutboundCycleStartTime = GetTime();
    }
    nMaxOutboundTimeframe = timeframe;
}

bool CNode::OutboundTargetReached(uint64_t targetSpacing, bool historicalBlockServingLimit)
{
    LOCK(cs_totalBytesSent);
    if (nMaxOutboundLimit == 0) {
        return false;
    }

    if (historicalBlockServingLimit)
    {
        // keep a large enough buffer to at least relay each block once
        uint64_t timeLeftInCycle = GetMaxOutboundTimeLeftInCycle();
        uint64_t buffer = timeLeftInCycle / targetSpacing * MAX_BLOCK_SIZE;
        return (buffer >= nMaxOutboundLimit || nMaxOutboundTotalBytesSentInCycle >= nMaxOutboundLimit - buffer);
    } else {
        return nMaxOutboundTotalBytesSentInCycle >= nMaxOutboundLimit;
    }
}

uint64_t CNode::GetOutboundTargetBytesLeft()
{
    LOCK(cs_totalBytesSent);
    if (nMaxOutboundLimit == 0)
        return 0;

    return (nMaxOutboundTotalBytesSentInCycle >= nMaxOutboundLimit) ? 0 : nMaxOutboundLimit - nMaxOutboundTotalBytesSentInCycle;
}

uint64_t CNode::GetTotalBytesRecv()
{
    LOCK(cs_totalBytesRecv);
    return nTotalBytesRecv;
}

uint64_t CNode::GetTotalBytesSent()
{
    LOCK(cs_totalBytesSent);
    return nTotalBytesSent;
}

void CNode::Fuzz(int nChance)
{
    if (!fSuccessfullyConnected) return; // Don't fuzz initial handshake
    if (GetRand(nChance) != 0) return; // Fuzz 1 of every nChance messages

    switch (GetRand(3))
    {
    case 0:
        // xor a random byte with a random value:
        if (!ssSend.empty()) {
            CDataStream::size_type pos = GetRand(ssSend.size());
            ssSend[pos] ^= (unsigned char)(GetRand(256));
        }
        break;
    case 1:
        // delete a random byte:
        if (!ssSend.empty()) {
            CDataStream::size_type pos = GetRand(ssSend.size());
            ssSend.erase(ssSend.begin()+pos);
        }
        break;
    case 2:
        // insert a random byte at a random position
        {
            CDataStream::size_type pos = GetRand(ssSend.size());
            char ch = (char)GetRand(256);
            ssSend.insert(ssSend.begin()+pos, ch);
        }
        break;
    }
    // Chance of more than one change half the time:
    // (more changes exponentially less likely):
    Fuzz(2);
}

unsigned int ReceiveFloodSize() { return 1000*GetArg("-maxreceivebuffer", DEFAULT_MAXRECEIVEBUFFER); }
unsigned int SendBufferSize() { return 1000*GetArg("-maxsendbuffer", DEFAULT_MAXSENDBUFFER); }

CNode::CNode(SOCKET hSocketIn, const CAddress& addrIn, const std::string& addrNameIn, bool fInboundIn) :
    ssSend(SER_NETWORK, INIT_PROTO_VERSION),
    addr(addrIn),
    nKeyedNetGroup(CalculateKeyedNetGroup(addrIn)),
    addrKnown(5000, 0.001),
    filterInventoryKnown(50000, 0.000001)
{
    nServices = 0;
    nServicesExpected = 0;
    hSocket = hSocketIn;
    nRecvVersion = INIT_PROTO_VERSION;
    nLastSend = 0;
    nLastRecv = 0;
    nSendBytes = 0;
    nRecvBytes = 0;
    nTimeConnected = GetTime();
    nTimeOffset = 0;
    addrName = addrNameIn == "" ? addr.ToStringIPPort() : addrNameIn;
    nVersion = 0;
    strSubVer = "";
    fWhitelisted = false;
    fOneShot = false;
    fClient = false; // set by version message
    fInbound = fInboundIn;
    fNetworkNode = false;
    fSuccessfullyConnected = false;
    fDisconnect = false;
    nRefCount = 0;
    nSendSize = 0;
    nSendOffset = 0;
    hashContinue = uint256();
    nStartingHeight = -1;
    filterInventoryKnown.reset();
    fGetAddr = false;
    nNextLocalAddrSend = 0;
    nNextAddrSend = 0;
    nNextInvSend = 0;
    fRelayTxes = false;
    fSentAddr = false;
    pfilter = new CBloomFilter();
    nPingNonceSent = 0;
    nPingUsecStart = 0;
    nPingUsecTime = 0;
    fPingQueued = false;
    nMinPingUsecTime = std::numeric_limits<int64_t>::max();

    {
        LOCK(cs_nLastNodeId);
        id = nLastNodeId++;
    }
    idStr = tfm::format("%d", id);

    ReloadTracingSpan();

    auto spanGuard = span.Enter();
    LogPrint("net", "Added connection");

    // Be shy and don't send version until we hear
    if (hSocket != INVALID_SOCKET && !fInbound)
        PushVersion();

    GetNodeSignals().InitializeNode(GetId(), this);
}

CNode::~CNode()
{
    CloseSocket(hSocket);

    if (pfilter)
        delete pfilter;

    GetNodeSignals().FinalizeNode(GetId());
}

void CNode::ReloadTracingSpan()
{
    if (fLogIPs) {
        span = TracingSpanFields("info", "net", "Peer",
            "id", idStr.c_str(),
            "addr", addrName.c_str());
    } else {
        span = TracingSpanFields("info", "net", "Peer",
            "id", idStr.c_str());
    }
}

void CNode::AskFor(const CInv& inv)
{
    if (mapAskFor.size() > MAPASKFOR_MAX_SZ || setAskFor.size() > SETASKFOR_MAX_SZ)
        return;
    // a peer may not have multiple non-responded queue positions for a single inv item
    if (!setAskFor.insert(inv.hash).second)
        return;

    // We're using mapAskFor as a priority queue,
    // the key is the earliest time the request can be sent
    int64_t nRequestTime;
    limitedmap<CInv, int64_t>::const_iterator it = mapAlreadyAskedFor.find(inv);
    if (it != mapAlreadyAskedFor.end())
        nRequestTime = it->second;
    else
        nRequestTime = 0;
    LogPrint("net", "askfor %s  %d (%s) peer=%d\n", inv.ToString(), nRequestTime, DateTimeStrFormat("%H:%M:%S", nRequestTime/1000000), id);

    // Make sure not to reuse time indexes to keep things in the same order
    int64_t nNow = GetTimeMicros() - 1000000;
    static int64_t nLastTime;
    ++nLastTime;
    nNow = std::max(nNow, nLastTime);
    nLastTime = nNow;

    // Each retry is 2 minutes after the last
    nRequestTime = std::max(nRequestTime + 2 * 60 * 1000000, nNow);
    if (it != mapAlreadyAskedFor.end())
        mapAlreadyAskedFor.update(it, nRequestTime);
    else
        mapAlreadyAskedFor.insert(std::make_pair(inv, nRequestTime));
    mapAskFor.insert(std::make_pair(nRequestTime, inv));
}

void CNode::BeginMessage(const char* pszCommand) EXCLUSIVE_LOCK_FUNCTION(cs_vSend)
{
    ENTER_CRITICAL_SECTION(cs_vSend);
    assert(ssSend.size() == 0);
    ssSend << CMessageHeader(Params().MessageStart(), pszCommand, 0);
    LogPrint("net", "sending: %s ", SanitizeString(pszCommand));
}

void CNode::AbortMessage() UNLOCK_FUNCTION(cs_vSend)
{
    ssSend.clear();

    LEAVE_CRITICAL_SECTION(cs_vSend);

    LogPrint("net", "(aborted)\n");
}

void CNode::EndMessage() UNLOCK_FUNCTION(cs_vSend)
{
    // The -*messagestest options are intentionally not documented in the help message,
    // since they are only used during development to debug the networking code and are
    // not intended for end-users.
    if (mapArgs.count("-dropmessagestest") && GetRand(GetArg("-dropmessagestest", 2)) == 0)
    {
        LogPrint("net", "dropmessages DROPPING SEND MESSAGE\n");
        AbortMessage();
        return;
    }
    if (mapArgs.count("-fuzzmessagestest"))
        Fuzz(GetArg("-fuzzmessagestest", 10));

    if (ssSend.size() == 0)
    {
        LEAVE_CRITICAL_SECTION(cs_vSend);
        return;
    }
    // Set the size
    unsigned int nSize = ssSend.size() - CMessageHeader::HEADER_SIZE;
    WriteLE32((uint8_t*)&ssSend[CMessageHeader::MESSAGE_SIZE_OFFSET], nSize);

    // Set the checksum
    uint256 hash = Hash(ssSend.begin() + CMessageHeader::HEADER_SIZE, ssSend.end());
    unsigned int nChecksum = 0;
    memcpy(&nChecksum, &hash, sizeof(nChecksum));
    assert(ssSend.size () >= CMessageHeader::CHECKSUM_OFFSET + sizeof(nChecksum));
    memcpy((char*)&ssSend[CMessageHeader::CHECKSUM_OFFSET], &nChecksum, sizeof(nChecksum));

    LogPrint("net", "(%d bytes) peer=%d\n", nSize, id);

    std::deque<CSerializeData>::iterator it = vSendMsg.insert(vSendMsg.end(), CSerializeData());
    ssSend.GetAndClear(*it);
    nSendSize += (*it).size();

    // If write queue empty, attempt "optimistic write"
    if (it == vSendMsg.begin())
        SocketSendData(this);

    LEAVE_CRITICAL_SECTION(cs_vSend);
}

/* static */ uint64_t CNode::CalculateKeyedNetGroup(const CAddress& ad)
{
    static const uint64_t k0 = GetRand(std::numeric_limits<uint64_t>::max());
    static const uint64_t k1 = GetRand(std::numeric_limits<uint64_t>::max());

    std::vector<unsigned char> vchNetGroup(ad.GetGroup());

    return CSipHasher(k0, k1).Write(&vchNetGroup[0], vchNetGroup.size()).Finalize();
}

int64_t PoissonNextSend(int64_t nNow, int average_interval_seconds) {
    return nNow + (int64_t)(log1p(GetRand(1ULL << 48) * -0.0000000000000035527136788 /* -1/2^48 */) * average_interval_seconds * -1000000.0 + 0.5);
}<|MERGE_RESOLUTION|>--- conflicted
+++ resolved
@@ -468,13 +468,8 @@
         LogPrint("net", "send version message: version %d, blocks=%d, us=%s, them=%s, peer=%d\n", PROTOCOL_VERSION, nBestHeight, addrMe.ToString(), addrYou.ToString(), id);
     else
         LogPrint("net", "send version message: version %d, blocks=%d, us=%s, peer=%d\n", PROTOCOL_VERSION, nBestHeight, addrMe.ToString(), id);
-<<<<<<< HEAD
     PushMessage(NetMsgType::VERSION, PROTOCOL_VERSION, nLocalServices, nTime, addrYou, addrMe,
-                nLocalHostNonce, strSubVersion, nBestHeight, true);
-=======
-    PushMessage("version", PROTOCOL_VERSION, nLocalServices, nTime, addrYou, addrMe,
                 nLocalHostNonce, strSubVersion, nBestHeight, !GetBoolArg("-blocksonly", DEFAULT_BLOCKSONLY));
->>>>>>> 9e67ec66
 }
 
 
