--- conflicted
+++ resolved
@@ -987,17 +987,12 @@
         threadGroup.create_thread(&ThreadShowMetricsScreen);
     }
 
-<<<<<<< HEAD
-    // Initialize DeepWebCash circuit parameters
-    ZC_LoadParams();
-=======
->>>>>>> 4e3ac9b0
     // These must be disabled for now, they are buggy and we probably don't
     // want any of libsnark's profiling in production anyway.
     libsnark::inhibit_profiling_info = true;
     libsnark::inhibit_profiling_counters = true;
 
-    // Initialize Zcash circuit parameters
+    // Initialize DeepWebCash circuit parameters
     ZC_LoadParams();
 
     /* Start the RPC server already.  It will be started in "warmup" mode
