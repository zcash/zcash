--- conflicted
+++ resolved
@@ -462,22 +462,6 @@
     return strUsage;
 }
 
-<<<<<<< HEAD
-std::string LicenseInfo()
-{
-    return FormatParagraph(strprintf(_("Copyright (C) 2009-%i The Bitcoin Core Developers"), COPYRIGHT_YEAR)) + "\n" +
-           FormatParagraph(strprintf(_("Copyright (C) 2015-%i The DeepWebCash Developers"), COPYRIGHT_YEAR)) + "\n" +
-           "\n" +
-           FormatParagraph(_("This is experimental software.")) + "\n" +
-           "\n" +
-           FormatParagraph(_("Distributed under the MIT software license, see the accompanying file COPYING or <http://www.opensource.org/licenses/mit-license.php>.")) + "\n" +
-           "\n" +
-           FormatParagraph(_("This product includes software developed by the OpenSSL Project for use in the OpenSSL Toolkit <https://www.openssl.org/> and cryptographic software written by Eric Young and UPnP software written by Thomas Bernard.")) +
-           "\n";
-}
-
-=======
->>>>>>> 499e34fc
 static void BlockNotifyCallback(const uint256& hashNewTip)
 {
     std::string strCmd = GetArg("-blocknotify", "");
@@ -626,22 +610,18 @@
     boost::filesystem::path pk_path = ZC_GetParamsDir() / "sprout-proving.key";
     boost::filesystem::path vk_path = ZC_GetParamsDir() / "sprout-verifying.key";
 
-<<<<<<< HEAD
-    pdwcashParams = ZCJoinSplit::Unopened();
-=======
     if (!(boost::filesystem::exists(pk_path) && boost::filesystem::exists(vk_path))) {
         uiInterface.ThreadSafeMessageBox(strprintf(
-            _("Cannot find the Zcash network parameters in the following directory:\n"
+            _("Cannot find the DeepWebcash network parameters in the following directory:\n"
               "%s\n"
-              "Please run 'zcash-fetch-params' or './zcutil/fetch-params.sh' and then restart."),
+              "Please run 'dwcash-fetch-params' or './zcutil/fetch-params.sh' and then restart."),
                 ZC_GetParamsDir()),
             "", CClientUIInterface::MSG_ERROR);
         StartShutdown();
         return;
     }
 
-    pzcashParams = ZCJoinSplit::Unopened();
->>>>>>> 499e34fc
+    pdwcashParams = ZCJoinSplit::Unopened();
 
     LogPrintf("Loading verifying key from %s\n", vk_path.string().c_str());
     gettimeofday(&tv_start, 0);
