--- conflicted
+++ resolved
@@ -1489,171 +1489,10 @@
         pwalletMain = NULL;
         LogPrintf("Wallet disabled!\n");
     } else {
-<<<<<<< HEAD
-
-        // needed to restore wallet transaction meta data after -zapwallettxes
-        std::vector<CWalletTx> vWtx;
-
-        if (GetBoolArg("-zapwallettxes", false)) {
-            uiInterface.InitMessage(_("Zapping all transactions from wallet..."));
-
-            pwalletMain = new CWallet(strWalletFile);
-            DBErrors nZapWalletRet = pwalletMain->ZapWalletTx(vWtx);
-            if (nZapWalletRet != DB_LOAD_OK) {
-                uiInterface.InitMessage(_("Error loading wallet.dat: Wallet corrupted"));
-                return false;
-            }
-
-            delete pwalletMain;
-            pwalletMain = NULL;
-        }
-
-        uiInterface.InitMessage(_("Loading wallet..."));
-
-        nStart = GetTimeMillis();
-        bool fFirstRun = true;
-        pwalletMain = new CWallet(strWalletFile);
-        DBErrors nLoadWalletRet = pwalletMain->LoadWallet(fFirstRun);
-        if (nLoadWalletRet != DB_LOAD_OK)
-        {
-            if (nLoadWalletRet == DB_CORRUPT)
-                strErrors << _("Error loading wallet.dat: Wallet corrupted") << "\n";
-            else if (nLoadWalletRet == DB_NONCRITICAL_ERROR)
-            {
-                string msg(_("error reading wallet.dat! All keys read correctly, but transaction data"
-                             " or address book entries might be missing or incorrect."));
-                InitWarning(msg);
-            }
-            else if (nLoadWalletRet == DB_TOO_NEW)
-                strErrors << _("Error loading wallet.dat: Wallet requires newer version of Zcash") << "\n";
-            else if (nLoadWalletRet == DB_NEED_REWRITE)
-            {
-                strErrors << _("Wallet needed to be rewritten: restart Zcash to complete") << "\n";
-                LogPrintf("%s", strErrors.str());
-                return InitError(strErrors.str());
-            }
-            else
-                strErrors << _("Error loading wallet.dat") << "\n";
-        }
-
-        if (GetBoolArg("-upgradewallet", fFirstRun))
-        {
-            int nMaxVersion = GetArg("-upgradewallet", 0);
-            if (nMaxVersion == 0) // the -upgradewallet without argument case
-            {
-                LogPrintf("Performing wallet upgrade to %i\n", FEATURE_LATEST);
-                nMaxVersion = CLIENT_VERSION;
-                pwalletMain->SetMinVersion(FEATURE_LATEST); // permanently upgrade the wallet immediately
-            }
-            else
-                LogPrintf("Allowing wallet upgrade up to %i\n", nMaxVersion);
-            if (nMaxVersion < pwalletMain->GetVersion())
-                strErrors << _("Cannot downgrade wallet") << "\n";
-            pwalletMain->SetMaxVersion(nMaxVersion);
-        }
-
-        if (!pwalletMain->HaveHDSeed())
-        {
-            // We can't set the new HD seed until the wallet is decrypted.
-            // https://github.com/zcash/zcash/issues/3607
-            if (!pwalletMain->IsCrypted()) {
-                // generate a new HD seed
-                pwalletMain->GenerateNewSeed();
-            }
-        }
-
-        // Set sapling migration status
-        pwalletMain->fSaplingMigrationEnabled = GetBoolArg("-migration", false);
-
-        if (fFirstRun)
-        {
-            // Create new keyUser and set as default key
-            CPubKey newDefaultKey;
-            if (pwalletMain->GetKeyFromPool(newDefaultKey)) {
-                pwalletMain->SetDefaultKey(newDefaultKey);
-                if (!pwalletMain->SetAddressBook(pwalletMain->vchDefaultKey.GetID(), "", "receive"))
-                    strErrors << _("Cannot write default address") << "\n";
-            }
-
-            pwalletMain->SetBestChain(chainActive.GetLocator());
-        }
-
-        LogPrintf("%s", strErrors.str());
-        LogPrintf(" wallet      %15dms\n", GetTimeMillis() - nStart);
-
-        RegisterValidationInterface(pwalletMain);
-
-        CBlockIndex *pindexRescan = chainActive.Tip();
-        if (clearWitnessCaches || GetBoolArg("-rescan", false))
-        {
-            pwalletMain->ClearNoteWitnessCache();
-            pindexRescan = chainActive.Genesis();
-        }
-        else
-        {
-            CWalletDB walletdb(strWalletFile);
-            CBlockLocator locator;
-            if (walletdb.ReadBestBlock(locator))
-                pindexRescan = FindForkInGlobalIndex(chainActive, locator);
-            else
-                pindexRescan = chainActive.Genesis();
-        }
-        if (chainActive.Tip() && chainActive.Tip() != pindexRescan)
-        {
-            // We can't rescan beyond non-pruned blocks, so stop and throw an error.
-            // This might happen if a user uses a old wallet within a pruned node,
-            // or if they ran -disablewallet for a longer time, then decided to re-enable.
-            if (fPruneMode)
-            {
-                CBlockIndex *block = chainActive.Tip();
-                while (block && block->pprev && (block->pprev->nStatus & BLOCK_HAVE_DATA) && block->pprev->nTx > 0 && pindexRescan != block)
-                    block = block->pprev;
-
-                if (pindexRescan != block)
-                    return InitError(_("Prune: last wallet synchronisation goes beyond pruned data. You need to -reindex (download the whole blockchain again in case of pruned node)"));
-            }
-
-            uiInterface.InitMessage(_("Rescanning..."));
-            LogPrintf("Rescanning last %i blocks (from block %i)...\n", chainActive.Height() - pindexRescan->nHeight, pindexRescan->nHeight);
-            nStart = GetTimeMillis();
-            pwalletMain->ScanForWalletTransactions(pindexRescan, true);
-            LogPrintf(" rescan      %15dms\n", GetTimeMillis() - nStart);
-            pwalletMain->SetBestChain(chainActive.GetLocator());
-            CWalletDB::IncrementUpdateCounter();
-
-            // Restore wallet transaction metadata after -zapwallettxes=1
-            if (GetBoolArg("-zapwallettxes", false) && GetArg("-zapwallettxes", "1") != "2")
-            {
-                CWalletDB walletdb(strWalletFile);
-
-                BOOST_FOREACH(const CWalletTx& wtxOld, vWtx)
-                {
-                    uint256 hash = wtxOld.GetHash();
-                    std::map<uint256, CWalletTx>::iterator mi = pwalletMain->mapWallet.find(hash);
-                    if (mi != pwalletMain->mapWallet.end())
-                    {
-                        const CWalletTx* copyFrom = &wtxOld;
-                        CWalletTx* copyTo = &mi->second;
-                        copyTo->mapValue = copyFrom->mapValue;
-                        copyTo->vOrderForm = copyFrom->vOrderForm;
-                        copyTo->nTimeReceived = copyFrom->nTimeReceived;
-                        copyTo->nTimeSmart = copyFrom->nTimeSmart;
-                        copyTo->fFromMe = copyFrom->fFromMe;
-                        copyTo->strFromAccount = copyFrom->strFromAccount;
-                        copyTo->nOrderPos = copyFrom->nOrderPos;
-                        copyTo->WriteToDisk(&walletdb);
-                    }
-                }
-            }
-        }
-        pwalletMain->SetBroadcastTransactions(GetBoolArg("-walletbroadcast", DEFAULT_WALLETBROADCAST));
-    } // (!fDisableWallet)
-=======
         CWallet::InitLoadWallet(clearWitnessCaches);
         if (!pwalletMain)
             return false;
     }
->>>>>>> 5177d2e7
 #else // ENABLE_WALLET
     LogPrintf("No wallet support compiled in!\n");
 #endif // !ENABLE_WALLET
