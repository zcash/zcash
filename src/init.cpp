// Copyright (c) 2009-2010 Satoshi Nakamoto
// Copyright (c) 2009-2014 The Bitcoin Core developers
// Distributed under the MIT software license, see the accompanying
// file COPYING or http://www.opensource.org/licenses/mit-license.php.

#if defined(HAVE_CONFIG_H)
#include "config/bitcoin-config.h"
#endif

#include "init.h"
#include "crypto/common.h"
#include "addrman.h"
#include "amount.h"
#include "checkpoints.h"
#include "compat/sanity.h"
#include "consensus/validation.h"
#include "key.h"
#include "main.h"
#include "metrics.h"
#include "miner.h"
#include "net.h"
#include "rpcserver.h"
#include "script/standard.h"
#include "scheduler.h"
#include "txdb.h"
#include "ui_interface.h"
#include "util.h"
#include "utilmoneystr.h"
#include "validationinterface.h"
#ifdef ENABLE_WALLET
#include "wallet/wallet.h"
#include "wallet/walletdb.h"
#endif

#include <stdint.h>
#include <stdio.h>

#ifndef WIN32
#include <signal.h>
#endif

#include <boost/algorithm/string/predicate.hpp>
#include <boost/algorithm/string/replace.hpp>
#include <boost/bind.hpp>
#include <boost/filesystem.hpp>
#include <boost/function.hpp>
#include <boost/interprocess/sync/file_lock.hpp>
#include <boost/thread.hpp>
#include <openssl/crypto.h>

#include "libsnark/common/profiling.hpp"

using namespace std;

extern void ThreadSendAlert();

ZCJoinSplit* pdwcashParams = NULL;

#ifdef ENABLE_WALLET
CWallet* pwalletMain = NULL;
#endif
bool fFeeEstimatesInitialized = false;

#ifdef WIN32
// Win32 LevelDB doesn't use filedescriptors, and the ones used for
// accessing block files don't count towards the fd_set size limit
// anyway.
#define MIN_CORE_FILEDESCRIPTORS 0
#else
#define MIN_CORE_FILEDESCRIPTORS 150
#endif

/** Used to pass flags to the Bind() function */
enum BindFlags {
    BF_NONE         = 0,
    BF_EXPLICIT     = (1U << 0),
    BF_REPORT_ERROR = (1U << 1),
    BF_WHITELIST    = (1U << 2),
};

static const char* FEE_ESTIMATES_FILENAME="fee_estimates.dat";
CClientUIInterface uiInterface; // Declared but not defined in ui_interface.h

//////////////////////////////////////////////////////////////////////////////
//
// Shutdown
//

//
// Thread management and startup/shutdown:
//
// The network-processing threads are all part of a thread group
// created by AppInit() or the Qt main() function.
//
// A clean exit happens when StartShutdown() or the SIGTERM
// signal handler sets fRequestShutdown, which triggers
// the DetectShutdownThread(), which interrupts the main thread group.
// DetectShutdownThread() then exits, which causes AppInit() to
// continue (it .joins the shutdown thread).
// Shutdown() is then
// called to clean up database connections, and stop other
// threads that should only be stopped after the main network-processing
// threads have exited.
//
// Note that if running -daemon the parent process returns from AppInit2
// before adding any threads to the threadGroup, so .join_all() returns
// immediately and the parent exits from main().
//
// Shutdown for Qt is very similar, only it uses a QTimer to detect
// fRequestShutdown getting set, and then does the normal Qt
// shutdown thing.
//

volatile bool fRequestShutdown = false;

void StartShutdown()
{
    fRequestShutdown = true;
}
bool ShutdownRequested()
{
    return fRequestShutdown;
}

class CCoinsViewErrorCatcher : public CCoinsViewBacked
{
public:
    CCoinsViewErrorCatcher(CCoinsView* view) : CCoinsViewBacked(view) {}
    bool GetCoins(const uint256 &txid, CCoins &coins) const {
        try {
            return CCoinsViewBacked::GetCoins(txid, coins);
        } catch(const std::runtime_error& e) {
            uiInterface.ThreadSafeMessageBox(_("Error reading from database, shutting down."), "", CClientUIInterface::MSG_ERROR);
            LogPrintf("Error reading from database: %s\n", e.what());
            // Starting the shutdown sequence and returning false to the caller would be
            // interpreted as 'entry not found' (as opposed to unable to read data), and
            // could lead to invalid interpretation. Just exit immediately, as we can't
            // continue anyway, and all writes should be atomic.
            abort();
        }
    }
    // Writes do not need similar protection, as failure to write is handled by the caller.
};

static CCoinsViewDB *pcoinsdbview = NULL;
static CCoinsViewErrorCatcher *pcoinscatcher = NULL;

void Shutdown()
{
    LogPrintf("%s: In progress...\n", __func__);
    static CCriticalSection cs_Shutdown;
    TRY_LOCK(cs_Shutdown, lockShutdown);
    if (!lockShutdown)
        return;

    /// Note: Shutdown() must be able to handle cases in which AppInit2() failed part of the way,
    /// for example if the data directory was found to be locked.
    /// Be sure that anything that writes files or flushes caches only does this if the respective
    /// module was initialized.
    RenameThread("bitcoin-shutoff");
    mempool.AddTransactionsUpdated(1);
    StopRPCThreads();
#ifdef ENABLE_WALLET
    if (pwalletMain)
        pwalletMain->Flush(false);
    GenerateBitcoins(false, NULL, 0);
#endif
    StopNode();
    UnregisterNodeSignals(GetNodeSignals());

    if (fFeeEstimatesInitialized)
    {
        boost::filesystem::path est_path = GetDataDir() / FEE_ESTIMATES_FILENAME;
        CAutoFile est_fileout(fopen(est_path.string().c_str(), "wb"), SER_DISK, CLIENT_VERSION);
        if (!est_fileout.IsNull())
            mempool.WriteFeeEstimates(est_fileout);
        else
            LogPrintf("%s: Failed to write fee estimates to %s\n", __func__, est_path.string());
        fFeeEstimatesInitialized = false;
    }

    {
        LOCK(cs_main);
        if (pcoinsTip != NULL) {
            FlushStateToDisk();
        }
        delete pcoinsTip;
        pcoinsTip = NULL;
        delete pcoinscatcher;
        pcoinscatcher = NULL;
        delete pcoinsdbview;
        pcoinsdbview = NULL;
        delete pblocktree;
        pblocktree = NULL;
    }
#ifdef ENABLE_WALLET
    if (pwalletMain)
        pwalletMain->Flush(true);
#endif
#ifndef WIN32
    try {
        boost::filesystem::remove(GetPidFile());
    } catch (const boost::filesystem::filesystem_error& e) {
        LogPrintf("%s: Unable to remove pidfile: %s\n", __func__, e.what());
    }
#endif
    UnregisterAllValidationInterfaces();
#ifdef ENABLE_WALLET
    delete pwalletMain;
    pwalletMain = NULL;
#endif
    delete pdwcashParams;
    pdwcashParams = NULL;
    ECC_Stop();
    LogPrintf("%s: done\n", __func__);
}

/**
 * Signal handlers are very limited in what they are allowed to do, so:
 */
void HandleSIGTERM(int)
{
    fRequestShutdown = true;
}

void HandleSIGHUP(int)
{
    fReopenDebugLog = true;
}

bool static InitError(const std::string &str)
{
    uiInterface.ThreadSafeMessageBox(str, "", CClientUIInterface::MSG_ERROR);
    return false;
}

bool static InitWarning(const std::string &str)
{
    uiInterface.ThreadSafeMessageBox(str, "", CClientUIInterface::MSG_WARNING);
    return true;
}

bool static Bind(const CService &addr, unsigned int flags) {
    if (!(flags & BF_EXPLICIT) && IsLimited(addr))
        return false;
    std::string strError;
    if (!BindListenPort(addr, strError, (flags & BF_WHITELIST) != 0)) {
        if (flags & BF_REPORT_ERROR)
            return InitError(strError);
        return false;
    }
    return true;
}

void OnRPCStopped()
{
    cvBlockChange.notify_all();
    LogPrint("rpc", "RPC stopped.\n");
}

void OnRPCPreCommand(const CRPCCommand& cmd)
{
    // Observe safe mode
    string strWarning = GetWarnings("rpc");
    if (strWarning != "" && !GetBoolArg("-disablesafemode", false) &&
        !cmd.okSafeMode)
        throw JSONRPCError(RPC_FORBIDDEN_BY_SAFE_MODE, string("Safe mode: ") + strWarning);
}

std::string HelpMessage(HelpMessageMode mode)
{
    const bool showDebug = GetBoolArg("-help-debug", false);

    // When adding new options to the categories, please keep and ensure alphabetical ordering.
    // Do not translate _(...) -help-debug options, Many technical terms, and only a very small audience, so is unnecessary stress to translators

    string strUsage = HelpMessageGroup(_("Options:"));
    strUsage += HelpMessageOpt("-?", _("This help message"));
    strUsage += HelpMessageOpt("-alerts", strprintf(_("Receive and display P2P network alerts (default: %u)"), DEFAULT_ALERTS));
    strUsage += HelpMessageOpt("-alertnotify=<cmd>", _("Execute command when a relevant alert is received or we see a really long fork (%s in cmd is replaced by message)"));
    strUsage += HelpMessageOpt("-blocknotify=<cmd>", _("Execute command when the best block changes (%s in cmd is replaced by block hash)"));
    strUsage += HelpMessageOpt("-checkblocks=<n>", strprintf(_("How many blocks to check at startup (default: %u, 0 = all)"), 288));
    strUsage += HelpMessageOpt("-checklevel=<n>", strprintf(_("How thorough the block verification of -checkblocks is (0-4, default: %u)"), 3));
    strUsage += HelpMessageOpt("-conf=<file>", strprintf(_("Specify configuration file (default: %s)"), "dwcash.conf"));
    if (mode == HMM_BITCOIND)
    {
#if !defined(WIN32)
        strUsage += HelpMessageOpt("-daemon", _("Run in the background as a daemon and accept commands"));
#endif
    }
    strUsage += HelpMessageOpt("-datadir=<dir>", _("Specify data directory"));
    strUsage += HelpMessageOpt("-dbcache=<n>", strprintf(_("Set database cache size in megabytes (%d to %d, default: %d)"), nMinDbCache, nMaxDbCache, nDefaultDbCache));
    strUsage += HelpMessageOpt("-loadblock=<file>", _("Imports blocks from external blk000??.dat file") + " " + _("on startup"));
    strUsage += HelpMessageOpt("-maxorphantx=<n>", strprintf(_("Keep at most <n> unconnectable transactions in memory (default: %u)"), DEFAULT_MAX_ORPHAN_TRANSACTIONS));
    strUsage += HelpMessageOpt("-par=<n>", strprintf(_("Set the number of script verification threads (%u to %d, 0 = auto, <0 = leave that many cores free, default: %d)"),
        -(int)boost::thread::hardware_concurrency(), MAX_SCRIPTCHECK_THREADS, DEFAULT_SCRIPTCHECK_THREADS));
#ifndef WIN32
    strUsage += HelpMessageOpt("-pid=<file>", strprintf(_("Specify pid file (default: %s)"), "dwcashd.pid"));
#endif
    strUsage += HelpMessageOpt("-prune=<n>", strprintf(_("Reduce storage requirements by pruning (deleting) old blocks. This mode disables wallet support and is incompatible with -txindex. "
            "Warning: Reverting this setting requires re-downloading the entire blockchain. "
            "(default: 0 = disable pruning blocks, >%u = target size in MiB to use for block files)"), MIN_DISK_SPACE_FOR_BLOCK_FILES / 1024 / 1024));
    strUsage += HelpMessageOpt("-reindex", _("Rebuild block chain index from current blk000??.dat files on startup"));
#if !defined(WIN32)
    strUsage += HelpMessageOpt("-sysperms", _("Create new files with system default permissions, instead of umask 077 (only effective with disabled wallet functionality)"));
#endif
    strUsage += HelpMessageOpt("-txindex", strprintf(_("Maintain a full transaction index, used by the getrawtransaction rpc call (default: %u)"), 0));

    strUsage += HelpMessageGroup(_("Connection options:"));
    strUsage += HelpMessageOpt("-addnode=<ip>", _("Add a node to connect to and attempt to keep the connection open"));
    strUsage += HelpMessageOpt("-banscore=<n>", strprintf(_("Threshold for disconnecting misbehaving peers (default: %u)"), 100));
    strUsage += HelpMessageOpt("-bantime=<n>", strprintf(_("Number of seconds to keep misbehaving peers from reconnecting (default: %u)"), 86400));
    strUsage += HelpMessageOpt("-bind=<addr>", _("Bind to given address and always listen on it. Use [host]:port notation for IPv6"));
    strUsage += HelpMessageOpt("-connect=<ip>", _("Connect only to the specified node(s)"));
    strUsage += HelpMessageOpt("-discover", _("Discover own IP addresses (default: 1 when listening and no -externalip or -proxy)"));
    strUsage += HelpMessageOpt("-dns", _("Allow DNS lookups for -addnode, -seednode and -connect") + " " + _("(default: 1)"));
    strUsage += HelpMessageOpt("-dnsseed", _("Query for peer addresses via DNS lookup, if low on addresses (default: 1 unless -connect)"));
    strUsage += HelpMessageOpt("-externalip=<ip>", _("Specify your own public address"));
    strUsage += HelpMessageOpt("-forcednsseed", strprintf(_("Always query for peer addresses via DNS lookup (default: %u)"), 0));
    strUsage += HelpMessageOpt("-listen", _("Accept connections from outside (default: 1 if no -proxy or -connect)"));
    strUsage += HelpMessageOpt("-maxconnections=<n>", strprintf(_("Maintain at most <n> connections to peers (default: %u)"), 125));
    strUsage += HelpMessageOpt("-maxreceivebuffer=<n>", strprintf(_("Maximum per-connection receive buffer, <n>*1000 bytes (default: %u)"), 5000));
    strUsage += HelpMessageOpt("-maxsendbuffer=<n>", strprintf(_("Maximum per-connection send buffer, <n>*1000 bytes (default: %u)"), 1000));
    strUsage += HelpMessageOpt("-onion=<ip:port>", strprintf(_("Use separate SOCKS5 proxy to reach peers via Tor hidden services (default: %s)"), "-proxy"));
    strUsage += HelpMessageOpt("-onlynet=<net>", _("Only connect to nodes in network <net> (ipv4, ipv6 or onion)"));
    strUsage += HelpMessageOpt("-permitbaremultisig", strprintf(_("Relay non-P2SH multisig (default: %u)"), 1));
    strUsage += HelpMessageOpt("-port=<port>", strprintf(_("Listen for connections on <port> (default: %u or testnet: %u)"), 8233, 18233));
    strUsage += HelpMessageOpt("-proxy=<ip:port>", _("Connect through SOCKS5 proxy"));
    strUsage += HelpMessageOpt("-proxyrandomize", strprintf(_("Randomize credentials for every proxy connection. This enables Tor stream isolation (default: %u)"), 1));
    strUsage += HelpMessageOpt("-seednode=<ip>", _("Connect to a node to retrieve peer addresses, and disconnect"));
    strUsage += HelpMessageOpt("-timeout=<n>", strprintf(_("Specify connection timeout in milliseconds (minimum: 1, default: %d)"), DEFAULT_CONNECT_TIMEOUT));
#ifdef USE_UPNP
#if USE_UPNP
    strUsage += HelpMessageOpt("-upnp", _("Use UPnP to map the listening port (default: 1 when listening)"));
#else
    strUsage += HelpMessageOpt("-upnp", strprintf(_("Use UPnP to map the listening port (default: %u)"), 0));
#endif
#endif
    strUsage += HelpMessageOpt("-whitebind=<addr>", _("Bind to given address and whitelist peers connecting to it. Use [host]:port notation for IPv6"));
    strUsage += HelpMessageOpt("-whitelist=<netmask>", _("Whitelist peers connecting from the given netmask or IP address. Can be specified multiple times.") +
        " " + _("Whitelisted peers cannot be DoS banned and their transactions are always relayed, even if they are already in the mempool, useful e.g. for a gateway"));

#ifdef ENABLE_WALLET
    strUsage += HelpMessageGroup(_("Wallet options:"));
    strUsage += HelpMessageOpt("-disablewallet", _("Do not load the wallet and disable wallet RPC calls"));
    strUsage += HelpMessageOpt("-keypool=<n>", strprintf(_("Set key pool size to <n> (default: %u)"), 100));
    if (showDebug)
        strUsage += HelpMessageOpt("-mintxfee=<amt>", strprintf("Fees (in BTC/Kb) smaller than this are considered zero fee for transaction creation (default: %s)",
            FormatMoney(CWallet::minTxFee.GetFeePerK())));
    strUsage += HelpMessageOpt("-paytxfee=<amt>", strprintf(_("Fee (in BTC/kB) to add to transactions you send (default: %s)"), FormatMoney(payTxFee.GetFeePerK())));
    strUsage += HelpMessageOpt("-rescan", _("Rescan the block chain for missing wallet transactions") + " " + _("on startup"));
    strUsage += HelpMessageOpt("-salvagewallet", _("Attempt to recover private keys from a corrupt wallet.dat") + " " + _("on startup"));
    strUsage += HelpMessageOpt("-sendfreetransactions", strprintf(_("Send transactions as zero-fee transactions if possible (default: %u)"), 0));
    strUsage += HelpMessageOpt("-spendzeroconfchange", strprintf(_("Spend unconfirmed change when sending transactions (default: %u)"), 1));
    strUsage += HelpMessageOpt("-txconfirmtarget=<n>", strprintf(_("If paytxfee is not set, include enough fee so transactions begin confirmation on average within n blocks (default: %u)"), DEFAULT_TX_CONFIRM_TARGET));
    strUsage += HelpMessageOpt("-maxtxfee=<amt>", strprintf(_("Maximum total fees to use in a single wallet transaction; setting this too low may abort large transactions (default: %s)"),
        FormatMoney(maxTxFee)));
    strUsage += HelpMessageOpt("-upgradewallet", _("Upgrade wallet to latest format") + " " + _("on startup"));
    strUsage += HelpMessageOpt("-wallet=<file>", _("Specify wallet file (within data directory)") + " " + strprintf(_("(default: %s)"), "wallet.dat"));
    strUsage += HelpMessageOpt("-walletbroadcast", _("Make the wallet broadcast transactions") + " " + strprintf(_("(default: %u)"), true));
    strUsage += HelpMessageOpt("-walletnotify=<cmd>", _("Execute command when a wallet transaction changes (%s in cmd is replaced by TxID)"));
    strUsage += HelpMessageOpt("-zapwallettxes=<mode>", _("Delete all wallet transactions and only recover those parts of the blockchain through -rescan on startup") +
        " " + _("(1 = keep tx meta data e.g. account owner and payment request information, 2 = drop tx meta data)"));
                    
#endif

    strUsage += HelpMessageGroup(_("Debugging/Testing options:"));
    if (showDebug)
    {
        strUsage += HelpMessageOpt("-checkpoints", strprintf("Only accept block chain matching built-in checkpoints (default: %u)", 1));
        strUsage += HelpMessageOpt("-dblogsize=<n>", strprintf("Flush database activity from memory pool to disk log every <n> megabytes (default: %u)", 100));
        strUsage += HelpMessageOpt("-disablesafemode", strprintf("Disable safemode, override a real safe mode event (default: %u)", 0));
        strUsage += HelpMessageOpt("-testsafemode", strprintf("Force safe mode (default: %u)", 0));
        strUsage += HelpMessageOpt("-dropmessagestest=<n>", "Randomly drop 1 of every <n> network messages");
        strUsage += HelpMessageOpt("-fuzzmessagestest=<n>", "Randomly fuzz 1 of every <n> network messages");
        strUsage += HelpMessageOpt("-flushwallet", strprintf("Run a thread to flush wallet periodically (default: %u)", 1));
        strUsage += HelpMessageOpt("-stopafterblockimport", strprintf("Stop running after importing blocks from disk (default: %u)", 0));
    }
    string debugCategories = "addrman, alert, bench, coindb, db, lock, rand, rpc, selectcoins, mempool, net, proxy, prune"; // Don't translate these and qt below
    if (mode == HMM_BITCOIN_QT)
        debugCategories += ", qt";
    strUsage += HelpMessageOpt("-debug=<category>", strprintf(_("Output debugging information (default: %u, supplying <category> is optional)"), 0) + ". " +
        _("If <category> is not supplied, output all debugging information.") + _("<category> can be:") + " " + debugCategories + ".");
#ifdef ENABLE_WALLET
    strUsage += HelpMessageOpt("-gen", strprintf(_("Generate coins (default: %u)"), 0));
    strUsage += HelpMessageOpt("-genproclimit=<n>", strprintf(_("Set the number of threads for coin generation if enabled (-1 = all cores, default: %d)"), 1));
    strUsage += HelpMessageOpt("-equihashsolver=<name>", _("Specify the Equihash solver to be used if enabled (default: \"default\")"));
#endif
    strUsage += HelpMessageOpt("-help-debug", _("Show all debugging options (usage: --help -help-debug)"));
    strUsage += HelpMessageOpt("-logips", strprintf(_("Include IP addresses in debug output (default: %u)"), 0));
    strUsage += HelpMessageOpt("-logtimestamps", strprintf(_("Prepend debug output with timestamp (default: %u)"), 1));
    if (showDebug)
    {
        strUsage += HelpMessageOpt("-limitfreerelay=<n>", strprintf("Continuously rate-limit free transactions to <n>*1000 bytes per minute (default: %u)", 15));
        strUsage += HelpMessageOpt("-relaypriority", strprintf("Require high priority for relaying free or low-fee transactions (default: %u)", 0));
        strUsage += HelpMessageOpt("-maxsigcachesize=<n>", strprintf("Limit size of signature cache to <n> entries (default: %u)", 50000));
    }
    strUsage += HelpMessageOpt("-minrelaytxfee=<amt>", strprintf(_("Fees (in BTC/Kb) smaller than this are considered zero fee for relaying (default: %s)"), FormatMoney(::minRelayTxFee.GetFeePerK())));
    strUsage += HelpMessageOpt("-printtoconsole", _("Send trace/debug info to console instead of debug.log file"));
    if (showDebug)
    {
        strUsage += HelpMessageOpt("-printpriority", strprintf("Log transaction priority and fee per kB when mining blocks (default: %u)", 0));
        strUsage += HelpMessageOpt("-privdb", strprintf("Sets the DB_PRIVATE flag in the wallet db environment (default: %u)", 1));
        strUsage += HelpMessageOpt("-regtest", "Enter regression test mode, which uses a special chain in which blocks can be solved instantly. "
            "This is intended for regression testing tools and app development.");
    }
    strUsage += HelpMessageOpt("-shrinkdebugfile", _("Shrink debug.log file on client startup (default: 1 when no -debug)"));
    strUsage += HelpMessageOpt("-testnet", _("Use the test network"));

    strUsage += HelpMessageGroup(_("Node relay options:"));
    strUsage += HelpMessageOpt("-datacarrier", strprintf(_("Relay and mine data carrier transactions (default: %u)"), 1));
    strUsage += HelpMessageOpt("-datacarriersize", strprintf(_("Maximum size of data in data carrier transactions we relay and mine (default: %u)"), MAX_OP_RETURN_RELAY));

    strUsage += HelpMessageGroup(_("Block creation options:"));
    strUsage += HelpMessageOpt("-blockminsize=<n>", strprintf(_("Set minimum block size in bytes (default: %u)"), 0));
    strUsage += HelpMessageOpt("-blockmaxsize=<n>", strprintf(_("Set maximum block size in bytes (default: %d)"), DEFAULT_BLOCK_MAX_SIZE));
    strUsage += HelpMessageOpt("-blockprioritysize=<n>", strprintf(_("Set maximum size of high-priority/low-fee transactions in bytes (default: %d)"), DEFAULT_BLOCK_PRIORITY_SIZE));

    strUsage += HelpMessageGroup(_("RPC server options:"));
    strUsage += HelpMessageOpt("-server", _("Accept command line and JSON-RPC commands"));
    strUsage += HelpMessageOpt("-rest", strprintf(_("Accept public REST requests (default: %u)"), 0));
    strUsage += HelpMessageOpt("-rpcbind=<addr>", _("Bind to given address to listen for JSON-RPC connections. Use [host]:port notation for IPv6. This option can be specified multiple times (default: bind to all interfaces)"));
    strUsage += HelpMessageOpt("-rpcuser=<user>", _("Username for JSON-RPC connections"));
    strUsage += HelpMessageOpt("-rpcpassword=<pw>", _("Password for JSON-RPC connections"));
    strUsage += HelpMessageOpt("-rpcport=<port>", strprintf(_("Listen for JSON-RPC connections on <port> (default: %u or testnet: %u)"), 8232, 18232));
    strUsage += HelpMessageOpt("-rpcallowip=<ip>", _("Allow JSON-RPC connections from specified source. Valid for <ip> are a single IP (e.g. 1.2.3.4), a network/netmask (e.g. 1.2.3.4/255.255.255.0) or a network/CIDR (e.g. 1.2.3.4/24). This option can be specified multiple times"));
    strUsage += HelpMessageOpt("-rpcthreads=<n>", strprintf(_("Set the number of threads to service RPC calls (default: %d)"), 4));
    strUsage += HelpMessageOpt("-rpckeepalive", strprintf(_("RPC support for HTTP persistent connections (default: %d)"), 1));

    // Disabled until we can lock notes and also tune performance of libsnark which by default uses multiple threads
    //strUsage += HelpMessageOpt("-rpcasyncthreads=<n>", strprintf(_("Set the number of threads to service Async RPC calls (default: %d)"), 1));

    strUsage += HelpMessageGroup(_("RPC SSL options: (see the Bitcoin Wiki for SSL setup instructions)"));
    strUsage += HelpMessageOpt("-rpcssl", _("Use OpenSSL (https) for JSON-RPC connections"));
    strUsage += HelpMessageOpt("-rpcsslcertificatechainfile=<file.cert>", strprintf(_("Server certificate file (default: %s)"), "server.cert"));
    strUsage += HelpMessageOpt("-rpcsslprivatekeyfile=<file.pem>", strprintf(_("Server private key (default: %s)"), "server.pem"));
    strUsage += HelpMessageOpt("-rpcsslciphers=<ciphers>", strprintf(_("Acceptable ciphers (default: %s)"), "TLSv1.2+HIGH:TLSv1+HIGH:!SSLv2:!aNULL:!eNULL:!3DES:@STRENGTH"));

    if (mode == HMM_BITCOIN_QT)
    {
        strUsage += HelpMessageGroup(_("UI Options:"));
        if (showDebug) {
            strUsage += HelpMessageOpt("-allowselfsignedrootcertificates", "Allow self signed root certificates (default: 0)");
        }
        strUsage += HelpMessageOpt("-choosedatadir", _("Choose data directory on startup (default: 0)"));
        strUsage += HelpMessageOpt("-lang=<lang>", _("Set language, for example \"de_DE\" (default: system locale)"));
        strUsage += HelpMessageOpt("-min", _("Start minimized"));
        strUsage += HelpMessageOpt("-rootcertificates=<file>", _("Set SSL root certificates for payment request (default: -system-)"));
        strUsage += HelpMessageOpt("-splash", _("Show splash screen on startup (default: 1)"));
    }

    return strUsage;
}

std::string LicenseInfo()
{
    return FormatParagraph(strprintf(_("Copyright (C) 2009-%i The Bitcoin Core Developers"), COPYRIGHT_YEAR)) + "\n" +
           FormatParagraph(strprintf(_("Copyright (C) 2015-%i The DeepWebCash Developers"), COPYRIGHT_YEAR)) + "\n" +
           "\n" +
           FormatParagraph(_("This is experimental software.")) + "\n" +
           "\n" +
           FormatParagraph(_("Distributed under the MIT software license, see the accompanying file COPYING or <http://www.opensource.org/licenses/mit-license.php>.")) + "\n" +
           "\n" +
           FormatParagraph(_("This product includes software developed by the OpenSSL Project for use in the OpenSSL Toolkit <https://www.openssl.org/> and cryptographic software written by Eric Young and UPnP software written by Thomas Bernard.")) +
           "\n";
}

static void BlockNotifyCallback(const uint256& hashNewTip)
{
    std::string strCmd = GetArg("-blocknotify", "");

    boost::replace_all(strCmd, "%s", hashNewTip.GetHex());
    boost::thread t(runCommand, strCmd); // thread runs free
}

struct CImportingNow
{
    CImportingNow() {
        assert(fImporting == false);
        fImporting = true;
    }

    ~CImportingNow() {
        assert(fImporting == true);
        fImporting = false;
    }
};


// If we're using -prune with -reindex, then delete block files that will be ignored by the
// reindex.  Since reindexing works by starting at block file 0 and looping until a blockfile
// is missing, do the same here to delete any later block files after a gap.  Also delete all
// rev files since they'll be rewritten by the reindex anyway.  This ensures that vinfoBlockFile
// is in sync with what's actually on disk by the time we start downloading, so that pruning
// works correctly.
void CleanupBlockRevFiles()
{
    using namespace boost::filesystem;
    map<string, path> mapBlockFiles;

    // Glob all blk?????.dat and rev?????.dat files from the blocks directory.
    // Remove the rev files immediately and insert the blk file paths into an
    // ordered map keyed by block file index.
    LogPrintf("Removing unusable blk?????.dat and rev?????.dat files for -reindex with -prune\n");
    path blocksdir = GetDataDir() / "blocks";
    for (directory_iterator it(blocksdir); it != directory_iterator(); it++) {
        if (is_regular_file(*it) &&
            it->path().filename().string().length() == 12 &&
            it->path().filename().string().substr(8,4) == ".dat")
        {
            if (it->path().filename().string().substr(0,3) == "blk")
                mapBlockFiles[it->path().filename().string().substr(3,5)] = it->path();
            else if (it->path().filename().string().substr(0,3) == "rev")
                remove(it->path());
        }
    }

    // Remove all block files that aren't part of a contiguous set starting at
    // zero by walking the ordered map (keys are block file indices) by
    // keeping a separate counter.  Once we hit a gap (or if 0 doesn't exist)
    // start removing block files.
    int nContigCounter = 0;
    BOOST_FOREACH(const PAIRTYPE(string, path)& item, mapBlockFiles) {
        if (atoi(item.first) == nContigCounter) {
            nContigCounter++;
            continue;
        }
        remove(item.second);
    }
}

void ThreadImport(std::vector<boost::filesystem::path> vImportFiles)
{
    RenameThread("bitcoin-loadblk");
    // -reindex
    if (fReindex) {
#ifdef ENABLE_WALLET
        if (pwalletMain) {
            pwalletMain->ClearNoteWitnessCache();
        }
#endif
        CImportingNow imp;
        int nFile = 0;
        while (true) {
            CDiskBlockPos pos(nFile, 0);
            if (!boost::filesystem::exists(GetBlockPosFilename(pos, "blk")))
                break; // No block files left to reindex
            FILE *file = OpenBlockFile(pos, true);
            if (!file)
                break; // This error is logged in OpenBlockFile
            LogPrintf("Reindexing block file blk%05u.dat...\n", (unsigned int)nFile);
            LoadExternalBlockFile(file, &pos);
            nFile++;
        }
        pblocktree->WriteReindexing(false);
        fReindex = false;
        LogPrintf("Reindexing finished\n");
        // To avoid ending up in a situation without genesis block, re-try initializing (no-op if reindexing worked):
        InitBlockIndex();
    }

    // hardcoded $DATADIR/bootstrap.dat
    boost::filesystem::path pathBootstrap = GetDataDir() / "bootstrap.dat";
    if (boost::filesystem::exists(pathBootstrap)) {
        FILE *file = fopen(pathBootstrap.string().c_str(), "rb");
        if (file) {
            CImportingNow imp;
            boost::filesystem::path pathBootstrapOld = GetDataDir() / "bootstrap.dat.old";
            LogPrintf("Importing bootstrap.dat...\n");
            LoadExternalBlockFile(file);
            RenameOver(pathBootstrap, pathBootstrapOld);
        } else {
            LogPrintf("Warning: Could not open bootstrap file %s\n", pathBootstrap.string());
        }
    }

    // -loadblock=
    BOOST_FOREACH(boost::filesystem::path &path, vImportFiles) {
        FILE *file = fopen(path.string().c_str(), "rb");
        if (file) {
            CImportingNow imp;
            LogPrintf("Importing blocks file %s...\n", path.string());
            LoadExternalBlockFile(file);
        } else {
            LogPrintf("Warning: Could not open blocks file %s\n", path.string());
        }
    }

    if (GetBoolArg("-stopafterblockimport", false)) {
        LogPrintf("Stopping after block import\n");
        StartShutdown();
    }
}

/** Sanity checks
 *  Ensure that Bitcoin is running in a usable environment with all
 *  necessary library support.
 */
bool InitSanityCheck(void)
{
    if(!ECC_InitSanityCheck()) {
        InitError("OpenSSL appears to lack support for elliptic curve cryptography. For more "
                  "information, visit https://en.bitcoin.it/wiki/OpenSSL_and_EC_Libraries");
        return false;
    }
    if (!glibc_sanity_test() || !glibcxx_sanity_test())
        return false;

    return true;
}


static void ZC_LoadParams()
{
    struct timeval tv_start, tv_end;
    float elapsed;

    boost::filesystem::path pk_path = ZC_GetParamsDir() / "beta2-proving.key";
    boost::filesystem::path vk_path = ZC_GetParamsDir() / "beta2-verifying.key";

    pdwcashParams = ZCJoinSplit::Unopened();

    LogPrintf("Loading verifying key from %s\n", vk_path.string().c_str());
    gettimeofday(&tv_start, 0);

    pdwcashParams->loadVerifyingKey(vk_path.string());

    gettimeofday(&tv_end, 0);
    elapsed = float(tv_end.tv_sec-tv_start.tv_sec) + (tv_end.tv_usec-tv_start.tv_usec)/float(1000000);
    LogPrintf("Loaded verifying key in %fs seconds.\n", elapsed);

    pdwcashParams->setProvingKeyPath(pk_path.string());
}

/** Initialize bitcoin.
 *  @pre Parameters should be parsed and config file should be read.
 */
bool AppInit2(boost::thread_group& threadGroup, CScheduler& scheduler)
{
    // ********************************************************* Step 1: setup
#ifdef _MSC_VER
    // Turn off Microsoft heap dump noise
    _CrtSetReportMode(_CRT_WARN, _CRTDBG_MODE_FILE);
    _CrtSetReportFile(_CRT_WARN, CreateFileA("NUL", GENERIC_WRITE, 0, NULL, OPEN_EXISTING, 0, 0));
#endif
#if _MSC_VER >= 1400
    // Disable confusing "helpful" text message on abort, Ctrl-C
    _set_abort_behavior(0, _WRITE_ABORT_MSG | _CALL_REPORTFAULT);
#endif
#ifdef WIN32
    // Enable Data Execution Prevention (DEP)
    // Minimum supported OS versions: WinXP SP3, WinVista >= SP1, Win Server 2008
    // A failure is non-critical and needs no further attention!
#ifndef PROCESS_DEP_ENABLE
    // We define this here, because GCCs winbase.h limits this to _WIN32_WINNT >= 0x0601 (Windows 7),
    // which is not correct. Can be removed, when GCCs winbase.h is fixed!
#define PROCESS_DEP_ENABLE 0x00000001
#endif
    typedef BOOL (WINAPI *PSETPROCDEPPOL)(DWORD);
    PSETPROCDEPPOL setProcDEPPol = (PSETPROCDEPPOL)GetProcAddress(GetModuleHandleA("Kernel32.dll"), "SetProcessDEPPolicy");
    if (setProcDEPPol != NULL) setProcDEPPol(PROCESS_DEP_ENABLE);

    // Initialize Windows Sockets
    WSADATA wsadata;
    int ret = WSAStartup(MAKEWORD(2,2), &wsadata);
    if (ret != NO_ERROR || LOBYTE(wsadata.wVersion ) != 2 || HIBYTE(wsadata.wVersion) != 2)
    {
        return InitError(strprintf("Error: Winsock library failed to start (WSAStartup returned error %d)", ret));
    }
#endif
#ifndef WIN32

    if (GetBoolArg("-sysperms", false)) {
#ifdef ENABLE_WALLET
        if (!GetBoolArg("-disablewallet", false))
            return InitError("Error: -sysperms is not allowed in combination with enabled wallet functionality");
#endif
    } else {
        umask(077);
    }

    // Clean shutdown on SIGTERM
    struct sigaction sa;
    sa.sa_handler = HandleSIGTERM;
    sigemptyset(&sa.sa_mask);
    sa.sa_flags = 0;
    sigaction(SIGTERM, &sa, NULL);
    sigaction(SIGINT, &sa, NULL);

    // Reopen debug.log on SIGHUP
    struct sigaction sa_hup;
    sa_hup.sa_handler = HandleSIGHUP;
    sigemptyset(&sa_hup.sa_mask);
    sa_hup.sa_flags = 0;
    sigaction(SIGHUP, &sa_hup, NULL);

#if defined (__SVR4) && defined (__sun)
    // ignore SIGPIPE on Solaris
    signal(SIGPIPE, SIG_IGN);
#endif
#endif

    // ********************************************************* Step 2: parameter interactions
    const CChainParams& chainparams = Params();

    // Set this early so that parameter interactions go to console
    fPrintToConsole = GetBoolArg("-printtoconsole", false);
    fLogTimestamps = GetBoolArg("-logtimestamps", true);
    fLogIPs = GetBoolArg("-logips", false);

    // when specifying an explicit binding address, you want to listen on it
    // even when -connect or -proxy is specified
    if (mapArgs.count("-bind")) {
        if (SoftSetBoolArg("-listen", true))
            LogPrintf("%s: parameter interaction: -bind set -> setting -listen=1\n", __func__);
    }
    if (mapArgs.count("-whitebind")) {
        if (SoftSetBoolArg("-listen", true))
            LogPrintf("%s: parameter interaction: -whitebind set -> setting -listen=1\n", __func__);
    }

    if (mapArgs.count("-connect") && mapMultiArgs["-connect"].size() > 0) {
        // when only connecting to trusted nodes, do not seed via DNS, or listen by default
        if (SoftSetBoolArg("-dnsseed", false))
            LogPrintf("%s: parameter interaction: -connect set -> setting -dnsseed=0\n", __func__);
        if (SoftSetBoolArg("-listen", false))
            LogPrintf("%s: parameter interaction: -connect set -> setting -listen=0\n", __func__);
    }

    if (mapArgs.count("-proxy")) {
        // to protect privacy, do not listen by default if a default proxy server is specified
        if (SoftSetBoolArg("-listen", false))
            LogPrintf("%s: parameter interaction: -proxy set -> setting -listen=0\n", __func__);
        // to protect privacy, do not use UPNP when a proxy is set. The user may still specify -listen=1
        // to listen locally, so don't rely on this happening through -listen below.
        if (SoftSetBoolArg("-upnp", false))
            LogPrintf("%s: parameter interaction: -proxy set -> setting -upnp=0\n", __func__);
        // to protect privacy, do not discover addresses by default
        if (SoftSetBoolArg("-discover", false))
            LogPrintf("%s: parameter interaction: -proxy set -> setting -discover=0\n", __func__);
    }

    if (!GetBoolArg("-listen", DEFAULT_LISTEN)) {
        // do not map ports or try to retrieve public IP when not listening (pointless)
        if (SoftSetBoolArg("-upnp", false))
            LogPrintf("%s: parameter interaction: -listen=0 -> setting -upnp=0\n", __func__);
        if (SoftSetBoolArg("-discover", false))
            LogPrintf("%s: parameter interaction: -listen=0 -> setting -discover=0\n", __func__);
    }

    if (mapArgs.count("-externalip")) {
        // if an explicit public IP is specified, do not try to find others
        if (SoftSetBoolArg("-discover", false))
            LogPrintf("%s: parameter interaction: -externalip set -> setting -discover=0\n", __func__);
    }

    if (GetBoolArg("-salvagewallet", false)) {
        // Rewrite just private keys: rescan to find transactions
        if (SoftSetBoolArg("-rescan", true))
            LogPrintf("%s: parameter interaction: -salvagewallet=1 -> setting -rescan=1\n", __func__);
    }

    // -zapwallettx implies a rescan
    if (GetBoolArg("-zapwallettxes", false)) {
        if (SoftSetBoolArg("-rescan", true))
            LogPrintf("%s: parameter interaction: -zapwallettxes=<mode> -> setting -rescan=1\n", __func__);
    }

    // Make sure enough file descriptors are available
    int nBind = std::max((int)mapArgs.count("-bind") + (int)mapArgs.count("-whitebind"), 1);
    nMaxConnections = GetArg("-maxconnections", 125);
    nMaxConnections = std::max(std::min(nMaxConnections, (int)(FD_SETSIZE - nBind - MIN_CORE_FILEDESCRIPTORS)), 0);
    int nFD = RaiseFileDescriptorLimit(nMaxConnections + MIN_CORE_FILEDESCRIPTORS);
    if (nFD < MIN_CORE_FILEDESCRIPTORS)
        return InitError(_("Not enough file descriptors available."));
    if (nFD - MIN_CORE_FILEDESCRIPTORS < nMaxConnections)
        nMaxConnections = nFD - MIN_CORE_FILEDESCRIPTORS;

    // if using block pruning, then disable txindex
    // also disable the wallet (for now, until SPV support is implemented in wallet)
    if (GetArg("-prune", 0)) {
        if (GetBoolArg("-txindex", false))
            return InitError(_("Prune mode is incompatible with -txindex."));
#ifdef ENABLE_WALLET
        if (!GetBoolArg("-disablewallet", false)) {
            if (SoftSetBoolArg("-disablewallet", true))
                LogPrintf("%s : parameter interaction: -prune -> setting -disablewallet=1\n", __func__);
            else
                return InitError(_("Can't run with a wallet in prune mode."));
        }
#endif
    }

    // ********************************************************* Step 3: parameter-to-internal-flags

    fDebug = !mapMultiArgs["-debug"].empty();
    // Special-case: if -debug=0/-nodebug is set, turn off debugging messages
    const vector<string>& categories = mapMultiArgs["-debug"];
    if (GetBoolArg("-nodebug", false) || find(categories.begin(), categories.end(), string("0")) != categories.end())
        fDebug = false;

    // Check for -debugnet
    if (GetBoolArg("-debugnet", false))
        InitWarning(_("Warning: Unsupported argument -debugnet ignored, use -debug=net."));
    // Check for -socks - as this is a privacy risk to continue, exit here
    if (mapArgs.count("-socks"))
        return InitError(_("Error: Unsupported argument -socks found. Setting SOCKS version isn't possible anymore, only SOCKS5 proxies are supported."));
    // Check for -tor - as this is a privacy risk to continue, exit here
    if (GetBoolArg("-tor", false))
        return InitError(_("Error: Unsupported argument -tor found, use -onion."));

    if (GetBoolArg("-benchmark", false))
        InitWarning(_("Warning: Unsupported argument -benchmark ignored, use -debug=bench."));

    // Checkmempool and checkblockindex default to true in regtest mode
    mempool.setSanityCheck(GetBoolArg("-checkmempool", chainparams.DefaultConsistencyChecks()));
    fCheckBlockIndex = GetBoolArg("-checkblockindex", chainparams.DefaultConsistencyChecks());
    fCheckpointsEnabled = GetBoolArg("-checkpoints", true);

    // -par=0 means autodetect, but nScriptCheckThreads==0 means no concurrency
    nScriptCheckThreads = GetArg("-par", DEFAULT_SCRIPTCHECK_THREADS);
    if (nScriptCheckThreads <= 0)
        nScriptCheckThreads += boost::thread::hardware_concurrency();
    if (nScriptCheckThreads <= 1)
        nScriptCheckThreads = 0;
    else if (nScriptCheckThreads > MAX_SCRIPTCHECK_THREADS)
        nScriptCheckThreads = MAX_SCRIPTCHECK_THREADS;

    fServer = GetBoolArg("-server", false);

    // block pruning; get the amount of disk space (in MB) to allot for block & undo files
    int64_t nSignedPruneTarget = GetArg("-prune", 0) * 1024 * 1024;
    if (nSignedPruneTarget < 0) {
        return InitError(_("Prune cannot be configured with a negative value."));
    }
    nPruneTarget = (uint64_t) nSignedPruneTarget;
    if (nPruneTarget) {
        if (nPruneTarget < MIN_DISK_SPACE_FOR_BLOCK_FILES) {
            return InitError(strprintf(_("Prune configured below the minimum of %d MB.  Please use a higher number."), MIN_DISK_SPACE_FOR_BLOCK_FILES / 1024 / 1024));
        }
        LogPrintf("Prune configured to target %uMiB on disk for block and undo files.\n", nPruneTarget / 1024 / 1024);
        fPruneMode = true;
    }

#ifdef ENABLE_WALLET
    bool fDisableWallet = GetBoolArg("-disablewallet", false);
#endif

    nConnectTimeout = GetArg("-timeout", DEFAULT_CONNECT_TIMEOUT);
    if (nConnectTimeout <= 0)
        nConnectTimeout = DEFAULT_CONNECT_TIMEOUT;

    // Fee-per-kilobyte amount considered the same as "free"
    // If you are mining, be careful setting this:
    // if you set it to zero then
    // a transaction spammer can cheaply fill blocks using
    // 1-satoshi-fee transactions. It should be set above the real
    // cost to you of processing a transaction.
    if (mapArgs.count("-minrelaytxfee"))
    {
        CAmount n = 0;
        if (ParseMoney(mapArgs["-minrelaytxfee"], n) && n > 0)
            ::minRelayTxFee = CFeeRate(n);
        else
            return InitError(strprintf(_("Invalid amount for -minrelaytxfee=<amount>: '%s'"), mapArgs["-minrelaytxfee"]));
    }

#ifdef ENABLE_WALLET
    if (mapArgs.count("-mintxfee"))
    {
        CAmount n = 0;
        if (ParseMoney(mapArgs["-mintxfee"], n) && n > 0)
            CWallet::minTxFee = CFeeRate(n);
        else
            return InitError(strprintf(_("Invalid amount for -mintxfee=<amount>: '%s'"), mapArgs["-mintxfee"]));
    }
    if (mapArgs.count("-paytxfee"))
    {
        CAmount nFeePerK = 0;
        if (!ParseMoney(mapArgs["-paytxfee"], nFeePerK))
            return InitError(strprintf(_("Invalid amount for -paytxfee=<amount>: '%s'"), mapArgs["-paytxfee"]));
        if (nFeePerK > nHighTransactionFeeWarning)
            InitWarning(_("Warning: -paytxfee is set very high! This is the transaction fee you will pay if you send a transaction."));
        payTxFee = CFeeRate(nFeePerK, 1000);
        if (payTxFee < ::minRelayTxFee)
        {
            return InitError(strprintf(_("Invalid amount for -paytxfee=<amount>: '%s' (must be at least %s)"),
                                       mapArgs["-paytxfee"], ::minRelayTxFee.ToString()));
        }
    }
    if (mapArgs.count("-maxtxfee"))
    {
        CAmount nMaxFee = 0;
        if (!ParseMoney(mapArgs["-maxtxfee"], nMaxFee))
            return InitError(strprintf(_("Invalid amount for -maxtxfee=<amount>: '%s'"), mapArgs["-maptxfee"]));
        if (nMaxFee > nHighTransactionMaxFeeWarning)
            InitWarning(_("Warning: -maxtxfee is set very high! Fees this large could be paid on a single transaction."));
        maxTxFee = nMaxFee;
        if (CFeeRate(maxTxFee, 1000) < ::minRelayTxFee)
        {
            return InitError(strprintf(_("Invalid amount for -maxtxfee=<amount>: '%s' (must be at least the minrelay fee of %s to prevent stuck transactions)"),
                                       mapArgs["-maxtxfee"], ::minRelayTxFee.ToString()));
        }
    }
    nTxConfirmTarget = GetArg("-txconfirmtarget", DEFAULT_TX_CONFIRM_TARGET);
    bSpendZeroConfChange = GetBoolArg("-spendzeroconfchange", true);
    fSendFreeTransactions = GetBoolArg("-sendfreetransactions", false);

    std::string strWalletFile = GetArg("-wallet", "wallet.dat");
#endif // ENABLE_WALLET

    fIsBareMultisigStd = GetBoolArg("-permitbaremultisig", true);
    nMaxDatacarrierBytes = GetArg("-datacarriersize", nMaxDatacarrierBytes);

    fAlerts = GetBoolArg("-alerts", DEFAULT_ALERTS);

    // ********************************************************* Step 4: application initialization: dir lock, daemonize, pidfile, debug log

    // Initialize libsodium
    if (init_and_check_sodium() == -1) {
        return false;
    }

    // Initialize elliptic curve code
    ECC_Start();

    // Sanity check
    if (!InitSanityCheck())
        return InitError(_("Initialization sanity check failed. Bitcoin Core is shutting down."));

    std::string strDataDir = GetDataDir().string();
#ifdef ENABLE_WALLET
    // Wallet file must be a plain filename without a directory
    if (strWalletFile != boost::filesystem::basename(strWalletFile) + boost::filesystem::extension(strWalletFile))
        return InitError(strprintf(_("Wallet %s resides outside data directory %s"), strWalletFile, strDataDir));
#endif
    // Make sure only a single Bitcoin process is using the data directory.
    boost::filesystem::path pathLockFile = GetDataDir() / ".lock";
    FILE* file = fopen(pathLockFile.string().c_str(), "a"); // empty lock file; created if it doesn't exist.
    if (file) fclose(file);

    try {
        static boost::interprocess::file_lock lock(pathLockFile.string().c_str());
        if (!lock.try_lock())
            return InitError(strprintf(_("Cannot obtain a lock on data directory %s. Bitcoin Core is probably already running."), strDataDir));
    } catch(const boost::interprocess::interprocess_exception& e) {
        return InitError(strprintf(_("Cannot obtain a lock on data directory %s. Bitcoin Core is probably already running.") + " %s.", strDataDir, e.what()));
    }

#ifndef WIN32
    CreatePidFile(GetPidFile(), getpid());
#endif
    if (GetBoolArg("-shrinkdebugfile", !fDebug))
        ShrinkDebugFile();
    LogPrintf("\n\n\n\n\n\n\n\n\n\n\n\n\n\n\n\n\n\n\n\n");
    LogPrintf("Bitcoin version %s (%s)\n", FormatFullVersion(), CLIENT_DATE);
    LogPrintf("Using OpenSSL version %s\n", SSLeay_version(SSLEAY_VERSION));
#ifdef ENABLE_WALLET
    LogPrintf("Using BerkeleyDB version %s\n", DbEnv::version(0, 0, 0));
#endif
    if (!fLogTimestamps)
        LogPrintf("Startup time: %s\n", DateTimeStrFormat("%Y-%m-%d %H:%M:%S", GetTime()));
    LogPrintf("Default data directory %s\n", GetDefaultDataDir().string());
    LogPrintf("Using data directory %s\n", strDataDir);
    LogPrintf("Using config file %s\n", GetConfigFile().string());
    LogPrintf("Using at most %i connections (%i file descriptors available)\n", nMaxConnections, nFD);
    std::ostringstream strErrors;

    LogPrintf("Using %u threads for script verification\n", nScriptCheckThreads);
    if (nScriptCheckThreads) {
        for (int i=0; i<nScriptCheckThreads-1; i++)
            threadGroup.create_thread(&ThreadScriptCheck);
    }

    // Start the lightweight task scheduler thread
    CScheduler::Function serviceLoop = boost::bind(&CScheduler::serviceQueue, &scheduler);
    threadGroup.create_thread(boost::bind(&TraceThread<CScheduler::Function>, "scheduler", serviceLoop));

<<<<<<< HEAD
    // Initialize DeepWebCash circuit parameters
=======
    if (GetBoolArg("-showmetrics", true) && !fPrintToConsole && !GetBoolArg("-daemon", false)) {
        // Start the persistent metrics interface
        ConnectMetricsScreen();
        threadGroup.create_thread(&ThreadShowMetricsScreen);
    }

    // Initialize Zcash circuit parameters
>>>>>>> 90c116ac
    ZC_LoadParams();
    // These must be disabled for now, they are buggy and we probably don't
    // want any of libsnark's profiling in production anyway.
    libsnark::inhibit_profiling_info = true;
    libsnark::inhibit_profiling_counters = true;

    /* Start the RPC server already.  It will be started in "warmup" mode
     * and not really process calls already (but it will signify connections
     * that the server is there and will be ready later).  Warmup mode will
     * be disabled when initialisation is finished.
     */
    if (fServer)
    {
        uiInterface.InitMessage.connect(SetRPCWarmupStatus);
        RPCServer::OnStopped(&OnRPCStopped);
        RPCServer::OnPreCommand(&OnRPCPreCommand);
        StartRPCThreads();
    }

    int64_t nStart;

    // ********************************************************* Step 5: verify wallet database integrity
#ifdef ENABLE_WALLET
    if (!fDisableWallet) {
        LogPrintf("Using wallet %s\n", strWalletFile);
        uiInterface.InitMessage(_("Verifying wallet..."));

        std::string warningString;
        std::string errorString;
        
        if (!CWallet::Verify(strWalletFile, warningString, errorString))
            return false;
        
        if (!warningString.empty())
            InitWarning(warningString);
        if (!errorString.empty())
            return InitError(warningString);
        
    } // (!fDisableWallet)
#endif // ENABLE_WALLET
    // ********************************************************* Step 6: network initialization

    RegisterNodeSignals(GetNodeSignals());

    if (mapArgs.count("-onlynet")) {
        std::set<enum Network> nets;
        BOOST_FOREACH(std::string snet, mapMultiArgs["-onlynet"]) {
            enum Network net = ParseNetwork(snet);
            if (net == NET_UNROUTABLE)
                return InitError(strprintf(_("Unknown network specified in -onlynet: '%s'"), snet));
            nets.insert(net);
        }
        for (int n = 0; n < NET_MAX; n++) {
            enum Network net = (enum Network)n;
            if (!nets.count(net))
                SetLimited(net);
        }
    }

    if (mapArgs.count("-whitelist")) {
        BOOST_FOREACH(const std::string& net, mapMultiArgs["-whitelist"]) {
            CSubNet subnet(net);
            if (!subnet.IsValid())
                return InitError(strprintf(_("Invalid netmask specified in -whitelist: '%s'"), net));
            CNode::AddWhitelistedRange(subnet);
        }
    }

    proxyType addrProxy;
    bool fProxy = false;
    if (mapArgs.count("-proxy")) {
        addrProxy = proxyType(CService(mapArgs["-proxy"], 9050), GetBoolArg("-proxyrandomize", true));
        if (!addrProxy.IsValid())
            return InitError(strprintf(_("Invalid -proxy address: '%s'"), mapArgs["-proxy"]));

        SetProxy(NET_IPV4, addrProxy);
        SetProxy(NET_IPV6, addrProxy);
        SetNameProxy(addrProxy);
        fProxy = true;
    }

    // -onion can override normal proxy, -noonion disables connecting to .onion entirely
    if (!(mapArgs.count("-onion") && mapArgs["-onion"] == "0") &&
        (fProxy || mapArgs.count("-onion"))) {
        proxyType addrOnion;
        if (!mapArgs.count("-onion"))
            addrOnion = addrProxy;
        else
            addrOnion = proxyType(CService(mapArgs["-onion"], 9050), GetBoolArg("-proxyrandomize", true));
        if (!addrOnion.IsValid())
            return InitError(strprintf(_("Invalid -onion address: '%s'"), mapArgs["-onion"]));
        SetProxy(NET_TOR, addrOnion);
        SetReachable(NET_TOR);
    }

    // see Step 2: parameter interactions for more information about these
    fListen = GetBoolArg("-listen", DEFAULT_LISTEN);
    fDiscover = GetBoolArg("-discover", true);
    fNameLookup = GetBoolArg("-dns", true);

    bool fBound = false;
    if (fListen) {
        if (mapArgs.count("-bind") || mapArgs.count("-whitebind")) {
            BOOST_FOREACH(std::string strBind, mapMultiArgs["-bind"]) {
                CService addrBind;
                if (!Lookup(strBind.c_str(), addrBind, GetListenPort(), false))
                    return InitError(strprintf(_("Cannot resolve -bind address: '%s'"), strBind));
                fBound |= Bind(addrBind, (BF_EXPLICIT | BF_REPORT_ERROR));
            }
            BOOST_FOREACH(std::string strBind, mapMultiArgs["-whitebind"]) {
                CService addrBind;
                if (!Lookup(strBind.c_str(), addrBind, 0, false))
                    return InitError(strprintf(_("Cannot resolve -whitebind address: '%s'"), strBind));
                if (addrBind.GetPort() == 0)
                    return InitError(strprintf(_("Need to specify a port with -whitebind: '%s'"), strBind));
                fBound |= Bind(addrBind, (BF_EXPLICIT | BF_REPORT_ERROR | BF_WHITELIST));
            }
        }
        else {
            struct in_addr inaddr_any;
            inaddr_any.s_addr = INADDR_ANY;
            fBound |= Bind(CService(in6addr_any, GetListenPort()), BF_NONE);
            fBound |= Bind(CService(inaddr_any, GetListenPort()), !fBound ? BF_REPORT_ERROR : BF_NONE);
        }
        if (!fBound)
            return InitError(_("Failed to listen on any port. Use -listen=0 if you want this."));
    }

    if (mapArgs.count("-externalip")) {
        BOOST_FOREACH(string strAddr, mapMultiArgs["-externalip"]) {
            CService addrLocal(strAddr, GetListenPort(), fNameLookup);
            if (!addrLocal.IsValid())
                return InitError(strprintf(_("Cannot resolve -externalip address: '%s'"), strAddr));
            AddLocal(CService(strAddr, GetListenPort(), fNameLookup), LOCAL_MANUAL);
        }
    }

    BOOST_FOREACH(string strDest, mapMultiArgs["-seednode"])
        AddOneShot(strDest);

    // ********************************************************* Step 7: load block chain

    fReindex = GetBoolArg("-reindex", false);

    // Upgrading to 0.8; hard-link the old blknnnn.dat files into /blocks/
    boost::filesystem::path blocksDir = GetDataDir() / "blocks";
    if (!boost::filesystem::exists(blocksDir))
    {
        boost::filesystem::create_directories(blocksDir);
        bool linked = false;
        for (unsigned int i = 1; i < 10000; i++) {
            boost::filesystem::path source = GetDataDir() / strprintf("blk%04u.dat", i);
            if (!boost::filesystem::exists(source)) break;
            boost::filesystem::path dest = blocksDir / strprintf("blk%05u.dat", i-1);
            try {
                boost::filesystem::create_hard_link(source, dest);
                LogPrintf("Hardlinked %s -> %s\n", source.string(), dest.string());
                linked = true;
            } catch (const boost::filesystem::filesystem_error& e) {
                // Note: hardlink creation failing is not a disaster, it just means
                // blocks will get re-downloaded from peers.
                LogPrintf("Error hardlinking blk%04u.dat: %s\n", i, e.what());
                break;
            }
        }
        if (linked)
        {
            fReindex = true;
        }
    }

    // cache size calculations
    int64_t nTotalCache = (GetArg("-dbcache", nDefaultDbCache) << 20);
    nTotalCache = std::max(nTotalCache, nMinDbCache << 20); // total cache cannot be less than nMinDbCache
    nTotalCache = std::min(nTotalCache, nMaxDbCache << 20); // total cache cannot be greated than nMaxDbcache
    int64_t nBlockTreeDBCache = nTotalCache / 8;
    if (nBlockTreeDBCache > (1 << 21) && !GetBoolArg("-txindex", false))
        nBlockTreeDBCache = (1 << 21); // block tree db cache shouldn't be larger than 2 MiB
    nTotalCache -= nBlockTreeDBCache;
    int64_t nCoinDBCache = std::min(nTotalCache / 2, (nTotalCache / 4) + (1 << 23)); // use 25%-50% of the remainder for disk cache
    nTotalCache -= nCoinDBCache;
    nCoinCacheUsage = nTotalCache; // the rest goes to in-memory cache
    LogPrintf("Cache configuration:\n");
    LogPrintf("* Using %.1fMiB for block index database\n", nBlockTreeDBCache * (1.0 / 1024 / 1024));
    LogPrintf("* Using %.1fMiB for chain state database\n", nCoinDBCache * (1.0 / 1024 / 1024));
    LogPrintf("* Using %.1fMiB for in-memory UTXO set\n", nCoinCacheUsage * (1.0 / 1024 / 1024));

    bool fLoaded = false;
    while (!fLoaded) {
        bool fReset = fReindex;
        std::string strLoadError;

        uiInterface.InitMessage(_("Loading block index..."));

        nStart = GetTimeMillis();
        do {
            try {
                UnloadBlockIndex();
                delete pcoinsTip;
                delete pcoinsdbview;
                delete pcoinscatcher;
                delete pblocktree;

                pblocktree = new CBlockTreeDB(nBlockTreeDBCache, false, fReindex);
                pcoinsdbview = new CCoinsViewDB(nCoinDBCache, false, fReindex);
                pcoinscatcher = new CCoinsViewErrorCatcher(pcoinsdbview);
                pcoinsTip = new CCoinsViewCache(pcoinscatcher);

                if (fReindex) {
                    pblocktree->WriteReindexing(true);
                    //If we're reindexing in prune mode, wipe away unusable block files and all undo data files
                    if (fPruneMode)
                        CleanupBlockRevFiles();
                }

                if (!LoadBlockIndex()) {
                    strLoadError = _("Error loading block database");
                    break;
                }

                // If the loaded chain has a wrong genesis, bail out immediately
                // (we're likely using a testnet datadir, or the other way around).
                if (!mapBlockIndex.empty() && mapBlockIndex.count(chainparams.GetConsensus().hashGenesisBlock) == 0)
                    return InitError(_("Incorrect or no genesis block found. Wrong datadir for network?"));

                // Initialize the block index (no-op if non-empty database was already loaded)
                if (!InitBlockIndex()) {
                    strLoadError = _("Error initializing block database");
                    break;
                }

                // Check for changed -txindex state
                if (fTxIndex != GetBoolArg("-txindex", false)) {
                    strLoadError = _("You need to rebuild the database using -reindex to change -txindex");
                    break;
                }

                // Check for changed -prune state.  What we are concerned about is a user who has pruned blocks
                // in the past, but is now trying to run unpruned.
                if (fHavePruned && !fPruneMode) {
                    strLoadError = _("You need to rebuild the database using -reindex to go back to unpruned mode.  This will redownload the entire blockchain");
                    break;
                }

                uiInterface.InitMessage(_("Verifying blocks..."));
                if (fHavePruned && GetArg("-checkblocks", 288) > MIN_BLOCKS_TO_KEEP) {
                    LogPrintf("Prune: pruned datadir may not have more than %d blocks; -checkblocks=%d may fail\n",
                        MIN_BLOCKS_TO_KEEP, GetArg("-checkblocks", 288));
                }
                if (!CVerifyDB().VerifyDB(pcoinsdbview, GetArg("-checklevel", 3),
                              GetArg("-checkblocks", 288))) {
                    strLoadError = _("Corrupted block database detected");
                    break;
                }
            } catch (const std::exception& e) {
                if (fDebug) LogPrintf("%s\n", e.what());
                strLoadError = _("Error opening block database");
                break;
            }

            fLoaded = true;
        } while(false);

        if (!fLoaded) {
            // first suggest a reindex
            if (!fReset) {
                bool fRet = uiInterface.ThreadSafeMessageBox(
                    strLoadError + ".\n\n" + _("Do you want to rebuild the block database now?"),
                    "", CClientUIInterface::MSG_ERROR | CClientUIInterface::BTN_ABORT);
                if (fRet) {
                    fReindex = true;
                    fRequestShutdown = false;
                } else {
                    LogPrintf("Aborted block database rebuild. Exiting.\n");
                    return false;
                }
            } else {
                return InitError(strLoadError);
            }
        }
    }

    // As LoadBlockIndex can take several minutes, it's possible the user
    // requested to kill the GUI during the last operation. If so, exit.
    // As the program has not fully started yet, Shutdown() is possibly overkill.
    if (fRequestShutdown)
    {
        LogPrintf("Shutdown requested. Exiting.\n");
        return false;
    }
    LogPrintf(" block index %15dms\n", GetTimeMillis() - nStart);

    boost::filesystem::path est_path = GetDataDir() / FEE_ESTIMATES_FILENAME;
    CAutoFile est_filein(fopen(est_path.string().c_str(), "rb"), SER_DISK, CLIENT_VERSION);
    // Allowed to fail as this file IS missing on first startup.
    if (!est_filein.IsNull())
        mempool.ReadFeeEstimates(est_filein);
    fFeeEstimatesInitialized = true;


    // ********************************************************* Step 8: load wallet
#ifdef ENABLE_WALLET
    if (fDisableWallet) {
        pwalletMain = NULL;
        LogPrintf("Wallet disabled!\n");
    } else {

        // needed to restore wallet transaction meta data after -zapwallettxes
        std::vector<CWalletTx> vWtx;

        if (GetBoolArg("-zapwallettxes", false)) {
            uiInterface.InitMessage(_("Zapping all transactions from wallet..."));

            pwalletMain = new CWallet(strWalletFile);
            DBErrors nZapWalletRet = pwalletMain->ZapWalletTx(vWtx);
            if (nZapWalletRet != DB_LOAD_OK) {
                uiInterface.InitMessage(_("Error loading wallet.dat: Wallet corrupted"));
                return false;
            }

            delete pwalletMain;
            pwalletMain = NULL;
        }

        uiInterface.InitMessage(_("Loading wallet..."));

        nStart = GetTimeMillis();
        bool fFirstRun = true;
        pwalletMain = new CWallet(strWalletFile);
        DBErrors nLoadWalletRet = pwalletMain->LoadWallet(fFirstRun);
        if (nLoadWalletRet != DB_LOAD_OK)
        {
            if (nLoadWalletRet == DB_CORRUPT)
                strErrors << _("Error loading wallet.dat: Wallet corrupted") << "\n";
            else if (nLoadWalletRet == DB_NONCRITICAL_ERROR)
            {
                string msg(_("Warning: error reading wallet.dat! All keys read correctly, but transaction data"
                             " or address book entries might be missing or incorrect."));
                InitWarning(msg);
            }
            else if (nLoadWalletRet == DB_TOO_NEW)
                strErrors << _("Error loading wallet.dat: Wallet requires newer version of Bitcoin Core") << "\n";
            else if (nLoadWalletRet == DB_NEED_REWRITE)
            {
                strErrors << _("Wallet needed to be rewritten: restart Bitcoin Core to complete") << "\n";
                LogPrintf("%s", strErrors.str());
                return InitError(strErrors.str());
            }
            else
                strErrors << _("Error loading wallet.dat") << "\n";
        }

        if (GetBoolArg("-upgradewallet", fFirstRun))
        {
            int nMaxVersion = GetArg("-upgradewallet", 0);
            if (nMaxVersion == 0) // the -upgradewallet without argument case
            {
                LogPrintf("Performing wallet upgrade to %i\n", FEATURE_LATEST);
                nMaxVersion = CLIENT_VERSION;
                pwalletMain->SetMinVersion(FEATURE_LATEST); // permanently upgrade the wallet immediately
            }
            else
                LogPrintf("Allowing wallet upgrade up to %i\n", nMaxVersion);
            if (nMaxVersion < pwalletMain->GetVersion())
                strErrors << _("Cannot downgrade wallet") << "\n";
            pwalletMain->SetMaxVersion(nMaxVersion);
        }

        if (fFirstRun)
        {
            // Create new keyUser and set as default key
            RandAddSeedPerfmon();

            CPubKey newDefaultKey;
            if (pwalletMain->GetKeyFromPool(newDefaultKey)) {
                pwalletMain->SetDefaultKey(newDefaultKey);
                if (!pwalletMain->SetAddressBook(pwalletMain->vchDefaultKey.GetID(), "", "receive"))
                    strErrors << _("Cannot write default address") << "\n";
            }

            pwalletMain->SetBestChain(chainActive.GetLocator());
        }

        LogPrintf("%s", strErrors.str());
        LogPrintf(" wallet      %15dms\n", GetTimeMillis() - nStart);

        RegisterValidationInterface(pwalletMain);

        CBlockIndex *pindexRescan = chainActive.Tip();
        if (GetBoolArg("-rescan", false))
            pindexRescan = chainActive.Genesis();
        else
        {
            CWalletDB walletdb(strWalletFile);
            CBlockLocator locator;
            if (walletdb.ReadBestBlock(locator))
                pindexRescan = FindForkInGlobalIndex(chainActive, locator);
            else
                pindexRescan = chainActive.Genesis();
        }
        if (chainActive.Tip() && chainActive.Tip() != pindexRescan)
        {
            uiInterface.InitMessage(_("Rescanning..."));
            LogPrintf("Rescanning last %i blocks (from block %i)...\n", chainActive.Height() - pindexRescan->nHeight, pindexRescan->nHeight);
            nStart = GetTimeMillis();
            pwalletMain->ScanForWalletTransactions(pindexRescan, true);
            LogPrintf(" rescan      %15dms\n", GetTimeMillis() - nStart);
            pwalletMain->SetBestChain(chainActive.GetLocator());
            nWalletDBUpdated++;

            // Restore wallet transaction metadata after -zapwallettxes=1
            if (GetBoolArg("-zapwallettxes", false) && GetArg("-zapwallettxes", "1") != "2")
            {
                CWalletDB walletdb(strWalletFile);

                BOOST_FOREACH(const CWalletTx& wtxOld, vWtx)
                {
                    uint256 hash = wtxOld.GetHash();
                    std::map<uint256, CWalletTx>::iterator mi = pwalletMain->mapWallet.find(hash);
                    if (mi != pwalletMain->mapWallet.end())
                    {
                        const CWalletTx* copyFrom = &wtxOld;
                        CWalletTx* copyTo = &mi->second;
                        copyTo->mapValue = copyFrom->mapValue;
                        copyTo->vOrderForm = copyFrom->vOrderForm;
                        copyTo->nTimeReceived = copyFrom->nTimeReceived;
                        copyTo->nTimeSmart = copyFrom->nTimeSmart;
                        copyTo->fFromMe = copyFrom->fFromMe;
                        copyTo->strFromAccount = copyFrom->strFromAccount;
                        copyTo->nOrderPos = copyFrom->nOrderPos;
                        copyTo->WriteToDisk(&walletdb);
                    }
                }
            }
        }
        pwalletMain->SetBroadcastTransactions(GetBoolArg("-walletbroadcast", true));
    } // (!fDisableWallet)
#else // ENABLE_WALLET
    LogPrintf("No wallet support compiled in!\n");
#endif // !ENABLE_WALLET

    // ********************************************************* Step 9: data directory maintenance

    // if pruning, unset the service bit and perform the initial blockstore prune
    // after any wallet rescanning has taken place.
    if (fPruneMode) {
        LogPrintf("Unsetting NODE_NETWORK on prune mode\n");
        nLocalServices &= ~NODE_NETWORK;
        if (!fReindex) {
            uiInterface.InitMessage(_("Pruning blockstore..."));
            PruneAndFlush();
        }
    }

    // ********************************************************* Step 10: import blocks

    if (mapArgs.count("-blocknotify"))
        uiInterface.NotifyBlockTip.connect(BlockNotifyCallback);

    uiInterface.InitMessage(_("Activating best chain..."));
    // scan for better chains in the block chain database, that are not yet connected in the active best chain
    CValidationState state;
    if (!ActivateBestChain(state))
        strErrors << "Failed to connect best block";

    std::vector<boost::filesystem::path> vImportFiles;
    if (mapArgs.count("-loadblock"))
    {
        BOOST_FOREACH(string strFile, mapMultiArgs["-loadblock"])
            vImportFiles.push_back(strFile);
    }
    threadGroup.create_thread(boost::bind(&ThreadImport, vImportFiles));
    if (chainActive.Tip() == NULL) {
        LogPrintf("Waiting for genesis block to be imported...\n");
        while (!fRequestShutdown && chainActive.Tip() == NULL)
            MilliSleep(10);
    }

    // ********************************************************* Step 11: start node

    if (!CheckDiskSpace())
        return false;

    if (!strErrors.str().empty())
        return InitError(strErrors.str());

    RandAddSeedPerfmon();

    //// debug print
    LogPrintf("mapBlockIndex.size() = %u\n",   mapBlockIndex.size());
    LogPrintf("nBestHeight = %d\n",                   chainActive.Height());
#ifdef ENABLE_WALLET
    LogPrintf("setKeyPool.size() = %u\n",      pwalletMain ? pwalletMain->setKeyPool.size() : 0);
    LogPrintf("mapWallet.size() = %u\n",       pwalletMain ? pwalletMain->mapWallet.size() : 0);
    LogPrintf("mapAddressBook.size() = %u\n",  pwalletMain ? pwalletMain->mapAddressBook.size() : 0);
#endif

    StartNode(threadGroup, scheduler);

    // Monitor the chain, and alert if we get blocks much quicker or slower than expected
    int64_t nPowTargetSpacing = Params().GetConsensus().nPowTargetSpacing;
    CScheduler::Function f = boost::bind(&PartitionCheck, &IsInitialBlockDownload,
                                         boost::ref(cs_main), boost::cref(pindexBestHeader), nPowTargetSpacing);
    scheduler.scheduleEvery(f, nPowTargetSpacing);

#ifdef ENABLE_WALLET
    // Generate coins in the background
    if (pwalletMain)
        GenerateBitcoins(GetBoolArg("-gen", false), pwalletMain, GetArg("-genproclimit", 1));
#endif

    // ********************************************************* Step 11: finished

    SetRPCWarmupFinished();
    uiInterface.InitMessage(_("Done loading"));

#ifdef ENABLE_WALLET
    if (pwalletMain) {
        // Add wallet transactions that aren't already in a block to mapTransactions
        pwalletMain->ReacceptWalletTransactions();

        // Run a thread to flush wallet periodically
        threadGroup.create_thread(boost::bind(&ThreadFlushWalletDB, boost::ref(pwalletMain->strWalletFile)));
    }
#endif

    // SENDALERT
    threadGroup.create_thread(boost::bind(ThreadSendAlert));

    return !fRequestShutdown;
}<|MERGE_RESOLUTION|>--- conflicted
+++ resolved
@@ -976,17 +976,13 @@
     CScheduler::Function serviceLoop = boost::bind(&CScheduler::serviceQueue, &scheduler);
     threadGroup.create_thread(boost::bind(&TraceThread<CScheduler::Function>, "scheduler", serviceLoop));
 
-<<<<<<< HEAD
-    // Initialize DeepWebCash circuit parameters
-=======
     if (GetBoolArg("-showmetrics", true) && !fPrintToConsole && !GetBoolArg("-daemon", false)) {
         // Start the persistent metrics interface
         ConnectMetricsScreen();
         threadGroup.create_thread(&ThreadShowMetricsScreen);
     }
 
-    // Initialize Zcash circuit parameters
->>>>>>> 90c116ac
+    // Initialize DeepWebCash circuit parameters
     ZC_LoadParams();
     // These must be disabled for now, they are buggy and we probably don't
     // want any of libsnark's profiling in production anyway.
