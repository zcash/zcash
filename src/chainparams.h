--- conflicted
+++ resolved
@@ -87,13 +87,10 @@
     /** Policy: Filter transactions that do not match well-defined patterns */
     bool RequireStandard() const { return fRequireStandard; }
     int64_t PruneAfterHeight() const { return nPruneAfterHeight; }
-<<<<<<< HEAD
     
     unsigned int EquihashN(int nHeight = 0) const;
     unsigned int EquihashK(int nHeight = 0) const;
 
-=======
->>>>>>> ef8a62d9
     std::string CurrencyUnits() const { return strCurrencyUnits; }
     uint32_t BIP44CoinType() const { return bip44CoinType; }
     /** Make miner stop after a block is found. In RPC, don't return until nGenProcLimit blocks are generated */
