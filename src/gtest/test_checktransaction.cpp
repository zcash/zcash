#include <gtest/gtest.h>
#include <gmock/gmock.h>
#include <sodium.h>

#include "main.h"
#include "primitives/transaction.h"
#include "consensus/validation.h"

TEST(checktransaction_tests, check_vpub_not_both_nonzero) {
    CMutableTransaction tx;
    tx.nVersion = 2;

    {
        // Ensure that values within the joinsplit are well-formed.
        CMutableTransaction newTx(tx);
        CValidationState state;

        newTx.vjoinsplit.push_back(JSDescription());

        JSDescription *jsdesc = &newTx.vjoinsplit[0];
        jsdesc->vpub_old = 1;
        jsdesc->vpub_new = 1;

        EXPECT_FALSE(CheckTransactionWithoutProofVerification(newTx, state));
        EXPECT_EQ(state.GetRejectReason(), "bad-txns-vpubs-both-nonzero");
    }
}

class MockCValidationState : public CValidationState {
public:
    MOCK_METHOD5(DoS, bool(int level, bool ret,
             unsigned char chRejectCodeIn, std::string strRejectReasonIn,
             bool corruptionIn));
    MOCK_METHOD3(Invalid, bool(bool ret,
                 unsigned char _chRejectCode, std::string _strRejectReason));
    MOCK_METHOD1(Error, bool(std::string strRejectReasonIn));
    MOCK_CONST_METHOD0(IsValid, bool());
    MOCK_CONST_METHOD0(IsInvalid, bool());
    MOCK_CONST_METHOD0(IsError, bool());
    MOCK_CONST_METHOD1(IsInvalid, bool(int &nDoSOut));
    MOCK_CONST_METHOD0(CorruptionPossible, bool());
    MOCK_CONST_METHOD0(GetRejectCode, unsigned char());
    MOCK_CONST_METHOD0(GetRejectReason, std::string());
};


CMutableTransaction GetValidTransaction() {
    CMutableTransaction mtx;
    mtx.vin.resize(2);
    mtx.vin[0].prevout.hash = uint256S("0000000000000000000000000000000000000000000000000000000000000001");
    mtx.vin[0].prevout.n = 0;
    mtx.vin[1].prevout.hash = uint256S("0000000000000000000000000000000000000000000000000000000000000002");
    mtx.vin[1].prevout.n = 0;
    mtx.vout.resize(2);
    // mtx.vout[0].scriptPubKey = 
    mtx.vout[0].nValue = 0;
    mtx.vout[1].nValue = 0;
    mtx.vjoinsplit.resize(2);
    mtx.vjoinsplit[0].nullifiers.at(0) = uint256S("0000000000000000000000000000000000000000000000000000000000000000");
    mtx.vjoinsplit[0].nullifiers.at(1) = uint256S("0000000000000000000000000000000000000000000000000000000000000001");
    mtx.vjoinsplit[1].nullifiers.at(0) = uint256S("0000000000000000000000000000000000000000000000000000000000000002");
    mtx.vjoinsplit[1].nullifiers.at(1) = uint256S("0000000000000000000000000000000000000000000000000000000000000003");


    // Generate an ephemeral keypair.
    uint256 joinSplitPubKey;
    unsigned char joinSplitPrivKey[crypto_sign_SECRETKEYBYTES];
    crypto_sign_keypair(joinSplitPubKey.begin(), joinSplitPrivKey);
    mtx.joinSplitPubKey = joinSplitPubKey;

    // Compute the correct hSig.
    // TODO: #966.
    static const uint256 one(uint256S("0000000000000000000000000000000000000000000000000000000000000001"));
    // Empty output script.
    CScript scriptCode;
    CTransaction signTx(mtx);
    uint256 dataToBeSigned = SignatureHash(scriptCode, signTx, NOT_AN_INPUT, SIGHASH_ALL);
    if (dataToBeSigned == one) {
        throw std::runtime_error("SignatureHash failed");
    }

    // Add the signature
    assert(crypto_sign_detached(&mtx.joinSplitSig[0], NULL,
                         dataToBeSigned.begin(), 32,
                         joinSplitPrivKey
                        ) == 0);
    return mtx;
}

TEST(checktransaction_tests, valid_transaction) {
    CMutableTransaction mtx = GetValidTransaction();
    CTransaction tx(mtx);
    MockCValidationState state;
    EXPECT_TRUE(CheckTransactionWithoutProofVerification(tx, state));
}

TEST(checktransaction_tests, BadVersionTooLow) {
    CMutableTransaction mtx = GetValidTransaction();
    mtx.nVersion = 0;

    CTransaction tx(mtx);
    MockCValidationState state;
<<<<<<< HEAD
    EXPECT_CALL(state, DoS(100, false, REJECT_INVALID, "bad-version-too-low", false)).Times(1);
=======
    EXPECT_CALL(state, DoS(100, false, REJECT_INVALID, "bad-txns-version-too-low", false)).Times(1);
>>>>>>> 30d3d2df
    CheckTransactionWithoutProofVerification(tx, state);
}

TEST(checktransaction_tests, bad_txns_vin_empty) {
    CMutableTransaction mtx = GetValidTransaction();
    mtx.vjoinsplit.resize(0);
    mtx.vin.resize(0);

    CTransaction tx(mtx);
    MockCValidationState state;
    EXPECT_CALL(state, DoS(10, false, REJECT_INVALID, "bad-txns-vin-empty", false)).Times(1);
    CheckTransactionWithoutProofVerification(tx, state);
}

TEST(checktransaction_tests, bad_txns_vout_empty) {
    CMutableTransaction mtx = GetValidTransaction();
    mtx.vjoinsplit.resize(0);
    mtx.vout.resize(0);

    CTransaction tx(mtx);

    MockCValidationState state;
    EXPECT_CALL(state, DoS(10, false, REJECT_INVALID, "bad-txns-vout-empty", false)).Times(1);
    CheckTransactionWithoutProofVerification(tx, state);
}

TEST(checktransaction_tests, bad_txns_oversize) {
    CMutableTransaction mtx = GetValidTransaction();

    mtx.vin[0].scriptSig = CScript();
    std::vector<unsigned char> vchData(520);
    for (unsigned int i = 0; i < 190; ++i)
        mtx.vin[0].scriptSig << vchData << OP_DROP;
    mtx.vin[0].scriptSig << OP_1;

    {
        // Transaction is just under the limit...
        CTransaction tx(mtx);
        CValidationState state;
        ASSERT_TRUE(CheckTransactionWithoutProofVerification(tx, state));
    }

    // Not anymore!
    mtx.vin[1].scriptSig << vchData << OP_DROP;
    mtx.vin[1].scriptSig << OP_1;

    {
        CTransaction tx(mtx);
        ASSERT_EQ(::GetSerializeSize(tx, SER_NETWORK, PROTOCOL_VERSION), 100202);

        MockCValidationState state;
        EXPECT_CALL(state, DoS(100, false, REJECT_INVALID, "bad-txns-oversize", false)).Times(1);
        CheckTransactionWithoutProofVerification(tx, state);
    }
}

TEST(checktransaction_tests, bad_txns_vout_negative) {
    CMutableTransaction mtx = GetValidTransaction();
    mtx.vout[0].nValue = -1;

    CTransaction tx(mtx);

    MockCValidationState state;
    EXPECT_CALL(state, DoS(100, false, REJECT_INVALID, "bad-txns-vout-negative", false)).Times(1);
    CheckTransactionWithoutProofVerification(tx, state);
}

TEST(checktransaction_tests, bad_txns_vout_toolarge) {
    CMutableTransaction mtx = GetValidTransaction();
    mtx.vout[0].nValue = MAX_MONEY + 1;

    CTransaction tx(mtx);

    MockCValidationState state;
    EXPECT_CALL(state, DoS(100, false, REJECT_INVALID, "bad-txns-vout-toolarge", false)).Times(1);
    CheckTransactionWithoutProofVerification(tx, state);
}

TEST(checktransaction_tests, bad_txns_txouttotal_toolarge_outputs) {
    CMutableTransaction mtx = GetValidTransaction();
    mtx.vout[0].nValue = MAX_MONEY;
    mtx.vout[1].nValue = 1;

    CTransaction tx(mtx);

    MockCValidationState state;
    EXPECT_CALL(state, DoS(100, false, REJECT_INVALID, "bad-txns-txouttotal-toolarge", false)).Times(1);
    CheckTransactionWithoutProofVerification(tx, state);
}

TEST(checktransaction_tests, bad_txns_txouttotal_toolarge_joinsplit) {
    CMutableTransaction mtx = GetValidTransaction();
    mtx.vout[0].nValue = 1;
    mtx.vjoinsplit[0].vpub_old = MAX_MONEY;

    CTransaction tx(mtx);

    MockCValidationState state;
    EXPECT_CALL(state, DoS(100, false, REJECT_INVALID, "bad-txns-txouttotal-toolarge", false)).Times(1);
    CheckTransactionWithoutProofVerification(tx, state);
}

TEST(checktransaction_tests, bad_txns_txintotal_toolarge_joinsplit) {
    CMutableTransaction mtx = GetValidTransaction();
    mtx.vjoinsplit[0].vpub_new = MAX_MONEY - 1;
    mtx.vjoinsplit[1].vpub_new = MAX_MONEY - 1;

    CTransaction tx(mtx);

    MockCValidationState state;
    EXPECT_CALL(state, DoS(100, false, REJECT_INVALID, "bad-txns-txintotal-toolarge", false)).Times(1);
    CheckTransactionWithoutProofVerification(tx, state);
}

TEST(checktransaction_tests, bad_txns_vpub_old_negative) {
    CMutableTransaction mtx = GetValidTransaction();
    mtx.vjoinsplit[0].vpub_old = -1;

    CTransaction tx(mtx);

    MockCValidationState state;
    EXPECT_CALL(state, DoS(100, false, REJECT_INVALID, "bad-txns-vpub_old-negative", false)).Times(1);
    CheckTransactionWithoutProofVerification(tx, state);
}

TEST(checktransaction_tests, bad_txns_vpub_new_negative) {
    CMutableTransaction mtx = GetValidTransaction();
    mtx.vjoinsplit[0].vpub_new = -1;

    CTransaction tx(mtx);

    MockCValidationState state;
    EXPECT_CALL(state, DoS(100, false, REJECT_INVALID, "bad-txns-vpub_new-negative", false)).Times(1);
    CheckTransactionWithoutProofVerification(tx, state);
}

TEST(checktransaction_tests, bad_txns_vpub_old_toolarge) {
    CMutableTransaction mtx = GetValidTransaction();
    mtx.vjoinsplit[0].vpub_old = MAX_MONEY + 1;

    CTransaction tx(mtx);

    MockCValidationState state;
    EXPECT_CALL(state, DoS(100, false, REJECT_INVALID, "bad-txns-vpub_old-toolarge", false)).Times(1);
    CheckTransactionWithoutProofVerification(tx, state);
}

TEST(checktransaction_tests, bad_txns_vpub_new_toolarge) {
    CMutableTransaction mtx = GetValidTransaction();
    mtx.vjoinsplit[0].vpub_new = MAX_MONEY + 1;

    CTransaction tx(mtx);

    MockCValidationState state;
    EXPECT_CALL(state, DoS(100, false, REJECT_INVALID, "bad-txns-vpub_new-toolarge", false)).Times(1);
    CheckTransactionWithoutProofVerification(tx, state);
}

TEST(checktransaction_tests, bad_txns_vpubs_both_nonzero) {
    CMutableTransaction mtx = GetValidTransaction();
    mtx.vjoinsplit[0].vpub_old = 1;
    mtx.vjoinsplit[0].vpub_new = 1;

    CTransaction tx(mtx);

    MockCValidationState state;
    EXPECT_CALL(state, DoS(100, false, REJECT_INVALID, "bad-txns-vpubs-both-nonzero", false)).Times(1);
    CheckTransactionWithoutProofVerification(tx, state);
}

TEST(checktransaction_tests, bad_txns_inputs_duplicate) {
    CMutableTransaction mtx = GetValidTransaction();
    mtx.vin[1].prevout.hash = mtx.vin[0].prevout.hash;
    mtx.vin[1].prevout.n = mtx.vin[0].prevout.n;

    CTransaction tx(mtx);

    MockCValidationState state;
    EXPECT_CALL(state, DoS(100, false, REJECT_INVALID, "bad-txns-inputs-duplicate", false)).Times(1);
    CheckTransactionWithoutProofVerification(tx, state);
}

TEST(checktransaction_tests, bad_joinsplits_nullifiers_duplicate_same_joinsplit) {
    CMutableTransaction mtx = GetValidTransaction();
    mtx.vjoinsplit[0].nullifiers.at(0) = uint256S("0000000000000000000000000000000000000000000000000000000000000000");
    mtx.vjoinsplit[0].nullifiers.at(1) = uint256S("0000000000000000000000000000000000000000000000000000000000000000");

    CTransaction tx(mtx);

    MockCValidationState state;
    EXPECT_CALL(state, DoS(100, false, REJECT_INVALID, "bad-joinsplits-nullifiers-duplicate", false)).Times(1);
    CheckTransactionWithoutProofVerification(tx, state);
}

TEST(checktransaction_tests, bad_joinsplits_nullifiers_duplicate_different_joinsplit) {
    CMutableTransaction mtx = GetValidTransaction();
    mtx.vjoinsplit[0].nullifiers.at(0) = uint256S("0000000000000000000000000000000000000000000000000000000000000000");
    mtx.vjoinsplit[1].nullifiers.at(0) = uint256S("0000000000000000000000000000000000000000000000000000000000000000");

    CTransaction tx(mtx);

    MockCValidationState state;
    EXPECT_CALL(state, DoS(100, false, REJECT_INVALID, "bad-joinsplits-nullifiers-duplicate", false)).Times(1);
    CheckTransactionWithoutProofVerification(tx, state);
}

TEST(checktransaction_tests, bad_cb_has_joinsplits) {
    CMutableTransaction mtx = GetValidTransaction();
    // Make it a coinbase.
    mtx.vin.resize(1);
    mtx.vin[0].prevout.SetNull();

    mtx.vjoinsplit.resize(1);

    CTransaction tx(mtx);
    EXPECT_TRUE(tx.IsCoinBase());

    MockCValidationState state;
    EXPECT_CALL(state, DoS(100, false, REJECT_INVALID, "bad-cb-has-joinsplits", false)).Times(1);
    CheckTransactionWithoutProofVerification(tx, state);
}

TEST(checktransaction_tests, bad_cb_empty_scriptsig) {
    CMutableTransaction mtx = GetValidTransaction();
    // Make it a coinbase.
    mtx.vin.resize(1);
    mtx.vin[0].prevout.SetNull();

    mtx.vjoinsplit.resize(0);

    CTransaction tx(mtx);
    EXPECT_TRUE(tx.IsCoinBase());

    MockCValidationState state;
    EXPECT_CALL(state, DoS(100, false, REJECT_INVALID, "bad-cb-length", false)).Times(1);
    CheckTransactionWithoutProofVerification(tx, state);
}

TEST(checktransaction_tests, bad_txns_prevout_null) {
    CMutableTransaction mtx = GetValidTransaction();
    mtx.vin[1].prevout.SetNull();

    CTransaction tx(mtx);
    EXPECT_FALSE(tx.IsCoinBase());

    MockCValidationState state;
    EXPECT_CALL(state, DoS(10, false, REJECT_INVALID, "bad-txns-prevout-null", false)).Times(1);
    CheckTransactionWithoutProofVerification(tx, state);
}

TEST(checktransaction_tests, bad_txns_invalid_joinsplit_signature) {
    CMutableTransaction mtx = GetValidTransaction();
    mtx.joinSplitSig[0] += 1;
    CTransaction tx(mtx);

    MockCValidationState state;
    EXPECT_CALL(state, DoS(100, false, REJECT_INVALID, "bad-txns-invalid-joinsplit-signature", false)).Times(1);
    CheckTransactionWithoutProofVerification(tx, state);
}

TEST(checktransaction_tests, non_canonical_ed25519_signature) {
    CMutableTransaction mtx = GetValidTransaction();

    // Check that the signature is valid before we add L
    {
        CTransaction tx(mtx);
        MockCValidationState state;
        EXPECT_TRUE(CheckTransactionWithoutProofVerification(tx, state));
    }

    // Copied from libsodium/crypto_sign/ed25519/ref10/open.c
    static const unsigned char L[32] =
      { 0xed, 0xd3, 0xf5, 0x5c, 0x1a, 0x63, 0x12, 0x58,
        0xd6, 0x9c, 0xf7, 0xa2, 0xde, 0xf9, 0xde, 0x14,
        0x00, 0x00, 0x00, 0x00, 0x00, 0x00, 0x00, 0x00,
        0x00, 0x00, 0x00, 0x00, 0x00, 0x00, 0x00, 0x10 };

    // Add L to S, which starts at mtx.joinSplitSig[32].
    unsigned int s = 0;
    for (size_t i = 0; i < 32; i++) {
        s = mtx.joinSplitSig[32 + i] + L[i] + (s >> 8);
        mtx.joinSplitSig[32 + i] = s & 0xff;
    }

    CTransaction tx(mtx);

    MockCValidationState state;
    EXPECT_CALL(state, DoS(100, false, REJECT_INVALID, "bad-txns-invalid-joinsplit-signature", false)).Times(1);
    CheckTransactionWithoutProofVerification(tx, state);
}<|MERGE_RESOLUTION|>--- conflicted
+++ resolved
@@ -100,11 +100,7 @@
 
     CTransaction tx(mtx);
     MockCValidationState state;
-<<<<<<< HEAD
-    EXPECT_CALL(state, DoS(100, false, REJECT_INVALID, "bad-version-too-low", false)).Times(1);
-=======
     EXPECT_CALL(state, DoS(100, false, REJECT_INVALID, "bad-txns-version-too-low", false)).Times(1);
->>>>>>> 30d3d2df
     CheckTransactionWithoutProofVerification(tx, state);
 }
 
