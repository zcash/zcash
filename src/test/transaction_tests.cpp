--- conflicted
+++ resolved
@@ -554,15 +554,8 @@
     t1.vout.resize(2);
     t1.vout[0].nValue = 90*CENT;
     t1.vout[0].scriptPubKey << OP_1;
-<<<<<<< HEAD
-    int64_t interest;
-    BOOST_CHECK(AreInputsStandard(t1, coins));
-    BOOST_CHECK_EQUAL(coins.GetValueIn(0,&interest,t1,0), (50+21+22)*CENT);
-=======
-
     BOOST_CHECK(AreInputsStandard(t1, coins, consensusBranchId));
     BOOST_CHECK_EQUAL(coins.GetValueIn(t1), (50+21+22)*CENT);
->>>>>>> 4d6498b9
 
     // Adding extra junk to the scriptSig should make it non-standard:
     t1.vin[0].scriptSig << OP_11;
