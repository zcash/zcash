--- conflicted
+++ resolved
@@ -19,14 +19,8 @@
 
 #include <univalue.h>
 
-<<<<<<< HEAD
 using namespace std;
 
-int64_t MAX_MONEY = 200000000 * 100000000LL;
-uint64_t komodo_maxallowed(int32_t baseid) { return(100000000LL * 1000000); } // stub
-
-=======
->>>>>>> 0e0f5e4e
 static const int DEFAULT_HTTP_CLIENT_TIMEOUT=900;
 static const int CONTINUE_EXECUTION=-1;
 
@@ -70,7 +64,6 @@
 
 };
 
-<<<<<<< HEAD
 #define FROM_CLI
 #include "uint256.h"
 #include "arith_uint256.h"
@@ -92,14 +85,11 @@
     return(0);
 }
 
-static bool AppInitRPC(int argc, char* argv[])
-=======
 //
 // This function returns either one of EXIT_ codes when it's expected to stop the process or
 // CONTINUE_EXECUTION when it's expected to continue further.
 //
 static int AppInitRPC(int argc, char* argv[])
->>>>>>> 0e0f5e4e
 {
     static_assert(CONTINUE_EXECUTION != EXIT_FAILURE,
                   "CONTINUE_EXECUTION should be different from EXIT_FAILURE");
