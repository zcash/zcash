--- conflicted
+++ resolved
@@ -647,22 +647,14 @@
     }
     catch (const boost::thread_interrupted&)
     {
-<<<<<<< HEAD
+        c.disconnect();
         LogPrintf("DeepWebCashMiner terminated\n");
-=======
+        throw;
+    }
+    catch (const std::runtime_error &e)
+    {
         c.disconnect();
-        LogPrintf("ZcashMiner terminated\n");
->>>>>>> 4e3ac9b0
-        throw;
-    }
-    catch (const std::runtime_error &e)
-    {
-<<<<<<< HEAD
         LogPrintf("DeepWebCashMiner runtime error: %s\n", e.what());
-=======
-        c.disconnect();
-        LogPrintf("ZcashMiner runtime error: %s\n", e.what());
->>>>>>> 4e3ac9b0
         return;
     }
     c.disconnect();
