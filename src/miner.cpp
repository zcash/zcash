// Copyright (c) 2009-2010 Satoshi Nakamoto
// Copyright (c) 2009-2014 The Bitcoin Core developers
// Distributed under the MIT software license, see the accompanying
// file COPYING or http://www.opensource.org/licenses/mit-license.php.

#include "miner.h"
#ifdef ENABLE_MINING
#include "pow/tromp/equi_miner.h"
#endif

#include "amount.h"
#include "base58.h"
#include "chainparams.h"
#include "consensus/consensus.h"
#include "consensus/upgrades.h"
#include "consensus/validation.h"
#ifdef ENABLE_MINING
#include "crypto/equihash.h"
#include "crypto/verus_hash.h"
#endif
#include "hash.h"

#include "main.h"
#include "metrics.h"
#include "net.h"
#include "pow.h"
#include "primitives/transaction.h"
#include "random.h"
#include "timedata.h"
#include "ui_interface.h"
#include "util.h"
#include "utilmoneystr.h"
#ifdef ENABLE_WALLET
#include "wallet/wallet.h"
#endif

#include "sodium.h"

#include <boost/thread.hpp>
#include <boost/tuple/tuple.hpp>
#ifdef ENABLE_MINING
#include <functional>
#endif
#include <mutex>

using namespace std;

//////////////////////////////////////////////////////////////////////////////
//
// BitcoinMiner
//

//
// Unconfirmed transactions in the memory pool often depend on other
// transactions in the memory pool. When we select transactions from the
// pool, we select by highest priority or fee rate, so we might consider
// transactions that depend on transactions that aren't yet in the block.
// The COrphan class keeps track of these 'temporary orphans' while
// CreateBlock is figuring out which transactions to include.
//
class COrphan
{
public:
    const CTransaction* ptx;
    set<uint256> setDependsOn;
    CFeeRate feeRate;
    double dPriority;
    
    COrphan(const CTransaction* ptxIn) : ptx(ptxIn), feeRate(0), dPriority(0)
    {
    }
};

uint64_t nLastBlockTx = 0;
uint64_t nLastBlockSize = 0;

// We want to sort transactions by priority and fee rate, so:
typedef boost::tuple<double, CFeeRate, const CTransaction*> TxPriority;
class TxPriorityCompare
{
    bool byFee;
    
public:
    TxPriorityCompare(bool _byFee) : byFee(_byFee) { }
    
    bool operator()(const TxPriority& a, const TxPriority& b)
    {
        if (byFee)
        {
            if (a.get<1>() == b.get<1>())
                return a.get<0>() < b.get<0>();
            return a.get<1>() < b.get<1>();
        }
        else
        {
            if (a.get<0>() == b.get<0>())
                return a.get<1>() < b.get<1>();
            return a.get<0>() < b.get<0>();
        }
    }
};

void UpdateTime(CBlockHeader* pblock, const Consensus::Params& consensusParams, const CBlockIndex* pindexPrev)
{
    pblock->nTime = 1 + std::max(pindexPrev->GetMedianTimePast()+1, GetAdjustedTime());
}

#include "komodo_defs.h"

extern int32_t ASSETCHAINS_SEED,IS_KOMODO_NOTARY,USE_EXTERNAL_PUBKEY,KOMODO_CHOSEN_ONE,ASSETCHAIN_INIT,KOMODO_INITDONE,KOMODO_ON_DEMAND,KOMODO_INITDONE,KOMODO_PASSPORT_INITDONE;
<<<<<<< HEAD
extern uint64_t ASSETCHAINS_COMMISSION;
extern uint64_t ASSETCHAINS_REWARD[ASSETCHAINS_MAX_ERAS], ASSETCHAINS_TIMELOCKGTE, ASSETCHAINS_NONCEMASK[];
extern const char *ASSETCHAINS_ALGORITHMS[];
extern int32_t ASSETCHAINS_ALGO, ASSETCHAINS_EQUIHASH, ASSETCHAINS_LASTERA, ASSETCHAINS_NONCESHIFT[], ASSETCHAINS_HASHESPERROUND[];
=======
extern uint64_t ASSETCHAINS_REWARD,ASSETCHAINS_COMMISSION,ASSETCHAINS_STAKED;
>>>>>>> a04c095f
extern char ASSETCHAINS_SYMBOL[KOMODO_ASSETCHAIN_MAXLEN];
extern std::string NOTARY_PUBKEY;
extern uint8_t NOTARY_PUBKEY33[33],ASSETCHAINS_OVERRIDE_PUBKEY33[33];
uint32_t Mining_start,Mining_height;
int32_t komodo_chosennotary(int32_t *notaryidp,int32_t height,uint8_t *pubkey33,uint32_t timestamp);
int32_t komodo_pax_opreturn(int32_t height,uint8_t *opret,int32_t maxsize);
//uint64_t komodo_paxtotal();
int32_t komodo_baseid(char *origbase);
//int32_t komodo_is_issuer();
//int32_t komodo_gateway_deposits(CMutableTransaction *txNew,char *symbol,int32_t tokomodo);
//int32_t komodo_isrealtime(int32_t *kmdheightp);
int32_t komodo_validate_interest(const CTransaction &tx,int32_t txheight,uint32_t nTime,int32_t dispflag);
<<<<<<< HEAD
int64_t komodo_block_unlocktime(uint32_t nHeight);
=======
uint64_t komodo_commission(const CBlock *block);
int32_t komodo_staked(CMutableTransaction &txNew,uint32_t nBits,uint32_t *blocktimep,uint32_t *txtimep,uint256 *utxotxidp,int32_t *utxovoutp,uint64_t *utxovaluep,uint8_t *utxosig);
>>>>>>> a04c095f

CBlockTemplate* CreateNewBlock(const CScript& scriptPubKeyIn)
{
    uint64_t deposits; int32_t isrealtime,kmdheight; uint32_t blocktime; const CChainParams& chainparams = Params();
    // Create new block
    std::unique_ptr<CBlockTemplate> pblocktemplate(new CBlockTemplate());
    if(!pblocktemplate.get())
    {
        fprintf(stderr,"pblocktemplate.get() failure\n");
        return NULL;
    }
    CBlock *pblock = &pblocktemplate->block; // pointer for convenience
    /*if ( ASSETCHAINS_SYMBOL[0] != 0 && komodo_baseid(ASSETCHAINS_SYMBOL) >= 0 && chainActive.Tip()->nHeight >= ASSETCHAINS_MINHEIGHT )
    {
        isrealtime = komodo_isrealtime(&kmdheight);
        deposits = komodo_paxtotal();
        while ( KOMODO_ON_DEMAND == 0 && deposits == 0 && (int32_t)mempool.GetTotalTxSize() == 0 )
        {
            deposits = komodo_paxtotal();
            if ( KOMODO_PASSPORT_INITDONE == 0 || KOMODO_INITDONE == 0 || (komodo_baseid(ASSETCHAINS_SYMBOL) >= 0 && (isrealtime= komodo_isrealtime(&kmdheight)) == 0) )
            {
                //fprintf(stderr,"INITDONE.%d RT.%d deposits %.8f ht.%d\n",KOMODO_INITDONE,isrealtime,(double)deposits/COIN,kmdheight);
            }
            else if ( komodo_isrealtime(&kmdheight) != 0 && (deposits != 0 || (int32_t)mempool.GetTotalTxSize() > 0) )
            {
                fprintf(stderr,"start CreateNewBlock %s initdone.%d deposit %.8f mempool.%d RT.%u KOMODO_ON_DEMAND.%d\n",ASSETCHAINS_SYMBOL,KOMODO_INITDONE,(double)komodo_paxtotal()/COIN,(int32_t)mempool.GetTotalTxSize(),isrealtime,KOMODO_ON_DEMAND);
                break;
            }
            sleep(10);
        }
        KOMODO_ON_DEMAND = 0;
        if ( 0 && deposits != 0 )
            printf("miner KOMODO_DEPOSIT %llu pblock->nHeight %d mempool.GetTotalTxSize(%d)\n",(long long)komodo_paxtotal(),(int32_t)chainActive.Tip()->nHeight,(int32_t)mempool.GetTotalTxSize());
    }*/
    // -regtest only: allow overriding block.nVersion with
    // -blockversion=N to test forking scenarios
    if (Params().MineBlocksOnDemand())
        pblock->nVersion = GetArg("-blockversion", pblock->nVersion);
    
    // Add dummy coinbase tx as first transaction
    pblock->vtx.push_back(CTransaction());
    pblocktemplate->vTxFees.push_back(-1); // updated at end
    pblocktemplate->vTxSigOps.push_back(-1); // updated at end
    
    // Largest block you're willing to create:
    unsigned int nBlockMaxSize = GetArg("-blockmaxsize", DEFAULT_BLOCK_MAX_SIZE);
    // Limit to betweeen 1K and MAX_BLOCK_SIZE-1K for sanity:
    nBlockMaxSize = std::max((unsigned int)1000, std::min((unsigned int)(MAX_BLOCK_SIZE-1000), nBlockMaxSize));
    
    // How much of the block should be dedicated to high-priority transactions,
    // included regardless of the fees they pay
    unsigned int nBlockPrioritySize = GetArg("-blockprioritysize", DEFAULT_BLOCK_PRIORITY_SIZE);
    nBlockPrioritySize = std::min(nBlockMaxSize, nBlockPrioritySize);
    
    // Minimum block size you want to create; block will be filled with free transactions
    // until there are no more or the block reaches this size:
    unsigned int nBlockMinSize = GetArg("-blockminsize", DEFAULT_BLOCK_MIN_SIZE);
    nBlockMinSize = std::min(nBlockMaxSize, nBlockMinSize);
    
    // Collect memory pool transactions into the block
    CAmount nFees = 0;
    
    {
        LOCK2(cs_main, mempool.cs);
        CBlockIndex* pindexPrev = chainActive.Tip();
        const int nHeight = pindexPrev->nHeight + 1;
        uint32_t consensusBranchId = CurrentEpochBranchId(nHeight, chainparams.GetConsensus());

        const int64_t nMedianTimePast = pindexPrev->GetMedianTimePast();
        uint32_t proposedTime = GetAdjustedTime();
        if (proposedTime == nMedianTimePast)
        {
            // too fast or stuck, this addresses the too fast issue, while moving
            // forward as quickly as possible
            for (int i; i < 100; i++)
            {
                proposedTime = GetAdjustedTime();
                if (proposedTime == nMedianTimePast)
                    MilliSleep(10);
            }
        }
        pblock->nTime = GetAdjustedTime();

        CCoinsViewCache view(pcoinsTip);
        uint32_t expired; uint64_t commission;
        
        // Priority order to process transactions
        list<COrphan> vOrphan; // list memory doesn't move
        map<uint256, vector<COrphan*> > mapDependers;
        bool fPrintPriority = GetBoolArg("-printpriority", false);
        
        // This vector will be sorted into a priority queue:
        vector<TxPriority> vecPriority;
        vecPriority.reserve(mempool.mapTx.size());
        for (CTxMemPool::indexed_transaction_set::iterator mi = mempool.mapTx.begin();
             mi != mempool.mapTx.end(); ++mi)
        {
            const CTransaction& tx = mi->GetTx();
            
            int64_t nLockTimeCutoff = (STANDARD_LOCKTIME_VERIFY_FLAGS & LOCKTIME_MEDIAN_TIME_PAST)
            ? nMedianTimePast
            : pblock->GetBlockTime();
            
            if (tx.IsCoinBase() || !IsFinalTx(tx, nHeight, nLockTimeCutoff) || IsExpiredTx(tx, nHeight))
            {
                //fprintf(stderr,"coinbase.%d finaltx.%d expired.%d\n",tx.IsCoinBase(),IsFinalTx(tx, nHeight, nLockTimeCutoff),IsExpiredTx(tx, nHeight));
                continue;
            }
            if ( ASSETCHAINS_SYMBOL[0] == 0 && komodo_validate_interest(tx,nHeight,(uint32_t)pblock->nTime,0) < 0 )
            {
                //fprintf(stderr,"CreateNewBlock: komodo_validate_interest failure nHeight.%d nTime.%u vs locktime.%u\n",nHeight,(uint32_t)pblock->nTime,(uint32_t)tx.nLockTime);
                continue;
            }
            COrphan* porphan = NULL;
            double dPriority = 0;
            CAmount nTotalIn = 0;
            bool fMissingInputs = false;
            BOOST_FOREACH(const CTxIn& txin, tx.vin)
            {
                // Read prev transaction
                if (!view.HaveCoins(txin.prevout.hash))
                {
                    // This should never happen; all transactions in the memory
                    // pool should connect to either transactions in the chain
                    // or other transactions in the memory pool.
                    if (!mempool.mapTx.count(txin.prevout.hash))
                    {
                        LogPrintf("ERROR: mempool transaction missing input\n");
                        if (fDebug) assert("mempool transaction missing input" == 0);
                        fMissingInputs = true;
                        if (porphan)
                            vOrphan.pop_back();
                        break;
                    }
                    
                    // Has to wait for dependencies
                    if (!porphan)
                    {
                        // Use list for automatic deletion
                        vOrphan.push_back(COrphan(&tx));
                        porphan = &vOrphan.back();
                    }
                    mapDependers[txin.prevout.hash].push_back(porphan);
                    porphan->setDependsOn.insert(txin.prevout.hash);
                    nTotalIn += mempool.mapTx.find(txin.prevout.hash)->GetTx().vout[txin.prevout.n].nValue;
                    continue;
                }
                const CCoins* coins = view.AccessCoins(txin.prevout.hash);
                assert(coins);
                
                CAmount nValueIn = coins->vout[txin.prevout.n].nValue;
                nTotalIn += nValueIn;
                
                int nConf = nHeight - coins->nHeight;
                
                dPriority += (double)nValueIn * nConf;
            }
            nTotalIn += tx.GetJoinSplitValueIn();
            
            if (fMissingInputs) continue;
            
            // Priority is sum(valuein * age) / modified_txsize
            unsigned int nTxSize = ::GetSerializeSize(tx, SER_NETWORK, PROTOCOL_VERSION);
            dPriority = tx.ComputePriority(dPriority, nTxSize);
            
            uint256 hash = tx.GetHash();
            mempool.ApplyDeltas(hash, dPriority, nTotalIn);
            
            CFeeRate feeRate(nTotalIn-tx.GetValueOut(), nTxSize);
            
            if (porphan)
            {
                porphan->dPriority = dPriority;
                porphan->feeRate = feeRate;
            }
            else
                vecPriority.push_back(TxPriority(dPriority, feeRate, &(mi->GetTx())));
        }
        
        // Collect transactions into block
        uint64_t nBlockSize = 1000;
        uint64_t nBlockTx = 0;
        int64_t interest;
        int nBlockSigOps = 100;
        bool fSortedByFee = (nBlockPrioritySize <= 0);
        
        TxPriorityCompare comparer(fSortedByFee);
        std::make_heap(vecPriority.begin(), vecPriority.end(), comparer);
        
        while (!vecPriority.empty())
        {
            // Take highest priority transaction off the priority queue:
            double dPriority = vecPriority.front().get<0>();
            CFeeRate feeRate = vecPriority.front().get<1>();
            const CTransaction& tx = *(vecPriority.front().get<2>());
            
            std::pop_heap(vecPriority.begin(), vecPriority.end(), comparer);
            vecPriority.pop_back();
            
            // Size limits
            unsigned int nTxSize = ::GetSerializeSize(tx, SER_NETWORK, PROTOCOL_VERSION);
            if (nBlockSize + nTxSize >= nBlockMaxSize)
            {
                //fprintf(stderr,"nBlockSize %d + %d nTxSize >= %d nBlockMaxSize\n",(int32_t)nBlockSize,(int32_t)nTxSize,(int32_t)nBlockMaxSize);
                continue;
            }
            
            // Legacy limits on sigOps:
            unsigned int nTxSigOps = GetLegacySigOpCount(tx);
            if (nBlockSigOps + nTxSigOps >= MAX_BLOCK_SIGOPS-1)
            {
                //fprintf(stderr,"A nBlockSigOps %d + %d nTxSigOps >= %d MAX_BLOCK_SIGOPS-1\n",(int32_t)nBlockSigOps,(int32_t)nTxSigOps,(int32_t)MAX_BLOCK_SIGOPS);
                continue;
            }
            // Skip free transactions if we're past the minimum block size:
            const uint256& hash = tx.GetHash();
            double dPriorityDelta = 0;
            CAmount nFeeDelta = 0;
            mempool.ApplyDeltas(hash, dPriorityDelta, nFeeDelta);
            if (fSortedByFee && (dPriorityDelta <= 0) && (nFeeDelta <= 0) && (feeRate < ::minRelayTxFee) && (nBlockSize + nTxSize >= nBlockMinSize))
            {
                //fprintf(stderr,"fee rate skip\n");
                continue;
            }
            // Prioritise by fee once past the priority size or we run out of high-priority
            // transactions:
            if (!fSortedByFee &&
                ((nBlockSize + nTxSize >= nBlockPrioritySize) || !AllowFree(dPriority)))
            {
                fSortedByFee = true;
                comparer = TxPriorityCompare(fSortedByFee);
                std::make_heap(vecPriority.begin(), vecPriority.end(), comparer);
            }
            
            if (!view.HaveInputs(tx))
            {
                //fprintf(stderr,"dont have inputs\n");
                continue;
            }
            CAmount nTxFees = view.GetValueIn(chainActive.Tip()->nHeight,&interest,tx,chainActive.Tip()->nTime)-tx.GetValueOut();
            
            nTxSigOps += GetP2SHSigOpCount(tx, view);
            if (nBlockSigOps + nTxSigOps >= MAX_BLOCK_SIGOPS-1)
            {
                //fprintf(stderr,"B nBlockSigOps %d + %d nTxSigOps >= %d MAX_BLOCK_SIGOPS-1\n",(int32_t)nBlockSigOps,(int32_t)nTxSigOps,(int32_t)MAX_BLOCK_SIGOPS);
                continue;
            }
            // Note that flags: we don't want to set mempool/IsStandard()
            // policy here, but we still have to ensure that the block we
            // create only contains transactions that are valid in new blocks.
            CValidationState state;
            PrecomputedTransactionData txdata(tx);
            if (!ContextualCheckInputs(tx, state, view, true, MANDATORY_SCRIPT_VERIFY_FLAGS, true, txdata, Params().GetConsensus(), consensusBranchId))
            {
                //fprintf(stderr,"context failure\n");
                continue;
            }
            UpdateCoins(tx, view, nHeight);
            
            // Added
            pblock->vtx.push_back(tx);
            pblocktemplate->vTxFees.push_back(nTxFees);
            pblocktemplate->vTxSigOps.push_back(nTxSigOps);
            nBlockSize += nTxSize;
            ++nBlockTx;
            nBlockSigOps += nTxSigOps;
            nFees += nTxFees;
            
            if (fPrintPriority)
            {
                LogPrintf("priority %.1f fee %s txid %s\n",dPriority, feeRate.ToString(), tx.GetHash().ToString());
            }
            
            // Add transactions that depend on this one to the priority queue
            if (mapDependers.count(hash))
            {
                BOOST_FOREACH(COrphan* porphan, mapDependers[hash])
                {
                    if (!porphan->setDependsOn.empty())
                    {
                        porphan->setDependsOn.erase(hash);
                        if (porphan->setDependsOn.empty())
                        {
                            vecPriority.push_back(TxPriority(porphan->dPriority, porphan->feeRate, porphan->ptx));
                            std::push_heap(vecPriority.begin(), vecPriority.end(), comparer);
                        }
                    }
                }
            }
        }
        
        nLastBlockTx = nBlockTx;
        nLastBlockSize = nBlockSize;
        blocktime = 1 + std::max(pindexPrev->GetMedianTimePast()+1, GetAdjustedTime());
        //pblock->nTime = blocktime + 1;
        pblock->nBits         = GetNextWorkRequired(pindexPrev, pblock, Params().GetConsensus());
        //LogPrintf("CreateNewBlock(): total size %u blocktime.%u nBits.%08x\n", nBlockSize,blocktime,pblock->nBits);
        if ( ASSETCHAINS_SYMBOL[0] != 0 && ASSETCHAINS_STAKED != 0 && NOTARY_PUBKEY33[0] != 0 )
        {
            uint64_t txfees,utxovalue; uint32_t txtime; uint256 utxotxid,revtxid; int32_t i,siglen,numsigs,utxovout; uint8_t utxosig[128],*ptr;
            CMutableTransaction txStaked = CreateNewContextualCMutableTransaction(Params().GetConsensus(), chainActive.Height() + 1);
            //if ( blocktime > pindexPrev->GetMedianTimePast()+60 )
            //    blocktime = pindexPrev->GetMedianTimePast() + 60;
            if ( (siglen= komodo_staked(txStaked,pblock->nBits,&blocktime,&txtime,&utxotxid,&utxovout,&utxovalue,utxosig)) > 0 )
            {
                CAmount txfees = 0;
                pblock->vtx.push_back(txStaked);
                pblocktemplate->vTxFees.push_back(txfees);
                pblocktemplate->vTxSigOps.push_back(GetLegacySigOpCount(txStaked));
                nFees += txfees;
                pblock->nTime = blocktime;
                if ( GetAdjustedTime() < pblock->nTime )//|| pblock->GetBlockTime() > GetAdjustedTime() + 60)
                {
                    fprintf(stderr,"need to wait %d seconds to mine:\n",(int32_t)(pblock->nTime - GetAdjustedTime()));
                    while ( GetAdjustedTime()+30 < pblock->nTime )
                    {
                        sleep(30);
                        fprintf(stderr,"%d ",(int32_t)(pblock->nTime - GetAdjustedTime()));
                    }
                    fprintf(stderr,"finished waiting\n");
                    //sleep(pblock->nTime - GetAdjustedTime());
                }
            } else return(0); //fprintf(stderr,"no utxos eligible for staking\n");
        }
        
        // Create coinbase tx
        CMutableTransaction txNew = CreateNewContextualCMutableTransaction(chainparams.GetConsensus(), nHeight);
        txNew.vin.resize(1);
        txNew.vin[0].prevout.SetNull();
        txNew.vin[0].scriptSig = CScript() << nHeight << OP_0;

        txNew.vout.resize(1);
        txNew.vout[0].scriptPubKey = scriptPubKeyIn;
<<<<<<< HEAD
        txNew.vout[0].nValue = GetBlockSubsidy(nHeight,chainparams.GetConsensus()) + nFees;
        txNew.nExpiryHeight = 0;

        // check if coinbase transactions must be time locked at current subsidy and prepend the time lock
        // to transaction if so, cast for GTE operator
        if ((uint64_t)(txNew.vout[0].nValue) >= ASSETCHAINS_TIMELOCKGTE)
        {
            int32_t opretlen, p2shlen, scriptlen;
            CScriptExt opretScript = CScriptExt();

            txNew.vout.resize(2);

            // prepend time lock to original script unless original script is P2SH, in which case, we will leave the coins
            // protected only by the time lock rather than 100% inaccessible
            opretScript.AddCheckLockTimeVerify(komodo_block_unlocktime(nHeight));
            if (!scriptPubKeyIn.IsPayToScriptHash())
                opretScript += scriptPubKeyIn;

            txNew.vout[0].scriptPubKey = CScriptExt().PayToScriptHash(CScriptID(opretScript));
            txNew.vout[1].scriptPubKey = CScriptExt().OpReturnScript(opretScript, OPRETTYPE_TIMELOCK);
            txNew.vout[1].nValue = 0;
        }

        /*if ( ASSETCHAINS_SYMBOL[0] == 0 )
=======
        txNew.vout[0].nValue = GetBlockSubsidy(nHeight,chainparams.GetConsensus());
        txNew.nLockTime = std::max(pindexPrev->GetMedianTimePast()+1, GetAdjustedTime());
        txNew.nExpiryHeight = 0;
        // Add fees
        txNew.vout[0].nValue += nFees;
        txNew.vin[0].scriptSig = CScript() << nHeight << OP_0;
                
        pblock->vtx[0] = txNew;
        if ( ASSETCHAINS_SYMBOL[0] != 0 && ASSETCHAINS_OVERRIDE_PUBKEY33[0] != 0 && ASSETCHAINS_COMMISSION != 0 && (commission= komodo_commission((CBlock*)&pblocktemplate->block)) != 0 )
>>>>>>> a04c095f
        {
            int32_t i; uint8_t *ptr;
            txNew.vout.resize(2);
            txNew.vout[1].nValue = commission;
            txNew.vout[1].scriptPubKey.resize(35);
            ptr = (uint8_t *)txNew.vout[1].scriptPubKey.data();
            ptr[0] = 33;
            for (i=0; i<33; i++)
                ptr[i+1] = ASSETCHAINS_OVERRIDE_PUBKEY33[i];
            ptr[34] = OP_CHECKSIG;
            //printf("autocreate commision vout\n");
            pblock->vtx[0] = txNew;
        }
        pblocktemplate->vTxFees[0] = -nFees;
        // Randomise nonce
        arith_uint256 nonce = UintToArith256(GetRandHash());
        // Clear the top 16 and bottom 16 or 24 bits (for local use as thread flags and counters)
        nonce <<= ASSETCHAINS_NONCESHIFT[ASSETCHAINS_ALGO];
        nonce >>= 16;
        pblock->nNonce = ArithToUint256(nonce);
        
        // Fill in header
        pblock->hashPrevBlock  = pindexPrev->GetBlockHash();
        pblock->hashReserved   = uint256();
        if ( ASSETCHAINS_SYMBOL[0] == 0 || ASSETCHAINS_STAKED == 0 || NOTARY_PUBKEY33[0] == 0 )
        {
            UpdateTime(pblock, Params().GetConsensus(), pindexPrev);
            pblock->nBits         = GetNextWorkRequired(pindexPrev, pblock, Params().GetConsensus());
        }
        pblock->nSolution.clear();
        pblocktemplate->vTxSigOps[0] = GetLegacySigOpCount(pblock->vtx[0]);
        if ( ASSETCHAINS_SYMBOL[0] == 0 && NOTARY_PUBKEY33[0] != 0 && pblock->nTime < pindexPrev->nTime+60 )
        {
            pblock->nTime = pindexPrev->nTime + 60;
            //while ( pblock->GetBlockTime() > GetAdjustedTime() + 10 )
            //    sleep(1);
            //fprintf(stderr,"block.nTime %u vs prev.%u, gettime.%u vs adjusted.%u\n",(uint32_t)pblock->nTime,(uint32_t)(pindexPrev->nTime + 60),(uint32_t)pblock->GetBlockTime(),(uint32_t)(GetAdjustedTime() + 60));
        }
        else
        {
            CValidationState state;
            if ( !TestBlockValidity(state, *pblock, pindexPrev, false, false))
            {
                //static uint32_t counter;
                //if ( counter++ < 100 && ASSETCHAINS_STAKED == 0 )
                //    fprintf(stderr,"warning: miner testblockvalidity failed\n");
                return(0);
            }
        }
    }
    
    return pblocktemplate.release();
}
 
/*
 #ifdef ENABLE_WALLET
 boost::optional<CScript> GetMinerScriptPubKey(CReserveKey& reservekey)
 #else
 boost::optional<CScript> GetMinerScriptPubKey()
 #endif
 {
 CKeyID keyID;
 CBitcoinAddress addr;
 if (addr.SetString(GetArg("-mineraddress", ""))) {
 addr.GetKeyID(keyID);
 } else {
 #ifdef ENABLE_WALLET
 CPubKey pubkey;
 if (!reservekey.GetReservedKey(pubkey)) {
 return boost::optional<CScript>();
 }
 keyID = pubkey.GetID();
 #else
 return boost::optional<CScript>();
 #endif
 }
 
 CScript scriptPubKey = CScript() << OP_DUP << OP_HASH160 << ToByteVector(keyID) << OP_EQUALVERIFY << OP_CHECKSIG;
 return scriptPubKey;
 }
 
 #ifdef ENABLE_WALLET
 CBlockTemplate* CreateNewBlockWithKey(CReserveKey& reservekey)
 {
 boost::optional<CScript> scriptPubKey = GetMinerScriptPubKey(reservekey);
 #else
 CBlockTemplate* CreateNewBlockWithKey()
 {
 boost::optional<CScript> scriptPubKey = GetMinerScriptPubKey();
 #endif
 
 if (!scriptPubKey) {
 return NULL;
 }
 return CreateNewBlock(*scriptPubKey);
 }*/

//////////////////////////////////////////////////////////////////////////////
//
// Internal miner
//

#ifdef ENABLE_MINING

void IncrementExtraNonce(CBlock* pblock, CBlockIndex* pindexPrev, unsigned int& nExtraNonce)
{
    // Update nExtraNonce
    static uint256 hashPrevBlock;
    if (hashPrevBlock != pblock->hashPrevBlock)
    {
        nExtraNonce = 0;
        hashPrevBlock = pblock->hashPrevBlock;
    }
    ++nExtraNonce;
    unsigned int nHeight = pindexPrev->nHeight+1; // Height first in coinbase required for block.version=2
    CMutableTransaction txCoinbase(pblock->vtx[0]);
    txCoinbase.vin[0].scriptSig = (CScript() << nHeight << CScriptNum(nExtraNonce)) + COINBASE_FLAGS;
    assert(txCoinbase.vin[0].scriptSig.size() <= 100);
    
    pblock->vtx[0] = txCoinbase;
    pblock->hashMerkleRoot = pblock->BuildMerkleTree();
}

#ifdef ENABLE_WALLET
//////////////////////////////////////////////////////////////////////////////
//
// Internal miner
//

CBlockTemplate* CreateNewBlockWithKey(CReserveKey& reservekey)
{
    CPubKey pubkey; CScript scriptPubKey; uint8_t *script,*ptr; int32_t i;
    if ( USE_EXTERNAL_PUBKEY != 0 )
    {
        //fprintf(stderr,"use notary pubkey\n");
        scriptPubKey = CScript() << ParseHex(NOTARY_PUBKEY) << OP_CHECKSIG;
    }
    else
    {
        if (!reservekey.GetReservedKey(pubkey))
        {
            return NULL;
        }
        scriptPubKey.resize(35);
        ptr = (uint8_t *)pubkey.begin();
        script = (uint8_t *)scriptPubKey.data();
        script[0] = 33;
        for (i=0; i<33; i++)
            script[i+1] = ptr[i];
        script[34] = OP_CHECKSIG;
        //scriptPubKey = CScript() << ToByteVector(pubkey) << OP_CHECKSIG;
    }
    return CreateNewBlock(scriptPubKey);
}

void komodo_broadcast(CBlock *pblock,int32_t limit)
{
    int32_t n = 1;
    //fprintf(stderr,"broadcast new block t.%u\n",(uint32_t)time(NULL));
    {
        LOCK(cs_vNodes);
        BOOST_FOREACH(CNode* pnode, vNodes)
        {
            if ( pnode->hSocket == INVALID_SOCKET )
                continue;
            if ( (rand() % n) == 0 )
            {
                pnode->PushMessage("block", *pblock);
                if ( n++ > limit )
                    break;
            }
        }
    }
    //fprintf(stderr,"finished broadcast new block t.%u\n",(uint32_t)time(NULL));
}

static bool ProcessBlockFound(CBlock* pblock, CWallet& wallet, CReserveKey& reservekey)
#else
static bool ProcessBlockFound(CBlock* pblock)
#endif // ENABLE_WALLET
{
    LogPrintf("%s\n", pblock->ToString());
    LogPrintf("generated %s height.%d\n", FormatMoney(pblock->vtx[0].vout[0].nValue),chainActive.Tip()->nHeight+1);
    
    // Found a solution
    {
        LOCK(cs_main);
        if (pblock->hashPrevBlock != chainActive.Tip()->GetBlockHash())
        {
            uint256 hash; int32_t i;
            hash = pblock->hashPrevBlock;
            for (i=31; i>=0; i--)
                fprintf(stderr,"%02x",((uint8_t *)&hash)[i]);
            fprintf(stderr," <- prev (stale)\n");
            hash = chainActive.Tip()->GetBlockHash();
            for (i=31; i>=0; i--)
                fprintf(stderr,"%02x",((uint8_t *)&hash)[i]);
            fprintf(stderr," <- chainTip (stale)\n");
            
            return error("KomodoMiner: generated block is stale");
        }
    }
    
#ifdef ENABLE_WALLET
    // Remove key from key pool
    if ( IS_KOMODO_NOTARY == 0 )
    {
        if (GetArg("-mineraddress", "").empty()) {
            // Remove key from key pool
            reservekey.KeepKey();
        }
    }
    // Track how many getdata requests this block gets
    //if ( 0 )
    {
        LOCK(wallet.cs_wallet);
        wallet.mapRequestCount[pblock->GetHash()] = 0;
    }
#endif
    
    // Process this block the same as if we had received it from another node
    CValidationState state;
    if (!ProcessNewBlock(1,chainActive.Tip()->nHeight+1,state, NULL, pblock, true, NULL))
        return error("KomodoMiner: ProcessNewBlock, block not accepted");
    
    TrackMinedBlock(pblock->GetHash());
    komodo_broadcast(pblock,16);
    return true;
}

int32_t komodo_baseid(char *origbase);
int32_t komodo_eligiblenotary(uint8_t pubkeys[66][33],int32_t *mids,uint32_t *blocktimes,int32_t *nonzpkeysp,int32_t height);
arith_uint256 komodo_PoWtarget(int32_t *percPoSp,arith_uint256 target,int32_t height,int32_t goalperc);
int32_t FOUND_BLOCK,KOMODO_MAYBEMINED;
extern int32_t KOMODO_LASTMINED;
int32_t roundrobin_delay;
arith_uint256 HASHTarget,HASHTarget_POW;

#ifdef ENABLE_WALLET
void static BitcoinMiner_noeq(CWallet *pwallet)
#else
void static BitcoinMiner_noeq()
#endif
{
    LogPrintf("KomodoMiner started\n");
    SetThreadPriority(THREAD_PRIORITY_LOWEST);
    RenameThread("komodo-miner");

#ifdef ENABLE_WALLET
    // Each thread has its own key
    CReserveKey reservekey(pwallet);
#endif

    const CChainParams& chainparams = Params();
    // Each thread has its own counter
    unsigned int nExtraNonce = 0;
    std::vector<unsigned char> solnPlaceholder = std::vector<unsigned char>();
    solnPlaceholder.resize(Eh200_9.SolutionWidth);

    uint8_t *script; uint64_t total,checktoshis; int32_t i,j;

    while ( (ASSETCHAIN_INIT == 0 || KOMODO_INITDONE == 0) ) //chainActive.Tip()->nHeight != 235300 &&
    {
        sleep(1);
        if ( komodo_baseid(ASSETCHAINS_SYMBOL) < 0 )
            break;
    }
    miningTimer.start();

    try {
        fprintf(stderr,"Komodo miner mining %s with %s\n",ASSETCHAINS_SYMBOL,ASSETCHAINS_ALGORITHMS[ASSETCHAINS_ALGO]);
        while (true)
        {
            if (chainparams.MiningRequiresPeers())
            {
                miningTimer.stop();
                do {
                    bool fvNodesEmpty;
                    {
                        LOCK(cs_vNodes);
                        fvNodesEmpty = vNodes.empty();
                    }
                    if (!fvNodesEmpty )
                        break;
                    MilliSleep(1000);
                } while (true);
                miningTimer.start();
            }

            // Create new block
            unsigned int nTransactionsUpdatedLast = mempool.GetTransactionsUpdated();
            CBlockIndex* pindexPrev = chainActive.Tip();
            if ( Mining_height != pindexPrev->nHeight+1 )
            {
                Mining_height = pindexPrev->nHeight+1;
                Mining_start = (uint32_t)time(NULL);
            }

            //fprintf(stderr,"%s create new block ht.%d\n",ASSETCHAINS_SYMBOL,Mining_height);

#ifdef ENABLE_WALLET
            CBlockTemplate *ptr = CreateNewBlockWithKey(reservekey);
#else
            CBlockTemplate *ptr = CreateNewBlockWithKey();
#endif
            if ( ptr == 0 )
            {
                static uint32_t counter;
                if ( counter++ < 100 )
                    fprintf(stderr,"created illegal block, retry\n");
                continue;
            }
            unique_ptr<CBlockTemplate> pblocktemplate(ptr);
            if (!pblocktemplate.get())
            {
                if (GetArg("-mineraddress", "").empty()) {
                    LogPrintf("Error in KomodoMiner: Keypool ran out, please call keypoolrefill before restarting the mining thread\n");
                } else {
                    // Should never reach here, because -mineraddress validity is checked in init.cpp
                    LogPrintf("Error in KomodoMiner: Invalid -mineraddress\n");
                }
                return;
            }
            CBlock *pblock = &pblocktemplate->block;
            if ( ASSETCHAINS_SYMBOL[0] != 0 )
            {
                if ( ASSETCHAINS_REWARD[0] == 0 && !ASSETCHAINS_LASTERA )
                {
                    if ( pblock->vtx.size() == 1 && pblock->vtx[0].vout.size() == 1 && Mining_height > ASSETCHAINS_MINHEIGHT )
                    {
                        static uint32_t counter;
                        if ( counter++ < 10 )
                            fprintf(stderr,"skip generating %s on-demand block, no tx avail\n",ASSETCHAINS_SYMBOL);
                        sleep(10);
                        continue;
                    } else fprintf(stderr,"%s vouts.%d mining.%d vs %d\n",ASSETCHAINS_SYMBOL,(int32_t)pblock->vtx[0].vout.size(),Mining_height,ASSETCHAINS_MINHEIGHT);
                }
            }
            IncrementExtraNonce(pblock, pindexPrev, nExtraNonce);
            LogPrintf("Running %s miner with %u transactions in block (%u bytes)\n",ASSETCHAINS_ALGORITHMS[ASSETCHAINS_ALGO],
                       pblock->vtx.size(),::GetSerializeSize(*pblock,SER_NETWORK,PROTOCOL_VERSION));
            //
            // Search
            //
            uint32_t savebits; int64_t nStart = GetTime();

            pblock->nSolution = solnPlaceholder;
            savebits = pblock->nBits;
            arith_uint256 hashTarget = arith_uint256().SetCompact(pblock->nBits);
            arith_uint256 mask(ASSETCHAINS_NONCEMASK[ASSETCHAINS_ALGO]);

            Mining_start = 0;
            while (true)
            {
                // for speed check multiples at a time
                for (int i = 0; i < ASSETCHAINS_HASHESPERROUND[ASSETCHAINS_ALGO]; i++)
                {
                    solutionTargetChecks.increment();

                    // Update nNonce and nTime
                    pblock->nNonce = ArithToUint256(UintToArith256(pblock->nNonce) + 1);

                    if ( UintToArith256(pblock->GetHash()) <= hashTarget )
                    {
                        SetThreadPriority(THREAD_PRIORITY_NORMAL);

                        LogPrintf("KomodoMiner using %s algorithm:\n", ASSETCHAINS_ALGORITHMS[ASSETCHAINS_ALGO]);
                        LogPrintf("proof-of-work found  \n  hash: %s  \ntarget: %s\n", pblock->GetHash().GetHex(), hashTarget.GetHex());
                        printf("FOUND BLOCK %d!  \n  hash: %s  \ntarget: %s\n", Mining_height, pblock->GetHash().GetHex().c_str(), hashTarget.GetHex().c_str());
#ifdef ENABLE_WALLET
                        ProcessBlockFound(pblock, *pwallet, reservekey);
#else
                        ProcessBlockFound(pblock));
#endif
                        SetThreadPriority(THREAD_PRIORITY_LOWEST);

                        // In regression test mode, stop mining after a block is found.
                        if (chainparams.MineBlocksOnDemand()) {
                            throw boost::thread_interrupted();
                        }
                        break;
                    }
                    // check if we're wrapping around on the nonce
                    if ((UintToArith256(pblock->nNonce) & mask) == mask)
                    {
                        fprintf(stderr,"%lx, break\n", ASSETCHAINS_NONCEMASK[ASSETCHAINS_ALGO]);
                        break;
                    }
                }

                // Check for stop or if block needs to be rebuilt
                boost::this_thread::interruption_point();

                if (vNodes.empty() && chainparams.MiningRequiresPeers())
                {
                    if ( Mining_height > ASSETCHAINS_MINHEIGHT )
                    {
                        fprintf(stderr,"no nodes, break\n");
                        break;
                    }
                }

                if ((UintToArith256(pblock->nNonce) & mask) == mask)
                {
                    fprintf(stderr,"%lx, break\n", ASSETCHAINS_NONCEMASK[ASSETCHAINS_ALGO]);
                    break;
                }

                if (mempool.GetTransactionsUpdated() != nTransactionsUpdatedLast && GetTime() - nStart > 60)
                {
                    fprintf(stderr,"timeout, break\n");
                    break;
                }

                if ( pindexPrev != chainActive.Tip() )
                {
                    fprintf(stderr,"Tip advanced, break\n");
                    break;
                }

                pblock->nBits = savebits;
                UpdateTime(pblock, chainparams.GetConsensus(), pindexPrev);
                if (chainparams.GetConsensus().fPowAllowMinDifficultyBlocks)
                {
                    // Changing pblock->nTime can change work required on testnet:
                    hashTarget.SetCompact(pblock->nBits);
                }
            }
        }
    }
    catch (const boost::thread_interrupted&)
    {
        miningTimer.stop();
        LogPrintf("KomodoMiner terminated\n");
        throw;
    }
    catch (const std::runtime_error &e)
    {
        miningTimer.stop();
        LogPrintf("KomodoMiner runtime error: %s\n", e.what());
        return;
    }
    miningTimer.stop();
}

#ifdef ENABLE_WALLET
void static BitcoinMiner(CWallet *pwallet)
#else
void static BitcoinMiner()
#endif
{
    LogPrintf("KomodoMiner started\n");
    SetThreadPriority(THREAD_PRIORITY_LOWEST);
    RenameThread("komodo-miner");
    const CChainParams& chainparams = Params();
    
#ifdef ENABLE_WALLET
    // Each thread has its own key
    CReserveKey reservekey(pwallet);
#endif
    
    // Each thread has its own counter
    unsigned int nExtraNonce = 0;
    
    unsigned int n = chainparams.EquihashN();
    unsigned int k = chainparams.EquihashK();
    uint8_t *script; uint64_t total,checktoshis; int32_t i,j,notaryid = -1;
    while ( (ASSETCHAIN_INIT == 0 || KOMODO_INITDONE == 0) ) //chainActive.Tip()->nHeight != 235300 &&
    {
        sleep(1);
        if ( komodo_baseid(ASSETCHAINS_SYMBOL) < 0 )
            break;
    }
    komodo_chosennotary(&notaryid,chainActive.Tip()->nHeight,NOTARY_PUBKEY33,(uint32_t)chainActive.Tip()->GetBlockTime());
    
    std::string solver;
    //if ( notaryid >= 0 || ASSETCHAINS_SYMBOL[0] != 0 )
    solver = "tromp";
    //else solver = "default";
    assert(solver == "tromp" || solver == "default");
    LogPrint("pow", "Using Equihash solver \"%s\" with n = %u, k = %u\n", solver, n, k);
    if ( ASSETCHAINS_SYMBOL[0] != 0 )
        fprintf(stderr,"notaryid.%d Mining.%s with %s\n",notaryid,ASSETCHAINS_SYMBOL,solver.c_str());
    std::mutex m_cs;
    bool cancelSolver = false;
    boost::signals2::connection c = uiInterface.NotifyBlockTip.connect(
                                                                       [&m_cs, &cancelSolver](const uint256& hashNewTip) mutable {
                                                                           std::lock_guard<std::mutex> lock{m_cs};
                                                                           cancelSolver = true;
                                                                       }
                                                                       );
    miningTimer.start();
    
    try {
        if ( ASSETCHAINS_SYMBOL[0] != 0 )
            fprintf(stderr,"try %s Mining with %s\n",ASSETCHAINS_SYMBOL,solver.c_str());
        while (true)
        {
            if (chainparams.MiningRequiresPeers()) //chainActive.Tip()->nHeight != 235300 &&
            {
                //if ( ASSETCHAINS_SEED != 0 && chainActive.Tip()->nHeight < 100 )
                //    break;
                // Busy-wait for the network to come online so we don't waste time mining
                // on an obsolete chain. In regtest mode we expect to fly solo.
                miningTimer.stop();
                do {
                    bool fvNodesEmpty;
                    {
                        //LOCK(cs_vNodes);
                        fvNodesEmpty = vNodes.empty();
                    }
                    if (!fvNodesEmpty )//&& !IsInitialBlockDownload())
                        break;
                    MilliSleep(5000);
                    //fprintf(stderr,"fvNodesEmpty %d IsInitialBlockDownload(%s) %d\n",(int32_t)fvNodesEmpty,ASSETCHAINS_SYMBOL,(int32_t)IsInitialBlockDownload());
                    
                } while (true);
                //fprintf(stderr,"%s Found peers\n",ASSETCHAINS_SYMBOL);
                miningTimer.start();
            }
            /*while ( ASSETCHAINS_SYMBOL[0] != 0 && chainActive.Tip()->nHeight < ASSETCHAINS_MINHEIGHT )
             {
             fprintf(stderr,"%s waiting for block 100, ht.%d\n",ASSETCHAINS_SYMBOL,chainActive.Tip()->nHeight);
             sleep(3);
             }*/
            //
            // Create new block
            //
            unsigned int nTransactionsUpdatedLast = mempool.GetTransactionsUpdated();
            CBlockIndex* pindexPrev = chainActive.Tip();
            if ( Mining_height != pindexPrev->nHeight+1 )
            {
                Mining_height = pindexPrev->nHeight+1;
                Mining_start = (uint32_t)time(NULL);
            }
            if ( ASSETCHAINS_SYMBOL[0] != 0 && ASSETCHAINS_STAKED == 0 )
            {
                //fprintf(stderr,"%s create new block ht.%d\n",ASSETCHAINS_SYMBOL,Mining_height);
                sleep(3);
            }
#ifdef ENABLE_WALLET
            CBlockTemplate *ptr = CreateNewBlockWithKey(reservekey);
#else
            CBlockTemplate *ptr = CreateNewBlockWithKey();
#endif
            if ( ptr == 0 )
            {
                static uint32_t counter;
                if ( counter++ < 100 && ASSETCHAINS_STAKED == 0 )
                    fprintf(stderr,"created illegal block, retry\n");
                sleep(1);
                continue;
            }
            unique_ptr<CBlockTemplate> pblocktemplate(ptr);
            if (!pblocktemplate.get())
            {
                if (GetArg("-mineraddress", "").empty()) {
                    LogPrintf("Error in KomodoMiner: Keypool ran out, please call keypoolrefill before restarting the mining thread\n");
                } else {
                    // Should never reach here, because -mineraddress validity is checked in init.cpp
                    LogPrintf("Error in KomodoMiner: Invalid -mineraddress\n");
                }
                return;
            }
            CBlock *pblock = &pblocktemplate->block;
            if ( ASSETCHAINS_SYMBOL[0] != 0 )
            {
                if ( ASSETCHAINS_REWARD[0] == 0 && !ASSETCHAINS_LASTERA )
                {
                    if ( pblock->vtx.size() == 1 && pblock->vtx[0].vout.size() == 1 && Mining_height > ASSETCHAINS_MINHEIGHT )
                    {
                        static uint32_t counter;
                        if ( counter++ < 10 )
                            fprintf(stderr,"skip generating %s on-demand block, no tx avail\n",ASSETCHAINS_SYMBOL);
                        sleep(10);
                        continue;
                    } else fprintf(stderr,"%s vouts.%d mining.%d vs %d\n",ASSETCHAINS_SYMBOL,(int32_t)pblock->vtx[0].vout.size(),Mining_height,ASSETCHAINS_MINHEIGHT);
                }
            }
            IncrementExtraNonce(pblock, pindexPrev, nExtraNonce);
            LogPrintf("Running KomodoMiner.%s with %u transactions in block (%u bytes)\n",solver.c_str(),pblock->vtx.size(),::GetSerializeSize(*pblock,SER_NETWORK,PROTOCOL_VERSION));
            //
            // Search
            //
            uint8_t pubkeys[66][33]; uint32_t blocktimes[66]; int mids[256],gpucount,nonzpkeys,i,j,externalflag; uint32_t savebits; int64_t nStart = GetTime();
            savebits = pblock->nBits;
            HASHTarget = arith_uint256().SetCompact(pblock->nBits);
            roundrobin_delay = ROUNDROBIN_DELAY;
            if ( ASSETCHAINS_SYMBOL[0] == 0 && notaryid >= 0 )
            {
                j = 65;
                if ( (Mining_height >= 235300 && Mining_height < 236000) || (Mining_height % KOMODO_ELECTION_GAP) > 64 || (Mining_height % KOMODO_ELECTION_GAP) == 0 )
                {
                    int32_t dispflag = 0;
                    if ( notaryid <= 3 || notaryid == 32 || (notaryid >= 43 && notaryid <= 45) &&notaryid == 51 || notaryid == 52 || notaryid == 56 || notaryid == 57 )
                        dispflag = 1;
                    komodo_eligiblenotary(pubkeys,mids,blocktimes,&nonzpkeys,pindexPrev->nHeight);
                    if ( nonzpkeys > 0 )
                    {
                        for (i=0; i<33; i++)
                            if( pubkeys[0][i] != 0 )
                                break;
                        if ( i == 33 )
                            externalflag = 1;
                        else externalflag = 0;
                        if ( NOTARY_PUBKEY33[0] != 0 )
                        {
                            for (i=1; i<66; i++)
                                if ( memcmp(pubkeys[i],pubkeys[0],33) == 0 )
                                    break;
                            if ( externalflag == 0 && i != 66 && mids[i] >= 0 )
                                printf("VIOLATION at %d, notaryid.%d\n",i,mids[i]);
                            for (j=gpucount=0; j<65; j++)
                            {
                                if ( dispflag != 0 )
                                {
                                    if ( mids[j] >= 0 )
                                        fprintf(stderr,"%d ",mids[j]);
                                    else fprintf(stderr,"GPU ");
                                }
                                if ( mids[j] == -1 )
                                    gpucount++;
                            }
                            if ( gpucount > j/2 )
                            {
                                double delta;
                                if ( notaryid < 0 )
                                    i = (rand() % 64);
                                else i = ((Mining_height + notaryid) % 64);
                                delta = sqrt((double)gpucount - j/2) / 2.;
                                roundrobin_delay += ((delta * i) / 64) - delta;
                                //fprintf(stderr,"delta.%f %f %f\n",delta,(double)(gpucount - j/3) / 2,(delta * i) / 64);
                            }
                            if ( dispflag != 0 )
                                fprintf(stderr," <- prev minerids from ht.%d notary.%d gpucount.%d %.2f%% t.%u %d\n",pindexPrev->nHeight,notaryid,gpucount,100.*(double)gpucount/j,(uint32_t)time(NULL),roundrobin_delay);
                        }
                        for (j=0; j<65; j++)
                            if ( mids[j] == notaryid )
                                break;
                        if ( j == 65 )
                            KOMODO_LASTMINED = 0;
                    } else fprintf(stderr,"no nonz pubkeys\n");
                    if ( (Mining_height >= 235300 && Mining_height < 236000) || (j == 65 && Mining_height > KOMODO_MAYBEMINED+1 && Mining_height > KOMODO_LASTMINED+64) )
                    {
                        HASHTarget = arith_uint256().SetCompact(KOMODO_MINDIFF_NBITS);
                        fprintf(stderr,"I am the chosen one for %s ht.%d\n",ASSETCHAINS_SYMBOL,pindexPrev->nHeight+1);
                    } //else fprintf(stderr,"duplicate at j.%d\n",j);
                } else Mining_start = 0;
            } else Mining_start = 0;
            if ( ASSETCHAINS_STAKED != 0 && NOTARY_PUBKEY33[0] == 0 )
            {
                int32_t percPoS,z;
                /*if ( Mining_height <= 100 )
                {
                    sleep(60);
                    continue;
                }*/
                HASHTarget_POW = komodo_PoWtarget(&percPoS,HASHTarget,Mining_height,ASSETCHAINS_STAKED);
                for (z=31; z>=0; z--)
                    fprintf(stderr,"%02x",((uint8_t *)&HASHTarget_POW)[z]);
                fprintf(stderr," PoW for staked coin PoS %d%% vs target %d%%\n",percPoS,(int32_t)ASSETCHAINS_STAKED);
            }
            while (true)
            {
                /*if ( 0 && ASSETCHAINS_SYMBOL[0] != 0 && pblock->vtx[0].vout.size() == 1 && Mining_height > ASSETCHAINS_MINHEIGHT ) // skips when it shouldnt
                 {
                 fprintf(stderr,"skip generating %s on-demand block, no tx avail\n",ASSETCHAINS_SYMBOL);
                 sleep(10);
                 break;
                 }*/
                // Hash state
                KOMODO_CHOSEN_ONE = 0;
                
                crypto_generichash_blake2b_state state;
                EhInitialiseState(n, k, state);
                // I = the block header minus nonce and solution.
                CEquihashInput I{*pblock};
                CDataStream ss(SER_NETWORK, PROTOCOL_VERSION);
                ss << I;
                // H(I||...
                crypto_generichash_blake2b_update(&state, (unsigned char*)&ss[0], ss.size());
                // H(I||V||...
                crypto_generichash_blake2b_state curr_state;
                curr_state = state;
                crypto_generichash_blake2b_update(&curr_state,pblock->nNonce.begin(),pblock->nNonce.size());
                // (x_1, x_2, ...) = A(I, V, n, k)
                LogPrint("pow", "Running Equihash solver \"%s\" with nNonce = %s\n",solver, pblock->nNonce.ToString());
                arith_uint256 hashTarget;
                if ( NOTARY_PUBKEY33[0] == 0 && ASSETCHAINS_STAKED > 0 && ASSETCHAINS_STAKED < 100 )
                    hashTarget = HASHTarget_POW;
                else hashTarget = HASHTarget;
                std::function<bool(std::vector<unsigned char>)> validBlock =
#ifdef ENABLE_WALLET
                [&pblock, &hashTarget, &pwallet, &reservekey, &m_cs, &cancelSolver, &chainparams]
#else
                [&pblock, &hashTarget, &m_cs, &cancelSolver, &chainparams]
#endif
                (std::vector<unsigned char> soln) {
                    int32_t z; arith_uint256 h; CBlock B;
                    // Write the solution to the hash and compute the result.
                    LogPrint("pow", "- Checking solution against target\n");
                    pblock->nSolution = soln;
                    solutionTargetChecks.increment();
                    B = *pblock;
                    h = UintToArith256(B.GetHash());
                    if ( h > hashTarget )
                        return false;
                    /*for (z=31; z>=16; z--)
                        fprintf(stderr,"%02x",((uint8_t *)&h)[z]);
                    fprintf(stderr," mined ");
                    for (z=31; z>=16; z--)
                        fprintf(stderr,"%02x",((uint8_t *)&HASHTarget)[z]);
                    fprintf(stderr," hashTarget ");
                    for (z=31; z>=16; z--)
                        fprintf(stderr,"%02x",((uint8_t *)&HASHTarget_POW)[z]);
                    fprintf(stderr," POW\n");*/
                    if ( ASSETCHAINS_STAKED == 0 )
                    {
                        if ( Mining_start != 0 && time(NULL) < Mining_start+roundrobin_delay )
                        {
                            //printf("Round robin diff sleep %d\n",(int32_t)(Mining_start+roundrobin_delay-time(NULL)));
                            //int32_t nseconds = Mining_start+roundrobin_delay-time(NULL);
                            //if ( nseconds > 0 )
                            //    sleep(nseconds);
                            MilliSleep((rand() % 1700) + 1);
                        }
                        else if ( ASSETCHAINS_SYMBOL[0] != 0 )
                        {
                            sleep(rand() % 30);
                        }
                    }
                    else
                    {
                        if ( NOTARY_PUBKEY33[0] != 0 )
                        {
                            printf("need to wait %d seconds to submit staked block\n",(int32_t)(B.nTime - GetAdjustedTime()));
                            while ( GetAdjustedTime() < B.nTime )
                                sleep(1);
                        }
                        else
                        {
                            uint256 tmp = B.GetHash();
                            int32_t z; for (z=31; z>=0; z--)
                                fprintf(stderr,"%02x",((uint8_t *)&tmp)[z]);
                            fprintf(stderr," mined block!\n");
                        }
                    }
                    CValidationState state;
                    if ( !TestBlockValidity(state,B, chainActive.Tip(), true, false))
                    {
                        h = UintToArith256(B.GetHash());
                        for (z=31; z>=0; z--)
                            fprintf(stderr,"%02x",((uint8_t *)&h)[z]);
                        fprintf(stderr," Invalid block mined, try again\n");
                        return(false);
                    }
                    KOMODO_CHOSEN_ONE = 1;
                    // Found a solution
                    SetThreadPriority(THREAD_PRIORITY_NORMAL);
                    LogPrintf("KomodoMiner:\n");
                    LogPrintf("proof-of-work found  \n  hash: %s  \ntarget: %s\n", B.GetHash().GetHex(), HASHTarget.GetHex());
#ifdef ENABLE_WALLET
                    if (ProcessBlockFound(&B, *pwallet, reservekey)) {
#else
                        if (ProcessBlockFound(&B)) {
#endif
                            // Ignore chain updates caused by us
                            std::lock_guard<std::mutex> lock{m_cs};
                            cancelSolver = false;
                        }
                        KOMODO_CHOSEN_ONE = 0;
                        SetThreadPriority(THREAD_PRIORITY_LOWEST);
                        // In regression test mode, stop mining after a block is found.
                        if (chainparams.MineBlocksOnDemand()) {
                            // Increment here because throwing skips the call below
                            ehSolverRuns.increment();
                            throw boost::thread_interrupted();
                        }
                        //if ( ASSETCHAINS_SYMBOL[0] == 0 && NOTARY_PUBKEY33[0] != 0 )
                        //    sleep(1800);
                        return true;
                    };
                    std::function<bool(EhSolverCancelCheck)> cancelled = [&m_cs, &cancelSolver](EhSolverCancelCheck pos) {
                        std::lock_guard<std::mutex> lock{m_cs};
                        return cancelSolver;
                    };
                    
                    // TODO: factor this out into a function with the same API for each solver.
                    if (solver == "tromp" ) { //&& notaryid >= 0 ) {
                        // Create solver and initialize it.
                        equi eq(1);
                        eq.setstate(&curr_state);
                        
                        // Initialization done, start algo driver.
                        eq.digit0(0);
                        eq.xfull = eq.bfull = eq.hfull = 0;
                        eq.showbsizes(0);
                        for (u32 r = 1; r < WK; r++) {
                            (r&1) ? eq.digitodd(r, 0) : eq.digiteven(r, 0);
                            eq.xfull = eq.bfull = eq.hfull = 0;
                            eq.showbsizes(r);
                        }
                        eq.digitK(0);
                        ehSolverRuns.increment();
                        
                        // Convert solution indices to byte array (decompress) and pass it to validBlock method.
                        for (size_t s = 0; s < eq.nsols; s++) {
                            LogPrint("pow", "Checking solution %d\n", s+1);
                            std::vector<eh_index> index_vector(PROOFSIZE);
                            for (size_t i = 0; i < PROOFSIZE; i++) {
                                index_vector[i] = eq.sols[s][i];
                            }
                            std::vector<unsigned char> sol_char = GetMinimalFromIndices(index_vector, DIGITBITS);
                            
                            if (validBlock(sol_char)) {
                                // If we find a POW solution, do not try other solutions
                                // because they become invalid as we created a new block in blockchain.
                                break;
                            }
                        }
                    } else {
                        try {
                            // If we find a valid block, we rebuild
                            bool found = EhOptimisedSolve(n, k, curr_state, validBlock, cancelled);
                            ehSolverRuns.increment();
                            if (found) {
                                int32_t i; uint256 hash = pblock->GetHash();
                                for (i=0; i<32; i++)
                                    fprintf(stderr,"%02x",((uint8_t *)&hash)[i]);
                                fprintf(stderr," <- %s Block found %d\n",ASSETCHAINS_SYMBOL,Mining_height);
                                FOUND_BLOCK = 1;
                                KOMODO_MAYBEMINED = Mining_height;
                                break;
                            }
                        } catch (EhSolverCancelledException&) {
                            LogPrint("pow", "Equihash solver cancelled\n");
                            std::lock_guard<std::mutex> lock{m_cs};
                            cancelSolver = false;
                        }
                    }
                    
                    // Check for stop or if block needs to be rebuilt
                    boost::this_thread::interruption_point();
                    // Regtest mode doesn't require peers
                    if ( FOUND_BLOCK != 0 )
                    {
                        FOUND_BLOCK = 0;
                        fprintf(stderr,"FOUND_BLOCK!\n");
                        //sleep(2000);
                    }
                    if (vNodes.empty() && chainparams.MiningRequiresPeers())
                    {
                        if ( ASSETCHAINS_SYMBOL[0] == 0 || Mining_height > ASSETCHAINS_MINHEIGHT )
                        {
                            fprintf(stderr,"no nodes, break\n");
                            break;
                        }
                    }
                    if ((UintToArith256(pblock->nNonce) & 0xffff) == 0xffff)
                    {
                        //if ( 0 && ASSETCHAINS_SYMBOL[0] != 0 )
                        fprintf(stderr,"0xffff, break\n");
                        break;
                    }
                    if (mempool.GetTransactionsUpdated() != nTransactionsUpdatedLast && GetTime() - nStart > 60)
                    {
                        if ( 0 && ASSETCHAINS_SYMBOL[0] != 0 )
                            fprintf(stderr,"timeout, break\n");
                        break;
                    }
                    if ( pindexPrev != chainActive.Tip() )
                    {
                        if ( 0 && ASSETCHAINS_SYMBOL[0] != 0 )
                            fprintf(stderr,"Tip advanced, break\n");
                        break;
                    }
                    // Update nNonce and nTime
                    pblock->nNonce = ArithToUint256(UintToArith256(pblock->nNonce) + 1);
                    pblock->nBits = savebits;
                    /*if ( NOTARY_PUBKEY33[0] == 0 )
                    {
                        int32_t percPoS;
                        UpdateTime(pblock, chainparams.GetConsensus(), pindexPrev);
                        if (chainparams.GetConsensus().fPowAllowMinDifficultyBlocks)
                        {
                            // Changing pblock->nTime can change work required on testnet:
                            HASHTarget.SetCompact(pblock->nBits);
                            HASHTarget_POW = komodo_PoWtarget(&percPoS,HASHTarget,Mining_height,ASSETCHAINS_STAKED);
                        }
                    }*/
                }
            }
        }
        catch (const boost::thread_interrupted&)
        {
            miningTimer.stop();
            c.disconnect();
            LogPrintf("KomodoMiner terminated\n");
            throw;
        }
        catch (const std::runtime_error &e)
        {
            miningTimer.stop();
            c.disconnect();
            LogPrintf("KomodoMiner runtime error: %s\n", e.what());
            return;
        }
        miningTimer.stop();
        c.disconnect();
    }
    
#ifdef ENABLE_WALLET
    void GenerateBitcoins(bool fGenerate, CWallet* pwallet, int nThreads)
#else
    void GenerateBitcoins(bool fGenerate, int nThreads)
#endif
    {
        static boost::thread_group* minerThreads = NULL;
        
        if (nThreads < 0)
            nThreads = GetNumCores();
        
        if (minerThreads != NULL)
        {
            minerThreads->interrupt_all();
            delete minerThreads;
            minerThreads = NULL;
        }
        
        if (nThreads == 0 || !fGenerate)
            return;
        
        minerThreads = new boost::thread_group();
        for (int i = 0; i < nThreads; i++) {
#ifdef ENABLE_WALLET
<<<<<<< HEAD
        if (ASSETCHAINS_ALGO == ASSETCHAINS_EQUIHASH)
            minerThreads->create_thread(boost::bind(&BitcoinMiner, pwallet));
        else
            minerThreads->create_thread(boost::bind(&BitcoinMiner_noeq, pwallet));
#else
        if (ASSETCHAINS_ALGO == ASSETCHAINS_EQUIHASH)
            minerThreads->create_thread(&BitcoinMiner);
        else
            minerThreads->create_thread(&BitcoinMiner_noeq);
=======
            minerThreads->create_thread(boost::bind(&BitcoinMiner, pwallet));
#else
            minerThreads->create_thread(&BitcoinMiner);
>>>>>>> a04c095f
#endif
        }
    }
    
#endif // ENABLE_MINING<|MERGE_RESOLUTION|>--- conflicted
+++ resolved
@@ -108,14 +108,10 @@
 #include "komodo_defs.h"
 
 extern int32_t ASSETCHAINS_SEED,IS_KOMODO_NOTARY,USE_EXTERNAL_PUBKEY,KOMODO_CHOSEN_ONE,ASSETCHAIN_INIT,KOMODO_INITDONE,KOMODO_ON_DEMAND,KOMODO_INITDONE,KOMODO_PASSPORT_INITDONE;
-<<<<<<< HEAD
-extern uint64_t ASSETCHAINS_COMMISSION;
+extern uint64_t ASSETCHAINS_COMMISSION, ASSETCHAINS_STAKED;
 extern uint64_t ASSETCHAINS_REWARD[ASSETCHAINS_MAX_ERAS], ASSETCHAINS_TIMELOCKGTE, ASSETCHAINS_NONCEMASK[];
 extern const char *ASSETCHAINS_ALGORITHMS[];
 extern int32_t ASSETCHAINS_ALGO, ASSETCHAINS_EQUIHASH, ASSETCHAINS_LASTERA, ASSETCHAINS_NONCESHIFT[], ASSETCHAINS_HASHESPERROUND[];
-=======
-extern uint64_t ASSETCHAINS_REWARD,ASSETCHAINS_COMMISSION,ASSETCHAINS_STAKED;
->>>>>>> a04c095f
 extern char ASSETCHAINS_SYMBOL[KOMODO_ASSETCHAIN_MAXLEN];
 extern std::string NOTARY_PUBKEY;
 extern uint8_t NOTARY_PUBKEY33[33],ASSETCHAINS_OVERRIDE_PUBKEY33[33];
@@ -128,12 +124,9 @@
 //int32_t komodo_gateway_deposits(CMutableTransaction *txNew,char *symbol,int32_t tokomodo);
 //int32_t komodo_isrealtime(int32_t *kmdheightp);
 int32_t komodo_validate_interest(const CTransaction &tx,int32_t txheight,uint32_t nTime,int32_t dispflag);
-<<<<<<< HEAD
 int64_t komodo_block_unlocktime(uint32_t nHeight);
-=======
 uint64_t komodo_commission(const CBlock *block);
 int32_t komodo_staked(CMutableTransaction &txNew,uint32_t nBits,uint32_t *blocktimep,uint32_t *txtimep,uint256 *utxotxidp,int32_t *utxovoutp,uint64_t *utxovaluep,uint8_t *utxosig);
->>>>>>> a04c095f
 
 CBlockTemplate* CreateNewBlock(const CScript& scriptPubKeyIn)
 {
@@ -467,9 +460,9 @@
 
         txNew.vout.resize(1);
         txNew.vout[0].scriptPubKey = scriptPubKeyIn;
-<<<<<<< HEAD
         txNew.vout[0].nValue = GetBlockSubsidy(nHeight,chainparams.GetConsensus()) + nFees;
         txNew.nExpiryHeight = 0;
+        txNew.nLockTime = std::max(pindexPrev->GetMedianTimePast()+1, GetAdjustedTime());
 
         // check if coinbase transactions must be time locked at current subsidy and prepend the time lock
         // to transaction if so, cast for GTE operator
@@ -489,20 +482,8 @@
             txNew.vout[0].scriptPubKey = CScriptExt().PayToScriptHash(CScriptID(opretScript));
             txNew.vout[1].scriptPubKey = CScriptExt().OpReturnScript(opretScript, OPRETTYPE_TIMELOCK);
             txNew.vout[1].nValue = 0;
-        }
-
-        /*if ( ASSETCHAINS_SYMBOL[0] == 0 )
-=======
-        txNew.vout[0].nValue = GetBlockSubsidy(nHeight,chainparams.GetConsensus());
-        txNew.nLockTime = std::max(pindexPrev->GetMedianTimePast()+1, GetAdjustedTime());
-        txNew.nExpiryHeight = 0;
-        // Add fees
-        txNew.vout[0].nValue += nFees;
-        txNew.vin[0].scriptSig = CScript() << nHeight << OP_0;
-                
-        pblock->vtx[0] = txNew;
-        if ( ASSETCHAINS_SYMBOL[0] != 0 && ASSETCHAINS_OVERRIDE_PUBKEY33[0] != 0 && ASSETCHAINS_COMMISSION != 0 && (commission= komodo_commission((CBlock*)&pblocktemplate->block)) != 0 )
->>>>>>> a04c095f
+        } // timelocks and commissions are currently incompatible due to validation complexity of the combination
+        else if ( ASSETCHAINS_SYMBOL[0] != 0 && ASSETCHAINS_OVERRIDE_PUBKEY33[0] != 0 && ASSETCHAINS_COMMISSION != 0 && (commission= komodo_commission((CBlock*)&pblocktemplate->block)) != 0 )
         {
             int32_t i; uint8_t *ptr;
             txNew.vout.resize(2);
@@ -514,11 +495,14 @@
                 ptr[i+1] = ASSETCHAINS_OVERRIDE_PUBKEY33[i];
             ptr[34] = OP_CHECKSIG;
             //printf("autocreate commision vout\n");
-            pblock->vtx[0] = txNew;
-        }
+        }
+
+        pblock->vtx[0] = txNew;
         pblocktemplate->vTxFees[0] = -nFees;
+
         // Randomise nonce
         arith_uint256 nonce = UintToArith256(GetRandHash());
+
         // Clear the top 16 and bottom 16 or 24 bits (for local use as thread flags and counters)
         nonce <<= ASSETCHAINS_NONCESHIFT[ASSETCHAINS_ALGO];
         nonce >>= 16;
@@ -1438,7 +1422,6 @@
         minerThreads = new boost::thread_group();
         for (int i = 0; i < nThreads; i++) {
 #ifdef ENABLE_WALLET
-<<<<<<< HEAD
         if (ASSETCHAINS_ALGO == ASSETCHAINS_EQUIHASH)
             minerThreads->create_thread(boost::bind(&BitcoinMiner, pwallet));
         else
@@ -1448,11 +1431,6 @@
             minerThreads->create_thread(&BitcoinMiner);
         else
             minerThreads->create_thread(&BitcoinMiner_noeq);
-=======
-            minerThreads->create_thread(boost::bind(&BitcoinMiner, pwallet));
-#else
-            minerThreads->create_thread(&BitcoinMiner);
->>>>>>> a04c095f
 #endif
         }
     }
