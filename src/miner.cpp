--- conflicted
+++ resolved
@@ -549,12 +549,9 @@
     boost::shared_ptr<CReserveScript> coinbaseScript;
     GetMainSignals().ScriptForMining(coinbaseScript);
 
-<<<<<<< HEAD
-=======
     unsigned int n = chainparams.GetConsensus().nEquihashN;
     unsigned int k = chainparams.GetConsensus().nEquihashK;
 
->>>>>>> ef8a62d9
     std::string solver = GetArg("-equihashsolver", "default");
     assert(solver == "tromp" || solver == "default");
     
