--- conflicted
+++ resolved
@@ -1199,9 +1199,6 @@
                              REJECT_INVALID, "bad-txns-txouttotal-toolarge");
         }
     }
-<<<<<<< HEAD
-
-=======
     if ( ASSETCHAINS_TXPOW != 0 && tx.vjoinsplit.size() == 0 )
     {
         // genesis coinbase 4a5e1e4baab89f3a32518a88c31bc87f618f76673e2cc77ab2127b7afdeda33b
@@ -1219,8 +1216,7 @@
             }
         }
     }
-   
->>>>>>> 0779df5d
+
     // Ensure input values do not exceed MAX_MONEY
     // We have not resolved the txin values at this stage,
     // but we do know what the joinsplits claim to add
