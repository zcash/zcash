--- conflicted
+++ resolved
@@ -3191,12 +3191,7 @@
             else fprintf(stderr,"checktoshis %.8f numvouts %d\n",dstr(checktoshis),(int32_t)block.vtx[0].vout.size());
         }
     }
-<<<<<<< HEAD
-
-    if ( ( block.vtx[0].GetValueOut() > blockReward && is_STAKED(ASSETCHAINS_SYMBOL) != 0 ) || ( block.vtx[0].GetValueOut() > blockReward+1 ) )
-=======
     if ( block.vtx[0].GetValueOut() > blockReward+KOMODO_EXTRASATOSHI )
->>>>>>> 08b2f804
     {
         if ( ASSETCHAINS_SYMBOL[0] != 0 || pindex->nHeight >= KOMODO_NOTARIES_HEIGHT1 || block.vtx[0].vout[0].nValue > blockReward )
         {
