// Copyright (c) 2009-2010 Satoshi Nakamoto
// Copyright (c) 2009-2014 The Bitcoin Core developers
// Distributed under the MIT software license, see the accompanying
// file COPYING or http://www.opensource.org/licenses/mit-license.php.

#include "main.h"

#include "sodium.h"

#include "addrman.h"
#include "alert.h"
#include "arith_uint256.h"
#include "chainparams.h"
#include "checkpoints.h"
#include "checkqueue.h"
#include "consensus/validation.h"
#include "init.h"
#include "merkleblock.h"
#include "metrics.h"
#include "net.h"
#include "pow.h"
#include "txdb.h"
#include "txmempool.h"
#include "ui_interface.h"
#include "undo.h"
#include "util.h"
#include "utilmoneystr.h"
#include "validationinterface.h"
#include "wallet/asyncrpcoperation_sendmany.h"

#include <sstream>

#include <boost/algorithm/string/replace.hpp>
#include <boost/filesystem.hpp>
#include <boost/filesystem/fstream.hpp>
#include <boost/math/distributions/poisson.hpp>
#include <boost/thread.hpp>
#include <boost/static_assert.hpp>

using namespace std;

#if defined(NDEBUG)
# error "DeepWebCash cannot be compiled without assertions."
#endif

/**
 * Global state
 */

CCriticalSection cs_main;

BlockMap mapBlockIndex;
CChain chainActive;
CBlockIndex *pindexBestHeader = NULL;
int64_t nTimeBestReceived = 0;
CWaitableCriticalSection csBestBlock;
CConditionVariable cvBlockChange;
int nScriptCheckThreads = 0;
bool fImporting = false;
bool fReindex = false;
bool fTxIndex = false;
bool fHavePruned = false;
bool fPruneMode = false;
bool fIsBareMultisigStd = true;
bool fCheckBlockIndex = false;
bool fCheckpointsEnabled = true;
bool fCoinbaseEnforcedProtectionEnabled = true;
size_t nCoinCacheUsage = 5000 * 300;
uint64_t nPruneTarget = 0;
bool fAlerts = DEFAULT_ALERTS;

/** Fees smaller than this (in satoshi) are considered zero fee (for relaying and mining) */
CFeeRate minRelayTxFee = CFeeRate(DEFAULT_MIN_RELAY_TX_FEE);

CTxMemPool mempool(::minRelayTxFee);

struct COrphanTx {
    CTransaction tx;
    NodeId fromPeer;
};
map<uint256, COrphanTx> mapOrphanTransactions;
map<uint256, set<uint256> > mapOrphanTransactionsByPrev;
void EraseOrphansFor(NodeId peer);

/**
 * Returns true if there are nRequired or more blocks of minVersion or above
 * in the last Consensus::Params::nMajorityWindow blocks, starting at pstart and going backwards.
 */
static bool IsSuperMajority(int minVersion, const CBlockIndex* pstart, unsigned nRequired, const Consensus::Params& consensusParams);
static void CheckBlockIndex();

/** Constant stuff for coinbase transactions we create: */
CScript COINBASE_FLAGS;

const string strMessageMagic = "DeepWebCash Signed Message:\n";

// Internal stuff
namespace {

    struct CBlockIndexWorkComparator
    {
        bool operator()(CBlockIndex *pa, CBlockIndex *pb) const {
            // First sort by most total work, ...
            if (pa->nChainWork > pb->nChainWork) return false;
            if (pa->nChainWork < pb->nChainWork) return true;

            // ... then by earliest time received, ...
            if (pa->nSequenceId < pb->nSequenceId) return false;
            if (pa->nSequenceId > pb->nSequenceId) return true;

            // Use pointer address as tie breaker (should only happen with blocks
            // loaded from disk, as those all have id 0).
            if (pa < pb) return false;
            if (pa > pb) return true;

            // Identical blocks.
            return false;
        }
    };

    CBlockIndex *pindexBestInvalid;

    /**
     * The set of all CBlockIndex entries with BLOCK_VALID_TRANSACTIONS (for itself and all ancestors) and
     * as good as our current tip or better. Entries may be failed, though, and pruning nodes may be
     * missing the data for the block.
     */
    set<CBlockIndex*, CBlockIndexWorkComparator> setBlockIndexCandidates;
    /** Number of nodes with fSyncStarted. */
    int nSyncStarted = 0;
    /** All pairs A->B, where A (or one if its ancestors) misses transactions, but B has transactions.
      * Pruned nodes may have entries where B is missing data.
      */
    multimap<CBlockIndex*, CBlockIndex*> mapBlocksUnlinked;

    CCriticalSection cs_LastBlockFile;
    std::vector<CBlockFileInfo> vinfoBlockFile;
    int nLastBlockFile = 0;
    /** Global flag to indicate we should check to see if there are
     *  block/undo files that should be deleted.  Set on startup
     *  or if we allocate more file space when we're in prune mode
     */
    bool fCheckForPruning = false;

    /**
     * Every received block is assigned a unique and increasing identifier, so we
     * know which one to give priority in case of a fork.
     */
    CCriticalSection cs_nBlockSequenceId;
    /** Blocks loaded from disk are assigned id 0, so start the counter at 1. */
    uint32_t nBlockSequenceId = 1;

    /**
     * Sources of received blocks, saved to be able to send them reject
     * messages or ban them when processing happens afterwards. Protected by
     * cs_main.
     */
    map<uint256, NodeId> mapBlockSource;

    /**
     * Filter for transactions that were recently rejected by
     * AcceptToMemoryPool. These are not rerequested until the chain tip
     * changes, at which point the entire filter is reset. Protected by
     * cs_main.
     *
     * Without this filter we'd be re-requesting txs from each of our peers,
     * increasing bandwidth consumption considerably. For instance, with 100
     * peers, half of which relay a tx we don't accept, that might be a 50x
     * bandwidth increase. A flooding attacker attempting to roll-over the
     * filter using minimum-sized, 60byte, transactions might manage to send
     * 1000/sec if we have fast peers, so we pick 120,000 to give our peers a
     * two minute window to send invs to us.
     *
     * Decreasing the false positive rate is fairly cheap, so we pick one in a
     * million to make it highly unlikely for users to have issues with this
     * filter.
     *
     * Memory used: 1.7MB
     */
    boost::scoped_ptr<CRollingBloomFilter> recentRejects;
    uint256 hashRecentRejectsChainTip;

    /** Blocks that are in flight, and that are in the queue to be downloaded. Protected by cs_main. */
    struct QueuedBlock {
        uint256 hash;
        CBlockIndex *pindex;  //! Optional.
        int64_t nTime;  //! Time of "getdata" request in microseconds.
        bool fValidatedHeaders;  //! Whether this block has validated headers at the time of request.
        int64_t nTimeDisconnect; //! The timeout for this block request (for disconnecting a slow peer)
    };
    map<uint256, pair<NodeId, list<QueuedBlock>::iterator> > mapBlocksInFlight;

    /** Number of blocks in flight with validated headers. */
    int nQueuedValidatedHeaders = 0;

    /** Number of preferable block download peers. */
    int nPreferredDownload = 0;

    /** Dirty block index entries. */
    set<CBlockIndex*> setDirtyBlockIndex;

    /** Dirty block file entries. */
    set<int> setDirtyFileInfo;
} // anon namespace

//////////////////////////////////////////////////////////////////////////////
//
// Registration of network node signals.
//

namespace {

struct CBlockReject {
    unsigned char chRejectCode;
    string strRejectReason;
    uint256 hashBlock;
};

/**
 * Maintain validation-specific state about nodes, protected by cs_main, instead
 * by CNode's own locks. This simplifies asynchronous operation, where
 * processing of incoming data is done after the ProcessMessage call returns,
 * and we're no longer holding the node's locks.
 */
struct CNodeState {
    //! The peer's address
    CService address;
    //! Whether we have a fully established connection.
    bool fCurrentlyConnected;
    //! Accumulated misbehaviour score for this peer.
    int nMisbehavior;
    //! Whether this peer should be disconnected and banned (unless whitelisted).
    bool fShouldBan;
    //! String name of this peer (debugging/logging purposes).
    std::string name;
    //! List of asynchronously-determined block rejections to notify this peer about.
    std::vector<CBlockReject> rejects;
    //! The best known block we know this peer has announced.
    CBlockIndex *pindexBestKnownBlock;
    //! The hash of the last unknown block this peer has announced.
    uint256 hashLastUnknownBlock;
    //! The last full block we both have.
    CBlockIndex *pindexLastCommonBlock;
    //! Whether we've started headers synchronization with this peer.
    bool fSyncStarted;
    //! Since when we're stalling block download progress (in microseconds), or 0.
    int64_t nStallingSince;
    list<QueuedBlock> vBlocksInFlight;
    int nBlocksInFlight;
    int nBlocksInFlightValidHeaders;
    //! Whether we consider this a preferred download peer.
    bool fPreferredDownload;

    CNodeState() {
        fCurrentlyConnected = false;
        nMisbehavior = 0;
        fShouldBan = false;
        pindexBestKnownBlock = NULL;
        hashLastUnknownBlock.SetNull();
        pindexLastCommonBlock = NULL;
        fSyncStarted = false;
        nStallingSince = 0;
        nBlocksInFlight = 0;
        nBlocksInFlightValidHeaders = 0;
        fPreferredDownload = false;
    }
};

/** Map maintaining per-node state. Requires cs_main. */
map<NodeId, CNodeState> mapNodeState;

// Requires cs_main.
CNodeState *State(NodeId pnode) {
    map<NodeId, CNodeState>::iterator it = mapNodeState.find(pnode);
    if (it == mapNodeState.end())
        return NULL;
    return &it->second;
}

int GetHeight()
{
    LOCK(cs_main);
    return chainActive.Height();
}

void UpdatePreferredDownload(CNode* node, CNodeState* state)
{
    nPreferredDownload -= state->fPreferredDownload;

    // Whether this node should be marked as a preferred download node.
    state->fPreferredDownload = (!node->fInbound || node->fWhitelisted) && !node->fOneShot && !node->fClient;

    nPreferredDownload += state->fPreferredDownload;
}

// Returns time at which to timeout block request (nTime in microseconds)
int64_t GetBlockTimeout(int64_t nTime, int nValidatedQueuedBefore, const Consensus::Params &consensusParams)
{
    return nTime + 500000 * consensusParams.nPowTargetSpacing * (4 + nValidatedQueuedBefore);
}

void InitializeNode(NodeId nodeid, const CNode *pnode) {
    LOCK(cs_main);
    CNodeState &state = mapNodeState.insert(std::make_pair(nodeid, CNodeState())).first->second;
    state.name = pnode->addrName;
    state.address = pnode->addr;
}

void FinalizeNode(NodeId nodeid) {
    LOCK(cs_main);
    CNodeState *state = State(nodeid);

    if (state->fSyncStarted)
        nSyncStarted--;

    if (state->nMisbehavior == 0 && state->fCurrentlyConnected) {
        AddressCurrentlyConnected(state->address);
    }

    BOOST_FOREACH(const QueuedBlock& entry, state->vBlocksInFlight)
        mapBlocksInFlight.erase(entry.hash);
    EraseOrphansFor(nodeid);
    nPreferredDownload -= state->fPreferredDownload;

    mapNodeState.erase(nodeid);
}

// Requires cs_main.
// Returns a bool indicating whether we requested this block.
bool MarkBlockAsReceived(const uint256& hash) {
    map<uint256, pair<NodeId, list<QueuedBlock>::iterator> >::iterator itInFlight = mapBlocksInFlight.find(hash);
    if (itInFlight != mapBlocksInFlight.end()) {
        CNodeState *state = State(itInFlight->second.first);
        nQueuedValidatedHeaders -= itInFlight->second.second->fValidatedHeaders;
        state->nBlocksInFlightValidHeaders -= itInFlight->second.second->fValidatedHeaders;
        state->vBlocksInFlight.erase(itInFlight->second.second);
        state->nBlocksInFlight--;
        state->nStallingSince = 0;
        mapBlocksInFlight.erase(itInFlight);
        return true;
    }
    return false;
}

// Requires cs_main.
void MarkBlockAsInFlight(NodeId nodeid, const uint256& hash, const Consensus::Params& consensusParams, CBlockIndex *pindex = NULL) {
    CNodeState *state = State(nodeid);
    assert(state != NULL);

    // Make sure it's not listed somewhere already.
    MarkBlockAsReceived(hash);

    int64_t nNow = GetTimeMicros();
    QueuedBlock newentry = {hash, pindex, nNow, pindex != NULL, GetBlockTimeout(nNow, nQueuedValidatedHeaders, consensusParams)};
    nQueuedValidatedHeaders += newentry.fValidatedHeaders;
    list<QueuedBlock>::iterator it = state->vBlocksInFlight.insert(state->vBlocksInFlight.end(), newentry);
    state->nBlocksInFlight++;
    state->nBlocksInFlightValidHeaders += newentry.fValidatedHeaders;
    mapBlocksInFlight[hash] = std::make_pair(nodeid, it);
}

/** Check whether the last unknown block a peer advertized is not yet known. */
void ProcessBlockAvailability(NodeId nodeid) {
    CNodeState *state = State(nodeid);
    assert(state != NULL);

    if (!state->hashLastUnknownBlock.IsNull()) {
        BlockMap::iterator itOld = mapBlockIndex.find(state->hashLastUnknownBlock);
        if (itOld != mapBlockIndex.end() && itOld->second->nChainWork > 0) {
            if (state->pindexBestKnownBlock == NULL || itOld->second->nChainWork >= state->pindexBestKnownBlock->nChainWork)
                state->pindexBestKnownBlock = itOld->second;
            state->hashLastUnknownBlock.SetNull();
        }
    }
}

/** Update tracking information about which blocks a peer is assumed to have. */
void UpdateBlockAvailability(NodeId nodeid, const uint256 &hash) {
    CNodeState *state = State(nodeid);
    assert(state != NULL);

    ProcessBlockAvailability(nodeid);

    BlockMap::iterator it = mapBlockIndex.find(hash);
    if (it != mapBlockIndex.end() && it->second->nChainWork > 0) {
        // An actually better block was announced.
        if (state->pindexBestKnownBlock == NULL || it->second->nChainWork >= state->pindexBestKnownBlock->nChainWork)
            state->pindexBestKnownBlock = it->second;
    } else {
        // An unknown block was announced; just assume that the latest one is the best one.
        state->hashLastUnknownBlock = hash;
    }
}

/** Find the last common ancestor two blocks have.
 *  Both pa and pb must be non-NULL. */
CBlockIndex* LastCommonAncestor(CBlockIndex* pa, CBlockIndex* pb) {
    if (pa->nHeight > pb->nHeight) {
        pa = pa->GetAncestor(pb->nHeight);
    } else if (pb->nHeight > pa->nHeight) {
        pb = pb->GetAncestor(pa->nHeight);
    }

    while (pa != pb && pa && pb) {
        pa = pa->pprev;
        pb = pb->pprev;
    }

    // Eventually all chain branches meet at the genesis block.
    assert(pa == pb);
    return pa;
}

/** Update pindexLastCommonBlock and add not-in-flight missing successors to vBlocks, until it has
 *  at most count entries. */
void FindNextBlocksToDownload(NodeId nodeid, unsigned int count, std::vector<CBlockIndex*>& vBlocks, NodeId& nodeStaller) {
    if (count == 0)
        return;

    vBlocks.reserve(vBlocks.size() + count);
    CNodeState *state = State(nodeid);
    assert(state != NULL);

    // Make sure pindexBestKnownBlock is up to date, we'll need it.
    ProcessBlockAvailability(nodeid);

    if (state->pindexBestKnownBlock == NULL || state->pindexBestKnownBlock->nChainWork < chainActive.Tip()->nChainWork) {
        // This peer has nothing interesting.
        return;
    }

    if (state->pindexLastCommonBlock == NULL) {
        // Bootstrap quickly by guessing a parent of our best tip is the forking point.
        // Guessing wrong in either direction is not a problem.
        state->pindexLastCommonBlock = chainActive[std::min(state->pindexBestKnownBlock->nHeight, chainActive.Height())];
    }

    // If the peer reorganized, our previous pindexLastCommonBlock may not be an ancestor
    // of its current tip anymore. Go back enough to fix that.
    state->pindexLastCommonBlock = LastCommonAncestor(state->pindexLastCommonBlock, state->pindexBestKnownBlock);
    if (state->pindexLastCommonBlock == state->pindexBestKnownBlock)
        return;

    std::vector<CBlockIndex*> vToFetch;
    CBlockIndex *pindexWalk = state->pindexLastCommonBlock;
    // Never fetch further than the best block we know the peer has, or more than BLOCK_DOWNLOAD_WINDOW + 1 beyond the last
    // linked block we have in common with this peer. The +1 is so we can detect stalling, namely if we would be able to
    // download that next block if the window were 1 larger.
    int nWindowEnd = state->pindexLastCommonBlock->nHeight + BLOCK_DOWNLOAD_WINDOW;
    int nMaxHeight = std::min<int>(state->pindexBestKnownBlock->nHeight, nWindowEnd + 1);
    NodeId waitingfor = -1;
    while (pindexWalk->nHeight < nMaxHeight) {
        // Read up to 128 (or more, if more blocks than that are needed) successors of pindexWalk (towards
        // pindexBestKnownBlock) into vToFetch. We fetch 128, because CBlockIndex::GetAncestor may be as expensive
        // as iterating over ~100 CBlockIndex* entries anyway.
        int nToFetch = std::min(nMaxHeight - pindexWalk->nHeight, std::max<int>(count - vBlocks.size(), 128));
        vToFetch.resize(nToFetch);
        pindexWalk = state->pindexBestKnownBlock->GetAncestor(pindexWalk->nHeight + nToFetch);
        vToFetch[nToFetch - 1] = pindexWalk;
        for (unsigned int i = nToFetch - 1; i > 0; i--) {
            vToFetch[i - 1] = vToFetch[i]->pprev;
        }

        // Iterate over those blocks in vToFetch (in forward direction), adding the ones that
        // are not yet downloaded and not in flight to vBlocks. In the mean time, update
        // pindexLastCommonBlock as long as all ancestors are already downloaded, or if it's
        // already part of our chain (and therefore don't need it even if pruned).
        BOOST_FOREACH(CBlockIndex* pindex, vToFetch) {
            if (!pindex->IsValid(BLOCK_VALID_TREE)) {
                // We consider the chain that this peer is on invalid.
                return;
            }
            if (pindex->nStatus & BLOCK_HAVE_DATA || chainActive.Contains(pindex)) {
                if (pindex->nChainTx)
                    state->pindexLastCommonBlock = pindex;
            } else if (mapBlocksInFlight.count(pindex->GetBlockHash()) == 0) {
                // The block is not already downloaded, and not yet in flight.
                if (pindex->nHeight > nWindowEnd) {
                    // We reached the end of the window.
                    if (vBlocks.size() == 0 && waitingfor != nodeid) {
                        // We aren't able to fetch anything, but we would be if the download window was one larger.
                        nodeStaller = waitingfor;
                    }
                    return;
                }
                vBlocks.push_back(pindex);
                if (vBlocks.size() == count) {
                    return;
                }
            } else if (waitingfor == -1) {
                // This is the first already-in-flight block.
                waitingfor = mapBlocksInFlight[pindex->GetBlockHash()].first;
            }
        }
    }
}

} // anon namespace

bool GetNodeStateStats(NodeId nodeid, CNodeStateStats &stats) {
    LOCK(cs_main);
    CNodeState *state = State(nodeid);
    if (state == NULL)
        return false;
    stats.nMisbehavior = state->nMisbehavior;
    stats.nSyncHeight = state->pindexBestKnownBlock ? state->pindexBestKnownBlock->nHeight : -1;
    stats.nCommonHeight = state->pindexLastCommonBlock ? state->pindexLastCommonBlock->nHeight : -1;
    BOOST_FOREACH(const QueuedBlock& queue, state->vBlocksInFlight) {
        if (queue.pindex)
            stats.vHeightInFlight.push_back(queue.pindex->nHeight);
    }
    return true;
}

void RegisterNodeSignals(CNodeSignals& nodeSignals)
{
    nodeSignals.GetHeight.connect(&GetHeight);
    nodeSignals.ProcessMessages.connect(&ProcessMessages);
    nodeSignals.SendMessages.connect(&SendMessages);
    nodeSignals.InitializeNode.connect(&InitializeNode);
    nodeSignals.FinalizeNode.connect(&FinalizeNode);
}

void UnregisterNodeSignals(CNodeSignals& nodeSignals)
{
    nodeSignals.GetHeight.disconnect(&GetHeight);
    nodeSignals.ProcessMessages.disconnect(&ProcessMessages);
    nodeSignals.SendMessages.disconnect(&SendMessages);
    nodeSignals.InitializeNode.disconnect(&InitializeNode);
    nodeSignals.FinalizeNode.disconnect(&FinalizeNode);
}

CBlockIndex* FindForkInGlobalIndex(const CChain& chain, const CBlockLocator& locator)
{
    // Find the first block the caller has in the main chain
    BOOST_FOREACH(const uint256& hash, locator.vHave) {
        BlockMap::iterator mi = mapBlockIndex.find(hash);
        if (mi != mapBlockIndex.end())
        {
            CBlockIndex* pindex = (*mi).second;
            if (chain.Contains(pindex))
                return pindex;
        }
    }
    return chain.Genesis();
}

CCoinsViewCache *pcoinsTip = NULL;
CBlockTreeDB *pblocktree = NULL;

//////////////////////////////////////////////////////////////////////////////
//
// mapOrphanTransactions
//

bool AddOrphanTx(const CTransaction& tx, NodeId peer)
{
    uint256 hash = tx.GetHash();
    if (mapOrphanTransactions.count(hash))
        return false;

    // Ignore big transactions, to avoid a
    // send-big-orphans memory exhaustion attack. If a peer has a legitimate
    // large transaction with a missing parent then we assume
    // it will rebroadcast it later, after the parent transaction(s)
    // have been mined or received.
    // 10,000 orphans, each of which is at most 5,000 bytes big is
    // at most 500 megabytes of orphans:
    unsigned int sz = tx.GetSerializeSize(SER_NETWORK, tx.nVersion);
    if (sz > 5000)
    {
        LogPrint("mempool", "ignoring large orphan tx (size: %u, hash: %s)\n", sz, hash.ToString());
        return false;
    }

    mapOrphanTransactions[hash].tx = tx;
    mapOrphanTransactions[hash].fromPeer = peer;
    BOOST_FOREACH(const CTxIn& txin, tx.vin)
        mapOrphanTransactionsByPrev[txin.prevout.hash].insert(hash);

    LogPrint("mempool", "stored orphan tx %s (mapsz %u prevsz %u)\n", hash.ToString(),
             mapOrphanTransactions.size(), mapOrphanTransactionsByPrev.size());
    return true;
}

void static EraseOrphanTx(uint256 hash)
{
    map<uint256, COrphanTx>::iterator it = mapOrphanTransactions.find(hash);
    if (it == mapOrphanTransactions.end())
        return;
    BOOST_FOREACH(const CTxIn& txin, it->second.tx.vin)
    {
        map<uint256, set<uint256> >::iterator itPrev = mapOrphanTransactionsByPrev.find(txin.prevout.hash);
        if (itPrev == mapOrphanTransactionsByPrev.end())
            continue;
        itPrev->second.erase(hash);
        if (itPrev->second.empty())
            mapOrphanTransactionsByPrev.erase(itPrev);
    }
    mapOrphanTransactions.erase(it);
}

void EraseOrphansFor(NodeId peer)
{
    int nErased = 0;
    map<uint256, COrphanTx>::iterator iter = mapOrphanTransactions.begin();
    while (iter != mapOrphanTransactions.end())
    {
        map<uint256, COrphanTx>::iterator maybeErase = iter++; // increment to avoid iterator becoming invalid
        if (maybeErase->second.fromPeer == peer)
        {
            EraseOrphanTx(maybeErase->second.tx.GetHash());
            ++nErased;
        }
    }
    if (nErased > 0) LogPrint("mempool", "Erased %d orphan tx from peer %d\n", nErased, peer);
}


unsigned int LimitOrphanTxSize(unsigned int nMaxOrphans)
{
    unsigned int nEvicted = 0;
    while (mapOrphanTransactions.size() > nMaxOrphans)
    {
        // Evict a random orphan:
        uint256 randomhash = GetRandHash();
        map<uint256, COrphanTx>::iterator it = mapOrphanTransactions.lower_bound(randomhash);
        if (it == mapOrphanTransactions.end())
            it = mapOrphanTransactions.begin();
        EraseOrphanTx(it->first);
        ++nEvicted;
    }
    return nEvicted;
}







bool IsStandardTx(const CTransaction& tx, string& reason)
{
    if (tx.nVersion > CTransaction::MAX_CURRENT_VERSION || tx.nVersion < CTransaction::MIN_CURRENT_VERSION) {
        reason = "version";
        return false;
    }

    BOOST_FOREACH(const CTxIn& txin, tx.vin)
    {
        // Biggest 'standard' txin is a 15-of-15 P2SH multisig with compressed
        // keys. (remember the 520 byte limit on redeemScript size) That works
        // out to a (15*(33+1))+3=513 byte redeemScript, 513+1+15*(73+1)+3=1627
        // bytes of scriptSig, which we round off to 1650 bytes for some minor
        // future-proofing. That's also enough to spend a 20-of-20
        // CHECKMULTISIG scriptPubKey, though such a scriptPubKey is not
        // considered standard)
        if (txin.scriptSig.size() > 1650) {
            reason = "scriptsig-size";
            return false;
        }
        if (!txin.scriptSig.IsPushOnly()) {
            reason = "scriptsig-not-pushonly";
            return false;
        }
    }

    unsigned int nDataOut = 0;
    txnouttype whichType;
    BOOST_FOREACH(const CTxOut& txout, tx.vout) {
        if (!::IsStandard(txout.scriptPubKey, whichType)) {
            reason = "scriptpubkey";
            return false;
        }

        if (whichType == TX_NULL_DATA)
            nDataOut++;
        else if ((whichType == TX_MULTISIG) && (!fIsBareMultisigStd)) {
            reason = "bare-multisig";
            return false;
        } else if (txout.IsDust(::minRelayTxFee)) {
            reason = "dust";
            return false;
        }
    }

    // only one OP_RETURN txout is permitted
    if (nDataOut > 1) {
        reason = "multi-op-return";
        return false;
    }

    return true;
}

bool IsFinalTx(const CTransaction &tx, int nBlockHeight, int64_t nBlockTime)
{
    if (tx.nLockTime == 0)
        return true;
    if ((int64_t)tx.nLockTime < ((int64_t)tx.nLockTime < LOCKTIME_THRESHOLD ? (int64_t)nBlockHeight : nBlockTime))
        return true;
    BOOST_FOREACH(const CTxIn& txin, tx.vin)
        if (!txin.IsFinal())
            return false;
    return true;
}

bool CheckFinalTx(const CTransaction &tx, int flags)
{
    AssertLockHeld(cs_main);

    // By convention a negative value for flags indicates that the
    // current network-enforced consensus rules should be used. In
    // a future soft-fork scenario that would mean checking which
    // rules would be enforced for the next block and setting the
    // appropriate flags. At the present time no soft-forks are
    // scheduled, so no flags are set.
    flags = std::max(flags, 0);

    // CheckFinalTx() uses chainActive.Height()+1 to evaluate
    // nLockTime because when IsFinalTx() is called within
    // CBlock::AcceptBlock(), the height of the block *being*
    // evaluated is what is used. Thus if we want to know if a
    // transaction can be part of the *next* block, we need to call
    // IsFinalTx() with one more than chainActive.Height().
    const int nBlockHeight = chainActive.Height() + 1;

    // Timestamps on the other hand don't get any special treatment,
    // because we can't know what timestamp the next block will have,
    // and there aren't timestamp applications where it matters.
    // However this changes once median past time-locks are enforced:
    const int64_t nBlockTime = (flags & LOCKTIME_MEDIAN_TIME_PAST)
                             ? chainActive.Tip()->GetMedianTimePast()
                             : GetAdjustedTime();

    return IsFinalTx(tx, nBlockHeight, nBlockTime);
}

/**
 * Check transaction inputs to mitigate two
 * potential denial-of-service attacks:
 * 
 * 1. scriptSigs with extra data stuffed into them,
 *    not consumed by scriptPubKey (or P2SH script)
 * 2. P2SH scripts with a crazy number of expensive
 *    CHECKSIG/CHECKMULTISIG operations
 */
bool AreInputsStandard(const CTransaction& tx, const CCoinsViewCache& mapInputs)
{
    if (tx.IsCoinBase())
        return true; // Coinbases don't use vin normally

    for (unsigned int i = 0; i < tx.vin.size(); i++)
    {
        const CTxOut& prev = mapInputs.GetOutputFor(tx.vin[i]);

        vector<vector<unsigned char> > vSolutions;
        txnouttype whichType;
        // get the scriptPubKey corresponding to this input:
        const CScript& prevScript = prev.scriptPubKey;
        if (!Solver(prevScript, whichType, vSolutions))
            return false;
        int nArgsExpected = ScriptSigArgsExpected(whichType, vSolutions);
        if (nArgsExpected < 0)
            return false;

        // Transactions with extra stuff in their scriptSigs are
        // non-standard. Note that this EvalScript() call will
        // be quick, because if there are any operations
        // beside "push data" in the scriptSig
        // IsStandardTx() will have already returned false
        // and this method isn't called.
        vector<vector<unsigned char> > stack;
        if (!EvalScript(stack, tx.vin[i].scriptSig, SCRIPT_VERIFY_NONE, BaseSignatureChecker()))
            return false;

        if (whichType == TX_SCRIPTHASH)
        {
            if (stack.empty())
                return false;
            CScript subscript(stack.back().begin(), stack.back().end());
            vector<vector<unsigned char> > vSolutions2;
            txnouttype whichType2;
            if (Solver(subscript, whichType2, vSolutions2))
            {
                int tmpExpected = ScriptSigArgsExpected(whichType2, vSolutions2);
                if (tmpExpected < 0)
                    return false;
                nArgsExpected += tmpExpected;
            }
            else
            {
                // Any other Script with less than 15 sigops OK:
                unsigned int sigops = subscript.GetSigOpCount(true);
                // ... extra data left on the stack after execution is OK, too:
                return (sigops <= MAX_P2SH_SIGOPS);
            }
        }

        if (stack.size() != (unsigned int)nArgsExpected)
            return false;
    }

    return true;
}

unsigned int GetLegacySigOpCount(const CTransaction& tx)
{
    unsigned int nSigOps = 0;
    BOOST_FOREACH(const CTxIn& txin, tx.vin)
    {
        nSigOps += txin.scriptSig.GetSigOpCount(false);
    }
    BOOST_FOREACH(const CTxOut& txout, tx.vout)
    {
        nSigOps += txout.scriptPubKey.GetSigOpCount(false);
    }
    return nSigOps;
}

unsigned int GetP2SHSigOpCount(const CTransaction& tx, const CCoinsViewCache& inputs)
{
    if (tx.IsCoinBase())
        return 0;

    unsigned int nSigOps = 0;
    for (unsigned int i = 0; i < tx.vin.size(); i++)
    {
        const CTxOut &prevout = inputs.GetOutputFor(tx.vin[i]);
        if (prevout.scriptPubKey.IsPayToScriptHash())
            nSigOps += prevout.scriptPubKey.GetSigOpCount(tx.vin[i].scriptSig);
    }
    return nSigOps;
}

bool CheckTransaction(const CTransaction& tx, CValidationState &state,
                      libzcash::ProofVerifier& verifier)
{
    // Don't count coinbase transactions because mining skews the count
    if (!tx.IsCoinBase()) {
        transactionsValidated.increment();
    }

    if (!CheckTransactionWithoutProofVerification(tx, state)) {
        return false;
    } else {
        // Ensure that zk-SNARKs verify
        BOOST_FOREACH(const JSDescription &joinsplit, tx.vjoinsplit) {
<<<<<<< HEAD
            if (!joinsplit.Verify(*pdwcashParams, tx.joinSplitPubKey)) {
=======
            if (!joinsplit.Verify(*pzcashParams, verifier, tx.joinSplitPubKey)) {
>>>>>>> 499e34fc
                return state.DoS(100, error("CheckTransaction(): joinsplit does not verify"),
                                    REJECT_INVALID, "bad-txns-joinsplit-verification-failed");
            }
        }
        return true;
    }
}

bool CheckTransactionWithoutProofVerification(const CTransaction& tx, CValidationState &state)
{
    // Basic checks that don't depend on any context

    // Check transaction version
    if (tx.nVersion < MIN_TX_VERSION) {
        return state.DoS(100, error("CheckTransaction(): version too low"),
                         REJECT_INVALID, "bad-txns-version-too-low");
    }

    // Transactions can contain empty `vin` and `vout` so long as
    // `vjoinsplit` is non-empty.
    if (tx.vin.empty() && tx.vjoinsplit.empty())
        return state.DoS(10, error("CheckTransaction(): vin empty"),
                         REJECT_INVALID, "bad-txns-vin-empty");
    if (tx.vout.empty() && tx.vjoinsplit.empty())
        return state.DoS(10, error("CheckTransaction(): vout empty"),
                         REJECT_INVALID, "bad-txns-vout-empty");

    // Size limits
    BOOST_STATIC_ASSERT(MAX_BLOCK_SIZE > MAX_TX_SIZE); // sanity
    if (::GetSerializeSize(tx, SER_NETWORK, PROTOCOL_VERSION) > MAX_TX_SIZE)
        return state.DoS(100, error("CheckTransaction(): size limits failed"),
                         REJECT_INVALID, "bad-txns-oversize");

    // Check for negative or overflow output values
    CAmount nValueOut = 0;
    BOOST_FOREACH(const CTxOut& txout, tx.vout)
    {
        if (txout.nValue < 0)
            return state.DoS(100, error("CheckTransaction(): txout.nValue negative"),
                             REJECT_INVALID, "bad-txns-vout-negative");
        if (txout.nValue > MAX_MONEY)
            return state.DoS(100, error("CheckTransaction(): txout.nValue too high"),
                             REJECT_INVALID, "bad-txns-vout-toolarge");
        nValueOut += txout.nValue;
        if (!MoneyRange(nValueOut))
            return state.DoS(100, error("CheckTransaction(): txout total out of range"),
                             REJECT_INVALID, "bad-txns-txouttotal-toolarge");
    }

    // Ensure that joinsplit values are well-formed
    BOOST_FOREACH(const JSDescription& joinsplit, tx.vjoinsplit)
    {
        if (joinsplit.vpub_old < 0) {
            return state.DoS(100, error("CheckTransaction(): joinsplit.vpub_old negative"),
                             REJECT_INVALID, "bad-txns-vpub_old-negative");
        }

        if (joinsplit.vpub_new < 0) {
            return state.DoS(100, error("CheckTransaction(): joinsplit.vpub_new negative"),
                             REJECT_INVALID, "bad-txns-vpub_new-negative");
        }

        if (joinsplit.vpub_old > MAX_MONEY) {
            return state.DoS(100, error("CheckTransaction(): joinsplit.vpub_old too high"),
                             REJECT_INVALID, "bad-txns-vpub_old-toolarge");
        }

        if (joinsplit.vpub_new > MAX_MONEY) {
            return state.DoS(100, error("CheckTransaction(): joinsplit.vpub_new too high"),
                             REJECT_INVALID, "bad-txns-vpub_new-toolarge");
        }

        if (joinsplit.vpub_new != 0 && joinsplit.vpub_old != 0) {
            return state.DoS(100, error("CheckTransaction(): joinsplit.vpub_new and joinsplit.vpub_old both nonzero"),
                             REJECT_INVALID, "bad-txns-vpubs-both-nonzero");
        }

        nValueOut += joinsplit.vpub_old;
        if (!MoneyRange(nValueOut)) {
            return state.DoS(100, error("CheckTransaction(): txout total out of range"),
                             REJECT_INVALID, "bad-txns-txouttotal-toolarge");
        }
    }

    // Ensure input values do not exceed MAX_MONEY
    // We have not resolved the txin values at this stage,
    // but we do know what the joinsplits claim to add
    // to the value pool.
    {
        CAmount nValueIn = 0;
        for (std::vector<JSDescription>::const_iterator it(tx.vjoinsplit.begin()); it != tx.vjoinsplit.end(); ++it)
        {
            nValueIn += it->vpub_new;

            if (!MoneyRange(it->vpub_new) || !MoneyRange(nValueIn)) {
                return state.DoS(100, error("CheckTransaction(): txin total out of range"),
                                 REJECT_INVALID, "bad-txns-txintotal-toolarge");
            }
        }
    }


    // Check for duplicate inputs
    set<COutPoint> vInOutPoints;
    BOOST_FOREACH(const CTxIn& txin, tx.vin)
    {
        if (vInOutPoints.count(txin.prevout))
            return state.DoS(100, error("CheckTransaction(): duplicate inputs"),
                             REJECT_INVALID, "bad-txns-inputs-duplicate");
        vInOutPoints.insert(txin.prevout);
    }

    // Check for duplicate joinsplit nullifiers in this transaction
    set<uint256> vJoinSplitNullifiers;
    BOOST_FOREACH(const JSDescription& joinsplit, tx.vjoinsplit)
    {
        BOOST_FOREACH(const uint256& nf, joinsplit.nullifiers)
        {
            if (vJoinSplitNullifiers.count(nf))
                return state.DoS(100, error("CheckTransaction(): duplicate nullifiers"),
                             REJECT_INVALID, "bad-joinsplits-nullifiers-duplicate");

            vJoinSplitNullifiers.insert(nf);
        }
    }

    if (tx.IsCoinBase())
    {
        // There should be no joinsplits in a coinbase transaction
        if (tx.vjoinsplit.size() > 0)
            return state.DoS(100, error("CheckTransaction(): coinbase has joinsplits"),
                             REJECT_INVALID, "bad-cb-has-joinsplits");

        if (tx.vin[0].scriptSig.size() < 2 || tx.vin[0].scriptSig.size() > 100)
            return state.DoS(100, error("CheckTransaction(): coinbase script size"),
                             REJECT_INVALID, "bad-cb-length");
    }
    else
    {
        BOOST_FOREACH(const CTxIn& txin, tx.vin)
            if (txin.prevout.IsNull())
                return state.DoS(10, error("CheckTransaction(): prevout is null"),
                                 REJECT_INVALID, "bad-txns-prevout-null");

        if (tx.vjoinsplit.size() > 0) {
            // Empty output script.
            CScript scriptCode;
            uint256 dataToBeSigned;
            try {
                dataToBeSigned = SignatureHash(scriptCode, tx, NOT_AN_INPUT, SIGHASH_ALL);
            } catch (std::logic_error ex) {
                return state.DoS(100, error("CheckTransaction(): error computing signature hash"),
                                 REJECT_INVALID, "error-computing-signature-hash");
            }

            BOOST_STATIC_ASSERT(crypto_sign_PUBLICKEYBYTES == 32);

            // We rely on libsodium to check that the signature is canonical.
            // https://github.com/jedisct1/libsodium/commit/62911edb7ff2275cccd74bf1c8aefcc4d76924e0
            if (crypto_sign_verify_detached(&tx.joinSplitSig[0],
                                            dataToBeSigned.begin(), 32,
                                            tx.joinSplitPubKey.begin()
                                           ) != 0) {
                return state.DoS(100, error("CheckTransaction(): invalid joinsplit signature"),
                                 REJECT_INVALID, "bad-txns-invalid-joinsplit-signature");
            }
        }
    }

    return true;
}

CAmount GetMinRelayFee(const CTransaction& tx, unsigned int nBytes, bool fAllowFree)
{
    {
        LOCK(mempool.cs);
        uint256 hash = tx.GetHash();
        double dPriorityDelta = 0;
        CAmount nFeeDelta = 0;
        mempool.ApplyDeltas(hash, dPriorityDelta, nFeeDelta);
        if (dPriorityDelta > 0 || nFeeDelta > 0)
            return 0;
    }

    CAmount nMinFee = ::minRelayTxFee.GetFee(nBytes);

    if (fAllowFree)
    {
        // There is a free transaction area in blocks created by most miners,
        // * If we are relaying we allow transactions up to DEFAULT_BLOCK_PRIORITY_SIZE - 1000
        //   to be considered to fall into this category. We don't want to encourage sending
        //   multiple transactions instead of one big transaction to avoid fees.
        if (nBytes < (DEFAULT_BLOCK_PRIORITY_SIZE - 1000))
            nMinFee = 0;
    }

    if (!MoneyRange(nMinFee))
        nMinFee = MAX_MONEY;
    return nMinFee;
}


bool AcceptToMemoryPool(CTxMemPool& pool, CValidationState &state, const CTransaction &tx, bool fLimitFree,
                        bool* pfMissingInputs, bool fRejectAbsurdFee)
{
    AssertLockHeld(cs_main);
    if (pfMissingInputs)
        *pfMissingInputs = false;

    auto verifier = libzcash::ProofVerifier::Strict();
    if (!CheckTransaction(tx, state, verifier))
        return error("AcceptToMemoryPool: CheckTransaction failed");

    // Coinbase is only valid in a block, not as a loose transaction
    if (tx.IsCoinBase())
        return state.DoS(100, error("AcceptToMemoryPool: coinbase as individual tx"),
                         REJECT_INVALID, "coinbase");

    // Rather not work on nonstandard transactions (unless -testnet/-regtest)
    string reason;
    if (Params().RequireStandard() && !IsStandardTx(tx, reason))
        return state.DoS(0,
                         error("AcceptToMemoryPool: nonstandard transaction: %s", reason),
                         REJECT_NONSTANDARD, reason);

    // Only accept nLockTime-using transactions that can be mined in the next
    // block; we don't want our mempool filled up with transactions that can't
    // be mined yet.
    if (!CheckFinalTx(tx, STANDARD_LOCKTIME_VERIFY_FLAGS))
        return state.DoS(0, false, REJECT_NONSTANDARD, "non-final");

    // is it already in the memory pool?
    uint256 hash = tx.GetHash();
    if (pool.exists(hash))
        return false;

    // Check for conflicts with in-memory transactions
    {
    LOCK(pool.cs); // protect pool.mapNextTx
    for (unsigned int i = 0; i < tx.vin.size(); i++)
    {
        COutPoint outpoint = tx.vin[i].prevout;
        if (pool.mapNextTx.count(outpoint))
        {
            // Disable replacement feature for now
            return false;
        }
    }
    BOOST_FOREACH(const JSDescription &joinsplit, tx.vjoinsplit) {
        BOOST_FOREACH(const uint256 &nf, joinsplit.nullifiers) {
            if (pool.mapNullifiers.count(nf))
            {
                return false;
            }
        }
    }
    }

    {
        CCoinsView dummy;
        CCoinsViewCache view(&dummy);

        CAmount nValueIn = 0;
        {
        LOCK(pool.cs);
        CCoinsViewMemPool viewMemPool(pcoinsTip, pool);
        view.SetBackend(viewMemPool);

        // do we already have it?
        if (view.HaveCoins(hash))
            return false;

        // do all inputs exist?
        // Note that this does not check for the presence of actual outputs (see the next check for that),
        // and only helps with filling in pfMissingInputs (to determine missing vs spent).
        BOOST_FOREACH(const CTxIn txin, tx.vin) {
            if (!view.HaveCoins(txin.prevout.hash)) {
                if (pfMissingInputs)
                    *pfMissingInputs = true;
                return false;
            }
        }

        // are the actual inputs available?
        if (!view.HaveInputs(tx))
            return state.Invalid(error("AcceptToMemoryPool: inputs already spent"),
                                 REJECT_DUPLICATE, "bad-txns-inputs-spent");

        // are the joinsplit's requirements met?
        if (!view.HaveJoinSplitRequirements(tx))
            return state.Invalid(error("AcceptToMemoryPool: joinsplit requirements not met"),
                                 REJECT_DUPLICATE, "bad-txns-joinsplit-requirements-not-met");

        // Bring the best block into scope
        view.GetBestBlock();

        nValueIn = view.GetValueIn(tx);

        // we have all inputs cached now, so switch back to dummy, so we don't need to keep lock on mempool
        view.SetBackend(dummy);
        }

        // Check for non-standard pay-to-script-hash in inputs
        if (Params().RequireStandard() && !AreInputsStandard(tx, view))
            return error("AcceptToMemoryPool: nonstandard transaction input");

        // Check that the transaction doesn't have an excessive number of
        // sigops, making it impossible to mine. Since the coinbase transaction
        // itself can contain sigops MAX_STANDARD_TX_SIGOPS is less than
        // MAX_BLOCK_SIGOPS; we still consider this an invalid rather than
        // merely non-standard transaction.
        unsigned int nSigOps = GetLegacySigOpCount(tx);
        nSigOps += GetP2SHSigOpCount(tx, view);
        if (nSigOps > MAX_STANDARD_TX_SIGOPS)
            return state.DoS(0,
                             error("AcceptToMemoryPool: too many sigops %s, %d > %d",
                                   hash.ToString(), nSigOps, MAX_STANDARD_TX_SIGOPS),
                             REJECT_NONSTANDARD, "bad-txns-too-many-sigops");

        CAmount nValueOut = tx.GetValueOut();
        CAmount nFees = nValueIn-nValueOut;
        double dPriority = view.GetPriority(tx, chainActive.Height());

        CTxMemPoolEntry entry(tx, nFees, GetTime(), dPriority, chainActive.Height(), mempool.HasNoInputsOf(tx));
        unsigned int nSize = entry.GetTxSize();

        // Accept a tx if it contains joinsplits and has at least the default fee specified by z_sendmany.
        if (tx.vjoinsplit.size() > 0 && nFees >= ASYNC_RPC_OPERATION_DEFAULT_MINERS_FEE) {
            // In future we will we have more accurate and dynamic computation of fees for tx with joinsplits.
        } else {
            // Don't accept it if it can't get into a block
            CAmount txMinFee = GetMinRelayFee(tx, nSize, true);
            if (fLimitFree && nFees < txMinFee)
                return state.DoS(0, error("AcceptToMemoryPool: not enough fees %s, %d < %d",
                                        hash.ToString(), nFees, txMinFee),
                                REJECT_INSUFFICIENTFEE, "insufficient fee");
        }

        // Require that free transactions have sufficient priority to be mined in the next block.
        if (GetBoolArg("-relaypriority", false) && nFees < ::minRelayTxFee.GetFee(nSize) && !AllowFree(view.GetPriority(tx, chainActive.Height() + 1))) {
            return state.DoS(0, false, REJECT_INSUFFICIENTFEE, "insufficient priority");
        }

        // Continuously rate-limit free (really, very-low-fee) transactions
        // This mitigates 'penny-flooding' -- sending thousands of free transactions just to
        // be annoying or make others' transactions take longer to confirm.
        if (fLimitFree && nFees < ::minRelayTxFee.GetFee(nSize))
        {
            static CCriticalSection csFreeLimiter;
            static double dFreeCount;
            static int64_t nLastTime;
            int64_t nNow = GetTime();

            LOCK(csFreeLimiter);

            // Use an exponentially decaying ~10-minute window:
            dFreeCount *= pow(1.0 - 1.0/600.0, (double)(nNow - nLastTime));
            nLastTime = nNow;
            // -limitfreerelay unit is thousand-bytes-per-minute
            // At default rate it would take over a month to fill 1GB
            if (dFreeCount >= GetArg("-limitfreerelay", 15)*10*1000)
                return state.DoS(0, error("AcceptToMemoryPool: free transaction rejected by rate limiter"),
                                 REJECT_INSUFFICIENTFEE, "rate limited free transaction");
            LogPrint("mempool", "Rate limit dFreeCount: %g => %g\n", dFreeCount, dFreeCount+nSize);
            dFreeCount += nSize;
        }

        if (fRejectAbsurdFee && nFees > ::minRelayTxFee.GetFee(nSize) * 10000)
            return error("AcceptToMemoryPool: absurdly high fees %s, %d > %d",
                         hash.ToString(),
                         nFees, ::minRelayTxFee.GetFee(nSize) * 10000);

        // Check against previous transactions
        // This is done last to help prevent CPU exhaustion denial-of-service attacks.
        if (!ContextualCheckInputs(tx, state, view, true, STANDARD_SCRIPT_VERIFY_FLAGS, true, Params().GetConsensus()))
        {
            return error("AcceptToMemoryPool: ConnectInputs failed %s", hash.ToString());
        }

        // Check again against just the consensus-critical mandatory script
        // verification flags, in case of bugs in the standard flags that cause
        // transactions to pass as valid when they're actually invalid. For
        // instance the STRICTENC flag was incorrectly allowing certain
        // CHECKSIG NOT scripts to pass, even though they were invalid.
        //
        // There is a similar check in CreateNewBlock() to prevent creating
        // invalid blocks, however allowing such transactions into the mempool
        // can be exploited as a DoS attack.
        if (!ContextualCheckInputs(tx, state, view, true, MANDATORY_SCRIPT_VERIFY_FLAGS, true, Params().GetConsensus()))
        {
            return error("AcceptToMemoryPool: BUG! PLEASE REPORT THIS! ConnectInputs failed against MANDATORY but not STANDARD flags %s", hash.ToString());
        }

        // Store transaction in memory
        pool.addUnchecked(hash, entry, !IsInitialBlockDownload());
    }

    SyncWithWallets(tx, NULL);

    return true;
}

/** Return transaction in tx, and if it was found inside a block, its hash is placed in hashBlock */
bool GetTransaction(const uint256 &hash, CTransaction &txOut, uint256 &hashBlock, bool fAllowSlow)
{
    CBlockIndex *pindexSlow = NULL;

    LOCK(cs_main);

    if (mempool.lookup(hash, txOut))
    {
        return true;
    }

    if (fTxIndex) {
        CDiskTxPos postx;
        if (pblocktree->ReadTxIndex(hash, postx)) {
            CAutoFile file(OpenBlockFile(postx, true), SER_DISK, CLIENT_VERSION);
            if (file.IsNull())
                return error("%s: OpenBlockFile failed", __func__);
            CBlockHeader header;
            try {
                file >> header;
                fseek(file.Get(), postx.nTxOffset, SEEK_CUR);
                file >> txOut;
            } catch (const std::exception& e) {
                return error("%s: Deserialize or I/O error - %s", __func__, e.what());
            }
            hashBlock = header.GetHash();
            if (txOut.GetHash() != hash)
                return error("%s: txid mismatch", __func__);
            return true;
        }
    }

    if (fAllowSlow) { // use coin database to locate block that contains transaction, and scan it
        int nHeight = -1;
        {
            CCoinsViewCache &view = *pcoinsTip;
            const CCoins* coins = view.AccessCoins(hash);
            if (coins)
                nHeight = coins->nHeight;
        }
        if (nHeight > 0)
            pindexSlow = chainActive[nHeight];
    }

    if (pindexSlow) {
        CBlock block;
        if (ReadBlockFromDisk(block, pindexSlow)) {
            BOOST_FOREACH(const CTransaction &tx, block.vtx) {
                if (tx.GetHash() == hash) {
                    txOut = tx;
                    hashBlock = pindexSlow->GetBlockHash();
                    return true;
                }
            }
        }
    }

    return false;
}






//////////////////////////////////////////////////////////////////////////////
//
// CBlock and CBlockIndex
//

bool WriteBlockToDisk(CBlock& block, CDiskBlockPos& pos, const CMessageHeader::MessageStartChars& messageStart)
{
    // Open history file to append
    CAutoFile fileout(OpenBlockFile(pos), SER_DISK, CLIENT_VERSION);
    if (fileout.IsNull())
        return error("WriteBlockToDisk: OpenBlockFile failed");

    // Write index header
    unsigned int nSize = fileout.GetSerializeSize(block);
    fileout << FLATDATA(messageStart) << nSize;

    // Write block
    long fileOutPos = ftell(fileout.Get());
    if (fileOutPos < 0)
        return error("WriteBlockToDisk: ftell failed");
    pos.nPos = (unsigned int)fileOutPos;
    fileout << block;

    return true;
}

bool ReadBlockFromDisk(CBlock& block, const CDiskBlockPos& pos)
{
    block.SetNull();

    // Open history file to read
    CAutoFile filein(OpenBlockFile(pos, true), SER_DISK, CLIENT_VERSION);
    if (filein.IsNull())
        return error("ReadBlockFromDisk: OpenBlockFile failed for %s", pos.ToString());

    // Read block
    try {
        filein >> block;
    }
    catch (const std::exception& e) {
        return error("%s: Deserialize or I/O error - %s at %s", __func__, e.what(), pos.ToString());
    }

    // Check the header
    if (!(CheckEquihashSolution(&block, Params()) &&
          CheckProofOfWork(block.GetHash(), block.nBits, Params().GetConsensus())))
        return error("ReadBlockFromDisk: Errors in block header at %s", pos.ToString());

    return true;
}

bool ReadBlockFromDisk(CBlock& block, const CBlockIndex* pindex)
{
    if (!ReadBlockFromDisk(block, pindex->GetBlockPos()))
        return false;
    if (block.GetHash() != pindex->GetBlockHash())
        return error("ReadBlockFromDisk(CBlock&, CBlockIndex*): GetHash() doesn't match index for %s at %s",
                pindex->ToString(), pindex->GetBlockPos().ToString());
    return true;
}

CAmount GetBlockSubsidy(int nHeight, const Consensus::Params& consensusParams)
{
    CAmount nSubsidy = 12.5 * COIN;

    // Mining slow start
    // The subsidy is ramped up linearly, skipping the middle payout of
    // MAX_SUBSIDY/2 to keep the monetary curve consistent with no slow start.
    if (nHeight < consensusParams.nSubsidySlowStartInterval / 2) {
        nSubsidy /= consensusParams.nSubsidySlowStartInterval;
        nSubsidy *= nHeight;
        return nSubsidy;
    } else if (nHeight < consensusParams.nSubsidySlowStartInterval) {
        nSubsidy /= consensusParams.nSubsidySlowStartInterval;
        nSubsidy *= (nHeight+1);
        return nSubsidy;
    }

    assert(nHeight > consensusParams.SubsidySlowStartShift());
    int halvings = (nHeight - consensusParams.SubsidySlowStartShift()) / consensusParams.nSubsidyHalvingInterval;
    // Force block reward to zero when right shift is undefined.
    if (halvings >= 64)
        return 0;

    // Subsidy is cut in half every 840,000 blocks which will occur approximately every 4 years.
    nSubsidy >>= halvings;
    return nSubsidy;
}

bool IsInitialBlockDownload()
{
    const CChainParams& chainParams = Params();
    LOCK(cs_main);
    if (fImporting || fReindex)
        return true;
    if (fCheckpointsEnabled && chainActive.Height() < Checkpoints::GetTotalBlocksEstimate(chainParams.Checkpoints()))
        return true;
    static bool lockIBDState = false;
    if (lockIBDState)
        return false;
    bool state = (chainActive.Height() < pindexBestHeader->nHeight - 24 * 6 ||
            pindexBestHeader->GetBlockTime() < GetTime() - chainParams.MaxTipAge());
    if (!state)
        lockIBDState = true;
    return state;
}

bool fLargeWorkForkFound = false;
bool fLargeWorkInvalidChainFound = false;
CBlockIndex *pindexBestForkTip = NULL, *pindexBestForkBase = NULL;

void CheckForkWarningConditions()
{
    AssertLockHeld(cs_main);
    // Before we get past initial download, we cannot reliably alert about forks
    // (we assume we don't get stuck on a fork before the last checkpoint)
    if (IsInitialBlockDownload())
        return;

    // If our best fork is no longer within 288 blocks (+/- 12 hours if no one mines it)
    // of our head, drop it
    if (pindexBestForkTip && chainActive.Height() - pindexBestForkTip->nHeight >= 288)
        pindexBestForkTip = NULL;

    if (pindexBestForkTip || (pindexBestInvalid && pindexBestInvalid->nChainWork > chainActive.Tip()->nChainWork + (GetBlockProof(*chainActive.Tip()) * 6)))
    {
        if (!fLargeWorkForkFound && pindexBestForkBase)
        {
            std::string warning = std::string("'Warning: Large-work fork detected, forking after block ") +
                pindexBestForkBase->phashBlock->ToString() + std::string("'");
            CAlert::Notify(warning, true);
        }
        if (pindexBestForkTip && pindexBestForkBase)
        {
            LogPrintf("%s: Warning: Large valid fork found\n  forking the chain at height %d (%s)\n  lasting to height %d (%s).\nChain state database corruption likely.\n", __func__,
                   pindexBestForkBase->nHeight, pindexBestForkBase->phashBlock->ToString(),
                   pindexBestForkTip->nHeight, pindexBestForkTip->phashBlock->ToString());
            fLargeWorkForkFound = true;
        }
        else
        {
            std::string warning = std::string("Warning: Found invalid chain at least ~6 blocks longer than our best chain.\nChain state database corruption likely.");
            LogPrintf("%s: %s\n", warning.c_str(), __func__);
            CAlert::Notify(warning, true);
            fLargeWorkInvalidChainFound = true;
        }
    }
    else
    {
        fLargeWorkForkFound = false;
        fLargeWorkInvalidChainFound = false;
    }
}

void CheckForkWarningConditionsOnNewFork(CBlockIndex* pindexNewForkTip)
{
    AssertLockHeld(cs_main);
    // If we are on a fork that is sufficiently large, set a warning flag
    CBlockIndex* pfork = pindexNewForkTip;
    CBlockIndex* plonger = chainActive.Tip();
    while (pfork && pfork != plonger)
    {
        while (plonger && plonger->nHeight > pfork->nHeight)
            plonger = plonger->pprev;
        if (pfork == plonger)
            break;
        pfork = pfork->pprev;
    }

    // We define a condition where we should warn the user about as a fork of at least 7 blocks
    // with a tip within 72 blocks (+/- 3 hours if no one mines it) of ours
    // We use 7 blocks rather arbitrarily as it represents just under 10% of sustained network
    // hash rate operating on the fork.
    // or a chain that is entirely longer than ours and invalid (note that this should be detected by both)
    // We define it this way because it allows us to only store the highest fork tip (+ base) which meets
    // the 7-block condition and from this always have the most-likely-to-cause-warning fork
    if (pfork && (!pindexBestForkTip || (pindexBestForkTip && pindexNewForkTip->nHeight > pindexBestForkTip->nHeight)) &&
            pindexNewForkTip->nChainWork - pfork->nChainWork > (GetBlockProof(*pfork) * 7) &&
            chainActive.Height() - pindexNewForkTip->nHeight < 72)
    {
        pindexBestForkTip = pindexNewForkTip;
        pindexBestForkBase = pfork;
    }

    CheckForkWarningConditions();
}

// Requires cs_main.
void Misbehaving(NodeId pnode, int howmuch)
{
    if (howmuch == 0)
        return;

    CNodeState *state = State(pnode);
    if (state == NULL)
        return;

    state->nMisbehavior += howmuch;
    int banscore = GetArg("-banscore", 100);
    if (state->nMisbehavior >= banscore && state->nMisbehavior - howmuch < banscore)
    {
        LogPrintf("%s: %s (%d -> %d) BAN THRESHOLD EXCEEDED\n", __func__, state->name, state->nMisbehavior-howmuch, state->nMisbehavior);
        state->fShouldBan = true;
    } else
        LogPrintf("%s: %s (%d -> %d)\n", __func__, state->name, state->nMisbehavior-howmuch, state->nMisbehavior);
}

void static InvalidChainFound(CBlockIndex* pindexNew)
{
    if (!pindexBestInvalid || pindexNew->nChainWork > pindexBestInvalid->nChainWork)
        pindexBestInvalid = pindexNew;

    LogPrintf("%s: invalid block=%s  height=%d  log2_work=%.8g  date=%s\n", __func__,
      pindexNew->GetBlockHash().ToString(), pindexNew->nHeight,
      log(pindexNew->nChainWork.getdouble())/log(2.0), DateTimeStrFormat("%Y-%m-%d %H:%M:%S",
      pindexNew->GetBlockTime()));
    CBlockIndex *tip = chainActive.Tip();
    assert (tip);
    LogPrintf("%s:  current best=%s  height=%d  log2_work=%.8g  date=%s\n", __func__,
      tip->GetBlockHash().ToString(), chainActive.Height(), log(tip->nChainWork.getdouble())/log(2.0),
      DateTimeStrFormat("%Y-%m-%d %H:%M:%S", tip->GetBlockTime()));
    CheckForkWarningConditions();
}

void static InvalidBlockFound(CBlockIndex *pindex, const CValidationState &state) {
    int nDoS = 0;
    if (state.IsInvalid(nDoS)) {
        std::map<uint256, NodeId>::iterator it = mapBlockSource.find(pindex->GetBlockHash());
        if (it != mapBlockSource.end() && State(it->second)) {
            CBlockReject reject = {state.GetRejectCode(), state.GetRejectReason().substr(0, MAX_REJECT_MESSAGE_LENGTH), pindex->GetBlockHash()};
            State(it->second)->rejects.push_back(reject);
            if (nDoS > 0)
                Misbehaving(it->second, nDoS);
        }
    }
    if (!state.CorruptionPossible()) {
        pindex->nStatus |= BLOCK_FAILED_VALID;
        setDirtyBlockIndex.insert(pindex);
        setBlockIndexCandidates.erase(pindex);
        InvalidChainFound(pindex);
    }
}

void UpdateCoins(const CTransaction& tx, CValidationState &state, CCoinsViewCache &inputs, CTxUndo &txundo, int nHeight)
{
    // mark inputs spent
    if (!tx.IsCoinBase()) {
        txundo.vprevout.reserve(tx.vin.size());
        BOOST_FOREACH(const CTxIn &txin, tx.vin) {
            CCoinsModifier coins = inputs.ModifyCoins(txin.prevout.hash);
            unsigned nPos = txin.prevout.n;

            if (nPos >= coins->vout.size() || coins->vout[nPos].IsNull())
                assert(false);
            // mark an outpoint spent, and construct undo information
            txundo.vprevout.push_back(CTxInUndo(coins->vout[nPos]));
            coins->Spend(nPos);
            if (coins->vout.size() == 0) {
                CTxInUndo& undo = txundo.vprevout.back();
                undo.nHeight = coins->nHeight;
                undo.fCoinBase = coins->fCoinBase;
                undo.nVersion = coins->nVersion;
            }
        }
    }

    // spend nullifiers
    BOOST_FOREACH(const JSDescription &joinsplit, tx.vjoinsplit) {
        BOOST_FOREACH(const uint256 &nf, joinsplit.nullifiers) {
            inputs.SetNullifier(nf, true);
        }
    }

    // add outputs
    inputs.ModifyCoins(tx.GetHash())->FromTx(tx, nHeight);
}

void UpdateCoins(const CTransaction& tx, CValidationState &state, CCoinsViewCache &inputs, int nHeight)
{
    CTxUndo txundo;
    UpdateCoins(tx, state, inputs, txundo, nHeight);
}

bool CScriptCheck::operator()() {
    const CScript &scriptSig = ptxTo->vin[nIn].scriptSig;
    if (!VerifyScript(scriptSig, scriptPubKey, nFlags, CachingTransactionSignatureChecker(ptxTo, nIn, cacheStore), &error)) {
        return ::error("CScriptCheck(): %s:%d VerifySignature failed: %s", ptxTo->GetHash().ToString(), nIn, ScriptErrorString(error));
    }
    return true;
}

bool NonContextualCheckInputs(const CTransaction& tx, CValidationState &state, const CCoinsViewCache &inputs, bool fScriptChecks, unsigned int flags, bool cacheStore, const Consensus::Params& consensusParams, std::vector<CScriptCheck> *pvChecks)
{
    if (!tx.IsCoinBase())
    {
        if (pvChecks)
            pvChecks->reserve(tx.vin.size());

        // This doesn't trigger the DoS code on purpose; if it did, it would make it easier
        // for an attacker to attempt to split the network.
        if (!inputs.HaveInputs(tx))
            return state.Invalid(error("CheckInputs(): %s inputs unavailable", tx.GetHash().ToString()));

        // are the JoinSplit's requirements met?
        if (!inputs.HaveJoinSplitRequirements(tx))
            return state.Invalid(error("CheckInputs(): %s JoinSplit requirements not met", tx.GetHash().ToString()));

        CAmount nValueIn = 0;
        CAmount nFees = 0;
        for (unsigned int i = 0; i < tx.vin.size(); i++)
        {
            const COutPoint &prevout = tx.vin[i].prevout;
            const CCoins *coins = inputs.AccessCoins(prevout.hash);
            assert(coins);

            if (coins->IsCoinBase()) {
                // Ensure that coinbases cannot be spent to transparent outputs
                // Disabled on regtest
                if (fCoinbaseEnforcedProtectionEnabled &&
                    consensusParams.fCoinbaseMustBeProtected &&
                    !tx.vout.empty()) {
                    return state.Invalid(
                        error("CheckInputs(): tried to spend coinbase with transparent outputs"),
                        REJECT_INVALID, "bad-txns-coinbase-spend-has-transparent-outputs");
                }
            }

            // Check for negative or overflow input values
            nValueIn += coins->vout[prevout.n].nValue;
            if (!MoneyRange(coins->vout[prevout.n].nValue) || !MoneyRange(nValueIn))
                return state.DoS(100, error("CheckInputs(): txin values out of range"),
                                 REJECT_INVALID, "bad-txns-inputvalues-outofrange");

        }

        nValueIn += tx.GetJoinSplitValueIn();
        if (!MoneyRange(nValueIn))
            return state.DoS(100, error("CheckInputs(): vpub_old values out of range"),
                             REJECT_INVALID, "bad-txns-inputvalues-outofrange");

        if (nValueIn < tx.GetValueOut())
            return state.DoS(100, error("CheckInputs(): %s value in (%s) < value out (%s)",
                                        tx.GetHash().ToString(), FormatMoney(nValueIn), FormatMoney(tx.GetValueOut())),
                             REJECT_INVALID, "bad-txns-in-belowout");

        // Tally transaction fees
        CAmount nTxFee = nValueIn - tx.GetValueOut();
        if (nTxFee < 0)
            return state.DoS(100, error("CheckInputs(): %s nTxFee < 0", tx.GetHash().ToString()),
                             REJECT_INVALID, "bad-txns-fee-negative");
        nFees += nTxFee;
        if (!MoneyRange(nFees))
            return state.DoS(100, error("CheckInputs(): nFees out of range"),
                             REJECT_INVALID, "bad-txns-fee-outofrange");

        // The first loop above does all the inexpensive checks.
        // Only if ALL inputs pass do we perform expensive ECDSA signature checks.
        // Helps prevent CPU exhaustion attacks.

        // Skip ECDSA signature verification when connecting blocks
        // before the last block chain checkpoint. This is safe because block merkle hashes are
        // still computed and checked, and any change will be caught at the next checkpoint.
        if (fScriptChecks) {
            for (unsigned int i = 0; i < tx.vin.size(); i++) {
                const COutPoint &prevout = tx.vin[i].prevout;
                const CCoins* coins = inputs.AccessCoins(prevout.hash);
                assert(coins);

                // Verify signature
                CScriptCheck check(*coins, tx, i, flags, cacheStore);
                if (pvChecks) {
                    pvChecks->push_back(CScriptCheck());
                    check.swap(pvChecks->back());
                } else if (!check()) {
                    if (flags & STANDARD_NOT_MANDATORY_VERIFY_FLAGS) {
                        // Check whether the failure was caused by a
                        // non-mandatory script verification check, such as
                        // non-standard DER encodings or non-null dummy
                        // arguments; if so, don't trigger DoS protection to
                        // avoid splitting the network between upgraded and
                        // non-upgraded nodes.
                        CScriptCheck check(*coins, tx, i,
                                flags & ~STANDARD_NOT_MANDATORY_VERIFY_FLAGS, cacheStore);
                        if (check())
                            return state.Invalid(false, REJECT_NONSTANDARD, strprintf("non-mandatory-script-verify-flag (%s)", ScriptErrorString(check.GetScriptError())));
                    }
                    // Failures of other flags indicate a transaction that is
                    // invalid in new blocks, e.g. a invalid P2SH. We DoS ban
                    // such nodes as they are not following the protocol. That
                    // said during an upgrade careful thought should be taken
                    // as to the correct behavior - we may want to continue
                    // peering with non-upgraded nodes even after a soft-fork
                    // super-majority vote has passed.
                    return state.DoS(100,false, REJECT_INVALID, strprintf("mandatory-script-verify-flag-failed (%s)", ScriptErrorString(check.GetScriptError())));
                }
            }
        }
    }

    return true;
}

bool ContextualCheckInputs(const CTransaction& tx, CValidationState &state, const CCoinsViewCache &inputs, bool fScriptChecks, unsigned int flags, bool cacheStore, const Consensus::Params& consensusParams, std::vector<CScriptCheck> *pvChecks)
{
    if (!NonContextualCheckInputs(tx, state, inputs, fScriptChecks, flags, cacheStore, consensusParams, pvChecks)) {
        return false;
    }

    if (!tx.IsCoinBase())
    {
        // While checking, GetBestBlock() refers to the parent block.
        // This is also true for mempool checks.
        CBlockIndex *pindexPrev = mapBlockIndex.find(inputs.GetBestBlock())->second;
        int nSpendHeight = pindexPrev->nHeight + 1;
        for (unsigned int i = 0; i < tx.vin.size(); i++)
        {
            const COutPoint &prevout = tx.vin[i].prevout;
            const CCoins *coins = inputs.AccessCoins(prevout.hash);
            // Assertion is okay because NonContextualCheckInputs ensures the inputs
            // are available.
            assert(coins);

            // If prev is coinbase, check that it's matured
            if (coins->IsCoinBase()) {
                if (nSpendHeight - coins->nHeight < COINBASE_MATURITY) {
                    return state.Invalid(
                        error("CheckInputs(): tried to spend coinbase at depth %d", nSpendHeight - coins->nHeight),
                        REJECT_INVALID, "bad-txns-premature-spend-of-coinbase");
                }
            }
        }
    }

    return true;
}

namespace {

bool UndoWriteToDisk(const CBlockUndo& blockundo, CDiskBlockPos& pos, const uint256& hashBlock, const CMessageHeader::MessageStartChars& messageStart)
{
    // Open history file to append
    CAutoFile fileout(OpenUndoFile(pos), SER_DISK, CLIENT_VERSION);
    if (fileout.IsNull())
        return error("%s: OpenUndoFile failed", __func__);

    // Write index header
    unsigned int nSize = fileout.GetSerializeSize(blockundo);
    fileout << FLATDATA(messageStart) << nSize;

    // Write undo data
    long fileOutPos = ftell(fileout.Get());
    if (fileOutPos < 0)
        return error("%s: ftell failed", __func__);
    pos.nPos = (unsigned int)fileOutPos;
    fileout << blockundo;

    // calculate & write checksum
    CHashWriter hasher(SER_GETHASH, PROTOCOL_VERSION);
    hasher << hashBlock;
    hasher << blockundo;
    fileout << hasher.GetHash();

    return true;
}

bool UndoReadFromDisk(CBlockUndo& blockundo, const CDiskBlockPos& pos, const uint256& hashBlock)
{
    // Open history file to read
    CAutoFile filein(OpenUndoFile(pos, true), SER_DISK, CLIENT_VERSION);
    if (filein.IsNull())
        return error("%s: OpenBlockFile failed", __func__);

    // Read block
    uint256 hashChecksum;
    try {
        filein >> blockundo;
        filein >> hashChecksum;
    }
    catch (const std::exception& e) {
        return error("%s: Deserialize or I/O error - %s", __func__, e.what());
    }

    // Verify checksum
    CHashWriter hasher(SER_GETHASH, PROTOCOL_VERSION);
    hasher << hashBlock;
    hasher << blockundo;
    if (hashChecksum != hasher.GetHash())
        return error("%s: Checksum mismatch", __func__);

    return true;
}

/** Abort with a message */
bool AbortNode(const std::string& strMessage, const std::string& userMessage="")
{
    strMiscWarning = strMessage;
    LogPrintf("*** %s\n", strMessage);
    uiInterface.ThreadSafeMessageBox(
        userMessage.empty() ? _("Error: A fatal internal error occurred, see debug.log for details") : userMessage,
        "", CClientUIInterface::MSG_ERROR);
    StartShutdown();
    return false;
}

bool AbortNode(CValidationState& state, const std::string& strMessage, const std::string& userMessage="")
{
    AbortNode(strMessage, userMessage);
    return state.Error(strMessage);
}

} // anon namespace

/**
 * Apply the undo operation of a CTxInUndo to the given chain state.
 * @param undo The undo object.
 * @param view The coins view to which to apply the changes.
 * @param out The out point that corresponds to the tx input.
 * @return True on success.
 */
static bool ApplyTxInUndo(const CTxInUndo& undo, CCoinsViewCache& view, const COutPoint& out)
{
    bool fClean = true;

    CCoinsModifier coins = view.ModifyCoins(out.hash);
    if (undo.nHeight != 0) {
        // undo data contains height: this is the last output of the prevout tx being spent
        if (!coins->IsPruned())
            fClean = fClean && error("%s: undo data overwriting existing transaction", __func__);
        coins->Clear();
        coins->fCoinBase = undo.fCoinBase;
        coins->nHeight = undo.nHeight;
        coins->nVersion = undo.nVersion;
    } else {
        if (coins->IsPruned())
            fClean = fClean && error("%s: undo data adding output to missing transaction", __func__);
    }
    if (coins->IsAvailable(out.n))
        fClean = fClean && error("%s: undo data overwriting existing output", __func__);
    if (coins->vout.size() < out.n+1)
        coins->vout.resize(out.n+1);
    coins->vout[out.n] = undo.txout;

    return fClean;
}

bool DisconnectBlock(CBlock& block, CValidationState& state, CBlockIndex* pindex, CCoinsViewCache& view, bool* pfClean)
{
    assert(pindex->GetBlockHash() == view.GetBestBlock());

    if (pfClean)
        *pfClean = false;

    bool fClean = true;

    CBlockUndo blockUndo;
    CDiskBlockPos pos = pindex->GetUndoPos();
    if (pos.IsNull())
        return error("DisconnectBlock(): no undo data available");
    if (!UndoReadFromDisk(blockUndo, pos, pindex->pprev->GetBlockHash()))
        return error("DisconnectBlock(): failure reading undo data");

    if (blockUndo.vtxundo.size() + 1 != block.vtx.size())
        return error("DisconnectBlock(): block and undo data inconsistent");

    // undo transactions in reverse order
    for (int i = block.vtx.size() - 1; i >= 0; i--) {
        const CTransaction &tx = block.vtx[i];
        uint256 hash = tx.GetHash();

        // Check that all outputs are available and match the outputs in the block itself
        // exactly.
        {
        CCoinsModifier outs = view.ModifyCoins(hash);
        outs->ClearUnspendable();

        CCoins outsBlock(tx, pindex->nHeight);
        // The CCoins serialization does not serialize negative numbers.
        // No network rules currently depend on the version here, so an inconsistency is harmless
        // but it must be corrected before txout nversion ever influences a network rule.
        if (outsBlock.nVersion < 0)
            outs->nVersion = outsBlock.nVersion;
        if (*outs != outsBlock)
            fClean = fClean && error("DisconnectBlock(): added transaction mismatch? database corrupted");

        // remove outputs
        outs->Clear();
        }

        // unspend nullifiers
        BOOST_FOREACH(const JSDescription &joinsplit, tx.vjoinsplit) {
            BOOST_FOREACH(const uint256 &nf, joinsplit.nullifiers) {
                view.SetNullifier(nf, false);
            }
        }

        // restore inputs
        if (i > 0) { // not coinbases
            const CTxUndo &txundo = blockUndo.vtxundo[i-1];
            if (txundo.vprevout.size() != tx.vin.size())
                return error("DisconnectBlock(): transaction and undo data inconsistent");
            for (unsigned int j = tx.vin.size(); j-- > 0;) {
                const COutPoint &out = tx.vin[j].prevout;
                const CTxInUndo &undo = txundo.vprevout[j];
                if (!ApplyTxInUndo(undo, view, out))
                    fClean = false;
            }
        }
    }

    // set the old best anchor back
    view.PopAnchor(blockUndo.old_tree_root);

    // move best block pointer to prevout block
    view.SetBestBlock(pindex->pprev->GetBlockHash());

    if (pfClean) {
        *pfClean = fClean;
        return true;
    }

    return fClean;
}

void static FlushBlockFile(bool fFinalize = false)
{
    LOCK(cs_LastBlockFile);

    CDiskBlockPos posOld(nLastBlockFile, 0);

    FILE *fileOld = OpenBlockFile(posOld);
    if (fileOld) {
        if (fFinalize)
            TruncateFile(fileOld, vinfoBlockFile[nLastBlockFile].nSize);
        FileCommit(fileOld);
        fclose(fileOld);
    }

    fileOld = OpenUndoFile(posOld);
    if (fileOld) {
        if (fFinalize)
            TruncateFile(fileOld, vinfoBlockFile[nLastBlockFile].nUndoSize);
        FileCommit(fileOld);
        fclose(fileOld);
    }
}

bool FindUndoPos(CValidationState &state, int nFile, CDiskBlockPos &pos, unsigned int nAddSize);

static CCheckQueue<CScriptCheck> scriptcheckqueue(128);

void ThreadScriptCheck() {
    RenameThread("dwcash-scriptch");
    scriptcheckqueue.Thread();
}

//
// Called periodically asynchronously; alerts if it smells like
// we're being fed a bad chain (blocks being generated much
// too slowly or too quickly).
//
void PartitionCheck(bool (*initialDownloadCheck)(), CCriticalSection& cs, const CBlockIndex *const &bestHeader,
                    int64_t nPowTargetSpacing)
{
    if (bestHeader == NULL || initialDownloadCheck()) return;

    static int64_t lastAlertTime = 0;
    int64_t now = GetAdjustedTime();
    if (lastAlertTime > now-60*60*24) return; // Alert at most once per day

    const int SPAN_HOURS=4;
    const int SPAN_SECONDS=SPAN_HOURS*60*60;
    int BLOCKS_EXPECTED = SPAN_SECONDS / nPowTargetSpacing;

    boost::math::poisson_distribution<double> poisson(BLOCKS_EXPECTED);

    std::string strWarning;
    int64_t startTime = GetAdjustedTime()-SPAN_SECONDS;

    LOCK(cs);
    const CBlockIndex* i = bestHeader;
    int nBlocks = 0;
    while (i->GetBlockTime() >= startTime) {
        ++nBlocks;
        i = i->pprev;
        if (i == NULL) return; // Ran out of chain, we must not be fully sync'ed
    }

    // How likely is it to find that many by chance?
    double p = boost::math::pdf(poisson, nBlocks);

    LogPrint("partitioncheck", "%s : Found %d blocks in the last %d hours\n", __func__, nBlocks, SPAN_HOURS);
    LogPrint("partitioncheck", "%s : likelihood: %g\n", __func__, p);

    // Aim for one false-positive about every fifty years of normal running:
    const int FIFTY_YEARS = 50*365*24*60*60;
    double alertThreshold = 1.0 / (FIFTY_YEARS / SPAN_SECONDS);

    if (p <= alertThreshold && nBlocks < BLOCKS_EXPECTED)
    {
        // Many fewer blocks than expected: alert!
        strWarning = strprintf(_("WARNING: check your network connection, %d blocks received in the last %d hours (%d expected)"),
                               nBlocks, SPAN_HOURS, BLOCKS_EXPECTED);
    }
    else if (p <= alertThreshold && nBlocks > BLOCKS_EXPECTED)
    {
        // Many more blocks than expected: alert!
        strWarning = strprintf(_("WARNING: abnormally high number of blocks generated, %d blocks received in the last %d hours (%d expected)"),
                               nBlocks, SPAN_HOURS, BLOCKS_EXPECTED);
    }
    if (!strWarning.empty())
    {
        strMiscWarning = strWarning;
        CAlert::Notify(strWarning, true);
        lastAlertTime = now;
    }
}

static int64_t nTimeVerify = 0;
static int64_t nTimeConnect = 0;
static int64_t nTimeIndex = 0;
static int64_t nTimeCallbacks = 0;
static int64_t nTimeTotal = 0;

bool ConnectBlock(const CBlock& block, CValidationState& state, CBlockIndex* pindex, CCoinsViewCache& view, bool fJustCheck)
{
    const CChainParams& chainparams = Params();
    AssertLockHeld(cs_main);

    bool fExpensiveChecks = (!fCheckpointsEnabled || pindex->nHeight >= Checkpoints::GetTotalBlocksEstimate(chainparams.Checkpoints()));
    auto verifier = libzcash::ProofVerifier::Strict();
    auto disabledVerifier = libzcash::ProofVerifier::Disabled();

    // Check it again to verify JoinSplit proofs, and in case a previous version let a bad block in
    if (!CheckBlock(block, state, fExpensiveChecks ? verifier : disabledVerifier, !fJustCheck, !fJustCheck))
        return false;

    // verify that the view's current state corresponds to the previous block
    uint256 hashPrevBlock = pindex->pprev == NULL ? uint256() : pindex->pprev->GetBlockHash();
    assert(hashPrevBlock == view.GetBestBlock());

    // Special case for the genesis block, skipping connection of its transactions
    // (its coinbase is unspendable)
    if (block.GetHash() == chainparams.GetConsensus().hashGenesisBlock) {
        if (!fJustCheck) {
            view.SetBestBlock(pindex->GetBlockHash());
            // Before the genesis block, there was an empty tree
            ZCIncrementalMerkleTree tree;
            pindex->hashAnchor = tree.root();
        }
        return true;
    }

    // Do not allow blocks that contain transactions which 'overwrite' older transactions,
    // unless those are already completely spent.
    BOOST_FOREACH(const CTransaction& tx, block.vtx) {
        const CCoins* coins = view.AccessCoins(tx.GetHash());
        if (coins && !coins->IsPruned())
            return state.DoS(100, error("ConnectBlock(): tried to overwrite transaction"),
                             REJECT_INVALID, "bad-txns-BIP30");
    }

    unsigned int flags = SCRIPT_VERIFY_P2SH;

    // Start enforcing the DERSIG (BIP66) rules, for block.nVersion=3 blocks,
    // when 75% of the network has upgraded:
    if (block.nVersion >= 3) {
        flags |= SCRIPT_VERIFY_DERSIG;
    }

    // Start enforcing CHECKLOCKTIMEVERIFY, (BIP65) for block.nVersion=4
    // blocks, when 75% of the network has upgraded:
    if (block.nVersion >= 4) {
        flags |= SCRIPT_VERIFY_CHECKLOCKTIMEVERIFY;
    }

    CBlockUndo blockundo;

    CCheckQueueControl<CScriptCheck> control(fExpensiveChecks && nScriptCheckThreads ? &scriptcheckqueue : NULL);

    int64_t nTimeStart = GetTimeMicros();
    CAmount nFees = 0;
    int nInputs = 0;
    unsigned int nSigOps = 0;
    CDiskTxPos pos(pindex->GetBlockPos(), GetSizeOfCompactSize(block.vtx.size()));
    std::vector<std::pair<uint256, CDiskTxPos> > vPos;
    vPos.reserve(block.vtx.size());
    blockundo.vtxundo.reserve(block.vtx.size() - 1);

    // Construct the incremental merkle tree at the current
    // block position,
    auto old_tree_root = view.GetBestAnchor();
    // saving the top anchor in the block index as we go.
    if (!fJustCheck) {
        pindex->hashAnchor = old_tree_root;
    }
    ZCIncrementalMerkleTree tree;
    // This should never fail: we should always be able to get the root
    // that is on the tip of our chain
    assert(view.GetAnchorAt(old_tree_root, tree));

    {
        // Consistency check: the root of the tree we're given should
        // match what we asked for.
        assert(tree.root() == old_tree_root);
    }

    for (unsigned int i = 0; i < block.vtx.size(); i++)
    {
        const CTransaction &tx = block.vtx[i];

        nInputs += tx.vin.size();
        nSigOps += GetLegacySigOpCount(tx);
        if (nSigOps > MAX_BLOCK_SIGOPS)
            return state.DoS(100, error("ConnectBlock(): too many sigops"),
                             REJECT_INVALID, "bad-blk-sigops");

        if (!tx.IsCoinBase())
        {
            if (!view.HaveInputs(tx))
                return state.DoS(100, error("ConnectBlock(): inputs missing/spent"),
                                 REJECT_INVALID, "bad-txns-inputs-missingorspent");

            // are the JoinSplit's requirements met?
            if (!view.HaveJoinSplitRequirements(tx))
                return state.DoS(100, error("ConnectBlock(): JoinSplit requirements not met"),
                                 REJECT_INVALID, "bad-txns-joinsplit-requirements-not-met");

            // Add in sigops done by pay-to-script-hash inputs;
            // this is to prevent a "rogue miner" from creating
            // an incredibly-expensive-to-validate block.
            nSigOps += GetP2SHSigOpCount(tx, view);
            if (nSigOps > MAX_BLOCK_SIGOPS)
                return state.DoS(100, error("ConnectBlock(): too many sigops"),
                                 REJECT_INVALID, "bad-blk-sigops");

            nFees += view.GetValueIn(tx)-tx.GetValueOut();

            std::vector<CScriptCheck> vChecks;
            if (!ContextualCheckInputs(tx, state, view, fExpensiveChecks, flags, false, chainparams.GetConsensus(), nScriptCheckThreads ? &vChecks : NULL))
                return false;
            control.Add(vChecks);
        }

        CTxUndo undoDummy;
        if (i > 0) {
            blockundo.vtxundo.push_back(CTxUndo());
        }
        UpdateCoins(tx, state, view, i == 0 ? undoDummy : blockundo.vtxundo.back(), pindex->nHeight);

        BOOST_FOREACH(const JSDescription &joinsplit, tx.vjoinsplit) {
            BOOST_FOREACH(const uint256 &note_commitment, joinsplit.commitments) {
                // Insert the note commitments into our temporary tree.

                tree.append(note_commitment);
            }
        }

        vPos.push_back(std::make_pair(tx.GetHash(), pos));
        pos.nTxOffset += ::GetSerializeSize(tx, SER_DISK, CLIENT_VERSION);
    }

    view.PushAnchor(tree);
    blockundo.old_tree_root = old_tree_root;

    int64_t nTime1 = GetTimeMicros(); nTimeConnect += nTime1 - nTimeStart;
    LogPrint("bench", "      - Connect %u transactions: %.2fms (%.3fms/tx, %.3fms/txin) [%.2fs]\n", (unsigned)block.vtx.size(), 0.001 * (nTime1 - nTimeStart), 0.001 * (nTime1 - nTimeStart) / block.vtx.size(), nInputs <= 1 ? 0 : 0.001 * (nTime1 - nTimeStart) / (nInputs-1), nTimeConnect * 0.000001);

    CAmount blockReward = nFees + GetBlockSubsidy(pindex->nHeight, chainparams.GetConsensus());
    if (block.vtx[0].GetValueOut() > blockReward)
        return state.DoS(100,
                         error("ConnectBlock(): coinbase pays too much (actual=%d vs limit=%d)",
                               block.vtx[0].GetValueOut(), blockReward),
                               REJECT_INVALID, "bad-cb-amount");

    if (!control.Wait())
        return state.DoS(100, false);
    int64_t nTime2 = GetTimeMicros(); nTimeVerify += nTime2 - nTimeStart;
    LogPrint("bench", "    - Verify %u txins: %.2fms (%.3fms/txin) [%.2fs]\n", nInputs - 1, 0.001 * (nTime2 - nTimeStart), nInputs <= 1 ? 0 : 0.001 * (nTime2 - nTimeStart) / (nInputs-1), nTimeVerify * 0.000001);

    if (fJustCheck)
        return true;

    // Write undo information to disk
    if (pindex->GetUndoPos().IsNull() || !pindex->IsValid(BLOCK_VALID_SCRIPTS))
    {
        if (pindex->GetUndoPos().IsNull()) {
            CDiskBlockPos pos;
            if (!FindUndoPos(state, pindex->nFile, pos, ::GetSerializeSize(blockundo, SER_DISK, CLIENT_VERSION) + 40))
                return error("ConnectBlock(): FindUndoPos failed");
            if (!UndoWriteToDisk(blockundo, pos, pindex->pprev->GetBlockHash(), chainparams.MessageStart()))
                return AbortNode(state, "Failed to write undo data");

            // update nUndoPos in block index
            pindex->nUndoPos = pos.nPos;
            pindex->nStatus |= BLOCK_HAVE_UNDO;
        }

        pindex->RaiseValidity(BLOCK_VALID_SCRIPTS);
        setDirtyBlockIndex.insert(pindex);
    }

    if (fTxIndex)
        if (!pblocktree->WriteTxIndex(vPos))
            return AbortNode(state, "Failed to write transaction index");

    // add this block to the view's block chain
    view.SetBestBlock(pindex->GetBlockHash());

    int64_t nTime3 = GetTimeMicros(); nTimeIndex += nTime3 - nTime2;
    LogPrint("bench", "    - Index writing: %.2fms [%.2fs]\n", 0.001 * (nTime3 - nTime2), nTimeIndex * 0.000001);

    // Watch for changes to the previous coinbase transaction.
    static uint256 hashPrevBestCoinBase;
    GetMainSignals().UpdatedTransaction(hashPrevBestCoinBase);
    hashPrevBestCoinBase = block.vtx[0].GetHash();

    int64_t nTime4 = GetTimeMicros(); nTimeCallbacks += nTime4 - nTime3;
    LogPrint("bench", "    - Callbacks: %.2fms [%.2fs]\n", 0.001 * (nTime4 - nTime3), nTimeCallbacks * 0.000001);

    return true;
}

enum FlushStateMode {
    FLUSH_STATE_NONE,
    FLUSH_STATE_IF_NEEDED,
    FLUSH_STATE_PERIODIC,
    FLUSH_STATE_ALWAYS
};

/**
 * Update the on-disk chain state.
 * The caches and indexes are flushed depending on the mode we're called with
 * if they're too large, if it's been a while since the last write,
 * or always and in all cases if we're in prune mode and are deleting files.
 */
bool static FlushStateToDisk(CValidationState &state, FlushStateMode mode) {
    LOCK2(cs_main, cs_LastBlockFile);
    static int64_t nLastWrite = 0;
    static int64_t nLastFlush = 0;
    static int64_t nLastSetChain = 0;
    std::set<int> setFilesToPrune;
    bool fFlushForPrune = false;
    try {
    if (fPruneMode && fCheckForPruning && !fReindex) {
        FindFilesToPrune(setFilesToPrune);
        fCheckForPruning = false;
        if (!setFilesToPrune.empty()) {
            fFlushForPrune = true;
            if (!fHavePruned) {
                pblocktree->WriteFlag("prunedblockfiles", true);
                fHavePruned = true;
            }
        }
    }
    int64_t nNow = GetTimeMicros();
    // Avoid writing/flushing immediately after startup.
    if (nLastWrite == 0) {
        nLastWrite = nNow;
    }
    if (nLastFlush == 0) {
        nLastFlush = nNow;
    }
    if (nLastSetChain == 0) {
        nLastSetChain = nNow;
    }
    size_t cacheSize = pcoinsTip->DynamicMemoryUsage();
    // The cache is large and close to the limit, but we have time now (not in the middle of a block processing).
    bool fCacheLarge = mode == FLUSH_STATE_PERIODIC && cacheSize * (10.0/9) > nCoinCacheUsage;
    // The cache is over the limit, we have to write now.
    bool fCacheCritical = mode == FLUSH_STATE_IF_NEEDED && cacheSize > nCoinCacheUsage;
    // It's been a while since we wrote the block index to disk. Do this frequently, so we don't need to redownload after a crash.
    bool fPeriodicWrite = mode == FLUSH_STATE_PERIODIC && nNow > nLastWrite + (int64_t)DATABASE_WRITE_INTERVAL * 1000000;
    // It's been very long since we flushed the cache. Do this infrequently, to optimize cache usage.
    bool fPeriodicFlush = mode == FLUSH_STATE_PERIODIC && nNow > nLastFlush + (int64_t)DATABASE_FLUSH_INTERVAL * 1000000;
    // Combine all conditions that result in a full cache flush.
    bool fDoFullFlush = (mode == FLUSH_STATE_ALWAYS) || fCacheLarge || fCacheCritical || fPeriodicFlush || fFlushForPrune;
    // Write blocks and block index to disk.
    if (fDoFullFlush || fPeriodicWrite) {
        // Depend on nMinDiskSpace to ensure we can write block index
        if (!CheckDiskSpace(0))
            return state.Error("out of disk space");
        // First make sure all block and undo data is flushed to disk.
        FlushBlockFile();
        // Then update all block file information (which may refer to block and undo files).
        {
            std::vector<std::pair<int, const CBlockFileInfo*> > vFiles;
            vFiles.reserve(setDirtyFileInfo.size());
            for (set<int>::iterator it = setDirtyFileInfo.begin(); it != setDirtyFileInfo.end(); ) {
                vFiles.push_back(make_pair(*it, &vinfoBlockFile[*it]));
                setDirtyFileInfo.erase(it++);
            }
            std::vector<const CBlockIndex*> vBlocks;
            vBlocks.reserve(setDirtyBlockIndex.size());
            for (set<CBlockIndex*>::iterator it = setDirtyBlockIndex.begin(); it != setDirtyBlockIndex.end(); ) {
                vBlocks.push_back(*it);
                setDirtyBlockIndex.erase(it++);
            }
            if (!pblocktree->WriteBatchSync(vFiles, nLastBlockFile, vBlocks)) {
                return AbortNode(state, "Files to write to block index database");
            }
        }
        // Finally remove any pruned files
        if (fFlushForPrune)
            UnlinkPrunedFiles(setFilesToPrune);
        nLastWrite = nNow;
    }
    // Flush best chain related state. This can only be done if the blocks / block index write was also done.
    if (fDoFullFlush) {
        // Typical CCoins structures on disk are around 128 bytes in size.
        // Pushing a new one to the database can cause it to be written
        // twice (once in the log, and once in the tables). This is already
        // an overestimation, as most will delete an existing entry or
        // overwrite one. Still, use a conservative safety factor of 2.
        if (!CheckDiskSpace(128 * 2 * 2 * pcoinsTip->GetCacheSize()))
            return state.Error("out of disk space");
        // Flush the chainstate (which may refer to block index entries).
        if (!pcoinsTip->Flush())
            return AbortNode(state, "Failed to write to coin database");
        nLastFlush = nNow;
    }
    if ((mode == FLUSH_STATE_ALWAYS || mode == FLUSH_STATE_PERIODIC) && nNow > nLastSetChain + (int64_t)DATABASE_WRITE_INTERVAL * 1000000) {
        // Update best block in wallet (so we can detect restored wallets).
        GetMainSignals().SetBestChain(chainActive.GetLocator());
        nLastSetChain = nNow;
    }
    } catch (const std::runtime_error& e) {
        return AbortNode(state, std::string("System error while flushing: ") + e.what());
    }
    return true;
}

void FlushStateToDisk() {
    CValidationState state;
    FlushStateToDisk(state, FLUSH_STATE_ALWAYS);
}

void PruneAndFlush() {
    CValidationState state;
    fCheckForPruning = true;
    FlushStateToDisk(state, FLUSH_STATE_NONE);
}

/** Update chainActive and related internal data structures. */
void static UpdateTip(CBlockIndex *pindexNew) {
    const CChainParams& chainParams = Params();
    chainActive.SetTip(pindexNew);

    // New best block
    nTimeBestReceived = GetTime();
    mempool.AddTransactionsUpdated(1);

    LogPrintf("%s: new best=%s  height=%d  log2_work=%.8g  tx=%lu  date=%s progress=%f  cache=%.1fMiB(%utx)\n", __func__,
      chainActive.Tip()->GetBlockHash().ToString(), chainActive.Height(), log(chainActive.Tip()->nChainWork.getdouble())/log(2.0), (unsigned long)chainActive.Tip()->nChainTx,
      DateTimeStrFormat("%Y-%m-%d %H:%M:%S", chainActive.Tip()->GetBlockTime()),
      Checkpoints::GuessVerificationProgress(chainParams.Checkpoints(), chainActive.Tip()), pcoinsTip->DynamicMemoryUsage() * (1.0 / (1<<20)), pcoinsTip->GetCacheSize());

    cvBlockChange.notify_all();

    // Check the version of the last 100 blocks to see if we need to upgrade:
    static bool fWarned = false;
    if (!IsInitialBlockDownload() && !fWarned)
    {
        int nUpgraded = 0;
        const CBlockIndex* pindex = chainActive.Tip();
        for (int i = 0; i < 100 && pindex != NULL; i++)
        {
            if (pindex->nVersion > CBlock::CURRENT_VERSION)
                ++nUpgraded;
            pindex = pindex->pprev;
        }
        if (nUpgraded > 0)
            LogPrintf("%s: %d of last 100 blocks above version %d\n", __func__, nUpgraded, (int)CBlock::CURRENT_VERSION);
        if (nUpgraded > 100/2)
        {
            // strMiscWarning is read by GetWarnings(), called by Qt and the JSON-RPC code to warn the user:
            strMiscWarning = _("Warning: This version is obsolete; upgrade required!");
            CAlert::Notify(strMiscWarning, true);
            fWarned = true;
        }
    }
}

/** Disconnect chainActive's tip. */
bool static DisconnectTip(CValidationState &state) {
    CBlockIndex *pindexDelete = chainActive.Tip();
    assert(pindexDelete);
    mempool.check(pcoinsTip);
    // Read block from disk.
    CBlock block;
    if (!ReadBlockFromDisk(block, pindexDelete))
        return AbortNode(state, "Failed to read block");
    // Apply the block atomically to the chain state.
    uint256 anchorBeforeDisconnect = pcoinsTip->GetBestAnchor();
    int64_t nStart = GetTimeMicros();
    {
        CCoinsViewCache view(pcoinsTip);
        if (!DisconnectBlock(block, state, pindexDelete, view))
            return error("DisconnectTip(): DisconnectBlock %s failed", pindexDelete->GetBlockHash().ToString());
        assert(view.Flush());
    }
    LogPrint("bench", "- Disconnect block: %.2fms\n", (GetTimeMicros() - nStart) * 0.001);
    uint256 anchorAfterDisconnect = pcoinsTip->GetBestAnchor();
    // Write the chain state to disk, if necessary.
    if (!FlushStateToDisk(state, FLUSH_STATE_IF_NEEDED))
        return false;
    // Resurrect mempool transactions from the disconnected block.
    BOOST_FOREACH(const CTransaction &tx, block.vtx) {
        // ignore validation errors in resurrected transactions
        list<CTransaction> removed;
        CValidationState stateDummy;
        if (tx.IsCoinBase() || !AcceptToMemoryPool(mempool, stateDummy, tx, false, NULL))
            mempool.remove(tx, removed, true);
    }
    if (anchorBeforeDisconnect != anchorAfterDisconnect) {
        // The anchor may not change between block disconnects,
        // in which case we don't want to evict from the mempool yet!
        mempool.removeWithAnchor(anchorBeforeDisconnect);
    }
    mempool.removeCoinbaseSpends(pcoinsTip, pindexDelete->nHeight);
    mempool.check(pcoinsTip);
    // Update chainActive and related variables.
    UpdateTip(pindexDelete->pprev);
    // Get the current commitment tree
    ZCIncrementalMerkleTree newTree;
    assert(pcoinsTip->GetAnchorAt(pcoinsTip->GetBestAnchor(), newTree));
    // Let wallets know transactions went from 1-confirmed to
    // 0-confirmed or conflicted:
    BOOST_FOREACH(const CTransaction &tx, block.vtx) {
        SyncWithWallets(tx, NULL);
    }
    // Update cached incremental witnesses
    GetMainSignals().ChainTip(pindexDelete, &block, newTree, false);
    return true;
}

static int64_t nTimeReadFromDisk = 0;
static int64_t nTimeConnectTotal = 0;
static int64_t nTimeFlush = 0;
static int64_t nTimeChainState = 0;
static int64_t nTimePostConnect = 0;

/** 
 * Connect a new block to chainActive. pblock is either NULL or a pointer to a CBlock
 * corresponding to pindexNew, to bypass loading it again from disk.
 */
bool static ConnectTip(CValidationState &state, CBlockIndex *pindexNew, CBlock *pblock) {
    assert(pindexNew->pprev == chainActive.Tip());
    mempool.check(pcoinsTip);
    // Read block from disk.
    int64_t nTime1 = GetTimeMicros();
    CBlock block;
    if (!pblock) {
        if (!ReadBlockFromDisk(block, pindexNew))
            return AbortNode(state, "Failed to read block");
        pblock = &block;
    }
    // Get the current commitment tree
    ZCIncrementalMerkleTree oldTree;
    assert(pcoinsTip->GetAnchorAt(pcoinsTip->GetBestAnchor(), oldTree));
    // Apply the block atomically to the chain state.
    int64_t nTime2 = GetTimeMicros(); nTimeReadFromDisk += nTime2 - nTime1;
    int64_t nTime3;
    LogPrint("bench", "  - Load block from disk: %.2fms [%.2fs]\n", (nTime2 - nTime1) * 0.001, nTimeReadFromDisk * 0.000001);
    {
        CCoinsViewCache view(pcoinsTip);
        CInv inv(MSG_BLOCK, pindexNew->GetBlockHash());
        bool rv = ConnectBlock(*pblock, state, pindexNew, view);
        GetMainSignals().BlockChecked(*pblock, state);
        if (!rv) {
            if (state.IsInvalid())
                InvalidBlockFound(pindexNew, state);
            return error("ConnectTip(): ConnectBlock %s failed", pindexNew->GetBlockHash().ToString());
        }
        mapBlockSource.erase(inv.hash);
        nTime3 = GetTimeMicros(); nTimeConnectTotal += nTime3 - nTime2;
        LogPrint("bench", "  - Connect total: %.2fms [%.2fs]\n", (nTime3 - nTime2) * 0.001, nTimeConnectTotal * 0.000001);
        assert(view.Flush());
    }
    int64_t nTime4 = GetTimeMicros(); nTimeFlush += nTime4 - nTime3;
    LogPrint("bench", "  - Flush: %.2fms [%.2fs]\n", (nTime4 - nTime3) * 0.001, nTimeFlush * 0.000001);
    // Write the chain state to disk, if necessary.
    if (!FlushStateToDisk(state, FLUSH_STATE_IF_NEEDED))
        return false;
    int64_t nTime5 = GetTimeMicros(); nTimeChainState += nTime5 - nTime4;
    LogPrint("bench", "  - Writing chainstate: %.2fms [%.2fs]\n", (nTime5 - nTime4) * 0.001, nTimeChainState * 0.000001);
    // Remove conflicting transactions from the mempool.
    list<CTransaction> txConflicted;
    mempool.removeForBlock(pblock->vtx, pindexNew->nHeight, txConflicted, !IsInitialBlockDownload());
    mempool.check(pcoinsTip);
    // Update chainActive & related variables.
    UpdateTip(pindexNew);
    // Tell wallet about transactions that went from mempool
    // to conflicted:
    BOOST_FOREACH(const CTransaction &tx, txConflicted) {
        SyncWithWallets(tx, NULL);
    }
    // ... and about transactions that got confirmed:
    BOOST_FOREACH(const CTransaction &tx, pblock->vtx) {
        SyncWithWallets(tx, pblock);
    }
    // Update cached incremental witnesses
    GetMainSignals().ChainTip(pindexNew, pblock, oldTree, true);

    int64_t nTime6 = GetTimeMicros(); nTimePostConnect += nTime6 - nTime5; nTimeTotal += nTime6 - nTime1;
    LogPrint("bench", "  - Connect postprocess: %.2fms [%.2fs]\n", (nTime6 - nTime5) * 0.001, nTimePostConnect * 0.000001);
    LogPrint("bench", "- Connect block: %.2fms [%.2fs]\n", (nTime6 - nTime1) * 0.001, nTimeTotal * 0.000001);
    return true;
}

/**
 * Return the tip of the chain with the most work in it, that isn't
 * known to be invalid (it's however far from certain to be valid).
 */
static CBlockIndex* FindMostWorkChain() {
    do {
        CBlockIndex *pindexNew = NULL;

        // Find the best candidate header.
        {
            std::set<CBlockIndex*, CBlockIndexWorkComparator>::reverse_iterator it = setBlockIndexCandidates.rbegin();
            if (it == setBlockIndexCandidates.rend())
                return NULL;
            pindexNew = *it;
        }

        // Check whether all blocks on the path between the currently active chain and the candidate are valid.
        // Just going until the active chain is an optimization, as we know all blocks in it are valid already.
        CBlockIndex *pindexTest = pindexNew;
        bool fInvalidAncestor = false;
        while (pindexTest && !chainActive.Contains(pindexTest)) {
            assert(pindexTest->nChainTx || pindexTest->nHeight == 0);

            // Pruned nodes may have entries in setBlockIndexCandidates for
            // which block files have been deleted.  Remove those as candidates
            // for the most work chain if we come across them; we can't switch
            // to a chain unless we have all the non-active-chain parent blocks.
            bool fFailedChain = pindexTest->nStatus & BLOCK_FAILED_MASK;
            bool fMissingData = !(pindexTest->nStatus & BLOCK_HAVE_DATA);
            if (fFailedChain || fMissingData) {
                // Candidate chain is not usable (either invalid or missing data)
                if (fFailedChain && (pindexBestInvalid == NULL || pindexNew->nChainWork > pindexBestInvalid->nChainWork))
                    pindexBestInvalid = pindexNew;
                CBlockIndex *pindexFailed = pindexNew;
                // Remove the entire chain from the set.
                while (pindexTest != pindexFailed) {
                    if (fFailedChain) {
                        pindexFailed->nStatus |= BLOCK_FAILED_CHILD;
                    } else if (fMissingData) {
                        // If we're missing data, then add back to mapBlocksUnlinked,
                        // so that if the block arrives in the future we can try adding
                        // to setBlockIndexCandidates again.
                        mapBlocksUnlinked.insert(std::make_pair(pindexFailed->pprev, pindexFailed));
                    }
                    setBlockIndexCandidates.erase(pindexFailed);
                    pindexFailed = pindexFailed->pprev;
                }
                setBlockIndexCandidates.erase(pindexTest);
                fInvalidAncestor = true;
                break;
            }
            pindexTest = pindexTest->pprev;
        }
        if (!fInvalidAncestor)
            return pindexNew;
    } while(true);
}

/** Delete all entries in setBlockIndexCandidates that are worse than the current tip. */
static void PruneBlockIndexCandidates() {
    // Note that we can't delete the current block itself, as we may need to return to it later in case a
    // reorganization to a better block fails.
    std::set<CBlockIndex*, CBlockIndexWorkComparator>::iterator it = setBlockIndexCandidates.begin();
    while (it != setBlockIndexCandidates.end() && setBlockIndexCandidates.value_comp()(*it, chainActive.Tip())) {
        setBlockIndexCandidates.erase(it++);
    }
    // Either the current tip or a successor of it we're working towards is left in setBlockIndexCandidates.
    assert(!setBlockIndexCandidates.empty());
}

/**
 * Try to make some progress towards making pindexMostWork the active block.
 * pblock is either NULL or a pointer to a CBlock corresponding to pindexMostWork.
 */
static bool ActivateBestChainStep(CValidationState &state, CBlockIndex *pindexMostWork, CBlock *pblock) {
    AssertLockHeld(cs_main);
    bool fInvalidFound = false;
    const CBlockIndex *pindexOldTip = chainActive.Tip();
    const CBlockIndex *pindexFork = chainActive.FindFork(pindexMostWork);

    // Disconnect active blocks which are no longer in the best chain.
    while (chainActive.Tip() && chainActive.Tip() != pindexFork) {
        if (!DisconnectTip(state))
            return false;
    }

    // Build list of new blocks to connect.
    std::vector<CBlockIndex*> vpindexToConnect;
    bool fContinue = true;
    int nHeight = pindexFork ? pindexFork->nHeight : -1;
    while (fContinue && nHeight != pindexMostWork->nHeight) {
    // Don't iterate the entire list of potential improvements toward the best tip, as we likely only need
    // a few blocks along the way.
    int nTargetHeight = std::min(nHeight + 32, pindexMostWork->nHeight);
    vpindexToConnect.clear();
    vpindexToConnect.reserve(nTargetHeight - nHeight);
    CBlockIndex *pindexIter = pindexMostWork->GetAncestor(nTargetHeight);
    while (pindexIter && pindexIter->nHeight != nHeight) {
        vpindexToConnect.push_back(pindexIter);
        pindexIter = pindexIter->pprev;
    }
    nHeight = nTargetHeight;

    // Connect new blocks.
    BOOST_REVERSE_FOREACH(CBlockIndex *pindexConnect, vpindexToConnect) {
        if (!ConnectTip(state, pindexConnect, pindexConnect == pindexMostWork ? pblock : NULL)) {
            if (state.IsInvalid()) {
                // The block violates a consensus rule.
                if (!state.CorruptionPossible())
                    InvalidChainFound(vpindexToConnect.back());
                state = CValidationState();
                fInvalidFound = true;
                fContinue = false;
                break;
            } else {
                // A system error occurred (disk space, database error, ...).
                return false;
            }
        } else {
            PruneBlockIndexCandidates();
            if (!pindexOldTip || chainActive.Tip()->nChainWork > pindexOldTip->nChainWork) {
                // We're in a better position than we were. Return temporarily to release the lock.
                fContinue = false;
                break;
            }
        }
    }
    }

    // Callbacks/notifications for a new best chain.
    if (fInvalidFound)
        CheckForkWarningConditionsOnNewFork(vpindexToConnect.back());
    else
        CheckForkWarningConditions();

    return true;
}

/**
 * Make the best chain active, in multiple steps. The result is either failure
 * or an activated best chain. pblock is either NULL or a pointer to a block
 * that is already loaded (to avoid loading it again from disk).
 */
bool ActivateBestChain(CValidationState &state, CBlock *pblock) {
    CBlockIndex *pindexNewTip = NULL;
    CBlockIndex *pindexMostWork = NULL;
    const CChainParams& chainParams = Params();
    do {
        boost::this_thread::interruption_point();

        bool fInitialDownload;
        {
            LOCK(cs_main);
            pindexMostWork = FindMostWorkChain();

            // Whether we have anything to do at all.
            if (pindexMostWork == NULL || pindexMostWork == chainActive.Tip())
                return true;

            if (!ActivateBestChainStep(state, pindexMostWork, pblock && pblock->GetHash() == pindexMostWork->GetBlockHash() ? pblock : NULL))
                return false;

            pindexNewTip = chainActive.Tip();
            fInitialDownload = IsInitialBlockDownload();
        }
        // When we reach this point, we switched to a new tip (stored in pindexNewTip).

        // Notifications/callbacks that can run without cs_main
        if (!fInitialDownload) {
            uint256 hashNewTip = pindexNewTip->GetBlockHash();
            // Relay inventory, but don't relay old inventory during initial block download.
            int nBlockEstimate = 0;
            if (fCheckpointsEnabled)
                nBlockEstimate = Checkpoints::GetTotalBlocksEstimate(chainParams.Checkpoints());
            // Don't relay blocks if pruning -- could cause a peer to try to download, resulting
            // in a stalled download if the block file is pruned before the request.
            if (nLocalServices & NODE_NETWORK) {
                LOCK(cs_vNodes);
                BOOST_FOREACH(CNode* pnode, vNodes)
                    if (chainActive.Height() > (pnode->nStartingHeight != -1 ? pnode->nStartingHeight - 2000 : nBlockEstimate))
                        pnode->PushInventory(CInv(MSG_BLOCK, hashNewTip));
            }
            // Notify external listeners about the new tip.
            uiInterface.NotifyBlockTip(hashNewTip);
        }
    } while(pindexMostWork != chainActive.Tip());
    CheckBlockIndex();

    // Write changes periodically to disk, after relay.
    if (!FlushStateToDisk(state, FLUSH_STATE_PERIODIC)) {
        return false;
    }

    return true;
}

bool InvalidateBlock(CValidationState& state, CBlockIndex *pindex) {
    AssertLockHeld(cs_main);

    // Mark the block itself as invalid.
    pindex->nStatus |= BLOCK_FAILED_VALID;
    setDirtyBlockIndex.insert(pindex);
    setBlockIndexCandidates.erase(pindex);

    while (chainActive.Contains(pindex)) {
        CBlockIndex *pindexWalk = chainActive.Tip();
        pindexWalk->nStatus |= BLOCK_FAILED_CHILD;
        setDirtyBlockIndex.insert(pindexWalk);
        setBlockIndexCandidates.erase(pindexWalk);
        // ActivateBestChain considers blocks already in chainActive
        // unconditionally valid already, so force disconnect away from it.
        if (!DisconnectTip(state)) {
            return false;
        }
    }

    // The resulting new best tip may not be in setBlockIndexCandidates anymore, so
    // add it again.
    BlockMap::iterator it = mapBlockIndex.begin();
    while (it != mapBlockIndex.end()) {
        if (it->second->IsValid(BLOCK_VALID_TRANSACTIONS) && it->second->nChainTx && !setBlockIndexCandidates.value_comp()(it->second, chainActive.Tip())) {
            setBlockIndexCandidates.insert(it->second);
        }
        it++;
    }

    InvalidChainFound(pindex);
    return true;
}

bool ReconsiderBlock(CValidationState& state, CBlockIndex *pindex) {
    AssertLockHeld(cs_main);

    int nHeight = pindex->nHeight;

    // Remove the invalidity flag from this block and all its descendants.
    BlockMap::iterator it = mapBlockIndex.begin();
    while (it != mapBlockIndex.end()) {
        if (!it->second->IsValid() && it->second->GetAncestor(nHeight) == pindex) {
            it->second->nStatus &= ~BLOCK_FAILED_MASK;
            setDirtyBlockIndex.insert(it->second);
            if (it->second->IsValid(BLOCK_VALID_TRANSACTIONS) && it->second->nChainTx && setBlockIndexCandidates.value_comp()(chainActive.Tip(), it->second)) {
                setBlockIndexCandidates.insert(it->second);
            }
            if (it->second == pindexBestInvalid) {
                // Reset invalid block marker if it was pointing to one of those.
                pindexBestInvalid = NULL;
            }
        }
        it++;
    }

    // Remove the invalidity flag from all ancestors too.
    while (pindex != NULL) {
        if (pindex->nStatus & BLOCK_FAILED_MASK) {
            pindex->nStatus &= ~BLOCK_FAILED_MASK;
            setDirtyBlockIndex.insert(pindex);
        }
        pindex = pindex->pprev;
    }
    return true;
}

CBlockIndex* AddToBlockIndex(const CBlockHeader& block)
{
    // Check for duplicate
    uint256 hash = block.GetHash();
    BlockMap::iterator it = mapBlockIndex.find(hash);
    if (it != mapBlockIndex.end())
        return it->second;

    // Construct new block index object
    CBlockIndex* pindexNew = new CBlockIndex(block);
    assert(pindexNew);
    // We assign the sequence id to blocks only when the full data is available,
    // to avoid miners withholding blocks but broadcasting headers, to get a
    // competitive advantage.
    pindexNew->nSequenceId = 0;
    BlockMap::iterator mi = mapBlockIndex.insert(make_pair(hash, pindexNew)).first;
    pindexNew->phashBlock = &((*mi).first);
    BlockMap::iterator miPrev = mapBlockIndex.find(block.hashPrevBlock);
    if (miPrev != mapBlockIndex.end())
    {
        pindexNew->pprev = (*miPrev).second;
        pindexNew->nHeight = pindexNew->pprev->nHeight + 1;
        pindexNew->BuildSkip();
    }
    pindexNew->nChainWork = (pindexNew->pprev ? pindexNew->pprev->nChainWork : 0) + GetBlockProof(*pindexNew);
    pindexNew->RaiseValidity(BLOCK_VALID_TREE);
    if (pindexBestHeader == NULL || pindexBestHeader->nChainWork < pindexNew->nChainWork)
        pindexBestHeader = pindexNew;

    setDirtyBlockIndex.insert(pindexNew);

    return pindexNew;
}

/** Mark a block as having its data received and checked (up to BLOCK_VALID_TRANSACTIONS). */
bool ReceivedBlockTransactions(const CBlock &block, CValidationState& state, CBlockIndex *pindexNew, const CDiskBlockPos& pos)
{
    pindexNew->nTx = block.vtx.size();
    pindexNew->nChainTx = 0;
    pindexNew->nFile = pos.nFile;
    pindexNew->nDataPos = pos.nPos;
    pindexNew->nUndoPos = 0;
    pindexNew->nStatus |= BLOCK_HAVE_DATA;
    pindexNew->RaiseValidity(BLOCK_VALID_TRANSACTIONS);
    setDirtyBlockIndex.insert(pindexNew);

    if (pindexNew->pprev == NULL || pindexNew->pprev->nChainTx) {
        // If pindexNew is the genesis block or all parents are BLOCK_VALID_TRANSACTIONS.
        deque<CBlockIndex*> queue;
        queue.push_back(pindexNew);

        // Recursively process any descendant blocks that now may be eligible to be connected.
        while (!queue.empty()) {
            CBlockIndex *pindex = queue.front();
            queue.pop_front();
            pindex->nChainTx = (pindex->pprev ? pindex->pprev->nChainTx : 0) + pindex->nTx;
            {
                LOCK(cs_nBlockSequenceId);
                pindex->nSequenceId = nBlockSequenceId++;
            }
            if (chainActive.Tip() == NULL || !setBlockIndexCandidates.value_comp()(pindex, chainActive.Tip())) {
                setBlockIndexCandidates.insert(pindex);
            }
            std::pair<std::multimap<CBlockIndex*, CBlockIndex*>::iterator, std::multimap<CBlockIndex*, CBlockIndex*>::iterator> range = mapBlocksUnlinked.equal_range(pindex);
            while (range.first != range.second) {
                std::multimap<CBlockIndex*, CBlockIndex*>::iterator it = range.first;
                queue.push_back(it->second);
                range.first++;
                mapBlocksUnlinked.erase(it);
            }
        }
    } else {
        if (pindexNew->pprev && pindexNew->pprev->IsValid(BLOCK_VALID_TREE)) {
            mapBlocksUnlinked.insert(std::make_pair(pindexNew->pprev, pindexNew));
        }
    }

    return true;
}

bool FindBlockPos(CValidationState &state, CDiskBlockPos &pos, unsigned int nAddSize, unsigned int nHeight, uint64_t nTime, bool fKnown = false)
{
    LOCK(cs_LastBlockFile);

    unsigned int nFile = fKnown ? pos.nFile : nLastBlockFile;
    if (vinfoBlockFile.size() <= nFile) {
        vinfoBlockFile.resize(nFile + 1);
    }

    if (!fKnown) {
        while (vinfoBlockFile[nFile].nSize + nAddSize >= MAX_BLOCKFILE_SIZE) {
            nFile++;
            if (vinfoBlockFile.size() <= nFile) {
                vinfoBlockFile.resize(nFile + 1);
            }
        }
        pos.nFile = nFile;
        pos.nPos = vinfoBlockFile[nFile].nSize;
    }

    if (nFile != nLastBlockFile) {
        if (!fKnown) {
            LogPrintf("Leaving block file %i: %s\n", nFile, vinfoBlockFile[nFile].ToString());
        }
        FlushBlockFile(!fKnown);
        nLastBlockFile = nFile;
    }

    vinfoBlockFile[nFile].AddBlock(nHeight, nTime);
    if (fKnown)
        vinfoBlockFile[nFile].nSize = std::max(pos.nPos + nAddSize, vinfoBlockFile[nFile].nSize);
    else
        vinfoBlockFile[nFile].nSize += nAddSize;

    if (!fKnown) {
        unsigned int nOldChunks = (pos.nPos + BLOCKFILE_CHUNK_SIZE - 1) / BLOCKFILE_CHUNK_SIZE;
        unsigned int nNewChunks = (vinfoBlockFile[nFile].nSize + BLOCKFILE_CHUNK_SIZE - 1) / BLOCKFILE_CHUNK_SIZE;
        if (nNewChunks > nOldChunks) {
            if (fPruneMode)
                fCheckForPruning = true;
            if (CheckDiskSpace(nNewChunks * BLOCKFILE_CHUNK_SIZE - pos.nPos)) {
                FILE *file = OpenBlockFile(pos);
                if (file) {
                    LogPrintf("Pre-allocating up to position 0x%x in blk%05u.dat\n", nNewChunks * BLOCKFILE_CHUNK_SIZE, pos.nFile);
                    AllocateFileRange(file, pos.nPos, nNewChunks * BLOCKFILE_CHUNK_SIZE - pos.nPos);
                    fclose(file);
                }
            }
            else
                return state.Error("out of disk space");
        }
    }

    setDirtyFileInfo.insert(nFile);
    return true;
}

bool FindUndoPos(CValidationState &state, int nFile, CDiskBlockPos &pos, unsigned int nAddSize)
{
    pos.nFile = nFile;

    LOCK(cs_LastBlockFile);

    unsigned int nNewSize;
    pos.nPos = vinfoBlockFile[nFile].nUndoSize;
    nNewSize = vinfoBlockFile[nFile].nUndoSize += nAddSize;
    setDirtyFileInfo.insert(nFile);

    unsigned int nOldChunks = (pos.nPos + UNDOFILE_CHUNK_SIZE - 1) / UNDOFILE_CHUNK_SIZE;
    unsigned int nNewChunks = (nNewSize + UNDOFILE_CHUNK_SIZE - 1) / UNDOFILE_CHUNK_SIZE;
    if (nNewChunks > nOldChunks) {
        if (fPruneMode)
            fCheckForPruning = true;
        if (CheckDiskSpace(nNewChunks * UNDOFILE_CHUNK_SIZE - pos.nPos)) {
            FILE *file = OpenUndoFile(pos);
            if (file) {
                LogPrintf("Pre-allocating up to position 0x%x in rev%05u.dat\n", nNewChunks * UNDOFILE_CHUNK_SIZE, pos.nFile);
                AllocateFileRange(file, pos.nPos, nNewChunks * UNDOFILE_CHUNK_SIZE - pos.nPos);
                fclose(file);
            }
        }
        else
            return state.Error("out of disk space");
    }

    return true;
}

bool CheckBlockHeader(const CBlockHeader& block, CValidationState& state, bool fCheckPOW)
{
    // Check block version
    if (block.nVersion < MIN_BLOCK_VERSION)
        return state.DoS(100, error("CheckBlockHeader(): block version too low"),
                         REJECT_INVALID, "version-too-low");

    // Check Equihash solution is valid
    if (fCheckPOW && !CheckEquihashSolution(&block, Params()))
        return state.DoS(100, error("CheckBlockHeader(): Equihash solution invalid"),
                         REJECT_INVALID, "invalid-solution");

    // Check proof of work matches claimed amount
    if (fCheckPOW && !CheckProofOfWork(block.GetHash(), block.nBits, Params().GetConsensus()))
        return state.DoS(50, error("CheckBlockHeader(): proof of work failed"),
                         REJECT_INVALID, "high-hash");

    // Check timestamp
    if (block.GetBlockTime() > GetAdjustedTime() + 2 * 60 * 60)
        return state.Invalid(error("CheckBlockHeader(): block timestamp too far in the future"),
                             REJECT_INVALID, "time-too-new");

    return true;
}

bool CheckBlock(const CBlock& block, CValidationState& state,
                libzcash::ProofVerifier& verifier,
                bool fCheckPOW, bool fCheckMerkleRoot)
{
    // These are checks that are independent of context.

    // Check that the header is valid (particularly PoW).  This is mostly
    // redundant with the call in AcceptBlockHeader.
    if (!CheckBlockHeader(block, state, fCheckPOW))
        return false;

    // Check the merkle root.
    if (fCheckMerkleRoot) {
        bool mutated;
        uint256 hashMerkleRoot2 = block.BuildMerkleTree(&mutated);
        if (block.hashMerkleRoot != hashMerkleRoot2)
            return state.DoS(100, error("CheckBlock(): hashMerkleRoot mismatch"),
                             REJECT_INVALID, "bad-txnmrklroot", true);

        // Check for merkle tree malleability (CVE-2012-2459): repeating sequences
        // of transactions in a block without affecting the merkle root of a block,
        // while still invalidating it.
        if (mutated)
            return state.DoS(100, error("CheckBlock(): duplicate transaction"),
                             REJECT_INVALID, "bad-txns-duplicate", true);
    }

    // All potential-corruption validation must be done before we do any
    // transaction validation, as otherwise we may mark the header as invalid
    // because we receive the wrong transactions for it.

    // Size limits
    if (block.vtx.empty() || block.vtx.size() > MAX_BLOCK_SIZE || ::GetSerializeSize(block, SER_NETWORK, PROTOCOL_VERSION) > MAX_BLOCK_SIZE)
        return state.DoS(100, error("CheckBlock(): size limits failed"),
                         REJECT_INVALID, "bad-blk-length");

    // First transaction must be coinbase, the rest must not be
    if (block.vtx.empty() || !block.vtx[0].IsCoinBase())
        return state.DoS(100, error("CheckBlock(): first tx is not coinbase"),
                         REJECT_INVALID, "bad-cb-missing");
    for (unsigned int i = 1; i < block.vtx.size(); i++)
        if (block.vtx[i].IsCoinBase())
            return state.DoS(100, error("CheckBlock(): more than one coinbase"),
                             REJECT_INVALID, "bad-cb-multiple");

    // Check transactions
    BOOST_FOREACH(const CTransaction& tx, block.vtx)
        if (!CheckTransaction(tx, state, verifier))
            return error("CheckBlock(): CheckTransaction failed");

    unsigned int nSigOps = 0;
    BOOST_FOREACH(const CTransaction& tx, block.vtx)
    {
        nSigOps += GetLegacySigOpCount(tx);
    }
    if (nSigOps > MAX_BLOCK_SIGOPS)
        return state.DoS(100, error("CheckBlock(): out-of-bounds SigOpCount"),
                         REJECT_INVALID, "bad-blk-sigops", true);

    return true;
}

bool ContextualCheckBlockHeader(const CBlockHeader& block, CValidationState& state, CBlockIndex * const pindexPrev)
{
    const CChainParams& chainParams = Params();
    const Consensus::Params& consensusParams = chainParams.GetConsensus();
    uint256 hash = block.GetHash();
    if (hash == consensusParams.hashGenesisBlock)
        return true;

    assert(pindexPrev);

    int nHeight = pindexPrev->nHeight+1;

    // Check proof of work
    if (block.nBits != GetNextWorkRequired(pindexPrev, &block, consensusParams))
        return state.DoS(100, error("%s: incorrect proof of work", __func__),
                         REJECT_INVALID, "bad-diffbits");

    // Check timestamp against prev
    if (block.GetBlockTime() <= pindexPrev->GetMedianTimePast())
        return state.Invalid(error("%s: block's timestamp is too early", __func__),
                             REJECT_INVALID, "time-too-old");

    if(fCheckpointsEnabled)
    {
        // Check that the block chain matches the known block chain up to a checkpoint
        if (!Checkpoints::CheckBlock(chainParams.Checkpoints(), nHeight, hash))
            return state.DoS(100, error("%s: rejected by checkpoint lock-in at %d", __func__, nHeight),
                             REJECT_CHECKPOINT, "checkpoint mismatch");

        // Don't accept any forks from the main chain prior to last checkpoint
        CBlockIndex* pcheckpoint = Checkpoints::GetLastCheckpoint(chainParams.Checkpoints());
        if (pcheckpoint && nHeight < pcheckpoint->nHeight)
            return state.DoS(100, error("%s: forked chain older than last checkpoint (height %d)", __func__, nHeight));
    }

    // Reject block.nVersion < 4 blocks
    if (block.nVersion < 4)
        return state.Invalid(error("%s : rejected nVersion<4 block", __func__),
                             REJECT_OBSOLETE, "bad-version");

    return true;
}

bool ContextualCheckBlock(const CBlock& block, CValidationState& state, CBlockIndex * const pindexPrev)
{
    const int nHeight = pindexPrev == NULL ? 0 : pindexPrev->nHeight + 1;
    const Consensus::Params& consensusParams = Params().GetConsensus();

    // Check that all transactions are finalized
    BOOST_FOREACH(const CTransaction& tx, block.vtx) {
        int nLockTimeFlags = 0;
        int64_t nLockTimeCutoff = (nLockTimeFlags & LOCKTIME_MEDIAN_TIME_PAST)
                                ? pindexPrev->GetMedianTimePast()
                                : block.GetBlockTime();
        if (!IsFinalTx(tx, nHeight, nLockTimeCutoff)) {
            return state.DoS(10, error("%s: contains a non-final transaction", __func__), REJECT_INVALID, "bad-txns-nonfinal");
        }
    }

    // Enforce block.nVersion=2 rule that the coinbase starts with serialized block height
    // if 750 of the last 1,000 blocks are version 2 or greater (51/100 if testnet):
    // Since MIN_BLOCK_VERSION = 4 all blocks with nHeight > 0 should satisfy this.
    // This rule is not applied to the genesis block, which didn't include the height
    // in the coinbase.
    if (nHeight > 0)
    {
        CScript expect = CScript() << nHeight;
        if (block.vtx[0].vin[0].scriptSig.size() < expect.size() ||
            !std::equal(expect.begin(), expect.end(), block.vtx[0].vin[0].scriptSig.begin())) {
            return state.DoS(100, error("%s: block height mismatch in coinbase", __func__), REJECT_INVALID, "bad-cb-height");
        }
    }

    // Coinbase transaction must include an output sending 20% of
    // the block reward to a founders reward script, until the last founders
    // reward block is reached, with exception of the genesis block.
    // The last founders reward block is defined as the block just before the
    // first subsidy halving block, which occurs at halving_interval + slow_start_shift
    if ((nHeight > 0) && (nHeight <= consensusParams.GetLastFoundersRewardBlockHeight())) {
        bool found = false;

        BOOST_FOREACH(const CTxOut& output, block.vtx[0].vout) {
            if (output.scriptPubKey == Params().GetFoundersRewardScriptAtHeight(nHeight)) {
                if (output.nValue == (GetBlockSubsidy(nHeight, consensusParams) / 5)) {
                    found = true;
                    break;
                }
            }
        }

        if (!found) {
            return state.DoS(100, error("%s: founders reward missing", __func__), REJECT_INVALID, "cb-no-founders-reward");
        }
    }

    return true;
}

bool AcceptBlockHeader(const CBlockHeader& block, CValidationState& state, CBlockIndex** ppindex)
{
    const CChainParams& chainparams = Params();
    AssertLockHeld(cs_main);
    // Check for duplicate
    uint256 hash = block.GetHash();
    BlockMap::iterator miSelf = mapBlockIndex.find(hash);
    CBlockIndex *pindex = NULL;
    if (miSelf != mapBlockIndex.end()) {
        // Block header is already known.
        pindex = miSelf->second;
        if (ppindex)
            *ppindex = pindex;
        if (pindex->nStatus & BLOCK_FAILED_MASK)
            return state.Invalid(error("%s: block is marked invalid", __func__), 0, "duplicate");
        return true;
    }

    if (!CheckBlockHeader(block, state))
        return false;

    // Get prev block index
    CBlockIndex* pindexPrev = NULL;
    if (hash != chainparams.GetConsensus().hashGenesisBlock) {
        BlockMap::iterator mi = mapBlockIndex.find(block.hashPrevBlock);
        if (mi == mapBlockIndex.end())
            return state.DoS(10, error("%s: prev block not found", __func__), 0, "bad-prevblk");
        pindexPrev = (*mi).second;
        if (pindexPrev->nStatus & BLOCK_FAILED_MASK)
            return state.DoS(100, error("%s: prev block invalid", __func__), REJECT_INVALID, "bad-prevblk");
    }

    if (!ContextualCheckBlockHeader(block, state, pindexPrev))
        return false;

    if (pindex == NULL)
        pindex = AddToBlockIndex(block);

    if (ppindex)
        *ppindex = pindex;

    return true;
}

bool AcceptBlock(CBlock& block, CValidationState& state, CBlockIndex** ppindex, bool fRequested, CDiskBlockPos* dbp)
{
    const CChainParams& chainparams = Params();
    AssertLockHeld(cs_main);

    CBlockIndex *&pindex = *ppindex;

    if (!AcceptBlockHeader(block, state, &pindex))
        return false;

    // Try to process all requested blocks that we don't have, but only
    // process an unrequested block if it's new and has enough work to
    // advance our tip, and isn't too many blocks ahead.
    bool fAlreadyHave = pindex->nStatus & BLOCK_HAVE_DATA;
    bool fHasMoreWork = (chainActive.Tip() ? pindex->nChainWork > chainActive.Tip()->nChainWork : true);
    // Blocks that are too out-of-order needlessly limit the effectiveness of
    // pruning, because pruning will not delete block files that contain any
    // blocks which are too close in height to the tip.  Apply this test
    // regardless of whether pruning is enabled; it should generally be safe to
    // not process unrequested blocks.
    bool fTooFarAhead = (pindex->nHeight > int(chainActive.Height() + MIN_BLOCKS_TO_KEEP));

    // TODO: deal better with return value and error conditions for duplicate
    // and unrequested blocks.
    if (fAlreadyHave) return true;
    if (!fRequested) {  // If we didn't ask for it:
        if (pindex->nTx != 0) return true;  // This is a previously-processed block that was pruned
        if (!fHasMoreWork) return true;     // Don't process less-work chains
        if (fTooFarAhead) return true;      // Block height is too high
    }

    // See method docstring for why this is always disabled
    auto verifier = libzcash::ProofVerifier::Disabled();
    if ((!CheckBlock(block, state, verifier)) || !ContextualCheckBlock(block, state, pindex->pprev)) {
        if (state.IsInvalid() && !state.CorruptionPossible()) {
            pindex->nStatus |= BLOCK_FAILED_VALID;
            setDirtyBlockIndex.insert(pindex);
        }
        return false;
    }

    int nHeight = pindex->nHeight;

    // Write block to history file
    try {
        unsigned int nBlockSize = ::GetSerializeSize(block, SER_DISK, CLIENT_VERSION);
        CDiskBlockPos blockPos;
        if (dbp != NULL)
            blockPos = *dbp;
        if (!FindBlockPos(state, blockPos, nBlockSize+8, nHeight, block.GetBlockTime(), dbp != NULL))
            return error("AcceptBlock(): FindBlockPos failed");
        if (dbp == NULL)
            if (!WriteBlockToDisk(block, blockPos, chainparams.MessageStart()))
                AbortNode(state, "Failed to write block");
        if (!ReceivedBlockTransactions(block, state, pindex, blockPos))
            return error("AcceptBlock(): ReceivedBlockTransactions failed");
    } catch (const std::runtime_error& e) {
        return AbortNode(state, std::string("System error: ") + e.what());
    }

    if (fCheckForPruning)
        FlushStateToDisk(state, FLUSH_STATE_NONE); // we just allocated more disk space for block files

    return true;
}

static bool IsSuperMajority(int minVersion, const CBlockIndex* pstart, unsigned nRequired, const Consensus::Params& consensusParams)
{
    unsigned int nFound = 0;
    for (int i = 0; i < consensusParams.nMajorityWindow && nFound < nRequired && pstart != NULL; i++)
    {
        if (pstart->nVersion >= minVersion)
            ++nFound;
        pstart = pstart->pprev;
    }
    return (nFound >= nRequired);
}


bool ProcessNewBlock(CValidationState &state, CNode* pfrom, CBlock* pblock, bool fForceProcessing, CDiskBlockPos *dbp)
{
    // Preliminary checks
    auto verifier = libzcash::ProofVerifier::Disabled();
    bool checked = CheckBlock(*pblock, state, verifier);

    {
        LOCK(cs_main);
        bool fRequested = MarkBlockAsReceived(pblock->GetHash());
        fRequested |= fForceProcessing;
        if (!checked) {
            return error("%s: CheckBlock FAILED", __func__);
        }

        // Store to disk
        CBlockIndex *pindex = NULL;
        bool ret = AcceptBlock(*pblock, state, &pindex, fRequested, dbp);
        if (pindex && pfrom) {
            mapBlockSource[pindex->GetBlockHash()] = pfrom->GetId();
        }
        CheckBlockIndex();
        if (!ret)
            return error("%s: AcceptBlock FAILED", __func__);
    }

    if (!ActivateBestChain(state, pblock))
        return error("%s: ActivateBestChain failed", __func__);

    return true;
}

bool TestBlockValidity(CValidationState &state, const CBlock& block, CBlockIndex * const pindexPrev, bool fCheckPOW, bool fCheckMerkleRoot)
{
    AssertLockHeld(cs_main);
    assert(pindexPrev == chainActive.Tip());

    CCoinsViewCache viewNew(pcoinsTip);
    CBlockIndex indexDummy(block);
    indexDummy.pprev = pindexPrev;
    indexDummy.nHeight = pindexPrev->nHeight + 1;
    // JoinSplit proofs are verified in ConnectBlock
    auto verifier = libzcash::ProofVerifier::Disabled();

    // NOTE: CheckBlockHeader is called by CheckBlock
    if (!ContextualCheckBlockHeader(block, state, pindexPrev))
        return false;
    if (!CheckBlock(block, state, verifier, fCheckPOW, fCheckMerkleRoot))
        return false;
    if (!ContextualCheckBlock(block, state, pindexPrev))
        return false;
    if (!ConnectBlock(block, state, &indexDummy, viewNew, true))
        return false;
    assert(state.IsValid());

    return true;
}

/**
 * BLOCK PRUNING CODE
 */

/* Calculate the amount of disk space the block & undo files currently use */
uint64_t CalculateCurrentUsage()
{
    uint64_t retval = 0;
    BOOST_FOREACH(const CBlockFileInfo &file, vinfoBlockFile) {
        retval += file.nSize + file.nUndoSize;
    }
    return retval;
}

/* Prune a block file (modify associated database entries)*/
void PruneOneBlockFile(const int fileNumber)
{
    for (BlockMap::iterator it = mapBlockIndex.begin(); it != mapBlockIndex.end(); ++it) {
        CBlockIndex* pindex = it->second;
        if (pindex->nFile == fileNumber) {
            pindex->nStatus &= ~BLOCK_HAVE_DATA;
            pindex->nStatus &= ~BLOCK_HAVE_UNDO;
            pindex->nFile = 0;
            pindex->nDataPos = 0;
            pindex->nUndoPos = 0;
            setDirtyBlockIndex.insert(pindex);

            // Prune from mapBlocksUnlinked -- any block we prune would have
            // to be downloaded again in order to consider its chain, at which
            // point it would be considered as a candidate for
            // mapBlocksUnlinked or setBlockIndexCandidates.
            std::pair<std::multimap<CBlockIndex*, CBlockIndex*>::iterator, std::multimap<CBlockIndex*, CBlockIndex*>::iterator> range = mapBlocksUnlinked.equal_range(pindex->pprev);
            while (range.first != range.second) {
                std::multimap<CBlockIndex *, CBlockIndex *>::iterator it = range.first;
                range.first++;
                if (it->second == pindex) {
                    mapBlocksUnlinked.erase(it);
                }
            }
        }
    }

    vinfoBlockFile[fileNumber].SetNull();
    setDirtyFileInfo.insert(fileNumber);
}


void UnlinkPrunedFiles(std::set<int>& setFilesToPrune)
{
    for (set<int>::iterator it = setFilesToPrune.begin(); it != setFilesToPrune.end(); ++it) {
        CDiskBlockPos pos(*it, 0);
        boost::filesystem::remove(GetBlockPosFilename(pos, "blk"));
        boost::filesystem::remove(GetBlockPosFilename(pos, "rev"));
        LogPrintf("Prune: %s deleted blk/rev (%05u)\n", __func__, *it);
    }
}

/* Calculate the block/rev files that should be deleted to remain under target*/
void FindFilesToPrune(std::set<int>& setFilesToPrune)
{
    LOCK2(cs_main, cs_LastBlockFile);
    if (chainActive.Tip() == NULL || nPruneTarget == 0) {
        return;
    }
    if (chainActive.Tip()->nHeight <= Params().PruneAfterHeight()) {
        return;
    }

    unsigned int nLastBlockWeCanPrune = chainActive.Tip()->nHeight - MIN_BLOCKS_TO_KEEP;
    uint64_t nCurrentUsage = CalculateCurrentUsage();
    // We don't check to prune until after we've allocated new space for files
    // So we should leave a buffer under our target to account for another allocation
    // before the next pruning.
    uint64_t nBuffer = BLOCKFILE_CHUNK_SIZE + UNDOFILE_CHUNK_SIZE;
    uint64_t nBytesToPrune;
    int count=0;

    if (nCurrentUsage + nBuffer >= nPruneTarget) {
        for (int fileNumber = 0; fileNumber < nLastBlockFile; fileNumber++) {
            nBytesToPrune = vinfoBlockFile[fileNumber].nSize + vinfoBlockFile[fileNumber].nUndoSize;

            if (vinfoBlockFile[fileNumber].nSize == 0)
                continue;

            if (nCurrentUsage + nBuffer < nPruneTarget)  // are we below our target?
                break;

            // don't prune files that could have a block within MIN_BLOCKS_TO_KEEP of the main chain's tip but keep scanning
            if (vinfoBlockFile[fileNumber].nHeightLast > nLastBlockWeCanPrune)
                continue;

            PruneOneBlockFile(fileNumber);
            // Queue up the files for removal
            setFilesToPrune.insert(fileNumber);
            nCurrentUsage -= nBytesToPrune;
            count++;
        }
    }

    LogPrint("prune", "Prune: target=%dMiB actual=%dMiB diff=%dMiB max_prune_height=%d removed %d blk/rev pairs\n",
           nPruneTarget/1024/1024, nCurrentUsage/1024/1024,
           ((int64_t)nPruneTarget - (int64_t)nCurrentUsage)/1024/1024,
           nLastBlockWeCanPrune, count);
}

bool CheckDiskSpace(uint64_t nAdditionalBytes)
{
    uint64_t nFreeBytesAvailable = boost::filesystem::space(GetDataDir()).available;

    // Check for nMinDiskSpace bytes (currently 50MB)
    if (nFreeBytesAvailable < nMinDiskSpace + nAdditionalBytes)
        return AbortNode("Disk space is low!", _("Error: Disk space is low!"));

    return true;
}

FILE* OpenDiskFile(const CDiskBlockPos &pos, const char *prefix, bool fReadOnly)
{
    if (pos.IsNull())
        return NULL;
    boost::filesystem::path path = GetBlockPosFilename(pos, prefix);
    boost::filesystem::create_directories(path.parent_path());
    FILE* file = fopen(path.string().c_str(), "rb+");
    if (!file && !fReadOnly)
        file = fopen(path.string().c_str(), "wb+");
    if (!file) {
        LogPrintf("Unable to open file %s\n", path.string());
        return NULL;
    }
    if (pos.nPos) {
        if (fseek(file, pos.nPos, SEEK_SET)) {
            LogPrintf("Unable to seek to position %u of %s\n", pos.nPos, path.string());
            fclose(file);
            return NULL;
        }
    }
    return file;
}

FILE* OpenBlockFile(const CDiskBlockPos &pos, bool fReadOnly) {
    return OpenDiskFile(pos, "blk", fReadOnly);
}

FILE* OpenUndoFile(const CDiskBlockPos &pos, bool fReadOnly) {
    return OpenDiskFile(pos, "rev", fReadOnly);
}

boost::filesystem::path GetBlockPosFilename(const CDiskBlockPos &pos, const char *prefix)
{
    return GetDataDir() / "blocks" / strprintf("%s%05u.dat", prefix, pos.nFile);
}

CBlockIndex * InsertBlockIndex(uint256 hash)
{
    if (hash.IsNull())
        return NULL;

    // Return existing
    BlockMap::iterator mi = mapBlockIndex.find(hash);
    if (mi != mapBlockIndex.end())
        return (*mi).second;

    // Create new
    CBlockIndex* pindexNew = new CBlockIndex();
    if (!pindexNew)
        throw runtime_error("LoadBlockIndex(): new CBlockIndex failed");
    mi = mapBlockIndex.insert(make_pair(hash, pindexNew)).first;
    pindexNew->phashBlock = &((*mi).first);

    return pindexNew;
}

bool static LoadBlockIndexDB()
{
    const CChainParams& chainparams = Params();
    if (!pblocktree->LoadBlockIndexGuts())
        return false;

    boost::this_thread::interruption_point();

    // Calculate nChainWork
    vector<pair<int, CBlockIndex*> > vSortedByHeight;
    vSortedByHeight.reserve(mapBlockIndex.size());
    BOOST_FOREACH(const PAIRTYPE(uint256, CBlockIndex*)& item, mapBlockIndex)
    {
        CBlockIndex* pindex = item.second;
        vSortedByHeight.push_back(make_pair(pindex->nHeight, pindex));
    }
    sort(vSortedByHeight.begin(), vSortedByHeight.end());
    BOOST_FOREACH(const PAIRTYPE(int, CBlockIndex*)& item, vSortedByHeight)
    {
        CBlockIndex* pindex = item.second;
        pindex->nChainWork = (pindex->pprev ? pindex->pprev->nChainWork : 0) + GetBlockProof(*pindex);
        // We can link the chain of blocks for which we've received transactions at some point.
        // Pruned nodes may have deleted the block.
        if (pindex->nTx > 0) {
            if (pindex->pprev) {
                if (pindex->pprev->nChainTx) {
                    pindex->nChainTx = pindex->pprev->nChainTx + pindex->nTx;
                } else {
                    pindex->nChainTx = 0;
                    mapBlocksUnlinked.insert(std::make_pair(pindex->pprev, pindex));
                }
            } else {
                pindex->nChainTx = pindex->nTx;
            }
        }
        if (pindex->IsValid(BLOCK_VALID_TRANSACTIONS) && (pindex->nChainTx || pindex->pprev == NULL))
            setBlockIndexCandidates.insert(pindex);
        if (pindex->nStatus & BLOCK_FAILED_MASK && (!pindexBestInvalid || pindex->nChainWork > pindexBestInvalid->nChainWork))
            pindexBestInvalid = pindex;
        if (pindex->pprev)
            pindex->BuildSkip();
        if (pindex->IsValid(BLOCK_VALID_TREE) && (pindexBestHeader == NULL || CBlockIndexWorkComparator()(pindexBestHeader, pindex)))
            pindexBestHeader = pindex;
    }

    // Load block file info
    pblocktree->ReadLastBlockFile(nLastBlockFile);
    vinfoBlockFile.resize(nLastBlockFile + 1);
    LogPrintf("%s: last block file = %i\n", __func__, nLastBlockFile);
    for (int nFile = 0; nFile <= nLastBlockFile; nFile++) {
        pblocktree->ReadBlockFileInfo(nFile, vinfoBlockFile[nFile]);
    }
    LogPrintf("%s: last block file info: %s\n", __func__, vinfoBlockFile[nLastBlockFile].ToString());
    for (int nFile = nLastBlockFile + 1; true; nFile++) {
        CBlockFileInfo info;
        if (pblocktree->ReadBlockFileInfo(nFile, info)) {
            vinfoBlockFile.push_back(info);
        } else {
            break;
        }
    }

    // Check presence of blk files
    LogPrintf("Checking all blk files are present...\n");
    set<int> setBlkDataFiles;
    BOOST_FOREACH(const PAIRTYPE(uint256, CBlockIndex*)& item, mapBlockIndex)
    {
        CBlockIndex* pindex = item.second;
        if (pindex->nStatus & BLOCK_HAVE_DATA) {
            setBlkDataFiles.insert(pindex->nFile);
        }
    }
    for (std::set<int>::iterator it = setBlkDataFiles.begin(); it != setBlkDataFiles.end(); it++)
    {
        CDiskBlockPos pos(*it, 0);
        if (CAutoFile(OpenBlockFile(pos, true), SER_DISK, CLIENT_VERSION).IsNull()) {
            return false;
        }
    }

    // Check whether we have ever pruned block & undo files
    pblocktree->ReadFlag("prunedblockfiles", fHavePruned);
    if (fHavePruned)
        LogPrintf("LoadBlockIndexDB(): Block files have previously been pruned\n");

    // Check whether we need to continue reindexing
    bool fReindexing = false;
    pblocktree->ReadReindexing(fReindexing);
    fReindex |= fReindexing;

    // Check whether we have a transaction index
    pblocktree->ReadFlag("txindex", fTxIndex);
    LogPrintf("%s: transaction index %s\n", __func__, fTxIndex ? "enabled" : "disabled");

    // Load pointer to end of best chain
    BlockMap::iterator it = mapBlockIndex.find(pcoinsTip->GetBestBlock());
    if (it == mapBlockIndex.end())
        return true;
    chainActive.SetTip(it->second);

    PruneBlockIndexCandidates();

    LogPrintf("%s: hashBestChain=%s height=%d date=%s progress=%f\n", __func__,
        chainActive.Tip()->GetBlockHash().ToString(), chainActive.Height(),
        DateTimeStrFormat("%Y-%m-%d %H:%M:%S", chainActive.Tip()->GetBlockTime()),
        Checkpoints::GuessVerificationProgress(chainparams.Checkpoints(), chainActive.Tip()));

    return true;
}

CVerifyDB::CVerifyDB()
{
    uiInterface.ShowProgress(_("Verifying blocks..."), 0);
}

CVerifyDB::~CVerifyDB()
{
    uiInterface.ShowProgress("", 100);
}

bool CVerifyDB::VerifyDB(CCoinsView *coinsview, int nCheckLevel, int nCheckDepth)
{
    LOCK(cs_main);
    if (chainActive.Tip() == NULL || chainActive.Tip()->pprev == NULL)
        return true;

    // Verify blocks in the best chain
    if (nCheckDepth <= 0)
        nCheckDepth = 1000000000; // suffices until the year 19000
    if (nCheckDepth > chainActive.Height())
        nCheckDepth = chainActive.Height();
    nCheckLevel = std::max(0, std::min(4, nCheckLevel));
    LogPrintf("Verifying last %i blocks at level %i\n", nCheckDepth, nCheckLevel);
    CCoinsViewCache coins(coinsview);
    CBlockIndex* pindexState = chainActive.Tip();
    CBlockIndex* pindexFailure = NULL;
    int nGoodTransactions = 0;
    CValidationState state;
    // No need to verify JoinSplits twice
    auto verifier = libzcash::ProofVerifier::Disabled();
    for (CBlockIndex* pindex = chainActive.Tip(); pindex && pindex->pprev; pindex = pindex->pprev)
    {
        boost::this_thread::interruption_point();
        uiInterface.ShowProgress(_("Verifying blocks..."), std::max(1, std::min(99, (int)(((double)(chainActive.Height() - pindex->nHeight)) / (double)nCheckDepth * (nCheckLevel >= 4 ? 50 : 100)))));
        if (pindex->nHeight < chainActive.Height()-nCheckDepth)
            break;
        CBlock block;
        // check level 0: read from disk
        if (!ReadBlockFromDisk(block, pindex))
            return error("VerifyDB(): *** ReadBlockFromDisk failed at %d, hash=%s", pindex->nHeight, pindex->GetBlockHash().ToString());
        // check level 1: verify block validity
        if (nCheckLevel >= 1 && !CheckBlock(block, state, verifier))
            return error("VerifyDB(): *** found bad block at %d, hash=%s\n", pindex->nHeight, pindex->GetBlockHash().ToString());
        // check level 2: verify undo validity
        if (nCheckLevel >= 2 && pindex) {
            CBlockUndo undo;
            CDiskBlockPos pos = pindex->GetUndoPos();
            if (!pos.IsNull()) {
                if (!UndoReadFromDisk(undo, pos, pindex->pprev->GetBlockHash()))
                    return error("VerifyDB(): *** found bad undo data at %d, hash=%s\n", pindex->nHeight, pindex->GetBlockHash().ToString());
            }
        }
        // check level 3: check for inconsistencies during memory-only disconnect of tip blocks
        if (nCheckLevel >= 3 && pindex == pindexState && (coins.DynamicMemoryUsage() + pcoinsTip->DynamicMemoryUsage()) <= nCoinCacheUsage) {
            bool fClean = true;
            if (!DisconnectBlock(block, state, pindex, coins, &fClean))
                return error("VerifyDB(): *** irrecoverable inconsistency in block data at %d, hash=%s", pindex->nHeight, pindex->GetBlockHash().ToString());
            pindexState = pindex->pprev;
            if (!fClean) {
                nGoodTransactions = 0;
                pindexFailure = pindex;
            } else
                nGoodTransactions += block.vtx.size();
        }
        if (ShutdownRequested())
            return true;
    }
    if (pindexFailure)
        return error("VerifyDB(): *** coin database inconsistencies found (last %i blocks, %i good transactions before that)\n", chainActive.Height() - pindexFailure->nHeight + 1, nGoodTransactions);

    // check level 4: try reconnecting blocks
    if (nCheckLevel >= 4) {
        CBlockIndex *pindex = pindexState;
        while (pindex != chainActive.Tip()) {
            boost::this_thread::interruption_point();
            uiInterface.ShowProgress(_("Verifying blocks..."), std::max(1, std::min(99, 100 - (int)(((double)(chainActive.Height() - pindex->nHeight)) / (double)nCheckDepth * 50))));
            pindex = chainActive.Next(pindex);
            CBlock block;
            if (!ReadBlockFromDisk(block, pindex))
                return error("VerifyDB(): *** ReadBlockFromDisk failed at %d, hash=%s", pindex->nHeight, pindex->GetBlockHash().ToString());
            if (!ConnectBlock(block, state, pindex, coins))
                return error("VerifyDB(): *** found unconnectable block at %d, hash=%s", pindex->nHeight, pindex->GetBlockHash().ToString());
        }
    }

    LogPrintf("No coin database inconsistencies in last %i blocks (%i transactions)\n", chainActive.Height() - pindexState->nHeight, nGoodTransactions);

    return true;
}

void UnloadBlockIndex()
{
    LOCK(cs_main);
    setBlockIndexCandidates.clear();
    chainActive.SetTip(NULL);
    pindexBestInvalid = NULL;
    pindexBestHeader = NULL;
    mempool.clear();
    mapOrphanTransactions.clear();
    mapOrphanTransactionsByPrev.clear();
    nSyncStarted = 0;
    mapBlocksUnlinked.clear();
    vinfoBlockFile.clear();
    nLastBlockFile = 0;
    nBlockSequenceId = 1;
    mapBlockSource.clear();
    mapBlocksInFlight.clear();
    nQueuedValidatedHeaders = 0;
    nPreferredDownload = 0;
    setDirtyBlockIndex.clear();
    setDirtyFileInfo.clear();
    mapNodeState.clear();
    recentRejects.reset(NULL);

    BOOST_FOREACH(BlockMap::value_type& entry, mapBlockIndex) {
        delete entry.second;
    }
    mapBlockIndex.clear();
    fHavePruned = false;
}

bool LoadBlockIndex()
{
    // Load block index from databases
    if (!fReindex && !LoadBlockIndexDB())
        return false;
    return true;
}


bool InitBlockIndex() {
    const CChainParams& chainparams = Params();
    LOCK(cs_main);

    // Initialize global variables that cannot be constructed at startup.
    recentRejects.reset(new CRollingBloomFilter(120000, 0.000001));

    // Check whether we're already initialized
    if (chainActive.Genesis() != NULL)
        return true;

    // Use the provided setting for -txindex in the new database
    fTxIndex = GetBoolArg("-txindex", false);
    pblocktree->WriteFlag("txindex", fTxIndex);
    LogPrintf("Initializing databases...\n");

    // Only add the genesis block if not reindexing (in which case we reuse the one already on disk)
    if (!fReindex) {
        try {
            CBlock &block = const_cast<CBlock&>(Params().GenesisBlock());
            // Start new block file
            unsigned int nBlockSize = ::GetSerializeSize(block, SER_DISK, CLIENT_VERSION);
            CDiskBlockPos blockPos;
            CValidationState state;
            if (!FindBlockPos(state, blockPos, nBlockSize+8, 0, block.GetBlockTime()))
                return error("LoadBlockIndex(): FindBlockPos failed");
            if (!WriteBlockToDisk(block, blockPos, chainparams.MessageStart()))
                return error("LoadBlockIndex(): writing genesis block to disk failed");
            CBlockIndex *pindex = AddToBlockIndex(block);
            if (!ReceivedBlockTransactions(block, state, pindex, blockPos))
                return error("LoadBlockIndex(): genesis block not accepted");
            if (!ActivateBestChain(state, &block))
                return error("LoadBlockIndex(): genesis block cannot be activated");
            // Force a chainstate write so that when we VerifyDB in a moment, it doesn't check stale data
            return FlushStateToDisk(state, FLUSH_STATE_ALWAYS);
        } catch (const std::runtime_error& e) {
            return error("LoadBlockIndex(): failed to initialize block database: %s", e.what());
        }
    }

    return true;
}



bool LoadExternalBlockFile(FILE* fileIn, CDiskBlockPos *dbp)
{
    const CChainParams& chainparams = Params();
    // Map of disk positions for blocks with unknown parent (only used for reindex)
    static std::multimap<uint256, CDiskBlockPos> mapBlocksUnknownParent;
    int64_t nStart = GetTimeMillis();

    int nLoaded = 0;
    try {
        // This takes over fileIn and calls fclose() on it in the CBufferedFile destructor
        CBufferedFile blkdat(fileIn, 2*MAX_BLOCK_SIZE, MAX_BLOCK_SIZE+8, SER_DISK, CLIENT_VERSION);
        uint64_t nRewind = blkdat.GetPos();
        while (!blkdat.eof()) {
            boost::this_thread::interruption_point();

            blkdat.SetPos(nRewind);
            nRewind++; // start one byte further next time, in case of failure
            blkdat.SetLimit(); // remove former limit
            unsigned int nSize = 0;
            try {
                // locate a header
                unsigned char buf[MESSAGE_START_SIZE];
                blkdat.FindByte(Params().MessageStart()[0]);
                nRewind = blkdat.GetPos()+1;
                blkdat >> FLATDATA(buf);
                if (memcmp(buf, Params().MessageStart(), MESSAGE_START_SIZE))
                    continue;
                // read size
                blkdat >> nSize;
                if (nSize < 80 || nSize > MAX_BLOCK_SIZE)
                    continue;
            } catch (const std::exception&) {
                // no valid block header found; don't complain
                break;
            }
            try {
                // read block
                uint64_t nBlockPos = blkdat.GetPos();
                if (dbp)
                    dbp->nPos = nBlockPos;
                blkdat.SetLimit(nBlockPos + nSize);
                blkdat.SetPos(nBlockPos);
                CBlock block;
                blkdat >> block;
                nRewind = blkdat.GetPos();

                // detect out of order blocks, and store them for later
                uint256 hash = block.GetHash();
                if (hash != chainparams.GetConsensus().hashGenesisBlock && mapBlockIndex.find(block.hashPrevBlock) == mapBlockIndex.end()) {
                    LogPrint("reindex", "%s: Out of order block %s, parent %s not known\n", __func__, hash.ToString(),
                            block.hashPrevBlock.ToString());
                    if (dbp)
                        mapBlocksUnknownParent.insert(std::make_pair(block.hashPrevBlock, *dbp));
                    continue;
                }

                // process in case the block isn't known yet
                if (mapBlockIndex.count(hash) == 0 || (mapBlockIndex[hash]->nStatus & BLOCK_HAVE_DATA) == 0) {
                    CValidationState state;
                    if (ProcessNewBlock(state, NULL, &block, true, dbp))
                        nLoaded++;
                    if (state.IsError())
                        break;
                } else if (hash != chainparams.GetConsensus().hashGenesisBlock && mapBlockIndex[hash]->nHeight % 1000 == 0) {
                    LogPrintf("Block Import: already had block %s at height %d\n", hash.ToString(), mapBlockIndex[hash]->nHeight);
                }

                // Recursively process earlier encountered successors of this block
                deque<uint256> queue;
                queue.push_back(hash);
                while (!queue.empty()) {
                    uint256 head = queue.front();
                    queue.pop_front();
                    std::pair<std::multimap<uint256, CDiskBlockPos>::iterator, std::multimap<uint256, CDiskBlockPos>::iterator> range = mapBlocksUnknownParent.equal_range(head);
                    while (range.first != range.second) {
                        std::multimap<uint256, CDiskBlockPos>::iterator it = range.first;
                        if (ReadBlockFromDisk(block, it->second))
                        {
                            LogPrintf("%s: Processing out of order child %s of %s\n", __func__, block.GetHash().ToString(),
                                    head.ToString());
                            CValidationState dummy;
                            if (ProcessNewBlock(dummy, NULL, &block, true, &it->second))
                            {
                                nLoaded++;
                                queue.push_back(block.GetHash());
                            }
                        }
                        range.first++;
                        mapBlocksUnknownParent.erase(it);
                    }
                }
            } catch (const std::exception& e) {
                LogPrintf("%s: Deserialize or I/O error - %s\n", __func__, e.what());
            }
        }
    } catch (const std::runtime_error& e) {
        AbortNode(std::string("System error: ") + e.what());
    }
    if (nLoaded > 0)
        LogPrintf("Loaded %i blocks from external file in %dms\n", nLoaded, GetTimeMillis() - nStart);
    return nLoaded > 0;
}

void static CheckBlockIndex()
{
    const Consensus::Params& consensusParams = Params().GetConsensus();
    if (!fCheckBlockIndex) {
        return;
    }

    LOCK(cs_main);

    // During a reindex, we read the genesis block and call CheckBlockIndex before ActivateBestChain,
    // so we have the genesis block in mapBlockIndex but no active chain.  (A few of the tests when
    // iterating the block tree require that chainActive has been initialized.)
    if (chainActive.Height() < 0) {
        assert(mapBlockIndex.size() <= 1);
        return;
    }

    // Build forward-pointing map of the entire block tree.
    std::multimap<CBlockIndex*,CBlockIndex*> forward;
    for (BlockMap::iterator it = mapBlockIndex.begin(); it != mapBlockIndex.end(); it++) {
        forward.insert(std::make_pair(it->second->pprev, it->second));
    }

    assert(forward.size() == mapBlockIndex.size());

    std::pair<std::multimap<CBlockIndex*,CBlockIndex*>::iterator,std::multimap<CBlockIndex*,CBlockIndex*>::iterator> rangeGenesis = forward.equal_range(NULL);
    CBlockIndex *pindex = rangeGenesis.first->second;
    rangeGenesis.first++;
    assert(rangeGenesis.first == rangeGenesis.second); // There is only one index entry with parent NULL.

    // Iterate over the entire block tree, using depth-first search.
    // Along the way, remember whether there are blocks on the path from genesis
    // block being explored which are the first to have certain properties.
    size_t nNodes = 0;
    int nHeight = 0;
    CBlockIndex* pindexFirstInvalid = NULL; // Oldest ancestor of pindex which is invalid.
    CBlockIndex* pindexFirstMissing = NULL; // Oldest ancestor of pindex which does not have BLOCK_HAVE_DATA.
    CBlockIndex* pindexFirstNeverProcessed = NULL; // Oldest ancestor of pindex for which nTx == 0.
    CBlockIndex* pindexFirstNotTreeValid = NULL; // Oldest ancestor of pindex which does not have BLOCK_VALID_TREE (regardless of being valid or not).
    CBlockIndex* pindexFirstNotTransactionsValid = NULL; // Oldest ancestor of pindex which does not have BLOCK_VALID_TRANSACTIONS (regardless of being valid or not).
    CBlockIndex* pindexFirstNotChainValid = NULL; // Oldest ancestor of pindex which does not have BLOCK_VALID_CHAIN (regardless of being valid or not).
    CBlockIndex* pindexFirstNotScriptsValid = NULL; // Oldest ancestor of pindex which does not have BLOCK_VALID_SCRIPTS (regardless of being valid or not).
    while (pindex != NULL) {
        nNodes++;
        if (pindexFirstInvalid == NULL && pindex->nStatus & BLOCK_FAILED_VALID) pindexFirstInvalid = pindex;
        if (pindexFirstMissing == NULL && !(pindex->nStatus & BLOCK_HAVE_DATA)) pindexFirstMissing = pindex;
        if (pindexFirstNeverProcessed == NULL && pindex->nTx == 0) pindexFirstNeverProcessed = pindex;
        if (pindex->pprev != NULL && pindexFirstNotTreeValid == NULL && (pindex->nStatus & BLOCK_VALID_MASK) < BLOCK_VALID_TREE) pindexFirstNotTreeValid = pindex;
        if (pindex->pprev != NULL && pindexFirstNotTransactionsValid == NULL && (pindex->nStatus & BLOCK_VALID_MASK) < BLOCK_VALID_TRANSACTIONS) pindexFirstNotTransactionsValid = pindex;
        if (pindex->pprev != NULL && pindexFirstNotChainValid == NULL && (pindex->nStatus & BLOCK_VALID_MASK) < BLOCK_VALID_CHAIN) pindexFirstNotChainValid = pindex;
        if (pindex->pprev != NULL && pindexFirstNotScriptsValid == NULL && (pindex->nStatus & BLOCK_VALID_MASK) < BLOCK_VALID_SCRIPTS) pindexFirstNotScriptsValid = pindex;

        // Begin: actual consistency checks.
        if (pindex->pprev == NULL) {
            // Genesis block checks.
            assert(pindex->GetBlockHash() == consensusParams.hashGenesisBlock); // Genesis block's hash must match.
            assert(pindex == chainActive.Genesis()); // The current active chain's genesis block must be this block.
        }
        if (pindex->nChainTx == 0) assert(pindex->nSequenceId == 0);  // nSequenceId can't be set for blocks that aren't linked
        // VALID_TRANSACTIONS is equivalent to nTx > 0 for all nodes (whether or not pruning has occurred).
        // HAVE_DATA is only equivalent to nTx > 0 (or VALID_TRANSACTIONS) if no pruning has occurred.
        if (!fHavePruned) {
            // If we've never pruned, then HAVE_DATA should be equivalent to nTx > 0
            assert(!(pindex->nStatus & BLOCK_HAVE_DATA) == (pindex->nTx == 0));
            assert(pindexFirstMissing == pindexFirstNeverProcessed);
        } else {
            // If we have pruned, then we can only say that HAVE_DATA implies nTx > 0
            if (pindex->nStatus & BLOCK_HAVE_DATA) assert(pindex->nTx > 0);
        }
        if (pindex->nStatus & BLOCK_HAVE_UNDO) assert(pindex->nStatus & BLOCK_HAVE_DATA);
        assert(((pindex->nStatus & BLOCK_VALID_MASK) >= BLOCK_VALID_TRANSACTIONS) == (pindex->nTx > 0)); // This is pruning-independent.
        // All parents having had data (at some point) is equivalent to all parents being VALID_TRANSACTIONS, which is equivalent to nChainTx being set.
        assert((pindexFirstNeverProcessed != NULL) == (pindex->nChainTx == 0)); // nChainTx != 0 is used to signal that all parent blocks have been processed (but may have been pruned).
        assert((pindexFirstNotTransactionsValid != NULL) == (pindex->nChainTx == 0));
        assert(pindex->nHeight == nHeight); // nHeight must be consistent.
        assert(pindex->pprev == NULL || pindex->nChainWork >= pindex->pprev->nChainWork); // For every block except the genesis block, the chainwork must be larger than the parent's.
        assert(nHeight < 2 || (pindex->pskip && (pindex->pskip->nHeight < nHeight))); // The pskip pointer must point back for all but the first 2 blocks.
        assert(pindexFirstNotTreeValid == NULL); // All mapBlockIndex entries must at least be TREE valid
        if ((pindex->nStatus & BLOCK_VALID_MASK) >= BLOCK_VALID_TREE) assert(pindexFirstNotTreeValid == NULL); // TREE valid implies all parents are TREE valid
        if ((pindex->nStatus & BLOCK_VALID_MASK) >= BLOCK_VALID_CHAIN) assert(pindexFirstNotChainValid == NULL); // CHAIN valid implies all parents are CHAIN valid
        if ((pindex->nStatus & BLOCK_VALID_MASK) >= BLOCK_VALID_SCRIPTS) assert(pindexFirstNotScriptsValid == NULL); // SCRIPTS valid implies all parents are SCRIPTS valid
        if (pindexFirstInvalid == NULL) {
            // Checks for not-invalid blocks.
            assert((pindex->nStatus & BLOCK_FAILED_MASK) == 0); // The failed mask cannot be set for blocks without invalid parents.
        }
        if (!CBlockIndexWorkComparator()(pindex, chainActive.Tip()) && pindexFirstNeverProcessed == NULL) {
            if (pindexFirstInvalid == NULL) {
                // If this block sorts at least as good as the current tip and
                // is valid and we have all data for its parents, it must be in
                // setBlockIndexCandidates.  chainActive.Tip() must also be there
                // even if some data has been pruned.
                if (pindexFirstMissing == NULL || pindex == chainActive.Tip()) {
                    assert(setBlockIndexCandidates.count(pindex));
                }
                // If some parent is missing, then it could be that this block was in
                // setBlockIndexCandidates but had to be removed because of the missing data.
                // In this case it must be in mapBlocksUnlinked -- see test below.
            }
        } else { // If this block sorts worse than the current tip or some ancestor's block has never been seen, it cannot be in setBlockIndexCandidates.
            assert(setBlockIndexCandidates.count(pindex) == 0);
        }
        // Check whether this block is in mapBlocksUnlinked.
        std::pair<std::multimap<CBlockIndex*,CBlockIndex*>::iterator,std::multimap<CBlockIndex*,CBlockIndex*>::iterator> rangeUnlinked = mapBlocksUnlinked.equal_range(pindex->pprev);
        bool foundInUnlinked = false;
        while (rangeUnlinked.first != rangeUnlinked.second) {
            assert(rangeUnlinked.first->first == pindex->pprev);
            if (rangeUnlinked.first->second == pindex) {
                foundInUnlinked = true;
                break;
            }
            rangeUnlinked.first++;
        }
        if (pindex->pprev && (pindex->nStatus & BLOCK_HAVE_DATA) && pindexFirstNeverProcessed != NULL && pindexFirstInvalid == NULL) {
            // If this block has block data available, some parent was never received, and has no invalid parents, it must be in mapBlocksUnlinked.
            assert(foundInUnlinked);
        }
        if (!(pindex->nStatus & BLOCK_HAVE_DATA)) assert(!foundInUnlinked); // Can't be in mapBlocksUnlinked if we don't HAVE_DATA
        if (pindexFirstMissing == NULL) assert(!foundInUnlinked); // We aren't missing data for any parent -- cannot be in mapBlocksUnlinked.
        if (pindex->pprev && (pindex->nStatus & BLOCK_HAVE_DATA) && pindexFirstNeverProcessed == NULL && pindexFirstMissing != NULL) {
            // We HAVE_DATA for this block, have received data for all parents at some point, but we're currently missing data for some parent.
            assert(fHavePruned); // We must have pruned.
            // This block may have entered mapBlocksUnlinked if:
            //  - it has a descendant that at some point had more work than the
            //    tip, and
            //  - we tried switching to that descendant but were missing
            //    data for some intermediate block between chainActive and the
            //    tip.
            // So if this block is itself better than chainActive.Tip() and it wasn't in
            // setBlockIndexCandidates, then it must be in mapBlocksUnlinked.
            if (!CBlockIndexWorkComparator()(pindex, chainActive.Tip()) && setBlockIndexCandidates.count(pindex) == 0) {
                if (pindexFirstInvalid == NULL) {
                    assert(foundInUnlinked);
                }
            }
        }
        // assert(pindex->GetBlockHash() == pindex->GetBlockHeader().GetHash()); // Perhaps too slow
        // End: actual consistency checks.

        // Try descending into the first subnode.
        std::pair<std::multimap<CBlockIndex*,CBlockIndex*>::iterator,std::multimap<CBlockIndex*,CBlockIndex*>::iterator> range = forward.equal_range(pindex);
        if (range.first != range.second) {
            // A subnode was found.
            pindex = range.first->second;
            nHeight++;
            continue;
        }
        // This is a leaf node.
        // Move upwards until we reach a node of which we have not yet visited the last child.
        while (pindex) {
            // We are going to either move to a parent or a sibling of pindex.
            // If pindex was the first with a certain property, unset the corresponding variable.
            if (pindex == pindexFirstInvalid) pindexFirstInvalid = NULL;
            if (pindex == pindexFirstMissing) pindexFirstMissing = NULL;
            if (pindex == pindexFirstNeverProcessed) pindexFirstNeverProcessed = NULL;
            if (pindex == pindexFirstNotTreeValid) pindexFirstNotTreeValid = NULL;
            if (pindex == pindexFirstNotTransactionsValid) pindexFirstNotTransactionsValid = NULL;
            if (pindex == pindexFirstNotChainValid) pindexFirstNotChainValid = NULL;
            if (pindex == pindexFirstNotScriptsValid) pindexFirstNotScriptsValid = NULL;
            // Find our parent.
            CBlockIndex* pindexPar = pindex->pprev;
            // Find which child we just visited.
            std::pair<std::multimap<CBlockIndex*,CBlockIndex*>::iterator,std::multimap<CBlockIndex*,CBlockIndex*>::iterator> rangePar = forward.equal_range(pindexPar);
            while (rangePar.first->second != pindex) {
                assert(rangePar.first != rangePar.second); // Our parent must have at least the node we're coming from as child.
                rangePar.first++;
            }
            // Proceed to the next one.
            rangePar.first++;
            if (rangePar.first != rangePar.second) {
                // Move to the sibling.
                pindex = rangePar.first->second;
                break;
            } else {
                // Move up further.
                pindex = pindexPar;
                nHeight--;
                continue;
            }
        }
    }

    // Check that we actually traversed the entire map.
    assert(nNodes == forward.size());
}

//////////////////////////////////////////////////////////////////////////////
//
// CAlert
//

string GetWarnings(string strFor)
{
    int nPriority = 0;
    string strStatusBar;
    string strRPC;

    if (!CLIENT_VERSION_IS_RELEASE)
        strStatusBar = _("This is a pre-release test build - use at your own risk - do not use for mining or merchant applications");

    if (GetBoolArg("-testsafemode", false))
        strStatusBar = strRPC = "testsafemode enabled";

    // Misc warnings like out of disk space and clock is wrong
    if (strMiscWarning != "")
    {
        nPriority = 1000;
        strStatusBar = strMiscWarning;
    }

    if (fLargeWorkForkFound)
    {
        nPriority = 2000;
        strStatusBar = strRPC = _("Warning: The network does not appear to fully agree! Some miners appear to be experiencing issues.");
    }
    else if (fLargeWorkInvalidChainFound)
    {
        nPriority = 2000;
        strStatusBar = strRPC = _("Warning: We do not appear to fully agree with our peers! You may need to upgrade, or other nodes may need to upgrade.");
    }

    // Alerts
    {
        LOCK(cs_mapAlerts);
        BOOST_FOREACH(PAIRTYPE(const uint256, CAlert)& item, mapAlerts)
        {
            const CAlert& alert = item.second;
            if (alert.AppliesToMe() && alert.nPriority > nPriority)
            {
                nPriority = alert.nPriority;
                strStatusBar = alert.strStatusBar;
                if (alert.nPriority >= ALERT_PRIORITY_SAFE_MODE) {
                    strRPC = alert.strRPCError;
                }
            }
        }
    }

    if (strFor == "statusbar")
        return strStatusBar;
    else if (strFor == "rpc")
        return strRPC;
    assert(!"GetWarnings(): invalid parameter");
    return "error";
}








//////////////////////////////////////////////////////////////////////////////
//
// Messages
//


bool static AlreadyHave(const CInv& inv)
{
    switch (inv.type)
    {
    case MSG_TX:
        {
            assert(recentRejects);
            if (chainActive.Tip()->GetBlockHash() != hashRecentRejectsChainTip)
            {
                // If the chain tip has changed previously rejected transactions
                // might be now valid, e.g. due to a nLockTime'd tx becoming valid,
                // or a double-spend. Reset the rejects filter and give those
                // txs a second chance.
                hashRecentRejectsChainTip = chainActive.Tip()->GetBlockHash();
                recentRejects->reset();
            }

            return recentRejects->contains(inv.hash) ||
                   mempool.exists(inv.hash) ||
                   mapOrphanTransactions.count(inv.hash) ||
                   pcoinsTip->HaveCoins(inv.hash);
        }
    case MSG_BLOCK:
        return mapBlockIndex.count(inv.hash);
    }
    // Don't know what it is, just say we already got one
    return true;
}

void static ProcessGetData(CNode* pfrom)
{
    std::deque<CInv>::iterator it = pfrom->vRecvGetData.begin();

    vector<CInv> vNotFound;

    LOCK(cs_main);

    while (it != pfrom->vRecvGetData.end()) {
        // Don't bother if send buffer is too full to respond anyway
        if (pfrom->nSendSize >= SendBufferSize())
            break;

        const CInv &inv = *it;
        {
            boost::this_thread::interruption_point();
            it++;

            if (inv.type == MSG_BLOCK || inv.type == MSG_FILTERED_BLOCK)
            {
                bool send = false;
                BlockMap::iterator mi = mapBlockIndex.find(inv.hash);
                if (mi != mapBlockIndex.end())
                {
                    if (chainActive.Contains(mi->second)) {
                        send = true;
                    } else {
                        static const int nOneMonth = 30 * 24 * 60 * 60;
                        // To prevent fingerprinting attacks, only send blocks outside of the active
                        // chain if they are valid, and no more than a month older (both in time, and in
                        // best equivalent proof of work) than the best header chain we know about.
                        send = mi->second->IsValid(BLOCK_VALID_SCRIPTS) && (pindexBestHeader != NULL) &&
                            (pindexBestHeader->GetBlockTime() - mi->second->GetBlockTime() < nOneMonth) &&
                            (GetBlockProofEquivalentTime(*pindexBestHeader, *mi->second, *pindexBestHeader, Params().GetConsensus()) < nOneMonth);
                        if (!send) {
                            LogPrintf("%s: ignoring request from peer=%i for old block that isn't in the main chain\n", __func__, pfrom->GetId());
                        }
                    }
                }
                // Pruned nodes may have deleted the block, so check whether
                // it's available before trying to send.
                if (send && (mi->second->nStatus & BLOCK_HAVE_DATA))
                {
                    // Send block from disk
                    CBlock block;
                    if (!ReadBlockFromDisk(block, (*mi).second))
                        assert(!"cannot load block from disk");
                    if (inv.type == MSG_BLOCK)
                        pfrom->PushMessage("block", block);
                    else // MSG_FILTERED_BLOCK)
                    {
                        LOCK(pfrom->cs_filter);
                        if (pfrom->pfilter)
                        {
                            CMerkleBlock merkleBlock(block, *pfrom->pfilter);
                            pfrom->PushMessage("merkleblock", merkleBlock);
                            // CMerkleBlock just contains hashes, so also push any transactions in the block the client did not see
                            // This avoids hurting performance by pointlessly requiring a round-trip
                            // Note that there is currently no way for a node to request any single transactions we didn't send here -
                            // they must either disconnect and retry or request the full block.
                            // Thus, the protocol spec specified allows for us to provide duplicate txn here,
                            // however we MUST always provide at least what the remote peer needs
                            typedef std::pair<unsigned int, uint256> PairType;
                            BOOST_FOREACH(PairType& pair, merkleBlock.vMatchedTxn)
                                if (!pfrom->setInventoryKnown.count(CInv(MSG_TX, pair.second)))
                                    pfrom->PushMessage("tx", block.vtx[pair.first]);
                        }
                        // else
                            // no response
                    }

                    // Trigger the peer node to send a getblocks request for the next batch of inventory
                    if (inv.hash == pfrom->hashContinue)
                    {
                        // Bypass PushInventory, this must send even if redundant,
                        // and we want it right after the last block so they don't
                        // wait for other stuff first.
                        vector<CInv> vInv;
                        vInv.push_back(CInv(MSG_BLOCK, chainActive.Tip()->GetBlockHash()));
                        pfrom->PushMessage("inv", vInv);
                        pfrom->hashContinue.SetNull();
                    }
                }
            }
            else if (inv.IsKnownType())
            {
                // Send stream from relay memory
                bool pushed = false;
                {
                    LOCK(cs_mapRelay);
                    map<CInv, CDataStream>::iterator mi = mapRelay.find(inv);
                    if (mi != mapRelay.end()) {
                        pfrom->PushMessage(inv.GetCommand(), (*mi).second);
                        pushed = true;
                    }
                }
                if (!pushed && inv.type == MSG_TX) {
                    CTransaction tx;
                    if (mempool.lookup(inv.hash, tx)) {
                        CDataStream ss(SER_NETWORK, PROTOCOL_VERSION);
                        ss.reserve(1000);
                        ss << tx;
                        pfrom->PushMessage("tx", ss);
                        pushed = true;
                    }
                }
                if (!pushed) {
                    vNotFound.push_back(inv);
                }
            }

            // Track requests for our stuff.
            GetMainSignals().Inventory(inv.hash);

            if (inv.type == MSG_BLOCK || inv.type == MSG_FILTERED_BLOCK)
                break;
        }
    }

    pfrom->vRecvGetData.erase(pfrom->vRecvGetData.begin(), it);

    if (!vNotFound.empty()) {
        // Let the peer know that we didn't find what it asked for, so it doesn't
        // have to wait around forever. Currently only SPV clients actually care
        // about this message: it's needed when they are recursively walking the
        // dependencies of relevant unconfirmed transactions. SPV clients want to
        // do that because they want to know about (and store and rebroadcast and
        // risk analyze) the dependencies of transactions relevant to them, without
        // having to download the entire memory pool.
        pfrom->PushMessage("notfound", vNotFound);
    }
}

bool static ProcessMessage(CNode* pfrom, string strCommand, CDataStream& vRecv, int64_t nTimeReceived)
{
    const CChainParams& chainparams = Params();
    LogPrint("net", "received: %s (%u bytes) peer=%d\n", SanitizeString(strCommand), vRecv.size(), pfrom->id);
    if (mapArgs.count("-dropmessagestest") && GetRand(atoi(mapArgs["-dropmessagestest"])) == 0)
    {
        LogPrintf("dropmessagestest DROPPING RECV MESSAGE\n");
        return true;
    }




    if (strCommand == "version")
    {
        // Each connection can only send one version message
        if (pfrom->nVersion != 0)
        {
            pfrom->PushMessage("reject", strCommand, REJECT_DUPLICATE, string("Duplicate version message"));
            Misbehaving(pfrom->GetId(), 1);
            return false;
        }

        int64_t nTime;
        CAddress addrMe;
        CAddress addrFrom;
        uint64_t nNonce = 1;
        vRecv >> pfrom->nVersion >> pfrom->nServices >> nTime >> addrMe;
        if (pfrom->nVersion < MIN_PEER_PROTO_VERSION)
        {
            // disconnect from peers older than this proto version
            LogPrintf("peer=%d using obsolete version %i; disconnecting\n", pfrom->id, pfrom->nVersion);
            pfrom->PushMessage("reject", strCommand, REJECT_OBSOLETE,
                               strprintf("Version must be %d or greater", MIN_PEER_PROTO_VERSION));
            pfrom->fDisconnect = true;
            return false;
        }

        if (pfrom->nVersion == 10300)
            pfrom->nVersion = 300;
        if (!vRecv.empty())
            vRecv >> addrFrom >> nNonce;
        if (!vRecv.empty()) {
            vRecv >> LIMITED_STRING(pfrom->strSubVer, 256);
            pfrom->cleanSubVer = SanitizeString(pfrom->strSubVer);
        }
        if (!vRecv.empty())
            vRecv >> pfrom->nStartingHeight;
        if (!vRecv.empty())
            vRecv >> pfrom->fRelayTxes; // set to true after we get the first filter* message
        else
            pfrom->fRelayTxes = true;

        // Disconnect if we connected to ourself
        if (nNonce == nLocalHostNonce && nNonce > 1)
        {
            LogPrintf("connected to self at %s, disconnecting\n", pfrom->addr.ToString());
            pfrom->fDisconnect = true;
            return true;
        }

        pfrom->addrLocal = addrMe;
        if (pfrom->fInbound && addrMe.IsRoutable())
        {
            SeenLocal(addrMe);
        }

        // Be shy and don't send version until we hear
        if (pfrom->fInbound)
            pfrom->PushVersion();

        pfrom->fClient = !(pfrom->nServices & NODE_NETWORK);

        // Potentially mark this peer as a preferred download peer.
        UpdatePreferredDownload(pfrom, State(pfrom->GetId()));

        // Change version
        pfrom->PushMessage("verack");
        pfrom->ssSend.SetVersion(min(pfrom->nVersion, PROTOCOL_VERSION));

        if (!pfrom->fInbound)
        {
            // Advertise our address
            if (fListen && !IsInitialBlockDownload())
            {
                CAddress addr = GetLocalAddress(&pfrom->addr);
                if (addr.IsRoutable())
                {
                    pfrom->PushAddress(addr);
                } else if (IsPeerAddrLocalGood(pfrom)) {
                    addr.SetIP(pfrom->addrLocal);
                    pfrom->PushAddress(addr);
                }
            }

            // Get recent addresses
            if (pfrom->fOneShot || pfrom->nVersion >= CADDR_TIME_VERSION || addrman.size() < 1000)
            {
                pfrom->PushMessage("getaddr");
                pfrom->fGetAddr = true;
            }
            addrman.Good(pfrom->addr);
        } else {
            if (((CNetAddr)pfrom->addr) == (CNetAddr)addrFrom)
            {
                addrman.Add(addrFrom, addrFrom);
                addrman.Good(addrFrom);
            }
        }

        // Relay alerts
        {
            LOCK(cs_mapAlerts);
            BOOST_FOREACH(PAIRTYPE(const uint256, CAlert)& item, mapAlerts)
                item.second.RelayTo(pfrom);
        }

        pfrom->fSuccessfullyConnected = true;

        string remoteAddr;
        if (fLogIPs)
            remoteAddr = ", peeraddr=" + pfrom->addr.ToString();

        LogPrintf("receive version message: %s: version %d, blocks=%d, us=%s, peer=%d%s\n",
                  pfrom->cleanSubVer, pfrom->nVersion,
                  pfrom->nStartingHeight, addrMe.ToString(), pfrom->id,
                  remoteAddr);

        int64_t nTimeOffset = nTime - GetTime();
        pfrom->nTimeOffset = nTimeOffset;
        AddTimeData(pfrom->addr, nTimeOffset);
    }


    else if (pfrom->nVersion == 0)
    {
        // Must have a version message before anything else
        Misbehaving(pfrom->GetId(), 1);
        return false;
    }


    else if (strCommand == "verack")
    {
        pfrom->SetRecvVersion(min(pfrom->nVersion, PROTOCOL_VERSION));

        // Mark this node as currently connected, so we update its timestamp later.
        if (pfrom->fNetworkNode) {
            LOCK(cs_main);
            State(pfrom->GetId())->fCurrentlyConnected = true;
        }
    }


    else if (strCommand == "addr")
    {
        vector<CAddress> vAddr;
        vRecv >> vAddr;

        // Don't want addr from older versions unless seeding
        if (pfrom->nVersion < CADDR_TIME_VERSION && addrman.size() > 1000)
            return true;
        if (vAddr.size() > 1000)
        {
            Misbehaving(pfrom->GetId(), 20);
            return error("message addr size() = %u", vAddr.size());
        }

        // Store the new addresses
        vector<CAddress> vAddrOk;
        int64_t nNow = GetAdjustedTime();
        int64_t nSince = nNow - 10 * 60;
        BOOST_FOREACH(CAddress& addr, vAddr)
        {
            boost::this_thread::interruption_point();

            if (addr.nTime <= 100000000 || addr.nTime > nNow + 10 * 60)
                addr.nTime = nNow - 5 * 24 * 60 * 60;
            pfrom->AddAddressKnown(addr);
            bool fReachable = IsReachable(addr);
            if (addr.nTime > nSince && !pfrom->fGetAddr && vAddr.size() <= 10 && addr.IsRoutable())
            {
                // Relay to a limited number of other nodes
                {
                    LOCK(cs_vNodes);
                    // Use deterministic randomness to send to the same nodes for 24 hours
                    // at a time so the addrKnowns of the chosen nodes prevent repeats
                    static uint256 hashSalt;
                    if (hashSalt.IsNull())
                        hashSalt = GetRandHash();
                    uint64_t hashAddr = addr.GetHash();
                    uint256 hashRand = ArithToUint256(UintToArith256(hashSalt) ^ (hashAddr<<32) ^ ((GetTime()+hashAddr)/(24*60*60)));
                    hashRand = Hash(BEGIN(hashRand), END(hashRand));
                    multimap<uint256, CNode*> mapMix;
                    BOOST_FOREACH(CNode* pnode, vNodes)
                    {
                        if (pnode->nVersion < CADDR_TIME_VERSION)
                            continue;
                        unsigned int nPointer;
                        memcpy(&nPointer, &pnode, sizeof(nPointer));
                        uint256 hashKey = ArithToUint256(UintToArith256(hashRand) ^ nPointer);
                        hashKey = Hash(BEGIN(hashKey), END(hashKey));
                        mapMix.insert(make_pair(hashKey, pnode));
                    }
                    int nRelayNodes = fReachable ? 2 : 1; // limited relaying of addresses outside our network(s)
                    for (multimap<uint256, CNode*>::iterator mi = mapMix.begin(); mi != mapMix.end() && nRelayNodes-- > 0; ++mi)
                        ((*mi).second)->PushAddress(addr);
                }
            }
            // Do not store addresses outside our network
            if (fReachable)
                vAddrOk.push_back(addr);
        }
        addrman.Add(vAddrOk, pfrom->addr, 2 * 60 * 60);
        if (vAddr.size() < 1000)
            pfrom->fGetAddr = false;
        if (pfrom->fOneShot)
            pfrom->fDisconnect = true;
    }


    else if (strCommand == "inv")
    {
        vector<CInv> vInv;
        vRecv >> vInv;
        if (vInv.size() > MAX_INV_SZ)
        {
            Misbehaving(pfrom->GetId(), 20);
            return error("message inv size() = %u", vInv.size());
        }

        LOCK(cs_main);

        std::vector<CInv> vToFetch;

        for (unsigned int nInv = 0; nInv < vInv.size(); nInv++)
        {
            const CInv &inv = vInv[nInv];

            boost::this_thread::interruption_point();
            pfrom->AddInventoryKnown(inv);

            bool fAlreadyHave = AlreadyHave(inv);
            LogPrint("net", "got inv: %s  %s peer=%d\n", inv.ToString(), fAlreadyHave ? "have" : "new", pfrom->id);

            if (!fAlreadyHave && !fImporting && !fReindex && inv.type != MSG_BLOCK)
                pfrom->AskFor(inv);

            if (inv.type == MSG_BLOCK) {
                UpdateBlockAvailability(pfrom->GetId(), inv.hash);
                if (!fAlreadyHave && !fImporting && !fReindex && !mapBlocksInFlight.count(inv.hash)) {
                    // First request the headers preceding the announced block. In the normal fully-synced
                    // case where a new block is announced that succeeds the current tip (no reorganization),
                    // there are no such headers.
                    // Secondly, and only when we are close to being synced, we request the announced block directly,
                    // to avoid an extra round-trip. Note that we must *first* ask for the headers, so by the
                    // time the block arrives, the header chain leading up to it is already validated. Not
                    // doing this will result in the received block being rejected as an orphan in case it is
                    // not a direct successor.
                    pfrom->PushMessage("getheaders", chainActive.GetLocator(pindexBestHeader), inv.hash);
                    CNodeState *nodestate = State(pfrom->GetId());
                    if (chainActive.Tip()->GetBlockTime() > GetAdjustedTime() - chainparams.GetConsensus().nPowTargetSpacing * 20 &&
                        nodestate->nBlocksInFlight < MAX_BLOCKS_IN_TRANSIT_PER_PEER) {
                        vToFetch.push_back(inv);
                        // Mark block as in flight already, even though the actual "getdata" message only goes out
                        // later (within the same cs_main lock, though).
                        MarkBlockAsInFlight(pfrom->GetId(), inv.hash, chainparams.GetConsensus());
                    }
                    LogPrint("net", "getheaders (%d) %s to peer=%d\n", pindexBestHeader->nHeight, inv.hash.ToString(), pfrom->id);
                }
            }

            // Track requests for our stuff
            GetMainSignals().Inventory(inv.hash);

            if (pfrom->nSendSize > (SendBufferSize() * 2)) {
                Misbehaving(pfrom->GetId(), 50);
                return error("send buffer size() = %u", pfrom->nSendSize);
            }
        }

        if (!vToFetch.empty())
            pfrom->PushMessage("getdata", vToFetch);
    }


    else if (strCommand == "getdata")
    {
        vector<CInv> vInv;
        vRecv >> vInv;
        if (vInv.size() > MAX_INV_SZ)
        {
            Misbehaving(pfrom->GetId(), 20);
            return error("message getdata size() = %u", vInv.size());
        }

        if (fDebug || (vInv.size() != 1))
            LogPrint("net", "received getdata (%u invsz) peer=%d\n", vInv.size(), pfrom->id);

        if ((fDebug && vInv.size() > 0) || (vInv.size() == 1))
            LogPrint("net", "received getdata for: %s peer=%d\n", vInv[0].ToString(), pfrom->id);

        pfrom->vRecvGetData.insert(pfrom->vRecvGetData.end(), vInv.begin(), vInv.end());
        ProcessGetData(pfrom);
    }


    else if (strCommand == "getblocks")
    {
        CBlockLocator locator;
        uint256 hashStop;
        vRecv >> locator >> hashStop;

        LOCK(cs_main);

        // Find the last block the caller has in the main chain
        CBlockIndex* pindex = FindForkInGlobalIndex(chainActive, locator);

        // Send the rest of the chain
        if (pindex)
            pindex = chainActive.Next(pindex);
        int nLimit = 500;
        LogPrint("net", "getblocks %d to %s limit %d from peer=%d\n", (pindex ? pindex->nHeight : -1), hashStop.IsNull() ? "end" : hashStop.ToString(), nLimit, pfrom->id);
        for (; pindex; pindex = chainActive.Next(pindex))
        {
            if (pindex->GetBlockHash() == hashStop)
            {
                LogPrint("net", "  getblocks stopping at %d %s\n", pindex->nHeight, pindex->GetBlockHash().ToString());
                break;
            }
            pfrom->PushInventory(CInv(MSG_BLOCK, pindex->GetBlockHash()));
            if (--nLimit <= 0)
            {
                // When this block is requested, we'll send an inv that'll
                // trigger the peer to getblocks the next batch of inventory.
                LogPrint("net", "  getblocks stopping at limit %d %s\n", pindex->nHeight, pindex->GetBlockHash().ToString());
                pfrom->hashContinue = pindex->GetBlockHash();
                break;
            }
        }
    }


    else if (strCommand == "getheaders")
    {
        CBlockLocator locator;
        uint256 hashStop;
        vRecv >> locator >> hashStop;

        LOCK(cs_main);

        if (IsInitialBlockDownload())
            return true;

        CBlockIndex* pindex = NULL;
        if (locator.IsNull())
        {
            // If locator is null, return the hashStop block
            BlockMap::iterator mi = mapBlockIndex.find(hashStop);
            if (mi == mapBlockIndex.end())
                return true;
            pindex = (*mi).second;
        }
        else
        {
            // Find the last block the caller has in the main chain
            pindex = FindForkInGlobalIndex(chainActive, locator);
            if (pindex)
                pindex = chainActive.Next(pindex);
        }

        // we must use CBlocks, as CBlockHeaders won't include the 0x00 nTx count at the end
        vector<CBlock> vHeaders;
        int nLimit = MAX_HEADERS_RESULTS;
        LogPrint("net", "getheaders %d to %s from peer=%d\n", (pindex ? pindex->nHeight : -1), hashStop.ToString(), pfrom->id);
        for (; pindex; pindex = chainActive.Next(pindex))
        {
            vHeaders.push_back(pindex->GetBlockHeader());
            if (--nLimit <= 0 || pindex->GetBlockHash() == hashStop)
                break;
        }
        pfrom->PushMessage("headers", vHeaders);
    }


    else if (strCommand == "tx")
    {
        vector<uint256> vWorkQueue;
        vector<uint256> vEraseQueue;
        CTransaction tx;
        vRecv >> tx;

        CInv inv(MSG_TX, tx.GetHash());
        pfrom->AddInventoryKnown(inv);

        LOCK(cs_main);

        bool fMissingInputs = false;
        CValidationState state;

        pfrom->setAskFor.erase(inv.hash);
        mapAlreadyAskedFor.erase(inv);

        if (!AlreadyHave(inv) && AcceptToMemoryPool(mempool, state, tx, true, &fMissingInputs))
        {
            mempool.check(pcoinsTip);
            RelayTransaction(tx);
            vWorkQueue.push_back(inv.hash);

            LogPrint("mempool", "AcceptToMemoryPool: peer=%d %s: accepted %s (poolsz %u)\n",
                pfrom->id, pfrom->cleanSubVer,
                tx.GetHash().ToString(),
                mempool.mapTx.size());

            // Recursively process any orphan transactions that depended on this one
            set<NodeId> setMisbehaving;
            for (unsigned int i = 0; i < vWorkQueue.size(); i++)
            {
                map<uint256, set<uint256> >::iterator itByPrev = mapOrphanTransactionsByPrev.find(vWorkQueue[i]);
                if (itByPrev == mapOrphanTransactionsByPrev.end())
                    continue;
                for (set<uint256>::iterator mi = itByPrev->second.begin();
                     mi != itByPrev->second.end();
                     ++mi)
                {
                    const uint256& orphanHash = *mi;
                    const CTransaction& orphanTx = mapOrphanTransactions[orphanHash].tx;
                    NodeId fromPeer = mapOrphanTransactions[orphanHash].fromPeer;
                    bool fMissingInputs2 = false;
                    // Use a dummy CValidationState so someone can't setup nodes to counter-DoS based on orphan
                    // resolution (that is, feeding people an invalid transaction based on LegitTxX in order to get
                    // anyone relaying LegitTxX banned)
                    CValidationState stateDummy;


                    if (setMisbehaving.count(fromPeer))
                        continue;
                    if (AcceptToMemoryPool(mempool, stateDummy, orphanTx, true, &fMissingInputs2))
                    {
                        LogPrint("mempool", "   accepted orphan tx %s\n", orphanHash.ToString());
                        RelayTransaction(orphanTx);
                        vWorkQueue.push_back(orphanHash);
                        vEraseQueue.push_back(orphanHash);
                    }
                    else if (!fMissingInputs2)
                    {
                        int nDos = 0;
                        if (stateDummy.IsInvalid(nDos) && nDos > 0)
                        {
                            // Punish peer that gave us an invalid orphan tx
                            Misbehaving(fromPeer, nDos);
                            setMisbehaving.insert(fromPeer);
                            LogPrint("mempool", "   invalid orphan tx %s\n", orphanHash.ToString());
                        }
                        // Has inputs but not accepted to mempool
                        // Probably non-standard or insufficient fee/priority
                        LogPrint("mempool", "   removed orphan tx %s\n", orphanHash.ToString());
                        vEraseQueue.push_back(orphanHash);
                        assert(recentRejects);
                        recentRejects->insert(orphanHash);
                    }
                    mempool.check(pcoinsTip);
                }
            }

            BOOST_FOREACH(uint256 hash, vEraseQueue)
                EraseOrphanTx(hash);
        }
        // TODO: currently, prohibit joinsplits from entering mapOrphans
        else if (fMissingInputs && tx.vjoinsplit.size() == 0)
        {
            AddOrphanTx(tx, pfrom->GetId());

            // DoS prevention: do not allow mapOrphanTransactions to grow unbounded
            unsigned int nMaxOrphanTx = (unsigned int)std::max((int64_t)0, GetArg("-maxorphantx", DEFAULT_MAX_ORPHAN_TRANSACTIONS));
            unsigned int nEvicted = LimitOrphanTxSize(nMaxOrphanTx);
            if (nEvicted > 0)
                LogPrint("mempool", "mapOrphan overflow, removed %u tx\n", nEvicted);
        } else {
            assert(recentRejects);
            recentRejects->insert(tx.GetHash());

            if (pfrom->fWhitelisted) {
                // Always relay transactions received from whitelisted peers, even
                // if they were already in the mempool or rejected from it due
                // to policy, allowing the node to function as a gateway for
                // nodes hidden behind it.
                //
                // Never relay transactions that we would assign a non-zero DoS
                // score for, as we expect peers to do the same with us in that
                // case.
                int nDoS = 0;
                if (!state.IsInvalid(nDoS) || nDoS == 0) {
                    LogPrintf("Force relaying tx %s from whitelisted peer=%d\n", tx.GetHash().ToString(), pfrom->id);
                    RelayTransaction(tx);
                } else {
                    LogPrintf("Not relaying invalid transaction %s from whitelisted peer=%d (%s (code %d))\n",
                        tx.GetHash().ToString(), pfrom->id, state.GetRejectReason(), state.GetRejectCode());
                }
            }
        }
        int nDoS = 0;
        if (state.IsInvalid(nDoS))
        {
            LogPrint("mempool", "%s from peer=%d %s was not accepted into the memory pool: %s\n", tx.GetHash().ToString(),
                pfrom->id, pfrom->cleanSubVer,
                state.GetRejectReason());
            pfrom->PushMessage("reject", strCommand, state.GetRejectCode(),
                               state.GetRejectReason().substr(0, MAX_REJECT_MESSAGE_LENGTH), inv.hash);
            if (nDoS > 0)
                Misbehaving(pfrom->GetId(), nDoS);
        }
    }


    else if (strCommand == "headers" && !fImporting && !fReindex) // Ignore headers received while importing
    {
        std::vector<CBlockHeader> headers;

        // Bypass the normal CBlock deserialization, as we don't want to risk deserializing 2000 full blocks.
        unsigned int nCount = ReadCompactSize(vRecv);
        if (nCount > MAX_HEADERS_RESULTS) {
            Misbehaving(pfrom->GetId(), 20);
            return error("headers message size = %u", nCount);
        }
        headers.resize(nCount);
        for (unsigned int n = 0; n < nCount; n++) {
            vRecv >> headers[n];
            ReadCompactSize(vRecv); // ignore tx count; assume it is 0.
        }

        LOCK(cs_main);

        if (nCount == 0) {
            // Nothing interesting. Stop asking this peers for more headers.
            return true;
        }

        CBlockIndex *pindexLast = NULL;
        BOOST_FOREACH(const CBlockHeader& header, headers) {
            CValidationState state;
            if (pindexLast != NULL && header.hashPrevBlock != pindexLast->GetBlockHash()) {
                Misbehaving(pfrom->GetId(), 20);
                return error("non-continuous headers sequence");
            }
            if (!AcceptBlockHeader(header, state, &pindexLast)) {
                int nDoS;
                if (state.IsInvalid(nDoS)) {
                    if (nDoS > 0)
                        Misbehaving(pfrom->GetId(), nDoS);
                    return error("invalid header received");
                }
            }
        }

        if (pindexLast)
            UpdateBlockAvailability(pfrom->GetId(), pindexLast->GetBlockHash());

        if (nCount == MAX_HEADERS_RESULTS && pindexLast) {
            // Headers message had its maximum size; the peer may have more headers.
            // TODO: optimize: if pindexLast is an ancestor of chainActive.Tip or pindexBestHeader, continue
            // from there instead.
            LogPrint("net", "more getheaders (%d) to end to peer=%d (startheight:%d)\n", pindexLast->nHeight, pfrom->id, pfrom->nStartingHeight);
            pfrom->PushMessage("getheaders", chainActive.GetLocator(pindexLast), uint256());
        }

        CheckBlockIndex();
    }

    else if (strCommand == "block" && !fImporting && !fReindex) // Ignore blocks received while importing
    {
        CBlock block;
        vRecv >> block;

        CInv inv(MSG_BLOCK, block.GetHash());
        LogPrint("net", "received block %s peer=%d\n", inv.hash.ToString(), pfrom->id);

        pfrom->AddInventoryKnown(inv);

        CValidationState state;
        // Process all blocks from whitelisted peers, even if not requested,
        // unless we're still syncing with the network.
        // Such an unrequested block may still be processed, subject to the
        // conditions in AcceptBlock().
        bool forceProcessing = pfrom->fWhitelisted && !IsInitialBlockDownload();
        ProcessNewBlock(state, pfrom, &block, forceProcessing, NULL);
        int nDoS;
        if (state.IsInvalid(nDoS)) {
            pfrom->PushMessage("reject", strCommand, state.GetRejectCode(),
                               state.GetRejectReason().substr(0, MAX_REJECT_MESSAGE_LENGTH), inv.hash);
            if (nDoS > 0) {
                LOCK(cs_main);
                Misbehaving(pfrom->GetId(), nDoS);
            }
        }

    }


    // This asymmetric behavior for inbound and outbound connections was introduced
    // to prevent a fingerprinting attack: an attacker can send specific fake addresses
    // to users' AddrMan and later request them by sending getaddr messages.
    // Making nodes which are behind NAT and can only make outgoing connections ignore
    // the getaddr message mitigates the attack.
    else if ((strCommand == "getaddr") && (pfrom->fInbound))
    {
        // Only send one GetAddr response per connection to reduce resource waste
        //  and discourage addr stamping of INV announcements.
        if (pfrom->fSentAddr) {
            LogPrint("net", "Ignoring repeated \"getaddr\". peer=%d\n", pfrom->id);
            return true;
        }
        pfrom->fSentAddr = true;

        pfrom->vAddrToSend.clear();
        vector<CAddress> vAddr = addrman.GetAddr();
        BOOST_FOREACH(const CAddress &addr, vAddr)
            pfrom->PushAddress(addr);
    }


    else if (strCommand == "mempool")
    {
        LOCK2(cs_main, pfrom->cs_filter);

        std::vector<uint256> vtxid;
        mempool.queryHashes(vtxid);
        vector<CInv> vInv;
        BOOST_FOREACH(uint256& hash, vtxid) {
            CInv inv(MSG_TX, hash);
            CTransaction tx;
            bool fInMemPool = mempool.lookup(hash, tx);
            if (!fInMemPool) continue; // another thread removed since queryHashes, maybe...
            if ((pfrom->pfilter && pfrom->pfilter->IsRelevantAndUpdate(tx)) ||
               (!pfrom->pfilter))
                vInv.push_back(inv);
            if (vInv.size() == MAX_INV_SZ) {
                pfrom->PushMessage("inv", vInv);
                vInv.clear();
            }
        }
        if (vInv.size() > 0)
            pfrom->PushMessage("inv", vInv);
    }


    else if (strCommand == "ping")
    {
        if (pfrom->nVersion > BIP0031_VERSION)
        {
            uint64_t nonce = 0;
            vRecv >> nonce;
            // Echo the message back with the nonce. This allows for two useful features:
            //
            // 1) A remote node can quickly check if the connection is operational
            // 2) Remote nodes can measure the latency of the network thread. If this node
            //    is overloaded it won't respond to pings quickly and the remote node can
            //    avoid sending us more work, like chain download requests.
            //
            // The nonce stops the remote getting confused between different pings: without
            // it, if the remote node sends a ping once per second and this node takes 5
            // seconds to respond to each, the 5th ping the remote sends would appear to
            // return very quickly.
            pfrom->PushMessage("pong", nonce);
        }
    }


    else if (strCommand == "pong")
    {
        int64_t pingUsecEnd = nTimeReceived;
        uint64_t nonce = 0;
        size_t nAvail = vRecv.in_avail();
        bool bPingFinished = false;
        std::string sProblem;

        if (nAvail >= sizeof(nonce)) {
            vRecv >> nonce;

            // Only process pong message if there is an outstanding ping (old ping without nonce should never pong)
            if (pfrom->nPingNonceSent != 0) {
                if (nonce == pfrom->nPingNonceSent) {
                    // Matching pong received, this ping is no longer outstanding
                    bPingFinished = true;
                    int64_t pingUsecTime = pingUsecEnd - pfrom->nPingUsecStart;
                    if (pingUsecTime > 0) {
                        // Successful ping time measurement, replace previous
                        pfrom->nPingUsecTime = pingUsecTime;
                        pfrom->nMinPingUsecTime = std::min(pfrom->nMinPingUsecTime, pingUsecTime);
                    } else {
                        // This should never happen
                        sProblem = "Timing mishap";
                    }
                } else {
                    // Nonce mismatches are normal when pings are overlapping
                    sProblem = "Nonce mismatch";
                    if (nonce == 0) {
                        // This is most likely a bug in another implementation somewhere; cancel this ping
                        bPingFinished = true;
                        sProblem = "Nonce zero";
                    }
                }
            } else {
                sProblem = "Unsolicited pong without ping";
            }
        } else {
            // This is most likely a bug in another implementation somewhere; cancel this ping
            bPingFinished = true;
            sProblem = "Short payload";
        }

        if (!(sProblem.empty())) {
            LogPrint("net", "pong peer=%d %s: %s, %x expected, %x received, %u bytes\n",
                pfrom->id,
                pfrom->cleanSubVer,
                sProblem,
                pfrom->nPingNonceSent,
                nonce,
                nAvail);
        }
        if (bPingFinished) {
            pfrom->nPingNonceSent = 0;
        }
    }


    else if (fAlerts && strCommand == "alert")
    {
        CAlert alert;
        vRecv >> alert;

        uint256 alertHash = alert.GetHash();
        if (pfrom->setKnown.count(alertHash) == 0)
        {
            if (alert.ProcessAlert(Params().AlertKey()))
            {
                // Relay
                pfrom->setKnown.insert(alertHash);
                {
                    LOCK(cs_vNodes);
                    BOOST_FOREACH(CNode* pnode, vNodes)
                        alert.RelayTo(pnode);
                }
            }
            else {
                // Small DoS penalty so peers that send us lots of
                // duplicate/expired/invalid-signature/whatever alerts
                // eventually get banned.
                // This isn't a Misbehaving(100) (immediate ban) because the
                // peer might be an older or different implementation with
                // a different signature key, etc.
                Misbehaving(pfrom->GetId(), 10);
            }
        }
    }


    else if (strCommand == "filterload")
    {
        CBloomFilter filter;
        vRecv >> filter;

        if (!filter.IsWithinSizeConstraints())
            // There is no excuse for sending a too-large filter
            Misbehaving(pfrom->GetId(), 100);
        else
        {
            LOCK(pfrom->cs_filter);
            delete pfrom->pfilter;
            pfrom->pfilter = new CBloomFilter(filter);
            pfrom->pfilter->UpdateEmptyFull();
        }
        pfrom->fRelayTxes = true;
    }


    else if (strCommand == "filteradd")
    {
        vector<unsigned char> vData;
        vRecv >> vData;

        // Nodes must NEVER send a data item > 520 bytes (the max size for a script data object,
        // and thus, the maximum size any matched object can have) in a filteradd message
        if (vData.size() > MAX_SCRIPT_ELEMENT_SIZE)
        {
            Misbehaving(pfrom->GetId(), 100);
        } else {
            LOCK(pfrom->cs_filter);
            if (pfrom->pfilter)
                pfrom->pfilter->insert(vData);
            else
                Misbehaving(pfrom->GetId(), 100);
        }
    }


    else if (strCommand == "filterclear")
    {
        LOCK(pfrom->cs_filter);
        delete pfrom->pfilter;
        pfrom->pfilter = new CBloomFilter();
        pfrom->fRelayTxes = true;
    }


    else if (strCommand == "reject")
    {
        if (fDebug) {
            try {
                string strMsg; unsigned char ccode; string strReason;
                vRecv >> LIMITED_STRING(strMsg, CMessageHeader::COMMAND_SIZE) >> ccode >> LIMITED_STRING(strReason, MAX_REJECT_MESSAGE_LENGTH);

                ostringstream ss;
                ss << strMsg << " code " << itostr(ccode) << ": " << strReason;

                if (strMsg == "block" || strMsg == "tx")
                {
                    uint256 hash;
                    vRecv >> hash;
                    ss << ": hash " << hash.ToString();
                }
                LogPrint("net", "Reject %s\n", SanitizeString(ss.str()));
            } catch (const std::ios_base::failure&) {
                // Avoid feedback loops by preventing reject messages from triggering a new reject message.
                LogPrint("net", "Unparseable reject message received\n");
            }
        }
    }

    else if (strCommand == "notfound") {
        // We do not care about the NOTFOUND message, but logging an Unknown Command
        // message would be undesirable as we transmit it ourselves.
    }

    else {
        // Ignore unknown commands for extensibility
        LogPrint("net", "Unknown command \"%s\" from peer=%d\n", SanitizeString(strCommand), pfrom->id);
    }



    return true;
}

// requires LOCK(cs_vRecvMsg)
bool ProcessMessages(CNode* pfrom)
{
    //if (fDebug)
    //    LogPrintf("%s(%u messages)\n", __func__, pfrom->vRecvMsg.size());

    //
    // Message format
    //  (4) message start
    //  (12) command
    //  (4) size
    //  (4) checksum
    //  (x) data
    //
    bool fOk = true;

    if (!pfrom->vRecvGetData.empty())
        ProcessGetData(pfrom);

    // this maintains the order of responses
    if (!pfrom->vRecvGetData.empty()) return fOk;

    std::deque<CNetMessage>::iterator it = pfrom->vRecvMsg.begin();
    while (!pfrom->fDisconnect && it != pfrom->vRecvMsg.end()) {
        // Don't bother if send buffer is too full to respond anyway
        if (pfrom->nSendSize >= SendBufferSize())
            break;

        // get next message
        CNetMessage& msg = *it;

        //if (fDebug)
        //    LogPrintf("%s(message %u msgsz, %u bytes, complete:%s)\n", __func__,
        //            msg.hdr.nMessageSize, msg.vRecv.size(),
        //            msg.complete() ? "Y" : "N");

        // end, if an incomplete message is found
        if (!msg.complete())
            break;

        // at this point, any failure means we can delete the current message
        it++;

        // Scan for message start
        if (memcmp(msg.hdr.pchMessageStart, Params().MessageStart(), MESSAGE_START_SIZE) != 0) {
            LogPrintf("PROCESSMESSAGE: INVALID MESSAGESTART %s peer=%d\n", SanitizeString(msg.hdr.GetCommand()), pfrom->id);
            fOk = false;
            break;
        }

        // Read header
        CMessageHeader& hdr = msg.hdr;
        if (!hdr.IsValid(Params().MessageStart()))
        {
            LogPrintf("PROCESSMESSAGE: ERRORS IN HEADER %s peer=%d\n", SanitizeString(hdr.GetCommand()), pfrom->id);
            continue;
        }
        string strCommand = hdr.GetCommand();

        // Message size
        unsigned int nMessageSize = hdr.nMessageSize;

        // Checksum
        CDataStream& vRecv = msg.vRecv;
        uint256 hash = Hash(vRecv.begin(), vRecv.begin() + nMessageSize);
        unsigned int nChecksum = ReadLE32((unsigned char*)&hash);
        if (nChecksum != hdr.nChecksum)
        {
            LogPrintf("%s(%s, %u bytes): CHECKSUM ERROR nChecksum=%08x hdr.nChecksum=%08x\n", __func__,
               SanitizeString(strCommand), nMessageSize, nChecksum, hdr.nChecksum);
            continue;
        }

        // Process message
        bool fRet = false;
        try
        {
            fRet = ProcessMessage(pfrom, strCommand, vRecv, msg.nTime);
            boost::this_thread::interruption_point();
        }
        catch (const std::ios_base::failure& e)
        {
            pfrom->PushMessage("reject", strCommand, REJECT_MALFORMED, string("error parsing message"));
            if (strstr(e.what(), "end of data"))
            {
                // Allow exceptions from under-length message on vRecv
                LogPrintf("%s(%s, %u bytes): Exception '%s' caught, normally caused by a message being shorter than its stated length\n", __func__, SanitizeString(strCommand), nMessageSize, e.what());
            }
            else if (strstr(e.what(), "size too large"))
            {
                // Allow exceptions from over-long size
                LogPrintf("%s(%s, %u bytes): Exception '%s' caught\n", __func__, SanitizeString(strCommand), nMessageSize, e.what());
            }
            else
            {
                PrintExceptionContinue(&e, "ProcessMessages()");
            }
        }
        catch (const boost::thread_interrupted&) {
            throw;
        }
        catch (const std::exception& e) {
            PrintExceptionContinue(&e, "ProcessMessages()");
        } catch (...) {
            PrintExceptionContinue(NULL, "ProcessMessages()");
        }

        if (!fRet)
            LogPrintf("%s(%s, %u bytes) FAILED peer=%d\n", __func__, SanitizeString(strCommand), nMessageSize, pfrom->id);

        break;
    }

    // In case the connection got shut down, its receive buffer was wiped
    if (!pfrom->fDisconnect)
        pfrom->vRecvMsg.erase(pfrom->vRecvMsg.begin(), it);

    return fOk;
}


bool SendMessages(CNode* pto, bool fSendTrickle)
{
    const Consensus::Params& consensusParams = Params().GetConsensus();
    {
        // Don't send anything until we get its version message
        if (pto->nVersion == 0)
            return true;

        //
        // Message: ping
        //
        bool pingSend = false;
        if (pto->fPingQueued) {
            // RPC ping request by user
            pingSend = true;
        }
        if (pto->nPingNonceSent == 0 && pto->nPingUsecStart + PING_INTERVAL * 1000000 < GetTimeMicros()) {
            // Ping automatically sent as a latency probe & keepalive.
            pingSend = true;
        }
        if (pingSend) {
            uint64_t nonce = 0;
            while (nonce == 0) {
                GetRandBytes((unsigned char*)&nonce, sizeof(nonce));
            }
            pto->fPingQueued = false;
            pto->nPingUsecStart = GetTimeMicros();
            if (pto->nVersion > BIP0031_VERSION) {
                pto->nPingNonceSent = nonce;
                pto->PushMessage("ping", nonce);
            } else {
                // Peer is too old to support ping command with nonce, pong will never arrive.
                pto->nPingNonceSent = 0;
                pto->PushMessage("ping");
            }
        }

        TRY_LOCK(cs_main, lockMain); // Acquire cs_main for IsInitialBlockDownload() and CNodeState()
        if (!lockMain)
            return true;

        // Address refresh broadcast
        static int64_t nLastRebroadcast;
        if (!IsInitialBlockDownload() && (GetTime() - nLastRebroadcast > 24 * 60 * 60))
        {
            LOCK(cs_vNodes);
            BOOST_FOREACH(CNode* pnode, vNodes)
            {
                // Periodically clear addrKnown to allow refresh broadcasts
                if (nLastRebroadcast)
                    pnode->addrKnown.reset();

                // Rebroadcast our address
                AdvertizeLocal(pnode);
            }
            if (!vNodes.empty())
                nLastRebroadcast = GetTime();
        }

        //
        // Message: addr
        //
        if (fSendTrickle)
        {
            vector<CAddress> vAddr;
            vAddr.reserve(pto->vAddrToSend.size());
            BOOST_FOREACH(const CAddress& addr, pto->vAddrToSend)
            {
                if (!pto->addrKnown.contains(addr.GetKey()))
                {
                    pto->addrKnown.insert(addr.GetKey());
                    vAddr.push_back(addr);
                    // receiver rejects addr messages larger than 1000
                    if (vAddr.size() >= 1000)
                    {
                        pto->PushMessage("addr", vAddr);
                        vAddr.clear();
                    }
                }
            }
            pto->vAddrToSend.clear();
            if (!vAddr.empty())
                pto->PushMessage("addr", vAddr);
        }

        CNodeState &state = *State(pto->GetId());
        if (state.fShouldBan) {
            if (pto->fWhitelisted)
                LogPrintf("Warning: not punishing whitelisted peer %s!\n", pto->addr.ToString());
            else {
                pto->fDisconnect = true;
                if (pto->addr.IsLocal())
                    LogPrintf("Warning: not banning local peer %s!\n", pto->addr.ToString());
                else
                {
                    CNode::Ban(pto->addr);
                }
            }
            state.fShouldBan = false;
        }

        BOOST_FOREACH(const CBlockReject& reject, state.rejects)
            pto->PushMessage("reject", (string)"block", reject.chRejectCode, reject.strRejectReason, reject.hashBlock);
        state.rejects.clear();

        // Start block sync
        if (pindexBestHeader == NULL)
            pindexBestHeader = chainActive.Tip();
        bool fFetch = state.fPreferredDownload || (nPreferredDownload == 0 && !pto->fClient && !pto->fOneShot); // Download if this is a nice peer, or we have no nice peers and this one might do.
        if (!state.fSyncStarted && !pto->fClient && !fImporting && !fReindex) {
            // Only actively request headers from a single peer, unless we're close to today.
            if ((nSyncStarted == 0 && fFetch) || pindexBestHeader->GetBlockTime() > GetAdjustedTime() - 24 * 60 * 60) {
                state.fSyncStarted = true;
                nSyncStarted++;
                CBlockIndex *pindexStart = pindexBestHeader->pprev ? pindexBestHeader->pprev : pindexBestHeader;
                LogPrint("net", "initial getheaders (%d) to peer=%d (startheight:%d)\n", pindexStart->nHeight, pto->id, pto->nStartingHeight);
                pto->PushMessage("getheaders", chainActive.GetLocator(pindexStart), uint256());
            }
        }

        // Resend wallet transactions that haven't gotten in a block yet
        // Except during reindex, importing and IBD, when old wallet
        // transactions become unconfirmed and spams other nodes.
        if (!fReindex && !fImporting && !IsInitialBlockDownload())
        {
            GetMainSignals().Broadcast(nTimeBestReceived);
        }

        //
        // Message: inventory
        //
        vector<CInv> vInv;
        vector<CInv> vInvWait;
        {
            LOCK(pto->cs_inventory);
            vInv.reserve(pto->vInventoryToSend.size());
            vInvWait.reserve(pto->vInventoryToSend.size());
            BOOST_FOREACH(const CInv& inv, pto->vInventoryToSend)
            {
                if (pto->setInventoryKnown.count(inv))
                    continue;

                // trickle out tx inv to protect privacy
                if (inv.type == MSG_TX && !fSendTrickle)
                {
                    // 1/4 of tx invs blast to all immediately
                    static uint256 hashSalt;
                    if (hashSalt.IsNull())
                        hashSalt = GetRandHash();
                    uint256 hashRand = ArithToUint256(UintToArith256(inv.hash) ^ UintToArith256(hashSalt));
                    hashRand = Hash(BEGIN(hashRand), END(hashRand));
                    bool fTrickleWait = ((UintToArith256(hashRand) & 3) != 0);

                    if (fTrickleWait)
                    {
                        vInvWait.push_back(inv);
                        continue;
                    }
                }

                // returns true if wasn't already contained in the set
                if (pto->setInventoryKnown.insert(inv).second)
                {
                    vInv.push_back(inv);
                    if (vInv.size() >= 1000)
                    {
                        pto->PushMessage("inv", vInv);
                        vInv.clear();
                    }
                }
            }
            pto->vInventoryToSend = vInvWait;
        }
        if (!vInv.empty())
            pto->PushMessage("inv", vInv);

        // Detect whether we're stalling
        int64_t nNow = GetTimeMicros();
        if (!pto->fDisconnect && state.nStallingSince && state.nStallingSince < nNow - 1000000 * BLOCK_STALLING_TIMEOUT) {
            // Stalling only triggers when the block download window cannot move. During normal steady state,
            // the download window should be much larger than the to-be-downloaded set of blocks, so disconnection
            // should only happen during initial block download.
            LogPrintf("Peer=%d is stalling block download, disconnecting\n", pto->id);
            pto->fDisconnect = true;
        }
        // In case there is a block that has been in flight from this peer for (2 + 0.5 * N) times the block interval
        // (with N the number of validated blocks that were in flight at the time it was requested), disconnect due to
        // timeout. We compensate for in-flight blocks to prevent killing off peers due to our own downstream link
        // being saturated. We only count validated in-flight blocks so peers can't advertise non-existing block hashes
        // to unreasonably increase our timeout.
        // We also compare the block download timeout originally calculated against the time at which we'd disconnect
        // if we assumed the block were being requested now (ignoring blocks we've requested from this peer, since we're
        // only looking at this peer's oldest request).  This way a large queue in the past doesn't result in a
        // permanently large window for this block to be delivered (ie if the number of blocks in flight is decreasing
        // more quickly than once every 5 minutes, then we'll shorten the download window for this block).
        if (!pto->fDisconnect && state.vBlocksInFlight.size() > 0) {
            QueuedBlock &queuedBlock = state.vBlocksInFlight.front();
            int64_t nTimeoutIfRequestedNow = GetBlockTimeout(nNow, nQueuedValidatedHeaders - state.nBlocksInFlightValidHeaders, consensusParams);
            if (queuedBlock.nTimeDisconnect > nTimeoutIfRequestedNow) {
                LogPrint("net", "Reducing block download timeout for peer=%d block=%s, orig=%d new=%d\n", pto->id, queuedBlock.hash.ToString(), queuedBlock.nTimeDisconnect, nTimeoutIfRequestedNow);
                queuedBlock.nTimeDisconnect = nTimeoutIfRequestedNow;
            }
            if (queuedBlock.nTimeDisconnect < nNow) {
                LogPrintf("Timeout downloading block %s from peer=%d, disconnecting\n", queuedBlock.hash.ToString(), pto->id);
                pto->fDisconnect = true;
            }
        }

        //
        // Message: getdata (blocks)
        //
        vector<CInv> vGetData;
        if (!pto->fDisconnect && !pto->fClient && (fFetch || !IsInitialBlockDownload()) && state.nBlocksInFlight < MAX_BLOCKS_IN_TRANSIT_PER_PEER) {
            vector<CBlockIndex*> vToDownload;
            NodeId staller = -1;
            FindNextBlocksToDownload(pto->GetId(), MAX_BLOCKS_IN_TRANSIT_PER_PEER - state.nBlocksInFlight, vToDownload, staller);
            BOOST_FOREACH(CBlockIndex *pindex, vToDownload) {
                vGetData.push_back(CInv(MSG_BLOCK, pindex->GetBlockHash()));
                MarkBlockAsInFlight(pto->GetId(), pindex->GetBlockHash(), consensusParams, pindex);
                LogPrint("net", "Requesting block %s (%d) peer=%d\n", pindex->GetBlockHash().ToString(),
                    pindex->nHeight, pto->id);
            }
            if (state.nBlocksInFlight == 0 && staller != -1) {
                if (State(staller)->nStallingSince == 0) {
                    State(staller)->nStallingSince = nNow;
                    LogPrint("net", "Stall started peer=%d\n", staller);
                }
            }
        }

        //
        // Message: getdata (non-blocks)
        //
        while (!pto->fDisconnect && !pto->mapAskFor.empty() && (*pto->mapAskFor.begin()).first <= nNow)
        {
            const CInv& inv = (*pto->mapAskFor.begin()).second;
            if (!AlreadyHave(inv))
            {
                if (fDebug)
                    LogPrint("net", "Requesting %s peer=%d\n", inv.ToString(), pto->id);
                vGetData.push_back(inv);
                if (vGetData.size() >= 1000)
                {
                    pto->PushMessage("getdata", vGetData);
                    vGetData.clear();
                }
            } else {
                //If we're not going to ask, don't expect a response.
                pto->setAskFor.erase(inv.hash);
            }
            pto->mapAskFor.erase(pto->mapAskFor.begin());
        }
        if (!vGetData.empty())
            pto->PushMessage("getdata", vGetData);

    }
    return true;
}

 std::string CBlockFileInfo::ToString() const {
     return strprintf("CBlockFileInfo(blocks=%u, size=%u, heights=%u...%u, time=%s...%s)", nBlocks, nSize, nHeightFirst, nHeightLast, DateTimeStrFormat("%Y-%m-%d", nTimeFirst), DateTimeStrFormat("%Y-%m-%d", nTimeLast));
 }



class CMainCleanup
{
public:
    CMainCleanup() {}
    ~CMainCleanup() {
        // block headers
        BlockMap::iterator it1 = mapBlockIndex.begin();
        for (; it1 != mapBlockIndex.end(); it1++)
            delete (*it1).second;
        mapBlockIndex.clear();

        // orphan transactions
        mapOrphanTransactions.clear();
        mapOrphanTransactionsByPrev.clear();
    }
} instance_of_cmaincleanup;<|MERGE_RESOLUTION|>--- conflicted
+++ resolved
@@ -834,7 +834,7 @@
 }
 
 bool CheckTransaction(const CTransaction& tx, CValidationState &state,
-                      libzcash::ProofVerifier& verifier)
+                      libdwcash::ProofVerifier& verifier)
 {
     // Don't count coinbase transactions because mining skews the count
     if (!tx.IsCoinBase()) {
@@ -846,11 +846,7 @@
     } else {
         // Ensure that zk-SNARKs verify
         BOOST_FOREACH(const JSDescription &joinsplit, tx.vjoinsplit) {
-<<<<<<< HEAD
-            if (!joinsplit.Verify(*pdwcashParams, tx.joinSplitPubKey)) {
-=======
-            if (!joinsplit.Verify(*pzcashParams, verifier, tx.joinSplitPubKey)) {
->>>>>>> 499e34fc
+            if (!joinsplit.Verify(*pdwcashParams, verifier, tx.joinSplitPubKey)) {
                 return state.DoS(100, error("CheckTransaction(): joinsplit does not verify"),
                                     REJECT_INVALID, "bad-txns-joinsplit-verification-failed");
             }
@@ -1060,7 +1056,7 @@
     if (pfMissingInputs)
         *pfMissingInputs = false;
 
-    auto verifier = libzcash::ProofVerifier::Strict();
+    auto verifier = libdwcash::ProofVerifier::Strict();
     if (!CheckTransaction(tx, state, verifier))
         return error("AcceptToMemoryPool: CheckTransaction failed");
 
@@ -2048,8 +2044,8 @@
     AssertLockHeld(cs_main);
 
     bool fExpensiveChecks = (!fCheckpointsEnabled || pindex->nHeight >= Checkpoints::GetTotalBlocksEstimate(chainparams.Checkpoints()));
-    auto verifier = libzcash::ProofVerifier::Strict();
-    auto disabledVerifier = libzcash::ProofVerifier::Disabled();
+    auto verifier = libdwcash::ProofVerifier::Strict();
+    auto disabledVerifier = libdwcash::ProofVerifier::Disabled();
 
     // Check it again to verify JoinSplit proofs, and in case a previous version let a bad block in
     if (!CheckBlock(block, state, fExpensiveChecks ? verifier : disabledVerifier, !fJustCheck, !fJustCheck))
@@ -2985,7 +2981,7 @@
 }
 
 bool CheckBlock(const CBlock& block, CValidationState& state,
-                libzcash::ProofVerifier& verifier,
+                libdwcash::ProofVerifier& verifier,
                 bool fCheckPOW, bool fCheckMerkleRoot)
 {
     // These are checks that are independent of context.
@@ -3220,7 +3216,7 @@
     }
 
     // See method docstring for why this is always disabled
-    auto verifier = libzcash::ProofVerifier::Disabled();
+    auto verifier = libdwcash::ProofVerifier::Disabled();
     if ((!CheckBlock(block, state, verifier)) || !ContextualCheckBlock(block, state, pindex->pprev)) {
         if (state.IsInvalid() && !state.CorruptionPossible()) {
             pindex->nStatus |= BLOCK_FAILED_VALID;
@@ -3270,7 +3266,7 @@
 bool ProcessNewBlock(CValidationState &state, CNode* pfrom, CBlock* pblock, bool fForceProcessing, CDiskBlockPos *dbp)
 {
     // Preliminary checks
-    auto verifier = libzcash::ProofVerifier::Disabled();
+    auto verifier = libdwcash::ProofVerifier::Disabled();
     bool checked = CheckBlock(*pblock, state, verifier);
 
     {
@@ -3308,7 +3304,7 @@
     indexDummy.pprev = pindexPrev;
     indexDummy.nHeight = pindexPrev->nHeight + 1;
     // JoinSplit proofs are verified in ConnectBlock
-    auto verifier = libzcash::ProofVerifier::Disabled();
+    auto verifier = libdwcash::ProofVerifier::Disabled();
 
     // NOTE: CheckBlockHeader is called by CheckBlock
     if (!ContextualCheckBlockHeader(block, state, pindexPrev))
@@ -3635,7 +3631,7 @@
     int nGoodTransactions = 0;
     CValidationState state;
     // No need to verify JoinSplits twice
-    auto verifier = libzcash::ProofVerifier::Disabled();
+    auto verifier = libdwcash::ProofVerifier::Disabled();
     for (CBlockIndex* pindex = chainActive.Tip(); pindex && pindex->pprev; pindex = pindex->pprev)
     {
         boost::this_thread::interruption_point();
