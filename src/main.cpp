// Copyright (c) 2009-2010 Satoshi Nakamoto
// Copyright (c) 2009-2014 The Bitcoin Core developers
// Distributed under the MIT software license, see the accompanying
// file COPYING or http://www.opensource.org/licenses/mit-license.php.

#include "main.h"

#include "sodium.h"

#include "addrman.h"
#include "alert.h"
#include "arith_uint256.h"
#include "chainparams.h"
#include "checkpoints.h"
#include "checkqueue.h"
#include "consensus/upgrades.h"
#include "consensus/validation.h"
#include "deprecation.h"
#include "init.h"
#include "merkleblock.h"
#include "metrics.h"
#include "net.h"
#include "pow.h"
#include "txdb.h"
#include "txmempool.h"
#include "ui_interface.h"
#include "undo.h"
#include "util.h"
#include "utilmoneystr.h"
#include "validationinterface.h"
#include "wallet/asyncrpcoperation_sendmany.h"
#include "wallet/asyncrpcoperation_shieldcoinbase.h"

#include <algorithm>
#include <atomic>
#include <sstream>

#include <boost/algorithm/string/replace.hpp>
#include <boost/filesystem.hpp>
#include <boost/filesystem/fstream.hpp>
#include <boost/math/distributions/poisson.hpp>
#include <boost/thread.hpp>
#include <boost/static_assert.hpp>

using namespace std;

#if defined(NDEBUG)
# error "Ycash cannot be compiled without assertions."
#endif

#include "librustzcash.h"

/**
 * Global state
 */

CCriticalSection cs_main;

BlockMap mapBlockIndex;
CChain chainActive;
CBlockIndex *pindexBestHeader = NULL;
static int64_t nTimeBestReceived = 0;
CWaitableCriticalSection csBestBlock;
CConditionVariable cvBlockChange;
int nScriptCheckThreads = 0;
bool fExperimentalMode = false;
bool fImporting = false;
bool fReindex = false;
bool fTxIndex = false;
bool fInsightExplorer = false;  // insightexplorer
bool fAddressIndex = false;     // insightexplorer
bool fSpentIndex = false;       // insightexplorer
bool fTimestampIndex = false;   // insightexplorer
bool fHavePruned = false;
bool fPruneMode = false;
bool fIsBareMultisigStd = true;
bool fCheckBlockIndex = false;
bool fCheckpointsEnabled = true;
bool fCoinbaseEnforcedProtectionEnabled = true;
size_t nCoinCacheUsage = 5000 * 300;
uint64_t nPruneTarget = 0;
bool fAlerts = DEFAULT_ALERTS;
/* If the tip is older than this (in seconds), the node is considered to be in initial block download.
 */
int64_t nMaxTipAge = DEFAULT_MAX_TIP_AGE;

unsigned int expiryDelta = DEFAULT_TX_EXPIRY_DELTA;

/** Fees smaller than this (in satoshi) are considered zero fee (for relaying and mining) */
CFeeRate minRelayTxFee = CFeeRate(DEFAULT_MIN_RELAY_TX_FEE);

CTxMemPool mempool(::minRelayTxFee);

struct COrphanTx {
    CTransaction tx;
    NodeId fromPeer;
};
map<uint256, COrphanTx> mapOrphanTransactions GUARDED_BY(cs_main);;
map<uint256, set<uint256> > mapOrphanTransactionsByPrev GUARDED_BY(cs_main);;
void EraseOrphansFor(NodeId peer) EXCLUSIVE_LOCKS_REQUIRED(cs_main);

/**
 * Returns true if there are nRequired or more blocks of minVersion or above
 * in the last Consensus::Params::nMajorityWindow blocks, starting at pstart and going backwards.
 */
static bool IsSuperMajority(int minVersion, const CBlockIndex* pstart, unsigned nRequired, const Consensus::Params& consensusParams);
static void CheckBlockIndex(const Consensus::Params& consensusParams);

/** Constant stuff for coinbase transactions we create: */
CScript COINBASE_FLAGS;

const string strMessageMagic = "Zcash Signed Message:\n";

// Internal stuff
namespace {

    struct CBlockIndexWorkComparator
    {
        bool operator()(CBlockIndex *pa, CBlockIndex *pb) const {
            // First sort by most total work, ...
            if (pa->nChainWork > pb->nChainWork) return false;
            if (pa->nChainWork < pb->nChainWork) return true;

            // ... then by earliest time received, ...
            if (pa->nSequenceId < pb->nSequenceId) return false;
            if (pa->nSequenceId > pb->nSequenceId) return true;

            // Use pointer address as tie breaker (should only happen with blocks
            // loaded from disk, as those all have id 0).
            if (pa < pb) return false;
            if (pa > pb) return true;

            // Identical blocks.
            return false;
        }
    };

    CBlockIndex *pindexBestInvalid;

    /**
     * The set of all CBlockIndex entries with BLOCK_VALID_TRANSACTIONS (for itself and all ancestors) and
     * as good as our current tip or better. Entries may be failed, though, and pruning nodes may be
     * missing the data for the block.
     */
    set<CBlockIndex*, CBlockIndexWorkComparator> setBlockIndexCandidates;
    /** Number of nodes with fSyncStarted. */
    int nSyncStarted = 0;
    /** All pairs A->B, where A (or one if its ancestors) misses transactions, but B has transactions.
      * Pruned nodes may have entries where B is missing data.
      */
    multimap<CBlockIndex*, CBlockIndex*> mapBlocksUnlinked;

    CCriticalSection cs_LastBlockFile;
    std::vector<CBlockFileInfo> vinfoBlockFile;
    int nLastBlockFile = 0;
    /** Global flag to indicate we should check to see if there are
     *  block/undo files that should be deleted.  Set on startup
     *  or if we allocate more file space when we're in prune mode
     */
    bool fCheckForPruning = false;

    /**
     * Every received block is assigned a unique and increasing identifier, so we
     * know which one to give priority in case of a fork.
     */
    CCriticalSection cs_nBlockSequenceId;
    /** Blocks loaded from disk are assigned id 0, so start the counter at 1. */
    uint32_t nBlockSequenceId = 1;

    /**
     * Sources of received blocks, saved to be able to send them reject
     * messages or ban them when processing happens afterwards. Protected by
     * cs_main.
     */
    map<uint256, NodeId> mapBlockSource;

    /**
     * Filter for transactions that were recently rejected by
     * AcceptToMemoryPool. These are not rerequested until the chain tip
     * changes, at which point the entire filter is reset. Protected by
     * cs_main.
     *
     * Without this filter we'd be re-requesting txs from each of our peers,
     * increasing bandwidth consumption considerably. For instance, with 100
     * peers, half of which relay a tx we don't accept, that might be a 50x
     * bandwidth increase. A flooding attacker attempting to roll-over the
     * filter using minimum-sized, 60byte, transactions might manage to send
     * 1000/sec if we have fast peers, so we pick 120,000 to give our peers a
     * two minute window to send invs to us.
     *
     * Decreasing the false positive rate is fairly cheap, so we pick one in a
     * million to make it highly unlikely for users to have issues with this
     * filter.
     *
     * Memory used: 1.7MB
     */
    boost::scoped_ptr<CRollingBloomFilter> recentRejects;
    uint256 hashRecentRejectsChainTip;

    /** Blocks that are in flight, and that are in the queue to be downloaded. Protected by cs_main. */
    struct QueuedBlock {
        uint256 hash;
        CBlockIndex* pindex;     //!< Optional.
        int64_t nTime;           //!< Time of "getdata" request in microseconds.
        bool fValidatedHeaders;  //!< Whether this block has validated headers at the time of request.
        int64_t nTimeDisconnect; //!< The timeout for this block request (for disconnecting a slow peer)
    };
    map<uint256, pair<NodeId, list<QueuedBlock>::iterator> > mapBlocksInFlight;

    /** Number of blocks in flight with validated headers. */
    int nQueuedValidatedHeaders = 0;

    /** Number of preferable block download peers. */
    int nPreferredDownload = 0;

    /** Dirty block index entries. */
    set<CBlockIndex*> setDirtyBlockIndex;

    /** Dirty block file entries. */
    set<int> setDirtyFileInfo;
} // anon namespace

//////////////////////////////////////////////////////////////////////////////
//
// Registration of network node signals.
//

namespace {

struct CBlockReject {
    unsigned char chRejectCode;
    string strRejectReason;
    uint256 hashBlock;
};

/**
 * Maintain validation-specific state about nodes, protected by cs_main, instead
 * by CNode's own locks. This simplifies asynchronous operation, where
 * processing of incoming data is done after the ProcessMessage call returns,
 * and we're no longer holding the node's locks.
 */
struct CNodeState {
    //! The peer's address
    CService address;
    //! Whether we have a fully established connection.
    bool fCurrentlyConnected;
    //! Accumulated misbehaviour score for this peer.
    int nMisbehavior;
    //! Whether this peer should be disconnected and banned (unless whitelisted).
    bool fShouldBan;
    //! String name of this peer (debugging/logging purposes).
    std::string name;
    //! List of asynchronously-determined block rejections to notify this peer about.
    std::vector<CBlockReject> rejects;
    //! The best known block we know this peer has announced.
    CBlockIndex *pindexBestKnownBlock;
    //! The hash of the last unknown block this peer has announced.
    uint256 hashLastUnknownBlock;
    //! The last full block we both have.
    CBlockIndex *pindexLastCommonBlock;
    //! Whether we've started headers synchronization with this peer.
    bool fSyncStarted;
    //! Since when we're stalling block download progress (in microseconds), or 0.
    int64_t nStallingSince;
    list<QueuedBlock> vBlocksInFlight;
    int nBlocksInFlight;
    int nBlocksInFlightValidHeaders;
    //! Whether we consider this a preferred download peer.
    bool fPreferredDownload;

    CNodeState() {
        fCurrentlyConnected = false;
        nMisbehavior = 0;
        fShouldBan = false;
        pindexBestKnownBlock = NULL;
        hashLastUnknownBlock.SetNull();
        pindexLastCommonBlock = NULL;
        fSyncStarted = false;
        nStallingSince = 0;
        nBlocksInFlight = 0;
        nBlocksInFlightValidHeaders = 0;
        fPreferredDownload = false;
    }
};

/** Map maintaining per-node state. Requires cs_main. */
map<NodeId, CNodeState> mapNodeState;

// Requires cs_main.
CNodeState *State(NodeId pnode) {
    map<NodeId, CNodeState>::iterator it = mapNodeState.find(pnode);
    if (it == mapNodeState.end())
        return NULL;
    return &it->second;
}

int GetHeight()
{
    LOCK(cs_main);
    return chainActive.Height();
}

void UpdatePreferredDownload(CNode* node, CNodeState* state)
{
    nPreferredDownload -= state->fPreferredDownload;

    // Whether this node should be marked as a preferred download node.
    state->fPreferredDownload = (!node->fInbound || node->fWhitelisted) && !node->fOneShot && !node->fClient;

    nPreferredDownload += state->fPreferredDownload;
}

// Returns time at which to timeout block request (nTime in microseconds)
int64_t GetBlockTimeout(int64_t nTime, int nValidatedQueuedBefore, const Consensus::Params &consensusParams)
{
    return nTime + 500000 * consensusParams.nPowTargetSpacing * (4 + nValidatedQueuedBefore);
}

void InitializeNode(NodeId nodeid, const CNode *pnode) {
    LOCK(cs_main);
    CNodeState &state = mapNodeState.insert(std::make_pair(nodeid, CNodeState())).first->second;
    state.name = pnode->addrName;
    state.address = pnode->addr;
}

void FinalizeNode(NodeId nodeid) {
    LOCK(cs_main);
    CNodeState *state = State(nodeid);

    if (state->fSyncStarted)
        nSyncStarted--;

    if (state->nMisbehavior == 0 && state->fCurrentlyConnected) {
        AddressCurrentlyConnected(state->address);
    }

    BOOST_FOREACH(const QueuedBlock& entry, state->vBlocksInFlight)
        mapBlocksInFlight.erase(entry.hash);
    EraseOrphansFor(nodeid);
    nPreferredDownload -= state->fPreferredDownload;

    mapNodeState.erase(nodeid);
}

// Requires cs_main.
// Returns a bool indicating whether we requested this block.
bool MarkBlockAsReceived(const uint256& hash) {
    map<uint256, pair<NodeId, list<QueuedBlock>::iterator> >::iterator itInFlight = mapBlocksInFlight.find(hash);
    if (itInFlight != mapBlocksInFlight.end()) {
        CNodeState *state = State(itInFlight->second.first);
        nQueuedValidatedHeaders -= itInFlight->second.second->fValidatedHeaders;
        state->nBlocksInFlightValidHeaders -= itInFlight->second.second->fValidatedHeaders;
        state->vBlocksInFlight.erase(itInFlight->second.second);
        state->nBlocksInFlight--;
        state->nStallingSince = 0;
        mapBlocksInFlight.erase(itInFlight);
        return true;
    }
    return false;
}

// Requires cs_main.
void MarkBlockAsInFlight(NodeId nodeid, const uint256& hash, const Consensus::Params& consensusParams, CBlockIndex *pindex = NULL) {
    CNodeState *state = State(nodeid);
    assert(state != NULL);

    // Make sure it's not listed somewhere already.
    MarkBlockAsReceived(hash);

    int64_t nNow = GetTimeMicros();
    QueuedBlock newentry = {hash, pindex, nNow, pindex != NULL, GetBlockTimeout(nNow, nQueuedValidatedHeaders, consensusParams)};
    nQueuedValidatedHeaders += newentry.fValidatedHeaders;
    list<QueuedBlock>::iterator it = state->vBlocksInFlight.insert(state->vBlocksInFlight.end(), newentry);
    state->nBlocksInFlight++;
    state->nBlocksInFlightValidHeaders += newentry.fValidatedHeaders;
    mapBlocksInFlight[hash] = std::make_pair(nodeid, it);
}

/** Check whether the last unknown block a peer advertized is not yet known. */
void ProcessBlockAvailability(NodeId nodeid) {
    CNodeState *state = State(nodeid);
    assert(state != NULL);

    if (!state->hashLastUnknownBlock.IsNull()) {
        BlockMap::iterator itOld = mapBlockIndex.find(state->hashLastUnknownBlock);
        if (itOld != mapBlockIndex.end() && itOld->second->nChainWork > 0) {
            if (state->pindexBestKnownBlock == NULL || itOld->second->nChainWork >= state->pindexBestKnownBlock->nChainWork)
                state->pindexBestKnownBlock = itOld->second;
            state->hashLastUnknownBlock.SetNull();
        }
    }
}

/** Update tracking information about which blocks a peer is assumed to have. */
void UpdateBlockAvailability(NodeId nodeid, const uint256 &hash) {
    CNodeState *state = State(nodeid);
    assert(state != NULL);

    ProcessBlockAvailability(nodeid);

    BlockMap::iterator it = mapBlockIndex.find(hash);
    if (it != mapBlockIndex.end() && it->second->nChainWork > 0) {
        // An actually better block was announced.
        if (state->pindexBestKnownBlock == NULL || it->second->nChainWork >= state->pindexBestKnownBlock->nChainWork)
            state->pindexBestKnownBlock = it->second;
    } else {
        // An unknown block was announced; just assume that the latest one is the best one.
        state->hashLastUnknownBlock = hash;
    }
}

/** Find the last common ancestor two blocks have.
 *  Both pa and pb must be non-NULL. */
CBlockIndex* LastCommonAncestor(CBlockIndex* pa, CBlockIndex* pb) {
    if (pa->nHeight > pb->nHeight) {
        pa = pa->GetAncestor(pb->nHeight);
    } else if (pb->nHeight > pa->nHeight) {
        pb = pb->GetAncestor(pa->nHeight);
    }

    while (pa != pb && pa && pb) {
        pa = pa->pprev;
        pb = pb->pprev;
    }

    // Eventually all chain branches meet at the genesis block.
    assert(pa == pb);
    return pa;
}

/** Update pindexLastCommonBlock and add not-in-flight missing successors to vBlocks, until it has
 *  at most count entries. */
void FindNextBlocksToDownload(NodeId nodeid, unsigned int count, std::vector<CBlockIndex*>& vBlocks, NodeId& nodeStaller) {
    if (count == 0)
        return;

    vBlocks.reserve(vBlocks.size() + count);
    CNodeState *state = State(nodeid);
    assert(state != NULL);

    // Make sure pindexBestKnownBlock is up to date, we'll need it.
    ProcessBlockAvailability(nodeid);

    if (state->pindexBestKnownBlock == NULL || state->pindexBestKnownBlock->nChainWork < chainActive.Tip()->nChainWork) {
        // This peer has nothing interesting.
        return;
    }

    if (state->pindexLastCommonBlock == NULL) {
        // Bootstrap quickly by guessing a parent of our best tip is the forking point.
        // Guessing wrong in either direction is not a problem.
        state->pindexLastCommonBlock = chainActive[std::min(state->pindexBestKnownBlock->nHeight, chainActive.Height())];
    }

    // If the peer reorganized, our previous pindexLastCommonBlock may not be an ancestor
    // of its current tip anymore. Go back enough to fix that.
    state->pindexLastCommonBlock = LastCommonAncestor(state->pindexLastCommonBlock, state->pindexBestKnownBlock);
    if (state->pindexLastCommonBlock == state->pindexBestKnownBlock)
        return;

    std::vector<CBlockIndex*> vToFetch;
    CBlockIndex *pindexWalk = state->pindexLastCommonBlock;
    // Never fetch further than the best block we know the peer has, or more than BLOCK_DOWNLOAD_WINDOW + 1 beyond the last
    // linked block we have in common with this peer. The +1 is so we can detect stalling, namely if we would be able to
    // download that next block if the window were 1 larger.
    int nWindowEnd = state->pindexLastCommonBlock->nHeight + BLOCK_DOWNLOAD_WINDOW;
    int nMaxHeight = std::min<int>(state->pindexBestKnownBlock->nHeight, nWindowEnd + 1);
    NodeId waitingfor = -1;
    while (pindexWalk->nHeight < nMaxHeight) {
        // Read up to 128 (or more, if more blocks than that are needed) successors of pindexWalk (towards
        // pindexBestKnownBlock) into vToFetch. We fetch 128, because CBlockIndex::GetAncestor may be as expensive
        // as iterating over ~100 CBlockIndex* entries anyway.
        int nToFetch = std::min(nMaxHeight - pindexWalk->nHeight, std::max<int>(count - vBlocks.size(), 128));
        vToFetch.resize(nToFetch);
        pindexWalk = state->pindexBestKnownBlock->GetAncestor(pindexWalk->nHeight + nToFetch);
        vToFetch[nToFetch - 1] = pindexWalk;
        for (unsigned int i = nToFetch - 1; i > 0; i--) {
            vToFetch[i - 1] = vToFetch[i]->pprev;
        }

        // Iterate over those blocks in vToFetch (in forward direction), adding the ones that
        // are not yet downloaded and not in flight to vBlocks. In the meantime, update
        // pindexLastCommonBlock as long as all ancestors are already downloaded, or if it's
        // already part of our chain (and therefore don't need it even if pruned).
        BOOST_FOREACH(CBlockIndex* pindex, vToFetch) {
            if (!pindex->IsValid(BLOCK_VALID_TREE)) {
                // We consider the chain that this peer is on invalid.
                return;
            }
            if (pindex->nStatus & BLOCK_HAVE_DATA || chainActive.Contains(pindex)) {
                if (pindex->nChainTx)
                    state->pindexLastCommonBlock = pindex;
            } else if (mapBlocksInFlight.count(pindex->GetBlockHash()) == 0) {
                // The block is not already downloaded, and not yet in flight.
                if (pindex->nHeight > nWindowEnd) {
                    // We reached the end of the window.
                    if (vBlocks.size() == 0 && waitingfor != nodeid) {
                        // We aren't able to fetch anything, but we would be if the download window was one larger.
                        nodeStaller = waitingfor;
                    }
                    return;
                }
                vBlocks.push_back(pindex);
                if (vBlocks.size() == count) {
                    return;
                }
            } else if (waitingfor == -1) {
                // This is the first already-in-flight block.
                waitingfor = mapBlocksInFlight[pindex->GetBlockHash()].first;
            }
        }
    }
}

} // anon namespace

bool GetNodeStateStats(NodeId nodeid, CNodeStateStats &stats) {
    LOCK(cs_main);
    CNodeState *state = State(nodeid);
    if (state == NULL)
        return false;
    stats.nMisbehavior = state->nMisbehavior;
    stats.nSyncHeight = state->pindexBestKnownBlock ? state->pindexBestKnownBlock->nHeight : -1;
    stats.nCommonHeight = state->pindexLastCommonBlock ? state->pindexLastCommonBlock->nHeight : -1;
    BOOST_FOREACH(const QueuedBlock& queue, state->vBlocksInFlight) {
        if (queue.pindex)
            stats.vHeightInFlight.push_back(queue.pindex->nHeight);
    }
    return true;
}

void RegisterNodeSignals(CNodeSignals& nodeSignals)
{
    nodeSignals.GetHeight.connect(&GetHeight);
    nodeSignals.ProcessMessages.connect(&ProcessMessages);
    nodeSignals.SendMessages.connect(&SendMessages);
    nodeSignals.InitializeNode.connect(&InitializeNode);
    nodeSignals.FinalizeNode.connect(&FinalizeNode);
}

void UnregisterNodeSignals(CNodeSignals& nodeSignals)
{
    nodeSignals.GetHeight.disconnect(&GetHeight);
    nodeSignals.ProcessMessages.disconnect(&ProcessMessages);
    nodeSignals.SendMessages.disconnect(&SendMessages);
    nodeSignals.InitializeNode.disconnect(&InitializeNode);
    nodeSignals.FinalizeNode.disconnect(&FinalizeNode);
}

CBlockIndex* FindForkInGlobalIndex(const CChain& chain, const CBlockLocator& locator)
{
    // Find the first block the caller has in the main chain
    BOOST_FOREACH(const uint256& hash, locator.vHave) {
        BlockMap::iterator mi = mapBlockIndex.find(hash);
        if (mi != mapBlockIndex.end())
        {
            CBlockIndex* pindex = (*mi).second;
            if (chain.Contains(pindex))
                return pindex;
            if (pindex->GetAncestor(chain.Height()) == chain.Tip()) {
                return chain.Tip();
            }
        }
    }
    return chain.Genesis();
}

CCoinsViewCache *pcoinsTip = NULL;
CBlockTreeDB *pblocktree = NULL;

//////////////////////////////////////////////////////////////////////////////
//
// mapOrphanTransactions
//

bool AddOrphanTx(const CTransaction& tx, NodeId peer) EXCLUSIVE_LOCKS_REQUIRED(cs_main)
{
    uint256 hash = tx.GetHash();
    if (mapOrphanTransactions.count(hash))
        return false;

    // Ignore big transactions, to avoid a
    // send-big-orphans memory exhaustion attack. If a peer has a legitimate
    // large transaction with a missing parent then we assume
    // it will rebroadcast it later, after the parent transaction(s)
    // have been mined or received.
    // 10,000 orphans, each of which is at most 5,000 bytes big is
    // at most 500 megabytes of orphans:
    unsigned int sz = GetSerializeSize(tx, SER_NETWORK, tx.nVersion);
    if (sz > 5000)
    {
        LogPrint("mempool", "ignoring large orphan tx (size: %u, hash: %s)\n", sz, hash.ToString());
        return false;
    }

    mapOrphanTransactions[hash].tx = tx;
    mapOrphanTransactions[hash].fromPeer = peer;
    BOOST_FOREACH(const CTxIn& txin, tx.vin)
        mapOrphanTransactionsByPrev[txin.prevout.hash].insert(hash);

    LogPrint("mempool", "stored orphan tx %s (mapsz %u prevsz %u)\n", hash.ToString(),
             mapOrphanTransactions.size(), mapOrphanTransactionsByPrev.size());
    return true;
}

void static EraseOrphanTx(uint256 hash) EXCLUSIVE_LOCKS_REQUIRED(cs_main)
{
    map<uint256, COrphanTx>::iterator it = mapOrphanTransactions.find(hash);
    if (it == mapOrphanTransactions.end())
        return;
    BOOST_FOREACH(const CTxIn& txin, it->second.tx.vin)
    {
        map<uint256, set<uint256> >::iterator itPrev = mapOrphanTransactionsByPrev.find(txin.prevout.hash);
        if (itPrev == mapOrphanTransactionsByPrev.end())
            continue;
        itPrev->second.erase(hash);
        if (itPrev->second.empty())
            mapOrphanTransactionsByPrev.erase(itPrev);
    }
    mapOrphanTransactions.erase(it);
}

void EraseOrphansFor(NodeId peer)
{
    int nErased = 0;
    map<uint256, COrphanTx>::iterator iter = mapOrphanTransactions.begin();
    while (iter != mapOrphanTransactions.end())
    {
        map<uint256, COrphanTx>::iterator maybeErase = iter++; // increment to avoid iterator becoming invalid
        if (maybeErase->second.fromPeer == peer)
        {
            EraseOrphanTx(maybeErase->second.tx.GetHash());
            ++nErased;
        }
    }
    if (nErased > 0) LogPrint("mempool", "Erased %d orphan tx from peer %d\n", nErased, peer);
}


unsigned int LimitOrphanTxSize(unsigned int nMaxOrphans) EXCLUSIVE_LOCKS_REQUIRED(cs_main)
{
    unsigned int nEvicted = 0;
    while (mapOrphanTransactions.size() > nMaxOrphans)
    {
        // Evict a random orphan:
        uint256 randomhash = GetRandHash();
        map<uint256, COrphanTx>::iterator it = mapOrphanTransactions.lower_bound(randomhash);
        if (it == mapOrphanTransactions.end())
            it = mapOrphanTransactions.begin();
        EraseOrphanTx(it->first);
        ++nEvicted;
    }
    return nEvicted;
}


bool IsStandardTx(const CTransaction& tx, string& reason, const CChainParams& chainparams, const int nHeight)
{
    bool overwinterActive = NetworkUpgradeActive(nHeight, chainparams.GetConsensus(), Consensus::UPGRADE_OVERWINTER);
    bool saplingActive = NetworkUpgradeActive(nHeight, chainparams.GetConsensus(), Consensus::UPGRADE_SAPLING);

    if (saplingActive) {
        // Sapling standard rules apply
        if (tx.nVersion > CTransaction::SAPLING_MAX_CURRENT_VERSION || tx.nVersion < CTransaction::SAPLING_MIN_CURRENT_VERSION) {
            reason = "sapling-version";
            return false;
        }
    } else if (overwinterActive) {
        // Overwinter standard rules apply
        if (tx.nVersion > CTransaction::OVERWINTER_MAX_CURRENT_VERSION || tx.nVersion < CTransaction::OVERWINTER_MIN_CURRENT_VERSION) {
            reason = "overwinter-version";
            return false;
        }
    } else {
        // Sprout standard rules apply
        if (tx.nVersion > CTransaction::SPROUT_MAX_CURRENT_VERSION || tx.nVersion < CTransaction::SPROUT_MIN_CURRENT_VERSION) {
            reason = "version";
            return false;
        }
    }

    BOOST_FOREACH(const CTxIn& txin, tx.vin)
    {
        // Biggest 'standard' txin is a 15-of-15 P2SH multisig with compressed
        // keys. (remember the 520 byte limit on redeemScript size) That works
        // out to a (15*(33+1))+3=513 byte redeemScript, 513+1+15*(73+1)+3=1627
        // bytes of scriptSig, which we round off to 1650 bytes for some minor
        // future-proofing. That's also enough to spend a 20-of-20
        // CHECKMULTISIG scriptPubKey, though such a scriptPubKey is not
        // considered standard)
        if (txin.scriptSig.size() > 1650) {
            reason = "scriptsig-size";
            return false;
        }
        if (!txin.scriptSig.IsPushOnly()) {
            reason = "scriptsig-not-pushonly";
            return false;
        }
    }

    unsigned int nDataOut = 0;
    txnouttype whichType;
    BOOST_FOREACH(const CTxOut& txout, tx.vout) {
        if (!::IsStandard(txout.scriptPubKey, whichType)) {
            reason = "scriptpubkey";
            return false;
        }

        if (whichType == TX_NULL_DATA)
            nDataOut++;
        else if ((whichType == TX_MULTISIG) && (!fIsBareMultisigStd)) {
            reason = "bare-multisig";
            return false;
        } else if (txout.IsDust(::minRelayTxFee)) {
            reason = "dust";
            return false;
        }
    }

    // only one OP_RETURN txout is permitted
    if (nDataOut > 1) {
        reason = "multi-op-return";
        return false;
    }

    return true;
}

bool IsFinalTx(const CTransaction &tx, int nBlockHeight, int64_t nBlockTime)
{
    if (tx.nLockTime == 0)
        return true;
    if ((int64_t)tx.nLockTime < ((int64_t)tx.nLockTime < LOCKTIME_THRESHOLD ? (int64_t)nBlockHeight : nBlockTime))
        return true;
    BOOST_FOREACH(const CTxIn& txin, tx.vin)
        if (!txin.IsFinal())
            return false;
    return true;
}

bool IsExpiredTx(const CTransaction &tx, int nBlockHeight)
{
    if (tx.nExpiryHeight == 0 || tx.IsCoinBase()) {
        return false;
    }
    return static_cast<uint32_t>(nBlockHeight) > tx.nExpiryHeight;
}

bool IsExpiringSoonTx(const CTransaction &tx, int nNextBlockHeight)
{
    return IsExpiredTx(tx, nNextBlockHeight + TX_EXPIRING_SOON_THRESHOLD);
}

bool CheckFinalTx(const CTransaction &tx, int flags)
{
    AssertLockHeld(cs_main);

    // By convention a negative value for flags indicates that the
    // current network-enforced consensus rules should be used. In
    // a future soft-fork scenario that would mean checking which
    // rules would be enforced for the next block and setting the
    // appropriate flags. At the present time no soft-forks are
    // scheduled, so no flags are set.
    flags = std::max(flags, 0);

    // CheckFinalTx() uses chainActive.Height()+1 to evaluate
    // nLockTime because when IsFinalTx() is called within
    // CBlock::AcceptBlock(), the height of the block *being*
    // evaluated is what is used. Thus if we want to know if a
    // transaction can be part of the *next* block, we need to call
    // IsFinalTx() with one more than chainActive.Height().
    const int nBlockHeight = chainActive.Height() + 1;

    // Timestamps on the other hand don't get any special treatment,
    // because we can't know what timestamp the next block will have,
    // and there aren't timestamp applications where it matters.
    // However this changes once median past time-locks are enforced:
    const int64_t nBlockTime = (flags & LOCKTIME_MEDIAN_TIME_PAST)
                             ? chainActive.Tip()->GetMedianTimePast()
                             : GetAdjustedTime();

    return IsFinalTx(tx, nBlockHeight, nBlockTime);
}

/**
 * Check transaction inputs to mitigate two
 * potential denial-of-service attacks:
 *
 * 1. scriptSigs with extra data stuffed into them,
 *    not consumed by scriptPubKey (or P2SH script)
 * 2. P2SH scripts with a crazy number of expensive
 *    CHECKSIG/CHECKMULTISIG operations
 */
bool AreInputsStandard(const CTransaction& tx, const CCoinsViewCache& mapInputs, uint32_t consensusBranchId)
{
    if (tx.IsCoinBase())
        return true; // Coinbases don't use vin normally

    for (unsigned int i = 0; i < tx.vin.size(); i++)
    {
        const CTxOut& prev = mapInputs.GetOutputFor(tx.vin[i]);

        vector<vector<unsigned char> > vSolutions;
        txnouttype whichType;
        // get the scriptPubKey corresponding to this input:
        const CScript& prevScript = prev.scriptPubKey;
        if (!Solver(prevScript, whichType, vSolutions))
            return false;
        int nArgsExpected = ScriptSigArgsExpected(whichType, vSolutions);
        if (nArgsExpected < 0)
            return false;

        // Transactions with extra stuff in their scriptSigs are
        // non-standard. Note that this EvalScript() call will
        // be quick, because if there are any operations
        // beside "push data" in the scriptSig
        // IsStandardTx() will have already returned false
        // and this method isn't called.
        vector<vector<unsigned char> > stack;
        if (!EvalScript(stack, tx.vin[i].scriptSig, SCRIPT_VERIFY_NONE, BaseSignatureChecker(), consensusBranchId))
            return false;

        if (whichType == TX_SCRIPTHASH)
        {
            if (stack.empty())
                return false;
            CScript subscript(stack.back().begin(), stack.back().end());
            vector<vector<unsigned char> > vSolutions2;
            txnouttype whichType2;
            if (Solver(subscript, whichType2, vSolutions2))
            {
                int tmpExpected = ScriptSigArgsExpected(whichType2, vSolutions2);
                if (tmpExpected < 0)
                    return false;
                nArgsExpected += tmpExpected;
            }
            else
            {
                // Any other Script with less than 15 sigops OK:
                unsigned int sigops = subscript.GetSigOpCount(true);
                // ... extra data left on the stack after execution is OK, too:
                return (sigops <= MAX_P2SH_SIGOPS);
            }
        }

        if (stack.size() != (unsigned int)nArgsExpected)
            return false;
    }

    return true;
}

unsigned int GetLegacySigOpCount(const CTransaction& tx)
{
    unsigned int nSigOps = 0;
    BOOST_FOREACH(const CTxIn& txin, tx.vin)
    {
        nSigOps += txin.scriptSig.GetSigOpCount(false);
    }
    BOOST_FOREACH(const CTxOut& txout, tx.vout)
    {
        nSigOps += txout.scriptPubKey.GetSigOpCount(false);
    }
    return nSigOps;
}

unsigned int GetP2SHSigOpCount(const CTransaction& tx, const CCoinsViewCache& inputs)
{
    if (tx.IsCoinBase())
        return 0;

    unsigned int nSigOps = 0;
    for (unsigned int i = 0; i < tx.vin.size(); i++)
    {
        const CTxOut &prevout = inputs.GetOutputFor(tx.vin[i]);
        if (prevout.scriptPubKey.IsPayToScriptHash())
            nSigOps += prevout.scriptPubKey.GetSigOpCount(tx.vin[i].scriptSig);
    }
    return nSigOps;
}

/**
 * Check a transaction contextually against a set of consensus rules valid at a given block height.
 * 
 * Notes:
 * 1. AcceptToMemoryPool calls CheckTransaction and this function.
 * 2. ProcessNewBlock calls AcceptBlock, which calls CheckBlock (which calls CheckTransaction)
 *    and ContextualCheckBlock (which calls this function).
 * 3. The isInitBlockDownload argument is only to assist with testing.
 */
bool ContextualCheckTransaction(
        const CTransaction& tx,
        CValidationState &state,
        const CChainParams& chainparams,
        const int nHeight,
        const int dosLevel,
        bool (*isInitBlockDownload)(const CChainParams&))
{
    bool overwinterActive = NetworkUpgradeActive(nHeight, chainparams.GetConsensus(), Consensus::UPGRADE_OVERWINTER);
    bool saplingActive = NetworkUpgradeActive(nHeight, chainparams.GetConsensus(), Consensus::UPGRADE_SAPLING);
    bool isSprout = !overwinterActive;

    // If Sprout rules apply, reject transactions which are intended for Overwinter and beyond
    if (isSprout && tx.fOverwintered) {
        return state.DoS(isInitBlockDownload(chainparams) ? 0 : dosLevel,
                         error("ContextualCheckTransaction(): overwinter is not active yet"),
                         REJECT_INVALID, "tx-overwinter-not-active");
    }

    if (saplingActive) {
        // Reject transactions with valid version but missing overwintered flag
        if (tx.nVersion >= SAPLING_MIN_TX_VERSION && !tx.fOverwintered) {
            return state.DoS(dosLevel, error("ContextualCheckTransaction(): overwintered flag must be set"),
                            REJECT_INVALID, "tx-overwintered-flag-not-set");
        }

        // Reject transactions with non-Sapling version group ID
        if (tx.fOverwintered && tx.nVersionGroupId != SAPLING_VERSION_GROUP_ID) {
            return state.DoS(isInitBlockDownload(chainparams) ? 0 : dosLevel,
                    error("CheckTransaction(): invalid Sapling tx version"),
                    REJECT_INVALID, "bad-sapling-tx-version-group-id");
        }

        // Reject transactions with invalid version
        if (tx.fOverwintered && tx.nVersion < SAPLING_MIN_TX_VERSION ) {
            return state.DoS(100, error("CheckTransaction(): Sapling version too low"),
                REJECT_INVALID, "bad-tx-sapling-version-too-low");
        }

        // Reject transactions with invalid version
        if (tx.fOverwintered && tx.nVersion > SAPLING_MAX_TX_VERSION ) {
            return state.DoS(100, error("CheckTransaction(): Sapling version too high"),
                REJECT_INVALID, "bad-tx-sapling-version-too-high");
        }
    } else if (overwinterActive) {
        // Reject transactions with valid version but missing overwinter flag
        if (tx.nVersion >= OVERWINTER_MIN_TX_VERSION && !tx.fOverwintered) {
            return state.DoS(dosLevel, error("ContextualCheckTransaction(): overwinter flag must be set"),
                            REJECT_INVALID, "tx-overwinter-flag-not-set");
        }

        // Reject transactions with non-Overwinter version group ID
        if (tx.fOverwintered && tx.nVersionGroupId != OVERWINTER_VERSION_GROUP_ID) {
            return state.DoS(isInitBlockDownload(chainparams) ? 0 : dosLevel,
                    error("CheckTransaction(): invalid Overwinter tx version"),
                    REJECT_INVALID, "bad-overwinter-tx-version-group-id");
        }

        // Reject transactions with invalid version
        if (tx.fOverwintered && tx.nVersion > OVERWINTER_MAX_TX_VERSION ) {
            return state.DoS(100, error("CheckTransaction(): overwinter version too high"),
                REJECT_INVALID, "bad-tx-overwinter-version-too-high");
        }
    }

    // Rules that apply to Overwinter or later:
    if (overwinterActive) {
        // Reject transactions intended for Sprout
        if (!tx.fOverwintered) {
            return state.DoS(dosLevel, error("ContextualCheckTransaction: overwinter is active"),
                            REJECT_INVALID, "tx-overwinter-active");
        }
    
        // Check that all transactions are unexpired
        if (IsExpiredTx(tx, nHeight)) {
            // Don't increase banscore if the transaction only just expired
            int expiredDosLevel = IsExpiredTx(tx, nHeight - 1) ? dosLevel : 0;
            return state.DoS(expiredDosLevel, error("ContextualCheckTransaction(): transaction is expired"), REJECT_INVALID, "tx-overwinter-expired");
        }
    }

    // Rules that apply before Sapling:
    if (!saplingActive) {
        // Size limits
        BOOST_STATIC_ASSERT(MAX_BLOCK_SIZE > MAX_TX_SIZE_BEFORE_SAPLING); // sanity
        if (::GetSerializeSize(tx, SER_NETWORK, PROTOCOL_VERSION) > MAX_TX_SIZE_BEFORE_SAPLING)
            return state.DoS(100, error("ContextualCheckTransaction(): size limits failed"),
                            REJECT_INVALID, "bad-txns-oversize");
    }

    uint256 dataToBeSigned;

    if (!tx.vjoinsplit.empty() ||
        !tx.vShieldedSpend.empty() ||
        !tx.vShieldedOutput.empty())
    {
        auto consensusBranchId = CurrentEpochBranchId(nHeight, chainparams.GetConsensus());
        // Empty output script.
        CScript scriptCode;
        try {
            dataToBeSigned = SignatureHash(scriptCode, tx, NOT_AN_INPUT, SIGHASH_ALL, 0, consensusBranchId);
        } catch (std::logic_error ex) {
            return state.DoS(100, error("CheckTransaction(): error computing signature hash"),
                                REJECT_INVALID, "error-computing-signature-hash");
        }
    }

    if (!tx.vjoinsplit.empty())
    {
        BOOST_STATIC_ASSERT(crypto_sign_PUBLICKEYBYTES == 32);

        // We rely on libsodium to check that the signature is canonical.
        // https://github.com/jedisct1/libsodium/commit/62911edb7ff2275cccd74bf1c8aefcc4d76924e0
        if (crypto_sign_verify_detached(&tx.joinSplitSig[0],
                                        dataToBeSigned.begin(), 32,
                                        tx.joinSplitPubKey.begin()
                                        ) != 0) {
            return state.DoS(isInitBlockDownload(chainparams) ? 0 : 100,
                                error("CheckTransaction(): invalid joinsplit signature"),
                                REJECT_INVALID, "bad-txns-invalid-joinsplit-signature");
        }
    }

    if (!tx.vShieldedSpend.empty() ||
        !tx.vShieldedOutput.empty())
    {
        auto ctx = librustzcash_sapling_verification_ctx_init();

        for (const SpendDescription &spend : tx.vShieldedSpend) {
            if (!librustzcash_sapling_check_spend(
                ctx,
                spend.cv.begin(),
                spend.anchor.begin(),
                spend.nullifier.begin(),
                spend.rk.begin(),
                spend.zkproof.begin(),
                spend.spendAuthSig.begin(),
                dataToBeSigned.begin()
            ))
            {
                librustzcash_sapling_verification_ctx_free(ctx);
                return state.DoS(isInitBlockDownload() ? 0 : dosLevel, error("ContextualCheckTransaction(): Sapling spend description invalid"),
                                      REJECT_INVALID, "bad-txns-sapling-spend-description-invalid");
            }
        }

        for (const OutputDescription &output : tx.vShieldedOutput) {
            if (!librustzcash_sapling_check_output(
                ctx,
                output.cv.begin(),
                output.cm.begin(),
                output.ephemeralKey.begin(),
                output.zkproof.begin()
            ))
            {
                librustzcash_sapling_verification_ctx_free(ctx);
                return state.DoS(isInitBlockDownload() ? 0 : dosLevel, error("ContextualCheckTransaction(): Sapling output description invalid"),
                                      REJECT_INVALID, "bad-txns-sapling-output-description-invalid");
            }
        }

        if (!librustzcash_sapling_final_check(
            ctx,
            tx.valueBalance,
            tx.bindingSig.begin(),
            dataToBeSigned.begin()
        ))
        {
            librustzcash_sapling_verification_ctx_free(ctx);
            return state.DoS(isInitBlockDownload() ? 0 : dosLevel, error("ContextualCheckTransaction(): Sapling binding signature invalid"),
                                  REJECT_INVALID, "bad-txns-sapling-binding-signature-invalid");
        }

        librustzcash_sapling_verification_ctx_free(ctx);
    }
    return true;
}


bool CheckTransaction(const CTransaction& tx, CValidationState &state,
                      libzcash::ProofVerifier& verifier)
{
    // Don't count coinbase transactions because mining skews the count
    if (!tx.IsCoinBase()) {
        transactionsValidated.increment();
    }

    if (!CheckTransactionWithoutProofVerification(tx, state)) {
        return false;
    } else {
        // Ensure that zk-SNARKs verify
        BOOST_FOREACH(const JSDescription &joinsplit, tx.vjoinsplit) {
            if (!joinsplit.Verify(*pzcashParams, verifier, tx.joinSplitPubKey)) {
                return state.DoS(100, error("CheckTransaction(): joinsplit does not verify"),
                                    REJECT_INVALID, "bad-txns-joinsplit-verification-failed");
            }
        }
        return true;
    }
}

bool CheckTransactionWithoutProofVerification(const CTransaction& tx, CValidationState &state)
{
    // Basic checks that don't depend on any context

    /**
     * Previously:
     * 1. The consensus rule below was:
     *        if (tx.nVersion < SPROUT_MIN_TX_VERSION) { ... }
     *    which checked if tx.nVersion fell within the range:
     *        INT32_MIN <= tx.nVersion < SPROUT_MIN_TX_VERSION
     * 2. The parser allowed tx.nVersion to be negative
     *
     * Now:
     * 1. The consensus rule checks to see if tx.Version falls within the range:
     *        0 <= tx.nVersion < SPROUT_MIN_TX_VERSION
     * 2. The previous consensus rule checked for negative values within the range:
     *        INT32_MIN <= tx.nVersion < 0
     *    This is unnecessary for Overwinter transactions since the parser now
     *    interprets the sign bit as fOverwintered, so tx.nVersion is always >=0,
     *    and when Overwinter is not active ContextualCheckTransaction rejects
     *    transactions with fOverwintered set.  When fOverwintered is set,
     *    this function and ContextualCheckTransaction will together check to
     *    ensure tx.nVersion avoids the following ranges:
     *        0 <= tx.nVersion < OVERWINTER_MIN_TX_VERSION
     *        OVERWINTER_MAX_TX_VERSION < tx.nVersion <= INT32_MAX
     */
    if (!tx.fOverwintered && tx.nVersion < SPROUT_MIN_TX_VERSION) {
        return state.DoS(100, error("CheckTransaction(): version too low"),
                         REJECT_INVALID, "bad-txns-version-too-low");
    }
    else if (tx.fOverwintered) {
        if (tx.nVersion < OVERWINTER_MIN_TX_VERSION) {
            return state.DoS(100, error("CheckTransaction(): overwinter version too low"),
                REJECT_INVALID, "bad-tx-overwinter-version-too-low");
        }
        if (tx.nVersionGroupId != OVERWINTER_VERSION_GROUP_ID &&
                tx.nVersionGroupId != SAPLING_VERSION_GROUP_ID) {
            return state.DoS(100, error("CheckTransaction(): unknown tx version group id"),
                    REJECT_INVALID, "bad-tx-version-group-id");
        }
        if (tx.nExpiryHeight >= TX_EXPIRY_HEIGHT_THRESHOLD) {
            return state.DoS(100, error("CheckTransaction(): expiry height is too high"),
                            REJECT_INVALID, "bad-tx-expiry-height-too-high");
        }
    }

    // Transactions containing empty `vin` must have either non-empty
    // `vjoinsplit` or non-empty `vShieldedSpend`.
    if (tx.vin.empty() && tx.vjoinsplit.empty() && tx.vShieldedSpend.empty())
        return state.DoS(10, error("CheckTransaction(): vin empty"),
                         REJECT_INVALID, "bad-txns-vin-empty");
    // Transactions containing empty `vout` must have either non-empty
    // `vjoinsplit` or non-empty `vShieldedOutput`.
    if (tx.vout.empty() && tx.vjoinsplit.empty() && tx.vShieldedOutput.empty())
        return state.DoS(10, error("CheckTransaction(): vout empty"),
                         REJECT_INVALID, "bad-txns-vout-empty");

    // Size limits
    BOOST_STATIC_ASSERT(MAX_BLOCK_SIZE >= MAX_TX_SIZE_AFTER_SAPLING); // sanity
    BOOST_STATIC_ASSERT(MAX_TX_SIZE_AFTER_SAPLING > MAX_TX_SIZE_BEFORE_SAPLING); // sanity
    if (::GetSerializeSize(tx, SER_NETWORK, PROTOCOL_VERSION) > MAX_TX_SIZE_AFTER_SAPLING)
        return state.DoS(100, error("CheckTransaction(): size limits failed"),
                         REJECT_INVALID, "bad-txns-oversize");

    // Check for negative or overflow output values
    CAmount nValueOut = 0;
    BOOST_FOREACH(const CTxOut& txout, tx.vout)
    {
        if (txout.nValue < 0)
            return state.DoS(100, error("CheckTransaction(): txout.nValue negative"),
                             REJECT_INVALID, "bad-txns-vout-negative");
        if (txout.nValue > MAX_MONEY)
            return state.DoS(100, error("CheckTransaction(): txout.nValue too high"),
                             REJECT_INVALID, "bad-txns-vout-toolarge");
        nValueOut += txout.nValue;
        if (!MoneyRange(nValueOut))
            return state.DoS(100, error("CheckTransaction(): txout total out of range"),
                             REJECT_INVALID, "bad-txns-txouttotal-toolarge");
    }

    // Check for non-zero valueBalance when there are no Sapling inputs or outputs
    if (tx.vShieldedSpend.empty() && tx.vShieldedOutput.empty() && tx.valueBalance != 0) {
        return state.DoS(100, error("CheckTransaction(): tx.valueBalance has no sources or sinks"),
                            REJECT_INVALID, "bad-txns-valuebalance-nonzero");
    }

    // Check for overflow valueBalance
    if (tx.valueBalance > MAX_MONEY || tx.valueBalance < -MAX_MONEY) {
        return state.DoS(100, error("CheckTransaction(): abs(tx.valueBalance) too large"),
                            REJECT_INVALID, "bad-txns-valuebalance-toolarge");
    }

    if (tx.valueBalance <= 0) {
        // NB: negative valueBalance "takes" money from the transparent value pool just as outputs do
        nValueOut += -tx.valueBalance;

        if (!MoneyRange(nValueOut)) {
            return state.DoS(100, error("CheckTransaction(): txout total out of range"),
                                REJECT_INVALID, "bad-txns-txouttotal-toolarge");
        }
    }

    // Ensure that joinsplit values are well-formed
    BOOST_FOREACH(const JSDescription& joinsplit, tx.vjoinsplit)
    {
        if (joinsplit.vpub_old < 0) {
            return state.DoS(100, error("CheckTransaction(): joinsplit.vpub_old negative"),
                             REJECT_INVALID, "bad-txns-vpub_old-negative");
        }

        if (joinsplit.vpub_new < 0) {
            return state.DoS(100, error("CheckTransaction(): joinsplit.vpub_new negative"),
                             REJECT_INVALID, "bad-txns-vpub_new-negative");
        }

        if (joinsplit.vpub_old > MAX_MONEY) {
            return state.DoS(100, error("CheckTransaction(): joinsplit.vpub_old too high"),
                             REJECT_INVALID, "bad-txns-vpub_old-toolarge");
        }

        if (joinsplit.vpub_new > MAX_MONEY) {
            return state.DoS(100, error("CheckTransaction(): joinsplit.vpub_new too high"),
                             REJECT_INVALID, "bad-txns-vpub_new-toolarge");
        }

        if (joinsplit.vpub_new != 0 && joinsplit.vpub_old != 0) {
            return state.DoS(100, error("CheckTransaction(): joinsplit.vpub_new and joinsplit.vpub_old both nonzero"),
                             REJECT_INVALID, "bad-txns-vpubs-both-nonzero");
        }

        nValueOut += joinsplit.vpub_old;
        if (!MoneyRange(nValueOut)) {
            return state.DoS(100, error("CheckTransaction(): txout total out of range"),
                             REJECT_INVALID, "bad-txns-txouttotal-toolarge");
        }
    }

    // Ensure input values do not exceed MAX_MONEY
    // We have not resolved the txin values at this stage,
    // but we do know what the joinsplits claim to add
    // to the value pool.
    {
        CAmount nValueIn = 0;
        for (std::vector<JSDescription>::const_iterator it(tx.vjoinsplit.begin()); it != tx.vjoinsplit.end(); ++it)
        {
            nValueIn += it->vpub_new;

            if (!MoneyRange(it->vpub_new) || !MoneyRange(nValueIn)) {
                return state.DoS(100, error("CheckTransaction(): txin total out of range"),
                                 REJECT_INVALID, "bad-txns-txintotal-toolarge");
            }
        }

        // Also check for Sapling
        if (tx.valueBalance >= 0) {
            // NB: positive valueBalance "adds" money to the transparent value pool, just as inputs do
            nValueIn += tx.valueBalance;

            if (!MoneyRange(nValueIn)) {
                return state.DoS(100, error("CheckTransaction(): txin total out of range"),
                                    REJECT_INVALID, "bad-txns-txintotal-toolarge");
            }
        }
    }

    // Check for duplicate inputs
    set<COutPoint> vInOutPoints;
    BOOST_FOREACH(const CTxIn& txin, tx.vin)
    {
        if (vInOutPoints.count(txin.prevout))
            return state.DoS(100, error("CheckTransaction(): duplicate inputs"),
                             REJECT_INVALID, "bad-txns-inputs-duplicate");
        vInOutPoints.insert(txin.prevout);
    }

    // Check for duplicate joinsplit nullifiers in this transaction
    {
        set<uint256> vJoinSplitNullifiers;
        BOOST_FOREACH(const JSDescription& joinsplit, tx.vjoinsplit)
        {
            BOOST_FOREACH(const uint256& nf, joinsplit.nullifiers)
            {
                if (vJoinSplitNullifiers.count(nf))
                    return state.DoS(100, error("CheckTransaction(): duplicate nullifiers"),
                                REJECT_INVALID, "bad-joinsplits-nullifiers-duplicate");

                vJoinSplitNullifiers.insert(nf);
            }
        }
    }

    // Check for duplicate sapling nullifiers in this transaction
    {
        set<uint256> vSaplingNullifiers;
        BOOST_FOREACH(const SpendDescription& spend_desc, tx.vShieldedSpend)
        {
            if (vSaplingNullifiers.count(spend_desc.nullifier))
                return state.DoS(100, error("CheckTransaction(): duplicate nullifiers"),
                            REJECT_INVALID, "bad-spend-description-nullifiers-duplicate");

            vSaplingNullifiers.insert(spend_desc.nullifier);
        }
    }

    if (tx.IsCoinBase())
    {
        // There should be no joinsplits in a coinbase transaction
        if (tx.vjoinsplit.size() > 0)
            return state.DoS(100, error("CheckTransaction(): coinbase has joinsplits"),
                             REJECT_INVALID, "bad-cb-has-joinsplits");

        // A coinbase transaction cannot have spend descriptions or output descriptions
        if (tx.vShieldedSpend.size() > 0)
            return state.DoS(100, error("CheckTransaction(): coinbase has spend descriptions"),
                             REJECT_INVALID, "bad-cb-has-spend-description");
        if (tx.vShieldedOutput.size() > 0)
            return state.DoS(100, error("CheckTransaction(): coinbase has output descriptions"),
                             REJECT_INVALID, "bad-cb-has-output-description");

        if (tx.vin[0].scriptSig.size() < 2 || tx.vin[0].scriptSig.size() > 100)
            return state.DoS(100, error("CheckTransaction(): coinbase script size"),
                             REJECT_INVALID, "bad-cb-length");
    }
    else
    {
        BOOST_FOREACH(const CTxIn& txin, tx.vin)
            if (txin.prevout.IsNull())
                return state.DoS(10, error("CheckTransaction(): prevout is null"),
                                 REJECT_INVALID, "bad-txns-prevout-null");
    }

    return true;
}

CAmount GetMinRelayFee(const CTransaction& tx, unsigned int nBytes, bool fAllowFree)
{
    {
        LOCK(mempool.cs);
        uint256 hash = tx.GetHash();
        double dPriorityDelta = 0;
        CAmount nFeeDelta = 0;
        mempool.ApplyDeltas(hash, dPriorityDelta, nFeeDelta);
        if (dPriorityDelta > 0 || nFeeDelta > 0)
            return 0;
    }

    CAmount nMinFee = ::minRelayTxFee.GetFee(nBytes);

    if (fAllowFree)
    {
        // There is a free transaction area in blocks created by most miners,
        // * If we are relaying we allow transactions up to DEFAULT_BLOCK_PRIORITY_SIZE - 1000
        //   to be considered to fall into this category. We don't want to encourage sending
        //   multiple transactions instead of one big transaction to avoid fees.
        if (nBytes < (DEFAULT_BLOCK_PRIORITY_SIZE - 1000))
            nMinFee = 0;
    }

    if (!MoneyRange(nMinFee))
        nMinFee = MAX_MONEY;
    return nMinFee;
}


bool AcceptToMemoryPool(CTxMemPool& pool, CValidationState &state, const CTransaction &tx, bool fLimitFree,
                        bool* pfMissingInputs, bool fRejectAbsurdFee)
{
    AssertLockHeld(cs_main);
    if (pfMissingInputs)
        *pfMissingInputs = false;

    int nextBlockHeight = chainActive.Height() + 1;
    auto consensusBranchId = CurrentEpochBranchId(nextBlockHeight, Params().GetConsensus());

    // Node operator can choose to reject tx by number of transparent inputs
    static_assert(std::numeric_limits<size_t>::max() >= std::numeric_limits<int64_t>::max(), "size_t too small");
    size_t limit = (size_t) GetArg("-mempooltxinputlimit", 0);
    if (NetworkUpgradeActive(nextBlockHeight, Params().GetConsensus(), Consensus::UPGRADE_OVERWINTER)) {
        limit = 0;
    }
    if (limit > 0) {
        size_t n = tx.vin.size();
        if (n > limit) {
            LogPrint("mempool", "Dropping txid %s : too many transparent inputs %zu > limit %zu\n", tx.GetHash().ToString(), n, limit );
            return false;
        }
    }

    auto verifier = libzcash::ProofVerifier::Strict();
    if (!CheckTransaction(tx, state, verifier))
        return error("AcceptToMemoryPool: CheckTransaction failed");

    // DoS level set to 10 to be more forgiving.
    // Check transaction contextually against the set of consensus rules which apply in the next block to be mined.
    if (!ContextualCheckTransaction(tx, state, Params(), nextBlockHeight, 10)) {
        return error("AcceptToMemoryPool: ContextualCheckTransaction failed");
    }

    // DoS mitigation: reject transactions expiring soon
    // Note that if a valid transaction belonging to the wallet is in the mempool and the node is shutdown,
    // upon restart, CWalletTx::AcceptToMemoryPool() will be invoked which might result in rejection.
    if (IsExpiringSoonTx(tx, nextBlockHeight)) {
        return state.DoS(0, error("AcceptToMemoryPool(): transaction is expiring soon"), REJECT_INVALID, "tx-expiring-soon");
    }

    // Coinbase is only valid in a block, not as a loose transaction
    if (tx.IsCoinBase())
        return state.DoS(100, error("AcceptToMemoryPool: coinbase as individual tx"),
                         REJECT_INVALID, "coinbase");

    // Rather not work on nonstandard transactions (unless -testnet/-regtest)
    string reason;
    if (Params().RequireStandard() && !IsStandardTx(tx, reason, Params(), nextBlockHeight))
        return state.DoS(0,
                         error("AcceptToMemoryPool: nonstandard transaction: %s", reason),
                         REJECT_NONSTANDARD, reason);

    // Only accept nLockTime-using transactions that can be mined in the next
    // block; we don't want our mempool filled up with transactions that can't
    // be mined yet.
    if (!CheckFinalTx(tx, STANDARD_LOCKTIME_VERIFY_FLAGS))
        return state.DoS(0, false, REJECT_NONSTANDARD, "non-final");

    // is it already in the memory pool?
    uint256 hash = tx.GetHash();
    if (pool.exists(hash))
        return false;

    // Check for conflicts with in-memory transactions
    {
    LOCK(pool.cs); // protect pool.mapNextTx
    for (unsigned int i = 0; i < tx.vin.size(); i++)
    {
        COutPoint outpoint = tx.vin[i].prevout;
        if (pool.mapNextTx.count(outpoint))
        {
            // Disable replacement feature for now
            return false;
        }
    }
    BOOST_FOREACH(const JSDescription &joinsplit, tx.vjoinsplit) {
        BOOST_FOREACH(const uint256 &nf, joinsplit.nullifiers) {
            if (pool.nullifierExists(nf, SPROUT)) {
                return false;
            }
        }
    }
    for (const SpendDescription &spendDescription : tx.vShieldedSpend) {
        if (pool.nullifierExists(spendDescription.nullifier, SAPLING)) {
            return false;
        }
    }
    }

    {
        CCoinsView dummy;
        CCoinsViewCache view(&dummy);

        CAmount nValueIn = 0;
        {
        LOCK(pool.cs);
        CCoinsViewMemPool viewMemPool(pcoinsTip, pool);
        view.SetBackend(viewMemPool);

        // do we already have it?
        if (view.HaveCoins(hash))
            return false;

        // do all inputs exist?
        // Note that this does not check for the presence of actual outputs (see the next check for that),
        // and only helps with filling in pfMissingInputs (to determine missing vs spent).
        BOOST_FOREACH(const CTxIn txin, tx.vin) {
            if (!view.HaveCoins(txin.prevout.hash)) {
                if (pfMissingInputs)
                    *pfMissingInputs = true;
                return false;
            }
        }

        // are the actual inputs available?
        if (!view.HaveInputs(tx))
            return state.Invalid(error("AcceptToMemoryPool: inputs already spent"),
                                 REJECT_DUPLICATE, "bad-txns-inputs-spent");

        // are the joinsplits' and sapling spends' requirements met in tx(valid anchors/nullifiers)?
        if (!view.HaveShieldedRequirements(tx))
            return state.Invalid(error("AcceptToMemoryPool: joinsplit requirements not met"),
                                 REJECT_DUPLICATE, "bad-txns-joinsplit-requirements-not-met");

        // Bring the best block into scope
        view.GetBestBlock();

        nValueIn = view.GetValueIn(tx);

        // we have all inputs cached now, so switch back to dummy, so we don't need to keep lock on mempool
        view.SetBackend(dummy);
        }

        // Check for non-standard pay-to-script-hash in inputs
        if (Params().RequireStandard() && !AreInputsStandard(tx, view, consensusBranchId))
            return error("AcceptToMemoryPool: nonstandard transaction input");

        // Check that the transaction doesn't have an excessive number of
        // sigops, making it impossible to mine. Since the coinbase transaction
        // itself can contain sigops MAX_STANDARD_TX_SIGOPS is less than
        // MAX_BLOCK_SIGOPS; we still consider this an invalid rather than
        // merely non-standard transaction.
        unsigned int nSigOps = GetLegacySigOpCount(tx);
        nSigOps += GetP2SHSigOpCount(tx, view);
        if (nSigOps > MAX_STANDARD_TX_SIGOPS)
            return state.DoS(0,
                             error("AcceptToMemoryPool: too many sigops %s, %d > %d",
                                   hash.ToString(), nSigOps, MAX_STANDARD_TX_SIGOPS),
                             REJECT_NONSTANDARD, "bad-txns-too-many-sigops");

        CAmount nValueOut = tx.GetValueOut();
        CAmount nFees = nValueIn-nValueOut;
        double dPriority = view.GetPriority(tx, chainActive.Height());

        // Keep track of transactions that spend a coinbase, which we re-scan
        // during reorgs to ensure COINBASE_MATURITY is still met.
        bool fSpendsCoinbase = false;
        BOOST_FOREACH(const CTxIn &txin, tx.vin) {
            const CCoins *coins = view.AccessCoins(txin.prevout.hash);
            if (coins->IsCoinBase()) {
                fSpendsCoinbase = true;
                break;
            }
        }

        // Grab the branch ID we expect this transaction to commit to. We don't
        // yet know if it does, but if the entry gets added to the mempool, then
        // it has passed ContextualCheckInputs and therefore this is correct.
        auto consensusBranchId = CurrentEpochBranchId(chainActive.Height() + 1, Params().GetConsensus());

        CTxMemPoolEntry entry(tx, nFees, GetTime(), dPriority, chainActive.Height(), mempool.HasNoInputsOf(tx), fSpendsCoinbase, consensusBranchId);
        unsigned int nSize = entry.GetTxSize();

        // Accept a tx if it contains joinsplits and has at least the default fee specified by z_sendmany.
        if (tx.vjoinsplit.size() > 0 && nFees >= ASYNC_RPC_OPERATION_DEFAULT_MINERS_FEE) {
            // In future we will we have more accurate and dynamic computation of fees for tx with joinsplits.
        } else {
            // Don't accept it if it can't get into a block
            CAmount txMinFee = GetMinRelayFee(tx, nSize, true);
            if (fLimitFree && nFees < txMinFee)
                return state.DoS(0, error("AcceptToMemoryPool: not enough fees %s, %d < %d",
                                        hash.ToString(), nFees, txMinFee),
                                REJECT_INSUFFICIENTFEE, "insufficient fee");
        }

        // Require that free transactions have sufficient priority to be mined in the next block.
        if (GetBoolArg("-relaypriority", false) && nFees < ::minRelayTxFee.GetFee(nSize) && !AllowFree(view.GetPriority(tx, chainActive.Height() + 1))) {
            return state.DoS(0, false, REJECT_INSUFFICIENTFEE, "insufficient priority");
        }

        // Continuously rate-limit free (really, very-low-fee) transactions
        // This mitigates 'penny-flooding' -- sending thousands of free transactions just to
        // be annoying or make others' transactions take longer to confirm.
        if (fLimitFree && nFees < ::minRelayTxFee.GetFee(nSize))
        {
            static CCriticalSection csFreeLimiter;
            static double dFreeCount;
            static int64_t nLastTime;
            int64_t nNow = GetTime();

            LOCK(csFreeLimiter);

            // Use an exponentially decaying ~10-minute window:
            dFreeCount *= pow(1.0 - 1.0/600.0, (double)(nNow - nLastTime));
            nLastTime = nNow;
            // -limitfreerelay unit is thousand-bytes-per-minute
            // At default rate it would take over a month to fill 1GB
            if (dFreeCount >= GetArg("-limitfreerelay", 15)*10*1000)
                return state.DoS(0, error("AcceptToMemoryPool: free transaction rejected by rate limiter"),
                                 REJECT_INSUFFICIENTFEE, "rate limited free transaction");
            LogPrint("mempool", "Rate limit dFreeCount: %g => %g\n", dFreeCount, dFreeCount+nSize);
            dFreeCount += nSize;
        }

        if (fRejectAbsurdFee && nFees > ::minRelayTxFee.GetFee(nSize) * 10000) {
            string errmsg = strprintf("absurdly high fees %s, %d > %d",
                                      hash.ToString(),
                                      nFees, ::minRelayTxFee.GetFee(nSize) * 10000);
            LogPrint("mempool", errmsg.c_str());
            return state.Error("AcceptToMemoryPool: " + errmsg);
        }

        // Check against previous transactions
        // This is done last to help prevent CPU exhaustion denial-of-service attacks.
        PrecomputedTransactionData txdata(tx);
        if (!ContextualCheckInputs(tx, state, view, true, STANDARD_SCRIPT_VERIFY_FLAGS, true, txdata, Params().GetConsensus(), consensusBranchId))
        {
            return error("AcceptToMemoryPool: ConnectInputs failed %s", hash.ToString());
        }

        // Check again against just the consensus-critical mandatory script
        // verification flags, in case of bugs in the standard flags that cause
        // transactions to pass as valid when they're actually invalid. For
        // instance the STRICTENC flag was incorrectly allowing certain
        // CHECKSIG NOT scripts to pass, even though they were invalid.
        //
        // There is a similar check in CreateNewBlock() to prevent creating
        // invalid blocks, however allowing such transactions into the mempool
        // can be exploited as a DoS attack.
        if (!ContextualCheckInputs(tx, state, view, true, MANDATORY_SCRIPT_VERIFY_FLAGS, true, txdata, Params().GetConsensus(), consensusBranchId))
        {
            return error("AcceptToMemoryPool: BUG! PLEASE REPORT THIS! ConnectInputs failed against MANDATORY but not STANDARD flags %s", hash.ToString());
        }

        // Store transaction in memory
        pool.addUnchecked(hash, entry, !IsInitialBlockDownload(Params()));
    }

    SyncWithWallets(tx, NULL);

    return true;
}

bool GetSpentIndex(CSpentIndexKey &key, CSpentIndexValue &value)
{
    AssertLockHeld(cs_main);
    if (!fSpentIndex)
        return false;
    return pblocktree->ReadSpentIndex(key, value);
}

/** Return transaction in tx, and if it was found inside a block, its hash is placed in hashBlock */
bool GetTransaction(const uint256 &hash, CTransaction &txOut, const Consensus::Params& consensusParams, uint256 &hashBlock, bool fAllowSlow)
{
    CBlockIndex *pindexSlow = NULL;

    LOCK(cs_main);

    if (mempool.lookup(hash, txOut))
    {
        return true;
    }

    if (fTxIndex) {
        CDiskTxPos postx;
        if (pblocktree->ReadTxIndex(hash, postx)) {
            CAutoFile file(OpenBlockFile(postx, true), SER_DISK, CLIENT_VERSION);
            if (file.IsNull())
                return error("%s: OpenBlockFile failed", __func__);
            CBlockHeader header;
            try {
                file >> header;
                fseek(file.Get(), postx.nTxOffset, SEEK_CUR);
                file >> txOut;
            } catch (const std::exception& e) {
                return error("%s: Deserialize or I/O error - %s", __func__, e.what());
            }
            hashBlock = header.GetHash();
            if (txOut.GetHash() != hash)
                return error("%s: txid mismatch", __func__);
            return true;
        }
    }

    if (fAllowSlow) { // use coin database to locate block that contains transaction, and scan it
        int nHeight = -1;
        {
            CCoinsViewCache &view = *pcoinsTip;
            const CCoins* coins = view.AccessCoins(hash);
            if (coins)
                nHeight = coins->nHeight;
        }
        if (nHeight > 0)
            pindexSlow = chainActive[nHeight];
    }

    if (pindexSlow) {
        CBlock block;
        if (ReadBlockFromDisk(block, pindexSlow, consensusParams)) {
            BOOST_FOREACH(const CTransaction &tx, block.vtx) {
                if (tx.GetHash() == hash) {
                    txOut = tx;
                    hashBlock = pindexSlow->GetBlockHash();
                    return true;
                }
            }
        }
    }

    return false;
}






//////////////////////////////////////////////////////////////////////////////
//
// CBlock and CBlockIndex
//

bool WriteBlockToDisk(const CBlock& block, CDiskBlockPos& pos, const CMessageHeader::MessageStartChars& messageStart)
{
    // Open history file to append
    CAutoFile fileout(OpenBlockFile(pos), SER_DISK, CLIENT_VERSION);
    if (fileout.IsNull())
        return error("WriteBlockToDisk: OpenBlockFile failed");

    // Write index header
    unsigned int nSize = GetSerializeSize(fileout, block);
    fileout << FLATDATA(messageStart) << nSize;

    // Write block
    long fileOutPos = ftell(fileout.Get());
    if (fileOutPos < 0)
        return error("WriteBlockToDisk: ftell failed");
    pos.nPos = (unsigned int)fileOutPos;
    fileout << block;

    return true;
}

bool ReadBlockFromDisk(CBlock& block, const CDiskBlockPos& pos, const Consensus::Params& consensusParams)
{
    block.SetNull();

    // Open history file to read
    CAutoFile filein(OpenBlockFile(pos, true), SER_DISK, CLIENT_VERSION);
    if (filein.IsNull())
        return error("ReadBlockFromDisk: OpenBlockFile failed for %s", pos.ToString());

    // Read block
    try {
        filein >> block;
    }
    catch (const std::exception& e) {
        return error("%s: Deserialize or I/O error - %s at %s", __func__, e.what(), pos.ToString());
    }

    // Check the header
    if (!(CheckEquihashSolution(&block, consensusParams) &&
          CheckProofOfWork(block.GetHash(), block.nBits, consensusParams)))
        return error("ReadBlockFromDisk: Errors in block header at %s", pos.ToString());

    return true;
}

bool ReadBlockFromDisk(CBlock& block, const CBlockIndex* pindex, const Consensus::Params& consensusParams)
{
    if (!ReadBlockFromDisk(block, pindex->GetBlockPos(), consensusParams))
        return false;
    if (block.GetHash() != pindex->GetBlockHash())
        return error("ReadBlockFromDisk(CBlock&, CBlockIndex*): GetHash() doesn't match index for %s at %s",
                pindex->ToString(), pindex->GetBlockPos().ToString());
    return true;
}

CAmount GetBlockSubsidy(int nHeight, const Consensus::Params& consensusParams)
{
    CAmount nSubsidy = 12.5 * COIN;

    // Mining slow start
    // The subsidy is ramped up linearly, skipping the middle payout of
    // MAX_SUBSIDY/2 to keep the monetary curve consistent with no slow start.
    if (nHeight < consensusParams.nSubsidySlowStartInterval / 2) {
        nSubsidy /= consensusParams.nSubsidySlowStartInterval;
        nSubsidy *= nHeight;
        return nSubsidy;
    } else if (nHeight < consensusParams.nSubsidySlowStartInterval) {
        nSubsidy /= consensusParams.nSubsidySlowStartInterval;
        nSubsidy *= (nHeight+1);
        return nSubsidy;
    }

    assert(nHeight > consensusParams.SubsidySlowStartShift());
    int halvings = (nHeight - consensusParams.SubsidySlowStartShift()) / consensusParams.nSubsidyHalvingInterval;
    // Force block reward to zero when right shift is undefined.
    if (halvings >= 64)
        return 0;

    // Subsidy is cut in half every 840,000 blocks which will occur approximately every 4 years.
    nSubsidy >>= halvings;
    return nSubsidy;
}

bool IsInitialBlockDownload(const CChainParams& chainParams)
{
    // Once this function has returned false, it must remain false.
    static std::atomic<bool> latchToFalse{false};
    // Optimization: pre-test latch before taking the lock.
    if (latchToFalse.load(std::memory_order_relaxed))
        return false;

    LOCK(cs_main);
    if (latchToFalse.load(std::memory_order_relaxed))
        return false;
    if (fImporting || fReindex)
        return true;
    if (chainActive.Tip() == NULL)
        return true;
    if (chainActive.Tip()->nChainWork < UintToArith256(chainParams.GetConsensus().nMinimumChainWork))
        return true;
    if (chainActive.Tip()->GetBlockTime() < (GetTime() - nMaxTipAge))
        return true;
    LogPrintf("Leaving InitialBlockDownload (latching to false)\n");
    latchToFalse.store(true, std::memory_order_relaxed);
    return false;
}

static bool fLargeWorkForkFound = false;
static bool fLargeWorkInvalidChainFound = false;
static CBlockIndex *pindexBestForkTip = NULL;
static CBlockIndex *pindexBestForkBase = NULL;

void CheckForkWarningConditions(const CChainParams& chainParams)
{
    AssertLockHeld(cs_main);
    // Before we get past initial download, we cannot reliably alert about forks
    // (we assume we don't get stuck on a fork before finishing our initial sync)
    if (IsInitialBlockDownload(chainParams))
        return;

    // If our best fork is no longer within 288 blocks (+/- 12 hours if no one mines it)
    // of our head, drop it
    if (pindexBestForkTip && chainActive.Height() - pindexBestForkTip->nHeight >= 288)
        pindexBestForkTip = NULL;

    if (pindexBestForkTip || (pindexBestInvalid && pindexBestInvalid->nChainWork > chainActive.Tip()->nChainWork + (GetBlockProof(*chainActive.Tip()) * 6)))
    {
        if (!fLargeWorkForkFound && pindexBestForkBase)
        {
            std::string warning = std::string("'Warning: Large-work fork detected, forking after block ") +
                pindexBestForkBase->phashBlock->ToString() + std::string("'");
            CAlert::Notify(warning, true);
        }
        if (pindexBestForkTip && pindexBestForkBase)
        {
            LogPrintf("%s: Warning: Large valid fork found\n  forking the chain at height %d (%s)\n  lasting to height %d (%s).\nChain state database corruption likely.\n", __func__,
                   pindexBestForkBase->nHeight, pindexBestForkBase->phashBlock->ToString(),
                   pindexBestForkTip->nHeight, pindexBestForkTip->phashBlock->ToString());
            fLargeWorkForkFound = true;
        }
        else
        {
            std::string warning = std::string("Warning: Found invalid chain at least ~6 blocks longer than our best chain.\nChain state database corruption likely.");
            LogPrintf("%s: %s\n", warning.c_str(), __func__);
            CAlert::Notify(warning, true);
            fLargeWorkInvalidChainFound = true;
        }
    }
    else
    {
        fLargeWorkForkFound = false;
        fLargeWorkInvalidChainFound = false;
    }
}

void CheckForkWarningConditionsOnNewFork(CBlockIndex* pindexNewForkTip, const CChainParams& chainParams)
{
    AssertLockHeld(cs_main);
    // If we are on a fork that is sufficiently large, set a warning flag
    CBlockIndex* pfork = pindexNewForkTip;
    CBlockIndex* plonger = chainActive.Tip();
    while (pfork && pfork != plonger)
    {
        while (plonger && plonger->nHeight > pfork->nHeight)
            plonger = plonger->pprev;
        if (pfork == plonger)
            break;
        pfork = pfork->pprev;
    }

    // We define a condition where we should warn the user about as a fork of at least 7 blocks
    // with a tip within 72 blocks (+/- 3 hours if no one mines it) of ours
    // We use 7 blocks rather arbitrarily as it represents just under 10% of sustained network
    // hash rate operating on the fork.
    // or a chain that is entirely longer than ours and invalid (note that this should be detected by both)
    // We define it this way because it allows us to only store the highest fork tip (+ base) which meets
    // the 7-block condition and from this always have the most-likely-to-cause-warning fork
    if (pfork && (!pindexBestForkTip || (pindexBestForkTip && pindexNewForkTip->nHeight > pindexBestForkTip->nHeight)) &&
            pindexNewForkTip->nChainWork - pfork->nChainWork > (GetBlockProof(*pfork) * 7) &&
            chainActive.Height() - pindexNewForkTip->nHeight < 72)
    {
        pindexBestForkTip = pindexNewForkTip;
        pindexBestForkBase = pfork;
    }

    CheckForkWarningConditions(chainParams);
}

// Requires cs_main.
void Misbehaving(NodeId pnode, int howmuch)
{
    if (howmuch == 0)
        return;

    CNodeState *state = State(pnode);
    if (state == NULL)
        return;

    state->nMisbehavior += howmuch;
    int banscore = GetArg("-banscore", 100);
    if (state->nMisbehavior >= banscore && state->nMisbehavior - howmuch < banscore)
    {
        LogPrintf("%s: %s (%d -> %d) BAN THRESHOLD EXCEEDED\n", __func__, state->name, state->nMisbehavior-howmuch, state->nMisbehavior);
        state->fShouldBan = true;
    } else
        LogPrintf("%s: %s (%d -> %d)\n", __func__, state->name, state->nMisbehavior-howmuch, state->nMisbehavior);
}

void static InvalidChainFound(CBlockIndex* pindexNew, const CChainParams& chainParams)
{
    if (!pindexBestInvalid || pindexNew->nChainWork > pindexBestInvalid->nChainWork)
        pindexBestInvalid = pindexNew;

    LogPrintf("%s: invalid block=%s  height=%d  log2_work=%.8g  date=%s\n", __func__,
      pindexNew->GetBlockHash().ToString(), pindexNew->nHeight,
      log(pindexNew->nChainWork.getdouble())/log(2.0), DateTimeStrFormat("%Y-%m-%d %H:%M:%S",
      pindexNew->GetBlockTime()));
    CBlockIndex *tip = chainActive.Tip();
    assert (tip);
    LogPrintf("%s:  current best=%s  height=%d  log2_work=%.8g  date=%s\n", __func__,
      tip->GetBlockHash().ToString(), chainActive.Height(), log(tip->nChainWork.getdouble())/log(2.0),
      DateTimeStrFormat("%Y-%m-%d %H:%M:%S", tip->GetBlockTime()));
    CheckForkWarningConditions(chainParams);
}

void static InvalidBlockFound(CBlockIndex *pindex, const CValidationState &state, const CChainParams& chainParams) {
    int nDoS = 0;
    if (state.IsInvalid(nDoS)) {
        std::map<uint256, NodeId>::iterator it = mapBlockSource.find(pindex->GetBlockHash());
        if (it != mapBlockSource.end() && State(it->second)) {
            CBlockReject reject = {state.GetRejectCode(), state.GetRejectReason().substr(0, MAX_REJECT_MESSAGE_LENGTH), pindex->GetBlockHash()};
            State(it->second)->rejects.push_back(reject);
            if (nDoS > 0)
                Misbehaving(it->second, nDoS);
        }
    }
    if (!state.CorruptionPossible()) {
        pindex->nStatus |= BLOCK_FAILED_VALID;
        setDirtyBlockIndex.insert(pindex);
        setBlockIndexCandidates.erase(pindex);
        InvalidChainFound(pindex, chainParams);
    }
}

void UpdateCoins(const CTransaction& tx, CCoinsViewCache& inputs, CTxUndo &txundo, int nHeight)
{
    // mark inputs spent
    if (!tx.IsCoinBase()) {
        txundo.vprevout.reserve(tx.vin.size());
        BOOST_FOREACH(const CTxIn &txin, tx.vin) {
            CCoinsModifier coins = inputs.ModifyCoins(txin.prevout.hash);
            unsigned nPos = txin.prevout.n;

            if (nPos >= coins->vout.size() || coins->vout[nPos].IsNull())
                assert(false);
            // mark an outpoint spent, and construct undo information
            txundo.vprevout.push_back(CTxInUndo(coins->vout[nPos]));
            coins->Spend(nPos);
            if (coins->vout.size() == 0) {
                CTxInUndo& undo = txundo.vprevout.back();
                undo.nHeight = coins->nHeight;
                undo.fCoinBase = coins->fCoinBase;
                undo.nVersion = coins->nVersion;
            }
        }
    }

    // spend nullifiers
    inputs.SetNullifiers(tx, true);

    // add outputs
    inputs.ModifyNewCoins(tx.GetHash())->FromTx(tx, nHeight);
}

void UpdateCoins(const CTransaction& tx, CCoinsViewCache& inputs, int nHeight)
{
    CTxUndo txundo;
    UpdateCoins(tx, inputs, txundo, nHeight);
}

bool CScriptCheck::operator()() {
    const CScript &scriptSig = ptxTo->vin[nIn].scriptSig;
    if (!VerifyScript(scriptSig, scriptPubKey, nFlags, CachingTransactionSignatureChecker(ptxTo, nIn, amount, cacheStore, *txdata), consensusBranchId, &error)) {
        return ::error("CScriptCheck(): %s:%d VerifySignature failed: %s", ptxTo->GetHash().ToString(), nIn, ScriptErrorString(error));
    }
    return true;
}

int GetSpendHeight(const CCoinsViewCache& inputs)
{
    LOCK(cs_main);
    CBlockIndex* pindexPrev = mapBlockIndex.find(inputs.GetBestBlock())->second;
    return pindexPrev->nHeight + 1;
}

namespace Consensus {
bool CheckTxInputs(const CTransaction& tx, CValidationState& state, const CCoinsViewCache& inputs, int nSpendHeight, const Consensus::Params& consensusParams)
{
        // This doesn't trigger the DoS code on purpose; if it did, it would make it easier
        // for an attacker to attempt to split the network.
        if (!inputs.HaveInputs(tx))
            return state.Invalid(error("CheckInputs(): %s inputs unavailable", tx.GetHash().ToString()));

        // are the JoinSplit's requirements met?
        if (!inputs.HaveShieldedRequirements(tx))
            return state.Invalid(error("CheckInputs(): %s JoinSplit requirements not met", tx.GetHash().ToString()));

        CAmount nValueIn = 0;
        CAmount nFees = 0;
        for (unsigned int i = 0; i < tx.vin.size(); i++)
        {
            const COutPoint &prevout = tx.vin[i].prevout;
            const CCoins *coins = inputs.AccessCoins(prevout.hash);
            assert(coins);

            if (coins->IsCoinBase()) {
                // Ensure that coinbases are matured
                if (nSpendHeight - coins->nHeight < COINBASE_MATURITY) {
                    return state.Invalid(
                        error("CheckInputs(): tried to spend coinbase at depth %d", nSpendHeight - coins->nHeight),
                        REJECT_INVALID, "bad-txns-premature-spend-of-coinbase");
                }

                // Ensure that coinbases cannot be spent to transparent outputs
                // Disabled on regtest
                if (fCoinbaseEnforcedProtectionEnabled &&
                    consensusParams.fCoinbaseMustBeProtected &&
                    !tx.vout.empty()) {
                    return state.Invalid(
                        error("CheckInputs(): tried to spend coinbase with transparent outputs"),
                        REJECT_INVALID, "bad-txns-coinbase-spend-has-transparent-outputs");
                }
            }

            // Check for negative or overflow input values
            nValueIn += coins->vout[prevout.n].nValue;
            if (!MoneyRange(coins->vout[prevout.n].nValue) || !MoneyRange(nValueIn))
                return state.DoS(100, error("CheckInputs(): txin values out of range"),
                                 REJECT_INVALID, "bad-txns-inputvalues-outofrange");

        }

        nValueIn += tx.GetShieldedValueIn();
        if (!MoneyRange(nValueIn))
            return state.DoS(100, error("CheckInputs(): shielded input to transparent value pool out of range"),
                             REJECT_INVALID, "bad-txns-inputvalues-outofrange");

        if (nValueIn < tx.GetValueOut())
            return state.DoS(100, error("CheckInputs(): %s value in (%s) < value out (%s)",
                                        tx.GetHash().ToString(), FormatMoney(nValueIn), FormatMoney(tx.GetValueOut())),
                             REJECT_INVALID, "bad-txns-in-belowout");

        // Tally transaction fees
        CAmount nTxFee = nValueIn - tx.GetValueOut();
        if (nTxFee < 0)
            return state.DoS(100, error("CheckInputs(): %s nTxFee < 0", tx.GetHash().ToString()),
                             REJECT_INVALID, "bad-txns-fee-negative");
        nFees += nTxFee;
        if (!MoneyRange(nFees))
            return state.DoS(100, error("CheckInputs(): nFees out of range"),
                             REJECT_INVALID, "bad-txns-fee-outofrange");
    return true;
}
}// namespace Consensus

bool ContextualCheckInputs(
    const CTransaction& tx,
    CValidationState &state,
    const CCoinsViewCache &inputs,
    bool fScriptChecks,
    unsigned int flags,
    bool cacheStore,
    PrecomputedTransactionData& txdata,
    const Consensus::Params& consensusParams,
    uint32_t consensusBranchId,
    std::vector<CScriptCheck> *pvChecks)
{
    if (!tx.IsCoinBase())
    {
        if (!Consensus::CheckTxInputs(tx, state, inputs, GetSpendHeight(inputs), consensusParams)) {
            return false;
        }

        if (pvChecks)
            pvChecks->reserve(tx.vin.size());

        // The first loop above does all the inexpensive checks.
        // Only if ALL inputs pass do we perform expensive ECDSA signature checks.
        // Helps prevent CPU exhaustion attacks.

        // Skip ECDSA signature verification when connecting blocks
        // before the last block chain checkpoint. This is safe because block merkle hashes are
        // still computed and checked, and any change will be caught at the next checkpoint.
        if (fScriptChecks) {
            for (unsigned int i = 0; i < tx.vin.size(); i++) {
                const COutPoint &prevout = tx.vin[i].prevout;
                const CCoins* coins = inputs.AccessCoins(prevout.hash);
                assert(coins);

                // Verify signature
                CScriptCheck check(*coins, tx, i, flags, cacheStore, consensusBranchId, &txdata);
                if (pvChecks) {
                    pvChecks->push_back(CScriptCheck());
                    check.swap(pvChecks->back());
                } else if (!check()) {
                    if (flags & STANDARD_NOT_MANDATORY_VERIFY_FLAGS) {
                        // Check whether the failure was caused by a
                        // non-mandatory script verification check, such as
                        // non-standard DER encodings or non-null dummy
                        // arguments; if so, don't trigger DoS protection to
                        // avoid splitting the network between upgraded and
                        // non-upgraded nodes.
                        CScriptCheck check2(*coins, tx, i,
                                flags & ~STANDARD_NOT_MANDATORY_VERIFY_FLAGS, cacheStore, consensusBranchId, &txdata);
                        if (check2())
                            return state.Invalid(false, REJECT_NONSTANDARD, strprintf("non-mandatory-script-verify-flag (%s)", ScriptErrorString(check.GetScriptError())));
                    }
                    // Failures of other flags indicate a transaction that is
                    // invalid in new blocks, e.g. a invalid P2SH. We DoS ban
                    // such nodes as they are not following the protocol. That
                    // said during an upgrade careful thought should be taken
                    // as to the correct behavior - we may want to continue
                    // peering with non-upgraded nodes even after a soft-fork
                    // super-majority vote has passed.
                    return state.DoS(100,false, REJECT_INVALID, strprintf("mandatory-script-verify-flag-failed (%s)", ScriptErrorString(check.GetScriptError())));
                }
            }
        }
    }

    return true;
}

namespace {

bool UndoWriteToDisk(const CBlockUndo& blockundo, CDiskBlockPos& pos, const uint256& hashBlock, const CMessageHeader::MessageStartChars& messageStart)
{
    // Open history file to append
    CAutoFile fileout(OpenUndoFile(pos), SER_DISK, CLIENT_VERSION);
    if (fileout.IsNull())
        return error("%s: OpenUndoFile failed", __func__);

    // Write index header
    unsigned int nSize = GetSerializeSize(fileout, blockundo);
    fileout << FLATDATA(messageStart) << nSize;

    // Write undo data
    long fileOutPos = ftell(fileout.Get());
    if (fileOutPos < 0)
        return error("%s: ftell failed", __func__);
    pos.nPos = (unsigned int)fileOutPos;
    fileout << blockundo;

    // calculate & write checksum
    CHashWriter hasher(SER_GETHASH, PROTOCOL_VERSION);
    hasher << hashBlock;
    hasher << blockundo;
    fileout << hasher.GetHash();

    return true;
}

bool UndoReadFromDisk(CBlockUndo& blockundo, const CDiskBlockPos& pos, const uint256& hashBlock)
{
    // Open history file to read
    CAutoFile filein(OpenUndoFile(pos, true), SER_DISK, CLIENT_VERSION);
    if (filein.IsNull())
        return error("%s: OpenBlockFile failed", __func__);

    // Read block
    uint256 hashChecksum;
    try {
        filein >> blockundo;
        filein >> hashChecksum;
    }
    catch (const std::exception& e) {
        return error("%s: Deserialize or I/O error - %s", __func__, e.what());
    }

    // Verify checksum
    CHashWriter hasher(SER_GETHASH, PROTOCOL_VERSION);
    hasher << hashBlock;
    hasher << blockundo;
    if (hashChecksum != hasher.GetHash())
        return error("%s: Checksum mismatch", __func__);

    return true;
}

/** Abort with a message */
bool AbortNode(const std::string& strMessage, const std::string& userMessage="")
{
    strMiscWarning = strMessage;
    LogPrintf("*** %s\n", strMessage);
    uiInterface.ThreadSafeMessageBox(
        userMessage.empty() ? _("Error: A fatal internal error occurred, see debug.log for details") : userMessage,
        "", CClientUIInterface::MSG_ERROR);
    StartShutdown();
    return false;
}

bool AbortNode(CValidationState& state, const std::string& strMessage, const std::string& userMessage="")
{
    AbortNode(strMessage, userMessage);
    return state.Error(strMessage);
}

} // anon namespace

/**
 * Apply the undo operation of a CTxInUndo to the given chain state.
 * @param undo The undo object.
 * @param view The coins view to which to apply the changes.
 * @param out The out point that corresponds to the tx input.
 * @return True on success.
 */
static bool ApplyTxInUndo(const CTxInUndo& undo, CCoinsViewCache& view, const COutPoint& out)
{
    bool fClean = true;

    CCoinsModifier coins = view.ModifyCoins(out.hash);
    if (undo.nHeight != 0) {
        // undo data contains height: this is the last output of the prevout tx being spent
        if (!coins->IsPruned())
            fClean = fClean && error("%s: undo data overwriting existing transaction", __func__);
        coins->Clear();
        coins->fCoinBase = undo.fCoinBase;
        coins->nHeight = undo.nHeight;
        coins->nVersion = undo.nVersion;
    } else {
        if (coins->IsPruned())
            fClean = fClean && error("%s: undo data adding output to missing transaction", __func__);
    }
    if (coins->IsAvailable(out.n))
        fClean = fClean && error("%s: undo data overwriting existing output", __func__);
    if (coins->vout.size() < out.n+1)
        coins->vout.resize(out.n+1);
    coins->vout[out.n] = undo.txout;

    return fClean;
}

enum DisconnectResult
{
    DISCONNECT_OK,      // All good.
    DISCONNECT_UNCLEAN, // Rolled back, but UTXO set was inconsistent with block.
    DISCONNECT_FAILED   // Something else went wrong.
};

/** Undo the effects of this block (with given index) on the UTXO set represented by coins.
 *  When UNCLEAN or FAILED is returned, view is left in an indeterminate state.
 *  The addressIndex and spentIndex will be updated if requested.
 */
static DisconnectResult DisconnectBlock(const CBlock& block, CValidationState& state,
    const CBlockIndex* pindex, CCoinsViewCache& view, const CChainParams& chainparams,
    const bool updateIndices)
{
    assert(pindex->GetBlockHash() == view.GetBestBlock());

    bool fClean = true;

    CBlockUndo blockUndo;
    CDiskBlockPos pos = pindex->GetUndoPos();
    if (pos.IsNull()) {
        error("DisconnectBlock(): no undo data available");
        return DISCONNECT_FAILED;
    }
    if (!UndoReadFromDisk(blockUndo, pos, pindex->pprev->GetBlockHash())) {
        error("DisconnectBlock(): failure reading undo data");
        return DISCONNECT_FAILED;
    }

    if (blockUndo.vtxundo.size() + 1 != block.vtx.size()) {
        error("DisconnectBlock(): block and undo data inconsistent");
        return DISCONNECT_FAILED;
    }
    std::vector<CAddressIndexDbEntry> addressIndex;
    std::vector<CAddressUnspentDbEntry> addressUnspentIndex;
    std::vector<CSpentIndexDbEntry> spentIndex;

    // undo transactions in reverse order
    for (int i = block.vtx.size() - 1; i >= 0; i--) {
        const CTransaction &tx = block.vtx[i];
        uint256 const hash = tx.GetHash();

        // insightexplorer
        // https://github.com/bitpay/bitcoin/commit/017f548ea6d89423ef568117447e61dd5707ec42#diff-7ec3c68a81efff79b6ca22ac1f1eabbaR2236
        if (fAddressIndex && updateIndices) {
            for (unsigned int k = tx.vout.size(); k-- > 0;) {
                const CTxOut &out = tx.vout[k];
                CScript::ScriptType scriptType = out.scriptPubKey.GetType();
                if (scriptType != CScript::UNKNOWN) {
                    uint160 const addrHash = out.scriptPubKey.AddressHash();

                    // undo receiving activity
                    addressIndex.push_back(make_pair(
                        CAddressIndexKey(scriptType, addrHash, pindex->nHeight, i, hash, k, false),
                        out.nValue));

                    // undo unspent index
                    addressUnspentIndex.push_back(make_pair(
                        CAddressUnspentKey(scriptType, addrHash, hash, k),
                        CAddressUnspentValue()));
                }
            }
        }

        // Check that all outputs are available and match the outputs in the block itself
        // exactly.
        {
        CCoinsModifier outs = view.ModifyCoins(hash);
        outs->ClearUnspendable();

        CCoins outsBlock(tx, pindex->nHeight);
        // The CCoins serialization does not serialize negative numbers.
        // No network rules currently depend on the version here, so an inconsistency is harmless
        // but it must be corrected before txout nversion ever influences a network rule.
        if (outsBlock.nVersion < 0)
            outs->nVersion = outsBlock.nVersion;
        if (*outs != outsBlock)
            fClean = fClean && error("DisconnectBlock(): added transaction mismatch? database corrupted");

        // remove outputs
        outs->Clear();
        }

        // unspend nullifiers
        view.SetNullifiers(tx, false);

        // restore inputs
        if (i > 0) { // not coinbases
            const CTxUndo &txundo = blockUndo.vtxundo[i-1];
            if (txundo.vprevout.size() != tx.vin.size()) {
                error("DisconnectBlock(): transaction and undo data inconsistent");
                return DISCONNECT_FAILED;
            }
            for (unsigned int j = tx.vin.size(); j-- > 0;) {
                const COutPoint &out = tx.vin[j].prevout;
                const CTxInUndo &undo = txundo.vprevout[j];
                if (!ApplyTxInUndo(undo, view, out))
                    fClean = false;

                // insightexplorer
                // https://github.com/bitpay/bitcoin/commit/017f548ea6d89423ef568117447e61dd5707ec42#diff-7ec3c68a81efff79b6ca22ac1f1eabbaR2304
                const CTxIn input = tx.vin[j];
                if (fAddressIndex && updateIndices) {
                    const CTxOut &prevout = view.GetOutputFor(input);
                    CScript::ScriptType scriptType = prevout.scriptPubKey.GetType();
                    if (scriptType != CScript::UNKNOWN) {
                        uint160 const addrHash = prevout.scriptPubKey.AddressHash();

                        // undo spending activity
                        addressIndex.push_back(make_pair(
                            CAddressIndexKey(scriptType, addrHash, pindex->nHeight, i, hash, j, true),
                            prevout.nValue * -1));

                        // restore unspent index
                        addressUnspentIndex.push_back(make_pair(
                            CAddressUnspentKey(scriptType, addrHash, input.prevout.hash, input.prevout.n),
                            CAddressUnspentValue(prevout.nValue, prevout.scriptPubKey, undo.nHeight)));
                    }
                }
                // insightexplorer
                if (fSpentIndex && updateIndices) {
                    // undo and delete the spent index
                    spentIndex.push_back(make_pair(
                        CSpentIndexKey(input.prevout.hash, input.prevout.n),
                        CSpentIndexValue()));
                }
            }
        }
    }

    // set the old best Sprout anchor back
    view.PopAnchor(blockUndo.old_sprout_tree_root, SPROUT);

    // set the old best Sapling anchor back
    // We can get this from the `hashFinalSaplingRoot` of the last block
    // However, this is only reliable if the last block was on or after
    // the Sapling activation height. Otherwise, the last anchor was the
    // empty root.
    if (NetworkUpgradeActive(pindex->pprev->nHeight, chainparams.GetConsensus(), Consensus::UPGRADE_SAPLING)) {
        view.PopAnchor(pindex->pprev->hashFinalSaplingRoot, SAPLING);
    } else {
        view.PopAnchor(SaplingMerkleTree::empty_root(), SAPLING);
    }

    // move best block pointer to prevout block
    view.SetBestBlock(pindex->pprev->GetBlockHash());

    // insightexplorer
    if (fAddressIndex && updateIndices) {
        if (!pblocktree->EraseAddressIndex(addressIndex)) {
            AbortNode(state, "Failed to delete address index");
            return DISCONNECT_FAILED;
        }
        if (!pblocktree->UpdateAddressUnspentIndex(addressUnspentIndex)) {
            AbortNode(state, "Failed to write address unspent index");
            return DISCONNECT_FAILED;
        }
    }
    // insightexplorer
    if (fSpentIndex && updateIndices) {
        if (!pblocktree->UpdateSpentIndex(spentIndex)) {
            AbortNode(state, "Failed to write transaction index");
            return DISCONNECT_FAILED;
        }
    }
    return fClean ? DISCONNECT_OK : DISCONNECT_UNCLEAN;
}

void static FlushBlockFile(bool fFinalize = false)
{
    LOCK(cs_LastBlockFile);

    CDiskBlockPos posOld(nLastBlockFile, 0);

    FILE *fileOld = OpenBlockFile(posOld);
    if (fileOld) {
        if (fFinalize)
            TruncateFile(fileOld, vinfoBlockFile[nLastBlockFile].nSize);
        FileCommit(fileOld);
        fclose(fileOld);
    }

    fileOld = OpenUndoFile(posOld);
    if (fileOld) {
        if (fFinalize)
            TruncateFile(fileOld, vinfoBlockFile[nLastBlockFile].nUndoSize);
        FileCommit(fileOld);
        fclose(fileOld);
    }
}

bool FindUndoPos(CValidationState &state, int nFile, CDiskBlockPos &pos, unsigned int nAddSize);

static CCheckQueue<CScriptCheck> scriptcheckqueue(128);

void ThreadScriptCheck() {
    RenameThread("zcash-scriptch");
    scriptcheckqueue.Thread();
}

//
// Called periodically asynchronously; alerts if it smells like
// we're being fed a bad chain (blocks being generated much
// too slowly or too quickly).
//
void PartitionCheck(bool (*initialDownloadCheck)(const CChainParams&),
                    CCriticalSection& cs, const CBlockIndex *const &bestHeader,
                    int64_t nPowTargetSpacing)
{
    if (bestHeader == NULL || initialDownloadCheck(Params())) return;

    static int64_t lastAlertTime = 0;
    int64_t now = GetAdjustedTime();
    if (lastAlertTime > now-60*60*24) return; // Alert at most once per day

    const int SPAN_HOURS=4;
    const int SPAN_SECONDS=SPAN_HOURS*60*60;
    int BLOCKS_EXPECTED = SPAN_SECONDS / nPowTargetSpacing;

    boost::math::poisson_distribution<double> poisson(BLOCKS_EXPECTED);

    std::string strWarning;
    int64_t startTime = GetAdjustedTime()-SPAN_SECONDS;

    LOCK(cs);
    const CBlockIndex* i = bestHeader;
    int nBlocks = 0;
    while (i->GetBlockTime() >= startTime) {
        ++nBlocks;
        i = i->pprev;
        if (i == NULL) return; // Ran out of chain, we must not be fully synced
    }

    // How likely is it to find that many by chance?
    double p = boost::math::pdf(poisson, nBlocks);

    LogPrint("partitioncheck", "%s : Found %d blocks in the last %d hours\n", __func__, nBlocks, SPAN_HOURS);
    LogPrint("partitioncheck", "%s : likelihood: %g\n", __func__, p);

    // Aim for one false-positive about every fifty years of normal running:
    const int FIFTY_YEARS = 50*365*24*60*60;
    double alertThreshold = 1.0 / (FIFTY_YEARS / SPAN_SECONDS);

    if (p <= alertThreshold && nBlocks < BLOCKS_EXPECTED)
    {
        // Many fewer blocks than expected: alert!
        strWarning = strprintf(_("WARNING: check your network connection, %d blocks received in the last %d hours (%d expected)"),
                               nBlocks, SPAN_HOURS, BLOCKS_EXPECTED);
    }
    else if (p <= alertThreshold && nBlocks > BLOCKS_EXPECTED)
    {
        // Many more blocks than expected: alert!
        strWarning = strprintf(_("WARNING: abnormally high number of blocks generated, %d blocks received in the last %d hours (%d expected)"),
                               nBlocks, SPAN_HOURS, BLOCKS_EXPECTED);
    }
    if (!strWarning.empty())
    {
        strMiscWarning = strWarning;
        CAlert::Notify(strWarning, true);
        lastAlertTime = now;
    }
}

static int64_t nTimeVerify = 0;
static int64_t nTimeConnect = 0;
static int64_t nTimeIndex = 0;
static int64_t nTimeCallbacks = 0;
static int64_t nTimeTotal = 0;

bool ConnectBlock(const CBlock& block, CValidationState& state, CBlockIndex* pindex,
                  CCoinsViewCache& view, const CChainParams& chainparams, bool fJustCheck)
{
    AssertLockHeld(cs_main);

    bool fExpensiveChecks = true;
    if (fCheckpointsEnabled) {
        CBlockIndex *pindexLastCheckpoint = Checkpoints::GetLastCheckpoint(chainparams.Checkpoints());
        if (pindexLastCheckpoint && pindexLastCheckpoint->GetAncestor(pindex->nHeight) == pindex) {
            // This block is an ancestor of a checkpoint: disable script checks
            fExpensiveChecks = false;
        }
    }

    auto verifier = libzcash::ProofVerifier::Strict();
    auto disabledVerifier = libzcash::ProofVerifier::Disabled();

    // Check it again to verify JoinSplit proofs, and in case a previous version let a bad block in
    if (!CheckBlock(block, state, chainparams, fExpensiveChecks ? verifier : disabledVerifier, !fJustCheck, !fJustCheck))
        return false;

    // verify that the view's current state corresponds to the previous block
    uint256 hashPrevBlock = pindex->pprev == NULL ? uint256() : pindex->pprev->GetBlockHash();
    assert(hashPrevBlock == view.GetBestBlock());

    // Special case for the genesis block, skipping connection of its transactions
    // (its coinbase is unspendable)
    if (block.GetHash() == chainparams.GetConsensus().hashGenesisBlock) {
        if (!fJustCheck) {
            view.SetBestBlock(pindex->GetBlockHash());
            // Before the genesis block, there was an empty tree
            SproutMerkleTree tree;
            pindex->hashSproutAnchor = tree.root();
            // The genesis block contained no JoinSplits
            pindex->hashFinalSproutRoot = pindex->hashSproutAnchor;
        }
        return true;
    }

    // Reject a block that results in a negative shielded value pool balance.
    if (chainparams.ZIP209Enabled()) {
        // Sprout
        //
        // We can expect nChainSproutValue to be valid after the hardcoded
        // height, and this will be enforced on all descendant blocks. If
        // the node was reindexed then this will be enforced for all blocks.
        if (pindex->nChainSproutValue) {
            if (*pindex->nChainSproutValue < 0) {
                return state.DoS(100, error("ConnectBlock(): turnstile violation in Sprout shielded value pool"),
                             REJECT_INVALID, "turnstile-violation-sprout-shielded-pool");
            }
        }

        // Sapling
        //
        // If we've reached ConnectBlock, we have all transactions of
        // parents and can expect nChainSaplingValue not to be boost::none.
        // However, the miner and mining RPCs may not have populated this
        // value and will call `TestBlockValidity`. So, we act
        // conditionally.
        if (pindex->nChainSaplingValue) {
            if (*pindex->nChainSaplingValue < 0) {
                return state.DoS(100, error("ConnectBlock(): turnstile violation in Sapling shielded value pool"),
                             REJECT_INVALID, "turnstile-violation-sapling-shielded-pool");
            }
        }
    }

    // Do not allow blocks that contain transactions which 'overwrite' older transactions,
    // unless those are already completely spent.
    BOOST_FOREACH(const CTransaction& tx, block.vtx) {
        const CCoins* coins = view.AccessCoins(tx.GetHash());
        if (coins && !coins->IsPruned())
            return state.DoS(100, error("ConnectBlock(): tried to overwrite transaction"),
                             REJECT_INVALID, "bad-txns-BIP30");
    }

    unsigned int flags = SCRIPT_VERIFY_P2SH | SCRIPT_VERIFY_CHECKLOCKTIMEVERIFY;

    // DERSIG (BIP66) is also always enforced, but does not have a flag.

    CBlockUndo blockundo;

    CCheckQueueControl<CScriptCheck> control(fExpensiveChecks && nScriptCheckThreads ? &scriptcheckqueue : NULL);

    int64_t nTimeStart = GetTimeMicros();
    CAmount nFees = 0;
    int nInputs = 0;
    unsigned int nSigOps = 0;
    CDiskTxPos pos(pindex->GetBlockPos(), GetSizeOfCompactSize(block.vtx.size()));
    std::vector<std::pair<uint256, CDiskTxPos> > vPos;
    vPos.reserve(block.vtx.size());
    blockundo.vtxundo.reserve(block.vtx.size() - 1);
    std::vector<CAddressIndexDbEntry> addressIndex;
    std::vector<CAddressUnspentDbEntry> addressUnspentIndex;
    std::vector<CSpentIndexDbEntry> spentIndex;

    // Construct the incremental merkle tree at the current
    // block position,
    auto old_sprout_tree_root = view.GetBestAnchor(SPROUT);
    // saving the top anchor in the block index as we go.
    if (!fJustCheck) {
        pindex->hashSproutAnchor = old_sprout_tree_root;
    }
    SproutMerkleTree sprout_tree;
    // This should never fail: we should always be able to get the root
    // that is on the tip of our chain
    assert(view.GetSproutAnchorAt(old_sprout_tree_root, sprout_tree));

    {
        // Consistency check: the root of the tree we're given should
        // match what we asked for.
        assert(sprout_tree.root() == old_sprout_tree_root);
    }

    SaplingMerkleTree sapling_tree;
    assert(view.GetSaplingAnchorAt(view.GetBestAnchor(SAPLING), sapling_tree));

    // Grab the consensus branch ID for the block's height
    auto consensusBranchId = CurrentEpochBranchId(pindex->nHeight, chainparams.GetConsensus());

    std::vector<PrecomputedTransactionData> txdata;
    txdata.reserve(block.vtx.size()); // Required so that pointers to individual PrecomputedTransactionData don't get invalidated
    for (unsigned int i = 0; i < block.vtx.size(); i++)
    {
        const CTransaction &tx = block.vtx[i];
        const uint256 hash = tx.GetHash();

        nInputs += tx.vin.size();
        nSigOps += GetLegacySigOpCount(tx);
        if (nSigOps > MAX_BLOCK_SIGOPS)
            return state.DoS(100, error("ConnectBlock(): too many sigops"),
                             REJECT_INVALID, "bad-blk-sigops");

        if (!tx.IsCoinBase())
        {
            if (!view.HaveInputs(tx))
                return state.DoS(100, error("ConnectBlock(): inputs missing/spent"),
                                 REJECT_INVALID, "bad-txns-inputs-missingorspent");

            // are the JoinSplit's requirements met?
            if (!view.HaveShieldedRequirements(tx))
                return state.DoS(100, error("ConnectBlock(): JoinSplit requirements not met"),
                                 REJECT_INVALID, "bad-txns-joinsplit-requirements-not-met");

            // insightexplorer
            // https://github.com/bitpay/bitcoin/commit/017f548ea6d89423ef568117447e61dd5707ec42#diff-7ec3c68a81efff79b6ca22ac1f1eabbaR2597
            if (fAddressIndex || fSpentIndex) {
                for (size_t j = 0; j < tx.vin.size(); j++) {

                    const CTxIn input = tx.vin[j];
                    const CTxOut &prevout = view.GetOutputFor(tx.vin[j]);
                    CScript::ScriptType scriptType = prevout.scriptPubKey.GetType();
                    const uint160 addrHash = prevout.scriptPubKey.AddressHash();
                    if (fAddressIndex && scriptType != CScript::UNKNOWN) {
                        // record spending activity
                        addressIndex.push_back(make_pair(
                            CAddressIndexKey(scriptType, addrHash, pindex->nHeight, i, hash, j, true),
                            prevout.nValue * -1));

                        // remove address from unspent index
                        addressUnspentIndex.push_back(make_pair(
                            CAddressUnspentKey(scriptType, addrHash, input.prevout.hash, input.prevout.n),
                            CAddressUnspentValue()));
                    }
                    if (fSpentIndex) {
                        // Add the spent index to determine the txid and input that spent an output
                        // and to find the amount and address from an input.
                        // If we do not recognize the script type, we still add an entry to the
                        // spentindex db, with a script type of 0 and addrhash of all zeroes.
                        spentIndex.push_back(make_pair(
                            CSpentIndexKey(input.prevout.hash, input.prevout.n),
                            CSpentIndexValue(hash, j, pindex->nHeight, prevout.nValue, scriptType, addrHash)));
                    }
                }
            }

            // Add in sigops done by pay-to-script-hash inputs;
            // this is to prevent a "rogue miner" from creating
            // an incredibly-expensive-to-validate block.
            nSigOps += GetP2SHSigOpCount(tx, view);
            if (nSigOps > MAX_BLOCK_SIGOPS)
                return state.DoS(100, error("ConnectBlock(): too many sigops"),
                                 REJECT_INVALID, "bad-blk-sigops");
        }

        txdata.emplace_back(tx);

        if (!tx.IsCoinBase())
        {
            nFees += view.GetValueIn(tx)-tx.GetValueOut();

            std::vector<CScriptCheck> vChecks;
            bool fCacheResults = fJustCheck; /* Don't cache results if we're actually connecting blocks (still consult the cache, though) */
            if (!ContextualCheckInputs(tx, state, view, fExpensiveChecks, flags, fCacheResults, txdata[i], chainparams.GetConsensus(), consensusBranchId, nScriptCheckThreads ? &vChecks : NULL))
                return false;
            control.Add(vChecks);
        }

        // insightexplorer
        // https://github.com/bitpay/bitcoin/commit/017f548ea6d89423ef568117447e61dd5707ec42#diff-7ec3c68a81efff79b6ca22ac1f1eabbaR2656
        if (fAddressIndex) {
            for (unsigned int k = 0; k < tx.vout.size(); k++) {
                const CTxOut &out = tx.vout[k];
                CScript::ScriptType scriptType = out.scriptPubKey.GetType();
                if (scriptType != CScript::UNKNOWN) {
                    uint160 const addrHash = out.scriptPubKey.AddressHash();

                    // record receiving activity
                    addressIndex.push_back(make_pair(
                        CAddressIndexKey(scriptType, addrHash, pindex->nHeight, i, hash, k, false),
                        out.nValue));

                    // record unspent output
                    addressUnspentIndex.push_back(make_pair(
                        CAddressUnspentKey(scriptType, addrHash, hash, k),
                        CAddressUnspentValue(out.nValue, out.scriptPubKey, pindex->nHeight)));
                }
            }
        }

        CTxUndo undoDummy;
        if (i > 0) {
            blockundo.vtxundo.push_back(CTxUndo());
        }
        UpdateCoins(tx, view, i == 0 ? undoDummy : blockundo.vtxundo.back(), pindex->nHeight);

        BOOST_FOREACH(const JSDescription &joinsplit, tx.vjoinsplit) {
            BOOST_FOREACH(const uint256 &note_commitment, joinsplit.commitments) {
                // Insert the note commitments into our temporary tree.

                sprout_tree.append(note_commitment);
            }
        }

        BOOST_FOREACH(const OutputDescription &outputDescription, tx.vShieldedOutput) {
            sapling_tree.append(outputDescription.cm);
        }

        vPos.push_back(std::make_pair(tx.GetHash(), pos));
        pos.nTxOffset += ::GetSerializeSize(tx, SER_DISK, CLIENT_VERSION);
    }

    view.PushAnchor(sprout_tree);
    view.PushAnchor(sapling_tree);
    if (!fJustCheck) {
        pindex->hashFinalSproutRoot = sprout_tree.root();
    }
    blockundo.old_sprout_tree_root = old_sprout_tree_root;

    // If Sapling is active, block.hashFinalSaplingRoot must be the
    // same as the root of the Sapling tree
    if (NetworkUpgradeActive(pindex->nHeight, chainparams.GetConsensus(), Consensus::UPGRADE_SAPLING)) {
        if (block.hashFinalSaplingRoot != sapling_tree.root()) {
            return state.DoS(100,
                         error("ConnectBlock(): block's hashFinalSaplingRoot is incorrect"),
                               REJECT_INVALID, "bad-sapling-root-in-block");
        }
    }

    int64_t nTime1 = GetTimeMicros(); nTimeConnect += nTime1 - nTimeStart;
    LogPrint("bench", "      - Connect %u transactions: %.2fms (%.3fms/tx, %.3fms/txin) [%.2fs]\n", (unsigned)block.vtx.size(), 0.001 * (nTime1 - nTimeStart), 0.001 * (nTime1 - nTimeStart) / block.vtx.size(), nInputs <= 1 ? 0 : 0.001 * (nTime1 - nTimeStart) / (nInputs-1), nTimeConnect * 0.000001);

    CAmount blockReward = nFees + GetBlockSubsidy(pindex->nHeight, chainparams.GetConsensus());
    if (block.vtx[0].GetValueOut() > blockReward)
        return state.DoS(100,
                         error("ConnectBlock(): coinbase pays too much (actual=%d vs limit=%d)",
                               block.vtx[0].GetValueOut(), blockReward),
                               REJECT_INVALID, "bad-cb-amount");

    if (!control.Wait())
        return state.DoS(100, false);
    int64_t nTime2 = GetTimeMicros(); nTimeVerify += nTime2 - nTimeStart;
    LogPrint("bench", "    - Verify %u txins: %.2fms (%.3fms/txin) [%.2fs]\n", nInputs - 1, 0.001 * (nTime2 - nTimeStart), nInputs <= 1 ? 0 : 0.001 * (nTime2 - nTimeStart) / (nInputs-1), nTimeVerify * 0.000001);

    if (fJustCheck)
        return true;

    // Write undo information to disk
    if (pindex->GetUndoPos().IsNull() || !pindex->IsValid(BLOCK_VALID_SCRIPTS))
    {
        if (pindex->GetUndoPos().IsNull()) {
            CDiskBlockPos pos;
            if (!FindUndoPos(state, pindex->nFile, pos, ::GetSerializeSize(blockundo, SER_DISK, CLIENT_VERSION) + 40))
                return error("ConnectBlock(): FindUndoPos failed");
            if (!UndoWriteToDisk(blockundo, pos, pindex->pprev->GetBlockHash(), chainparams.MessageStart()))
                return AbortNode(state, "Failed to write undo data");

            // update nUndoPos in block index
            pindex->nUndoPos = pos.nPos;
            pindex->nStatus |= BLOCK_HAVE_UNDO;
        }

        // Now that all consensus rules have been validated, set nCachedBranchId.
        // Move this if BLOCK_VALID_CONSENSUS is ever altered.
        static_assert(BLOCK_VALID_CONSENSUS == BLOCK_VALID_SCRIPTS,
            "nCachedBranchId must be set after all consensus rules have been validated.");
        if (IsActivationHeightForAnyUpgrade(pindex->nHeight, chainparams.GetConsensus())) {
            pindex->nStatus |= BLOCK_ACTIVATES_UPGRADE;
            pindex->nCachedBranchId = CurrentEpochBranchId(pindex->nHeight, chainparams.GetConsensus());
        } else if (pindex->pprev) {
            pindex->nCachedBranchId = pindex->pprev->nCachedBranchId;
        }

        pindex->RaiseValidity(BLOCK_VALID_SCRIPTS);
        setDirtyBlockIndex.insert(pindex);
    }

    if (fTxIndex)
        if (!pblocktree->WriteTxIndex(vPos))
            return AbortNode(state, "Failed to write transaction index");

    // START insightexplorer
    if (fAddressIndex) {
        if (!pblocktree->WriteAddressIndex(addressIndex)) {
            return AbortNode(state, "Failed to write address index");
        }
        if (!pblocktree->UpdateAddressUnspentIndex(addressUnspentIndex)) {
            return AbortNode(state, "Failed to write address unspent index");
        }
    }
    if (fSpentIndex) {
        if (!pblocktree->UpdateSpentIndex(spentIndex)) {
            return AbortNode(state, "Failed to write spent index");
        }
    }
    if (fTimestampIndex) {
        unsigned int logicalTS = pindex->nTime;
        unsigned int prevLogicalTS = 0;

        // retrieve logical timestamp of the previous block
        if (pindex->pprev)
            if (!pblocktree->ReadTimestampBlockIndex(pindex->pprev->GetBlockHash(), prevLogicalTS))
                LogPrintf("%s: Failed to read previous block's logical timestamp\n", __func__);

        if (logicalTS <= prevLogicalTS) {
            logicalTS = prevLogicalTS + 1;
            LogPrintf("%s: Previous logical timestamp is newer Actual[%d] prevLogical[%d] Logical[%d]\n", __func__, pindex->nTime, prevLogicalTS, logicalTS);
        }

        if (!pblocktree->WriteTimestampIndex(CTimestampIndexKey(logicalTS, pindex->GetBlockHash())))
            return AbortNode(state, "Failed to write timestamp index");

        if (!pblocktree->WriteTimestampBlockIndex(CTimestampBlockIndexKey(pindex->GetBlockHash()), CTimestampBlockIndexValue(logicalTS)))
            return AbortNode(state, "Failed to write blockhash index");
    }
    // END insightexplorer

    // add this block to the view's block chain
    view.SetBestBlock(pindex->GetBlockHash());

    int64_t nTime3 = GetTimeMicros(); nTimeIndex += nTime3 - nTime2;
    LogPrint("bench", "    - Index writing: %.2fms [%.2fs]\n", 0.001 * (nTime3 - nTime2), nTimeIndex * 0.000001);

    // Watch for changes to the previous coinbase transaction.
    static uint256 hashPrevBestCoinBase;
    GetMainSignals().UpdatedTransaction(hashPrevBestCoinBase);
    hashPrevBestCoinBase = block.vtx[0].GetHash();

    int64_t nTime4 = GetTimeMicros(); nTimeCallbacks += nTime4 - nTime3;
    LogPrint("bench", "    - Callbacks: %.2fms [%.2fs]\n", 0.001 * (nTime4 - nTime3), nTimeCallbacks * 0.000001);

    return true;
}

enum FlushStateMode {
    FLUSH_STATE_NONE,
    FLUSH_STATE_IF_NEEDED,
    FLUSH_STATE_PERIODIC,
    FLUSH_STATE_ALWAYS
};

/**
 * Update the on-disk chain state.
 * The caches and indexes are flushed depending on the mode we're called with
 * if they're too large, if it's been a while since the last write,
 * or always and in all cases if we're in prune mode and are deleting files.
 */
bool static FlushStateToDisk(CValidationState &state, FlushStateMode mode) {
    const CChainParams& chainparams = Params();
    LOCK2(cs_main, cs_LastBlockFile);
    static int64_t nLastWrite = 0;
    static int64_t nLastFlush = 0;
    static int64_t nLastSetChain = 0;
    std::set<int> setFilesToPrune;
    bool fFlushForPrune = false;
    try {
    if (fPruneMode && fCheckForPruning && !fReindex) {
        FindFilesToPrune(setFilesToPrune, chainparams.PruneAfterHeight());
        fCheckForPruning = false;
        if (!setFilesToPrune.empty()) {
            fFlushForPrune = true;
            if (!fHavePruned) {
                pblocktree->WriteFlag("prunedblockfiles", true);
                fHavePruned = true;
            }
        }
    }
    int64_t nNow = GetTimeMicros();
    // Avoid writing/flushing immediately after startup.
    if (nLastWrite == 0) {
        nLastWrite = nNow;
    }
    if (nLastFlush == 0) {
        nLastFlush = nNow;
    }
    if (nLastSetChain == 0) {
        nLastSetChain = nNow;
    }
    size_t cacheSize = pcoinsTip->DynamicMemoryUsage();
    // The cache is large and close to the limit, but we have time now (not in the middle of a block processing).
    bool fCacheLarge = mode == FLUSH_STATE_PERIODIC && cacheSize * (10.0/9) > nCoinCacheUsage;
    // The cache is over the limit, we have to write now.
    bool fCacheCritical = mode == FLUSH_STATE_IF_NEEDED && cacheSize > nCoinCacheUsage;
    // It's been a while since we wrote the block index to disk. Do this frequently, so we don't need to redownload after a crash.
    bool fPeriodicWrite = mode == FLUSH_STATE_PERIODIC && nNow > nLastWrite + (int64_t)DATABASE_WRITE_INTERVAL * 1000000;
    // It's been very long since we flushed the cache. Do this infrequently, to optimize cache usage.
    bool fPeriodicFlush = mode == FLUSH_STATE_PERIODIC && nNow > nLastFlush + (int64_t)DATABASE_FLUSH_INTERVAL * 1000000;
    // Combine all conditions that result in a full cache flush.
    bool fDoFullFlush = (mode == FLUSH_STATE_ALWAYS) || fCacheLarge || fCacheCritical || fPeriodicFlush || fFlushForPrune;
    // Write blocks and block index to disk.
    if (fDoFullFlush || fPeriodicWrite) {
        // Depend on nMinDiskSpace to ensure we can write block index
        if (!CheckDiskSpace(0))
            return state.Error("out of disk space");
        // First make sure all block and undo data is flushed to disk.
        FlushBlockFile();
        // Then update all block file information (which may refer to block and undo files).
        {
            std::vector<std::pair<int, const CBlockFileInfo*> > vFiles;
            vFiles.reserve(setDirtyFileInfo.size());
            for (set<int>::iterator it = setDirtyFileInfo.begin(); it != setDirtyFileInfo.end(); ) {
                vFiles.push_back(make_pair(*it, &vinfoBlockFile[*it]));
                setDirtyFileInfo.erase(it++);
            }
            std::vector<const CBlockIndex*> vBlocks;
            vBlocks.reserve(setDirtyBlockIndex.size());
            for (set<CBlockIndex*>::iterator it = setDirtyBlockIndex.begin(); it != setDirtyBlockIndex.end(); ) {
                vBlocks.push_back(*it);
                setDirtyBlockIndex.erase(it++);
            }
            if (!pblocktree->WriteBatchSync(vFiles, nLastBlockFile, vBlocks)) {
                return AbortNode(state, "Files to write to block index database");
            }
        }
        // Finally remove any pruned files
        if (fFlushForPrune)
            UnlinkPrunedFiles(setFilesToPrune);
        nLastWrite = nNow;
    }
    // Flush best chain related state. This can only be done if the blocks / block index write was also done.
    if (fDoFullFlush) {
        // Typical CCoins structures on disk are around 128 bytes in size.
        // Pushing a new one to the database can cause it to be written
        // twice (once in the log, and once in the tables). This is already
        // an overestimation, as most will delete an existing entry or
        // overwrite one. Still, use a conservative safety factor of 2.
        if (!CheckDiskSpace(128 * 2 * 2 * pcoinsTip->GetCacheSize()))
            return state.Error("out of disk space");
        // Flush the chainstate (which may refer to block index entries).
        if (!pcoinsTip->Flush())
            return AbortNode(state, "Failed to write to coin database");
        nLastFlush = nNow;
    }
    if ((mode == FLUSH_STATE_ALWAYS || mode == FLUSH_STATE_PERIODIC) && nNow > nLastSetChain + (int64_t)DATABASE_WRITE_INTERVAL * 1000000) {
        // Update best block in wallet (so we can detect restored wallets).
        GetMainSignals().SetBestChain(chainActive.GetLocator());
        nLastSetChain = nNow;
    }
    } catch (const std::runtime_error& e) {
        return AbortNode(state, std::string("System error while flushing: ") + e.what());
    }
    return true;
}

void FlushStateToDisk() {
    CValidationState state;
    FlushStateToDisk(state, FLUSH_STATE_ALWAYS);
}

void PruneAndFlush() {
    CValidationState state;
    fCheckForPruning = true;
    FlushStateToDisk(state, FLUSH_STATE_NONE);
}

/** Update chainActive and related internal data structures. */
void static UpdateTip(CBlockIndex *pindexNew, const CChainParams& chainParams) {
    chainActive.SetTip(pindexNew);

    // New best block
    nTimeBestReceived = GetTime();
    mempool.AddTransactionsUpdated(1);

    LogPrintf("%s: new best=%s  height=%d  log2_work=%.8g  tx=%lu  date=%s progress=%f  cache=%.1fMiB(%utx)\n", __func__,
      chainActive.Tip()->GetBlockHash().ToString(), chainActive.Height(), log(chainActive.Tip()->nChainWork.getdouble())/log(2.0), (unsigned long)chainActive.Tip()->nChainTx,
      DateTimeStrFormat("%Y-%m-%d %H:%M:%S", chainActive.Tip()->GetBlockTime()),
      Checkpoints::GuessVerificationProgress(chainParams.Checkpoints(), chainActive.Tip()), pcoinsTip->DynamicMemoryUsage() * (1.0 / (1<<20)), pcoinsTip->GetCacheSize());

    cvBlockChange.notify_all();
}

/**
 * Disconnect chainActive's tip. You probably want to call mempool.removeForReorg and
 * mempool.removeWithoutBranchId after this, with cs_main held.
 */
bool static DisconnectTip(CValidationState &state, const CChainParams& chainparams, bool fBare = false)
{
    CBlockIndex *pindexDelete = chainActive.Tip();
    assert(pindexDelete);
    // Read block from disk.
    CBlock block;
    if (!ReadBlockFromDisk(block, pindexDelete, chainparams.GetConsensus()))
        return AbortNode(state, "Failed to read block");
    // Apply the block atomically to the chain state.
    uint256 sproutAnchorBeforeDisconnect = pcoinsTip->GetBestAnchor(SPROUT);
    uint256 saplingAnchorBeforeDisconnect = pcoinsTip->GetBestAnchor(SAPLING);
    int64_t nStart = GetTimeMicros();
    {
        CCoinsViewCache view(pcoinsTip);
        // insightexplorer: update indices (true)
        if (DisconnectBlock(block, state, pindexDelete, view, chainparams, true) != DISCONNECT_OK)
            return error("DisconnectTip(): DisconnectBlock %s failed", pindexDelete->GetBlockHash().ToString());
        assert(view.Flush());
    }
    LogPrint("bench", "- Disconnect block: %.2fms\n", (GetTimeMicros() - nStart) * 0.001);
    uint256 sproutAnchorAfterDisconnect = pcoinsTip->GetBestAnchor(SPROUT);
    uint256 saplingAnchorAfterDisconnect = pcoinsTip->GetBestAnchor(SAPLING);
    // Write the chain state to disk, if necessary.
    if (!FlushStateToDisk(state, FLUSH_STATE_IF_NEEDED))
        return false;

    if (!fBare) {
        // Resurrect mempool transactions from the disconnected block.
        BOOST_FOREACH(const CTransaction &tx, block.vtx) {
            // ignore validation errors in resurrected transactions
            list<CTransaction> removed;
            CValidationState stateDummy;
            if (tx.IsCoinBase() || !AcceptToMemoryPool(mempool, stateDummy, tx, false, NULL))
                mempool.remove(tx, removed, true);
        }
        if (sproutAnchorBeforeDisconnect != sproutAnchorAfterDisconnect) {
            // The anchor may not change between block disconnects,
            // in which case we don't want to evict from the mempool yet!
            mempool.removeWithAnchor(sproutAnchorBeforeDisconnect, SPROUT);
        }
        if (saplingAnchorBeforeDisconnect != saplingAnchorAfterDisconnect) {
            // The anchor may not change between block disconnects,
            // in which case we don't want to evict from the mempool yet!
            mempool.removeWithAnchor(saplingAnchorBeforeDisconnect, SAPLING);
        }
    }

    // Update chainActive and related variables.
    UpdateTip(pindexDelete->pprev, chainparams);
    // Get the current commitment tree
    SproutMerkleTree newSproutTree;
    SaplingMerkleTree newSaplingTree;
    assert(pcoinsTip->GetSproutAnchorAt(pcoinsTip->GetBestAnchor(SPROUT), newSproutTree));
    assert(pcoinsTip->GetSaplingAnchorAt(pcoinsTip->GetBestAnchor(SAPLING), newSaplingTree));
    // Let wallets know transactions went from 1-confirmed to
    // 0-confirmed or conflicted:
    BOOST_FOREACH(const CTransaction &tx, block.vtx) {
        SyncWithWallets(tx, NULL);
    }
    // Update cached incremental witnesses
    GetMainSignals().ChainTip(pindexDelete, &block, newSproutTree, newSaplingTree, false);
    return true;
}

static int64_t nTimeReadFromDisk = 0;
static int64_t nTimeConnectTotal = 0;
static int64_t nTimeFlush = 0;
static int64_t nTimeChainState = 0;
static int64_t nTimePostConnect = 0;

/**
 * Connect a new block to chainActive. pblock is either NULL or a pointer to a CBlock
 * corresponding to pindexNew, to bypass loading it again from disk.
 * You probably want to call mempool.removeWithoutBranchId after this, with cs_main held.
 */
bool static ConnectTip(CValidationState& state, const CChainParams& chainparams, CBlockIndex* pindexNew, const CBlock* pblock)
{
    assert(pindexNew->pprev == chainActive.Tip());
    // Read block from disk.
    int64_t nTime1 = GetTimeMicros();
    CBlock block;
    if (!pblock) {
        if (!ReadBlockFromDisk(block, pindexNew, chainparams.GetConsensus()))
            return AbortNode(state, "Failed to read block");
        pblock = &block;
    }
    // Get the current commitment tree
    SproutMerkleTree oldSproutTree;
    SaplingMerkleTree oldSaplingTree;
    assert(pcoinsTip->GetSproutAnchorAt(pcoinsTip->GetBestAnchor(SPROUT), oldSproutTree));
    assert(pcoinsTip->GetSaplingAnchorAt(pcoinsTip->GetBestAnchor(SAPLING), oldSaplingTree));
    // Apply the block atomically to the chain state.
    int64_t nTime2 = GetTimeMicros(); nTimeReadFromDisk += nTime2 - nTime1;
    int64_t nTime3;
    LogPrint("bench", "  - Load block from disk: %.2fms [%.2fs]\n", (nTime2 - nTime1) * 0.001, nTimeReadFromDisk * 0.000001);
    {
        CCoinsViewCache view(pcoinsTip);
        bool rv = ConnectBlock(*pblock, state, pindexNew, view, chainparams);
        GetMainSignals().BlockChecked(*pblock, state);
        if (!rv) {
            if (state.IsInvalid())
                InvalidBlockFound(pindexNew, state, chainparams);
            return error("ConnectTip(): ConnectBlock %s failed", pindexNew->GetBlockHash().ToString());
        }
        mapBlockSource.erase(pindexNew->GetBlockHash());
        nTime3 = GetTimeMicros(); nTimeConnectTotal += nTime3 - nTime2;
        LogPrint("bench", "  - Connect total: %.2fms [%.2fs]\n", (nTime3 - nTime2) * 0.001, nTimeConnectTotal * 0.000001);
        assert(view.Flush());
    }
    int64_t nTime4 = GetTimeMicros(); nTimeFlush += nTime4 - nTime3;
    LogPrint("bench", "  - Flush: %.2fms [%.2fs]\n", (nTime4 - nTime3) * 0.001, nTimeFlush * 0.000001);
    // Write the chain state to disk, if necessary.
    if (!FlushStateToDisk(state, FLUSH_STATE_IF_NEEDED))
        return false;
    int64_t nTime5 = GetTimeMicros(); nTimeChainState += nTime5 - nTime4;
    LogPrint("bench", "  - Writing chainstate: %.2fms [%.2fs]\n", (nTime5 - nTime4) * 0.001, nTimeChainState * 0.000001);
    // Remove conflicting transactions from the mempool.
    list<CTransaction> txConflicted;
    mempool.removeForBlock(pblock->vtx, pindexNew->nHeight, txConflicted, !IsInitialBlockDownload(chainparams));

    // Remove transactions that expire at new block height from mempool
    mempool.removeExpired(pindexNew->nHeight);

    // Update chainActive & related variables.
    UpdateTip(pindexNew, chainparams);
    // Tell wallet about transactions that went from mempool
    // to conflicted:
    BOOST_FOREACH(const CTransaction &tx, txConflicted) {
        SyncWithWallets(tx, NULL);
    }
    // ... and about transactions that got confirmed:
    BOOST_FOREACH(const CTransaction &tx, pblock->vtx) {
        SyncWithWallets(tx, pblock);
    }
    // Update cached incremental witnesses
    GetMainSignals().ChainTip(pindexNew, pblock, oldSproutTree, oldSaplingTree, true);

    EnforceNodeDeprecation(pindexNew->nHeight);

    int64_t nTime6 = GetTimeMicros(); nTimePostConnect += nTime6 - nTime5; nTimeTotal += nTime6 - nTime1;
    LogPrint("bench", "  - Connect postprocess: %.2fms [%.2fs]\n", (nTime6 - nTime5) * 0.001, nTimePostConnect * 0.000001);
    LogPrint("bench", "- Connect block: %.2fms [%.2fs]\n", (nTime6 - nTime1) * 0.001, nTimeTotal * 0.000001);
    return true;
}

/**
 * Return the tip of the chain with the most work in it, that isn't
 * known to be invalid (it's however far from certain to be valid).
 */
static CBlockIndex* FindMostWorkChain() {
    do {
        CBlockIndex *pindexNew = NULL;

        // Find the best candidate header.
        {
            std::set<CBlockIndex*, CBlockIndexWorkComparator>::reverse_iterator it = setBlockIndexCandidates.rbegin();
            if (it == setBlockIndexCandidates.rend())
                return NULL;
            pindexNew = *it;
        }

        // Check whether all blocks on the path between the currently active chain and the candidate are valid.
        // Just going until the active chain is an optimization, as we know all blocks in it are valid already.
        CBlockIndex *pindexTest = pindexNew;
        bool fInvalidAncestor = false;
        while (pindexTest && !chainActive.Contains(pindexTest)) {
            assert(pindexTest->nChainTx || pindexTest->nHeight == 0);

            // Pruned nodes may have entries in setBlockIndexCandidates for
            // which block files have been deleted.  Remove those as candidates
            // for the most work chain if we come across them; we can't switch
            // to a chain unless we have all the non-active-chain parent blocks.
            bool fFailedChain = pindexTest->nStatus & BLOCK_FAILED_MASK;
            bool fMissingData = !(pindexTest->nStatus & BLOCK_HAVE_DATA);
            if (fFailedChain || fMissingData) {
                // Candidate chain is not usable (either invalid or missing data)
                if (fFailedChain && (pindexBestInvalid == NULL || pindexNew->nChainWork > pindexBestInvalid->nChainWork))
                    pindexBestInvalid = pindexNew;
                CBlockIndex *pindexFailed = pindexNew;
                // Remove the entire chain from the set.
                while (pindexTest != pindexFailed) {
                    if (fFailedChain) {
                        pindexFailed->nStatus |= BLOCK_FAILED_CHILD;
                    } else if (fMissingData) {
                        // If we're missing data, then add back to mapBlocksUnlinked,
                        // so that if the block arrives in the future we can try adding
                        // to setBlockIndexCandidates again.
                        mapBlocksUnlinked.insert(std::make_pair(pindexFailed->pprev, pindexFailed));
                    }
                    setBlockIndexCandidates.erase(pindexFailed);
                    pindexFailed = pindexFailed->pprev;
                }
                setBlockIndexCandidates.erase(pindexTest);
                fInvalidAncestor = true;
                break;
            }
            pindexTest = pindexTest->pprev;
        }
        if (!fInvalidAncestor)
            return pindexNew;
    } while(true);
}

/** Delete all entries in setBlockIndexCandidates that are worse than the current tip. */
static void PruneBlockIndexCandidates() {
    // Note that we can't delete the current block itself, as we may need to return to it later in case a
    // reorganization to a better block fails.
    std::set<CBlockIndex*, CBlockIndexWorkComparator>::iterator it = setBlockIndexCandidates.begin();
    while (it != setBlockIndexCandidates.end() && setBlockIndexCandidates.value_comp()(*it, chainActive.Tip())) {
        setBlockIndexCandidates.erase(it++);
    }
    // Either the current tip or a successor of it we're working towards is left in setBlockIndexCandidates.
    assert(!setBlockIndexCandidates.empty());
}

/**
 * Try to make some progress towards making pindexMostWork the active block.
 * pblock is either NULL or a pointer to a CBlock corresponding to pindexMostWork.
 */
static bool ActivateBestChainStep(CValidationState& state, const CChainParams& chainparams, CBlockIndex* pindexMostWork, const CBlock* pblock)
{
    AssertLockHeld(cs_main);
    bool fInvalidFound = false;
    const CBlockIndex *pindexOldTip = chainActive.Tip();
    const CBlockIndex *pindexFork = chainActive.FindFork(pindexMostWork);

    // - On ChainDB initialization, pindexOldTip will be null, so there are no removable blocks.
    // - If pindexMostWork is in a chain that doesn't have the same genesis block as our chain,
    //   then pindexFork will be null, and we would need to remove the entire chain including
    //   our genesis block. In practice this (probably) won't happen because of checks elsewhere.
    auto reorgLength = pindexOldTip ? pindexOldTip->nHeight - (pindexFork ? pindexFork->nHeight : -1) : 0;
    static_assert(MAX_REORG_LENGTH > 0, "We must be able to reorg some distance");
    if (reorgLength > MAX_REORG_LENGTH) {
        auto msg = strprintf(_(
            "A block chain reorganization has been detected that would roll back %d blocks! "
            "This is larger than the maximum of %d blocks, and so the node is shutting down for your safety."
            ), reorgLength, MAX_REORG_LENGTH) + "\n\n" +
            _("Reorganization details") + ":\n" +
            "- " + strprintf(_("Current tip: %s, height %d, work %s"),
                pindexOldTip->phashBlock->GetHex(), pindexOldTip->nHeight, pindexOldTip->nChainWork.GetHex()) + "\n" +
            "- " + strprintf(_("New tip:     %s, height %d, work %s"),
                pindexMostWork->phashBlock->GetHex(), pindexMostWork->nHeight, pindexMostWork->nChainWork.GetHex()) + "\n" +
            "- " + strprintf(_("Fork point:  %s, height %d"),
                pindexFork->phashBlock->GetHex(), pindexFork->nHeight) + "\n\n" +
            _("Please help, human!");
        LogPrintf("*** %s\n", msg);
        uiInterface.ThreadSafeMessageBox(msg, "", CClientUIInterface::MSG_ERROR);
        StartShutdown();
        return false;
    }

    // Disconnect active blocks which are no longer in the best chain.
    bool fBlocksDisconnected = false;
    while (chainActive.Tip() && chainActive.Tip() != pindexFork) {
        if (!DisconnectTip(state, chainparams))
            return false;
        fBlocksDisconnected = true;
    }

    // Build list of new blocks to connect.
    std::vector<CBlockIndex*> vpindexToConnect;
    bool fContinue = true;
    int nHeight = pindexFork ? pindexFork->nHeight : -1;
    while (fContinue && nHeight != pindexMostWork->nHeight) {
        // Don't iterate the entire list of potential improvements toward the best tip, as we likely only need
        // a few blocks along the way.
        int nTargetHeight = std::min(nHeight + 32, pindexMostWork->nHeight);
        vpindexToConnect.clear();
        vpindexToConnect.reserve(nTargetHeight - nHeight);
        CBlockIndex *pindexIter = pindexMostWork->GetAncestor(nTargetHeight);
        while (pindexIter && pindexIter->nHeight != nHeight) {
            vpindexToConnect.push_back(pindexIter);
            pindexIter = pindexIter->pprev;
        }
        nHeight = nTargetHeight;

        // Connect new blocks.
        BOOST_REVERSE_FOREACH(CBlockIndex *pindexConnect, vpindexToConnect) {
            if (!ConnectTip(state, chainparams, pindexConnect, pindexConnect == pindexMostWork ? pblock : NULL)) {
                if (state.IsInvalid()) {
                    // The block violates a consensus rule.
                    if (!state.CorruptionPossible())
                        InvalidChainFound(vpindexToConnect.back(), chainparams);
                    state = CValidationState();
                    fInvalidFound = true;
                    fContinue = false;
                    break;
                } else {
                    // A system error occurred (disk space, database error, ...).
                    return false;
                }
            } else {
                PruneBlockIndexCandidates();
                if (!pindexOldTip || chainActive.Tip()->nChainWork > pindexOldTip->nChainWork) {
                    // We're in a better position than we were. Return temporarily to release the lock.
                    fContinue = false;
                    break;
                }
            }
        }
    }

    if (fBlocksDisconnected) {
        mempool.removeForReorg(pcoinsTip, chainActive.Tip()->nHeight + 1, STANDARD_LOCKTIME_VERIFY_FLAGS);
    }
    mempool.removeWithoutBranchId(
        CurrentEpochBranchId(chainActive.Tip()->nHeight + 1, chainparams.GetConsensus()));
    mempool.check(pcoinsTip);

    // Callbacks/notifications for a new best chain.
    if (fInvalidFound)
        CheckForkWarningConditionsOnNewFork(vpindexToConnect.back(), chainparams);
    else
        CheckForkWarningConditions(chainparams);

    return true;
}

/**
 * Make the best chain active, in multiple steps. The result is either failure
 * or an activated best chain. pblock is either NULL or a pointer to a block
 * that is already loaded (to avoid loading it again from disk).
 */
bool ActivateBestChain(CValidationState& state, const CChainParams& chainparams, const CBlock* pblock)
{
    CBlockIndex *pindexNewTip = NULL;
    CBlockIndex *pindexMostWork = NULL;
    do {
        boost::this_thread::interruption_point();

        bool fInitialDownload;
        {
            LOCK(cs_main);
            pindexMostWork = FindMostWorkChain();

            // Whether we have anything to do at all.
            if (pindexMostWork == NULL || pindexMostWork == chainActive.Tip())
                return true;

            if (!ActivateBestChainStep(state, chainparams, pindexMostWork, pblock && pblock->GetHash() == pindexMostWork->GetBlockHash() ? pblock : NULL))
                return false;

            pindexNewTip = chainActive.Tip();
            fInitialDownload = IsInitialBlockDownload(chainparams);
        }
        // When we reach this point, we switched to a new tip (stored in pindexNewTip).

        // Notifications/callbacks that can run without cs_main
        if (!fInitialDownload) {
            uint256 hashNewTip = pindexNewTip->GetBlockHash();
            // Relay inventory, but don't relay old inventory during initial block download.
            int nBlockEstimate = 0;
            if (fCheckpointsEnabled)
                nBlockEstimate = Checkpoints::GetTotalBlocksEstimate(chainparams.Checkpoints());
            {
                LOCK(cs_vNodes);
                BOOST_FOREACH(CNode* pnode, vNodes)
                    if (chainActive.Height() > (pnode->nStartingHeight != -1 ? pnode->nStartingHeight - 2000 : nBlockEstimate))
                        pnode->PushInventory(CInv(MSG_BLOCK, hashNewTip));
            }
            // Notify external listeners about the new tip.
            GetMainSignals().UpdatedBlockTip(pindexNewTip);
            uiInterface.NotifyBlockTip(hashNewTip);
        }
    } while(pindexMostWork != chainActive.Tip());
    CheckBlockIndex(chainparams.GetConsensus());

    // Write changes periodically to disk, after relay.
    if (!FlushStateToDisk(state, FLUSH_STATE_PERIODIC)) {
        return false;
    }

    return true;
}

bool InvalidateBlock(CValidationState& state, const CChainParams& chainparams, CBlockIndex *pindex)
{
    AssertLockHeld(cs_main);

    // Mark the block itself as invalid.
    pindex->nStatus |= BLOCK_FAILED_VALID;
    setDirtyBlockIndex.insert(pindex);
    setBlockIndexCandidates.erase(pindex);

    while (chainActive.Contains(pindex)) {
        CBlockIndex *pindexWalk = chainActive.Tip();
        pindexWalk->nStatus |= BLOCK_FAILED_CHILD;
        setDirtyBlockIndex.insert(pindexWalk);
        setBlockIndexCandidates.erase(pindexWalk);
        // ActivateBestChain considers blocks already in chainActive
        // unconditionally valid already, so force disconnect away from it.
        if (!DisconnectTip(state, chainparams)) {
            mempool.removeForReorg(pcoinsTip, chainActive.Tip()->nHeight + 1, STANDARD_LOCKTIME_VERIFY_FLAGS);
            mempool.removeWithoutBranchId(
                CurrentEpochBranchId(chainActive.Tip()->nHeight + 1, chainparams.GetConsensus()));
            return false;
        }
    }

    // The resulting new best tip may not be in setBlockIndexCandidates anymore, so
    // add it again.
    BlockMap::iterator it = mapBlockIndex.begin();
    while (it != mapBlockIndex.end()) {
        if (it->second->IsValid(BLOCK_VALID_TRANSACTIONS) && it->second->nChainTx && !setBlockIndexCandidates.value_comp()(it->second, chainActive.Tip())) {
            setBlockIndexCandidates.insert(it->second);
        }
        it++;
    }

    InvalidChainFound(pindex, chainparams);
    mempool.removeForReorg(pcoinsTip, chainActive.Tip()->nHeight + 1, STANDARD_LOCKTIME_VERIFY_FLAGS);
    mempool.removeWithoutBranchId(
        CurrentEpochBranchId(chainActive.Tip()->nHeight + 1, chainparams.GetConsensus()));
    return true;
}

bool ReconsiderBlock(CValidationState& state, CBlockIndex *pindex) {
    AssertLockHeld(cs_main);

    int nHeight = pindex->nHeight;

    // Remove the invalidity flag from this block and all its descendants.
    BlockMap::iterator it = mapBlockIndex.begin();
    while (it != mapBlockIndex.end()) {
        if (!it->second->IsValid() && it->second->GetAncestor(nHeight) == pindex) {
            it->second->nStatus &= ~BLOCK_FAILED_MASK;
            setDirtyBlockIndex.insert(it->second);
            if (it->second->IsValid(BLOCK_VALID_TRANSACTIONS) && it->second->nChainTx && setBlockIndexCandidates.value_comp()(chainActive.Tip(), it->second)) {
                setBlockIndexCandidates.insert(it->second);
            }
            if (it->second == pindexBestInvalid) {
                // Reset invalid block marker if it was pointing to one of those.
                pindexBestInvalid = NULL;
            }
        }
        it++;
    }

    // Remove the invalidity flag from all ancestors too.
    while (pindex != NULL) {
        if (pindex->nStatus & BLOCK_FAILED_MASK) {
            pindex->nStatus &= ~BLOCK_FAILED_MASK;
            setDirtyBlockIndex.insert(pindex);
        }
        pindex = pindex->pprev;
    }
    return true;
}

CBlockIndex* AddToBlockIndex(const CBlockHeader& block)
{
    // Check for duplicate
    uint256 hash = block.GetHash();
    BlockMap::iterator it = mapBlockIndex.find(hash);
    if (it != mapBlockIndex.end())
        return it->second;

    // Construct new block index object
    CBlockIndex* pindexNew = new CBlockIndex(block);
    assert(pindexNew);
    // We assign the sequence id to blocks only when the full data is available,
    // to avoid miners withholding blocks but broadcasting headers, to get a
    // competitive advantage.
    pindexNew->nSequenceId = 0;
    BlockMap::iterator mi = mapBlockIndex.insert(make_pair(hash, pindexNew)).first;
    pindexNew->phashBlock = &((*mi).first);
    BlockMap::iterator miPrev = mapBlockIndex.find(block.hashPrevBlock);
    if (miPrev != mapBlockIndex.end())
    {
        pindexNew->pprev = (*miPrev).second;
        pindexNew->nHeight = pindexNew->pprev->nHeight + 1;
        pindexNew->BuildSkip();
    }
    pindexNew->nChainWork = (pindexNew->pprev ? pindexNew->pprev->nChainWork : 0) + GetBlockProof(*pindexNew);
    pindexNew->RaiseValidity(BLOCK_VALID_TREE);
    if (pindexBestHeader == NULL || pindexBestHeader->nChainWork < pindexNew->nChainWork)
        pindexBestHeader = pindexNew;

    setDirtyBlockIndex.insert(pindexNew);

    return pindexNew;
}

void FallbackSproutValuePoolBalance(
    CBlockIndex *pindex,
    const CChainParams& chainparams
)
{
    if (!chainparams.ZIP209Enabled()) {
        return;
    }

    // When developer option -developersetpoolsizezero is enabled, we don't need a fallback balance.
    if (fExperimentalMode && mapArgs.count("-developersetpoolsizezero")) {
        return;
    }

    // Check if the height of this block matches the checkpoint
    if (pindex->nHeight == chainparams.SproutValuePoolCheckpointHeight()) {
        if (pindex->GetBlockHash() == chainparams.SproutValuePoolCheckpointBlockHash()) {
            // Are we monitoring the Sprout pool?
            if (!pindex->nChainSproutValue) {
                // Apparently not. Introduce the hardcoded value so we monitor for
                // this point onwards (assuming the checkpoint is late enough)
                pindex->nChainSproutValue = chainparams.SproutValuePoolCheckpointBalance();
            } else {
                // Apparently we have been. So, we should expect the current
                // value to match the hardcoded one.
                assert(*pindex->nChainSproutValue == chainparams.SproutValuePoolCheckpointBalance());
                // And we should expect non-none for the delta stored in the block index here,
                // or the checkpoint is too early.
                assert(pindex->nSproutValue != boost::none);
            }
        } else {
            LogPrintf(
                "FallbackSproutValuePoolBalance(): fallback block hash is incorrect, we got %s\n",
                pindex->GetBlockHash().ToString()
            );
        }
    }
}

/** Mark a block as having its data received and checked (up to BLOCK_VALID_TRANSACTIONS). */
bool ReceivedBlockTransactions(
    const CBlock &block,
    CValidationState& state,
    const CChainParams& chainparams,
    CBlockIndex *pindexNew,
    const CDiskBlockPos& pos)
{
    pindexNew->nTx = block.vtx.size();
    pindexNew->nChainTx = 0;
    CAmount sproutValue = 0;
    CAmount saplingValue = 0;
    for (auto tx : block.vtx) {
        // Negative valueBalance "takes" money from the transparent value pool
        // and adds it to the Sapling value pool. Positive valueBalance "gives"
        // money to the transparent value pool, removing from the Sapling value
        // pool. So we invert the sign here.
        saplingValue += -tx.valueBalance;

        for (auto js : tx.vjoinsplit) {
            sproutValue += js.vpub_old;
            sproutValue -= js.vpub_new;
        }
    }
    pindexNew->nSproutValue = sproutValue;
    pindexNew->nChainSproutValue = boost::none;
    pindexNew->nSaplingValue = saplingValue;
    pindexNew->nChainSaplingValue = boost::none;
    pindexNew->nFile = pos.nFile;
    pindexNew->nDataPos = pos.nPos;
    pindexNew->nUndoPos = 0;
    pindexNew->nStatus |= BLOCK_HAVE_DATA;
    pindexNew->RaiseValidity(BLOCK_VALID_TRANSACTIONS);
    setDirtyBlockIndex.insert(pindexNew);

    if (pindexNew->pprev == NULL || pindexNew->pprev->nChainTx) {
        // If pindexNew is the genesis block or all parents are BLOCK_VALID_TRANSACTIONS.
        deque<CBlockIndex*> queue;
        queue.push_back(pindexNew);

        // Recursively process any descendant blocks that now may be eligible to be connected.
        while (!queue.empty()) {
            CBlockIndex *pindex = queue.front();
            queue.pop_front();
            pindex->nChainTx = (pindex->pprev ? pindex->pprev->nChainTx : 0) + pindex->nTx;
            if (pindex->pprev) {
                if (pindex->pprev->nChainSproutValue && pindex->nSproutValue) {
                    pindex->nChainSproutValue = *pindex->pprev->nChainSproutValue + *pindex->nSproutValue;
                } else {
                    pindex->nChainSproutValue = boost::none;
                }
                if (pindex->pprev->nChainSaplingValue) {
                    pindex->nChainSaplingValue = *pindex->pprev->nChainSaplingValue + pindex->nSaplingValue;
                } else {
                    pindex->nChainSaplingValue = boost::none;
                }
            } else {
                pindex->nChainSproutValue = pindex->nSproutValue;
                pindex->nChainSaplingValue = pindex->nSaplingValue;
            }

            // Fall back to hardcoded Sprout value pool balance
            FallbackSproutValuePoolBalance(pindex, chainparams);

            {
                LOCK(cs_nBlockSequenceId);
                pindex->nSequenceId = nBlockSequenceId++;
            }
            if (chainActive.Tip() == NULL || !setBlockIndexCandidates.value_comp()(pindex, chainActive.Tip())) {
                setBlockIndexCandidates.insert(pindex);
            }
            std::pair<std::multimap<CBlockIndex*, CBlockIndex*>::iterator, std::multimap<CBlockIndex*, CBlockIndex*>::iterator> range = mapBlocksUnlinked.equal_range(pindex);
            while (range.first != range.second) {
                std::multimap<CBlockIndex*, CBlockIndex*>::iterator it = range.first;
                queue.push_back(it->second);
                range.first++;
                mapBlocksUnlinked.erase(it);
            }
        }
    } else {
        if (pindexNew->pprev && pindexNew->pprev->IsValid(BLOCK_VALID_TREE)) {
            mapBlocksUnlinked.insert(std::make_pair(pindexNew->pprev, pindexNew));
        }
    }

    return true;
}

bool FindBlockPos(CValidationState &state, CDiskBlockPos &pos, unsigned int nAddSize, unsigned int nHeight, uint64_t nTime, bool fKnown = false)
{
    LOCK(cs_LastBlockFile);

    unsigned int nFile = fKnown ? pos.nFile : nLastBlockFile;
    if (vinfoBlockFile.size() <= nFile) {
        vinfoBlockFile.resize(nFile + 1);
    }

    if (!fKnown) {
        while (vinfoBlockFile[nFile].nSize + nAddSize >= MAX_BLOCKFILE_SIZE) {
            nFile++;
            if (vinfoBlockFile.size() <= nFile) {
                vinfoBlockFile.resize(nFile + 1);
            }
        }
        pos.nFile = nFile;
        pos.nPos = vinfoBlockFile[nFile].nSize;
    }

    if (nFile != nLastBlockFile) {
        if (!fKnown) {
            LogPrintf("Leaving block file %i: %s\n", nFile, vinfoBlockFile[nFile].ToString());
        }
        FlushBlockFile(!fKnown);
        nLastBlockFile = nFile;
    }

    vinfoBlockFile[nFile].AddBlock(nHeight, nTime);
    if (fKnown)
        vinfoBlockFile[nFile].nSize = std::max(pos.nPos + nAddSize, vinfoBlockFile[nFile].nSize);
    else
        vinfoBlockFile[nFile].nSize += nAddSize;

    if (!fKnown) {
        unsigned int nOldChunks = (pos.nPos + BLOCKFILE_CHUNK_SIZE - 1) / BLOCKFILE_CHUNK_SIZE;
        unsigned int nNewChunks = (vinfoBlockFile[nFile].nSize + BLOCKFILE_CHUNK_SIZE - 1) / BLOCKFILE_CHUNK_SIZE;
        if (nNewChunks > nOldChunks) {
            if (fPruneMode)
                fCheckForPruning = true;
            if (CheckDiskSpace(nNewChunks * BLOCKFILE_CHUNK_SIZE - pos.nPos)) {
                FILE *file = OpenBlockFile(pos);
                if (file) {
                    LogPrintf("Pre-allocating up to position 0x%x in blk%05u.dat\n", nNewChunks * BLOCKFILE_CHUNK_SIZE, pos.nFile);
                    AllocateFileRange(file, pos.nPos, nNewChunks * BLOCKFILE_CHUNK_SIZE - pos.nPos);
                    fclose(file);
                }
            }
            else
                return state.Error("out of disk space");
        }
    }

    setDirtyFileInfo.insert(nFile);
    return true;
}

bool FindUndoPos(CValidationState &state, int nFile, CDiskBlockPos &pos, unsigned int nAddSize)
{
    pos.nFile = nFile;

    LOCK(cs_LastBlockFile);

    unsigned int nNewSize;
    pos.nPos = vinfoBlockFile[nFile].nUndoSize;
    nNewSize = vinfoBlockFile[nFile].nUndoSize += nAddSize;
    setDirtyFileInfo.insert(nFile);

    unsigned int nOldChunks = (pos.nPos + UNDOFILE_CHUNK_SIZE - 1) / UNDOFILE_CHUNK_SIZE;
    unsigned int nNewChunks = (nNewSize + UNDOFILE_CHUNK_SIZE - 1) / UNDOFILE_CHUNK_SIZE;
    if (nNewChunks > nOldChunks) {
        if (fPruneMode)
            fCheckForPruning = true;
        if (CheckDiskSpace(nNewChunks * UNDOFILE_CHUNK_SIZE - pos.nPos)) {
            FILE *file = OpenUndoFile(pos);
            if (file) {
                LogPrintf("Pre-allocating up to position 0x%x in rev%05u.dat\n", nNewChunks * UNDOFILE_CHUNK_SIZE, pos.nFile);
                AllocateFileRange(file, pos.nPos, nNewChunks * UNDOFILE_CHUNK_SIZE - pos.nPos);
                fclose(file);
            }
        }
        else
            return state.Error("out of disk space");
    }

    return true;
}

bool CheckBlockHeader(
    const CBlockHeader& block,
    CValidationState& state,
    const CChainParams& chainparams,
    bool fCheckPOW)
{
    // Check block version
    if (block.nVersion < MIN_BLOCK_VERSION)
        return state.DoS(100, error("CheckBlockHeader(): block version too low"),
                         REJECT_INVALID, "version-too-low");

    // Check Equihash solution is valid
    if (fCheckPOW && !CheckEquihashSolution(&block, chainparams.GetConsensus()))
        return state.DoS(100, error("CheckBlockHeader(): Equihash solution invalid"),
                         REJECT_INVALID, "invalid-solution");

    // Check proof of work matches claimed amount
    if (fCheckPOW && !CheckProofOfWork(block.GetHash(), block.nBits, chainparams.GetConsensus()))
        return state.DoS(50, error("CheckBlockHeader(): proof of work failed"),
                         REJECT_INVALID, "high-hash");

    // Check timestamp
    if (block.GetBlockTime() > GetAdjustedTime() + 2 * 60 * 60)
        return state.Invalid(error("CheckBlockHeader(): block timestamp too far in the future"),
                             REJECT_INVALID, "time-too-new");

    return true;
}

bool CheckBlock(const CBlock& block, CValidationState& state,
                const CChainParams& chainparams,
                libzcash::ProofVerifier& verifier,
                bool fCheckPOW, bool fCheckMerkleRoot)
{
    // These are checks that are independent of context.

    // Check that the header is valid (particularly PoW).  This is mostly
    // redundant with the call in AcceptBlockHeader.
    if (!CheckBlockHeader(block, state, chainparams, fCheckPOW))
        return false;

    // Check the merkle root.
    if (fCheckMerkleRoot) {
        bool mutated;
        uint256 hashMerkleRoot2 = block.BuildMerkleTree(&mutated);
        if (block.hashMerkleRoot != hashMerkleRoot2)
            return state.DoS(100, error("CheckBlock(): hashMerkleRoot mismatch"),
                             REJECT_INVALID, "bad-txnmrklroot", true);

        // Check for merkle tree malleability (CVE-2012-2459): repeating sequences
        // of transactions in a block without affecting the merkle root of a block,
        // while still invalidating it.
        if (mutated)
            return state.DoS(100, error("CheckBlock(): duplicate transaction"),
                             REJECT_INVALID, "bad-txns-duplicate", true);
    }

    // All potential-corruption validation must be done before we do any
    // transaction validation, as otherwise we may mark the header as invalid
    // because we receive the wrong transactions for it.

    // Size limits
    if (block.vtx.empty() || block.vtx.size() > MAX_BLOCK_SIZE || ::GetSerializeSize(block, SER_NETWORK, PROTOCOL_VERSION) > MAX_BLOCK_SIZE)
        return state.DoS(100, error("CheckBlock(): size limits failed"),
                         REJECT_INVALID, "bad-blk-length");

    // First transaction must be coinbase, the rest must not be
    if (block.vtx.empty() || !block.vtx[0].IsCoinBase())
        return state.DoS(100, error("CheckBlock(): first tx is not coinbase"),
                         REJECT_INVALID, "bad-cb-missing");
    for (unsigned int i = 1; i < block.vtx.size(); i++)
        if (block.vtx[i].IsCoinBase())
            return state.DoS(100, error("CheckBlock(): more than one coinbase"),
                             REJECT_INVALID, "bad-cb-multiple");

    // Check transactions
    BOOST_FOREACH(const CTransaction& tx, block.vtx)
        if (!CheckTransaction(tx, state, verifier))
            return error("CheckBlock(): CheckTransaction failed");

    unsigned int nSigOps = 0;
    BOOST_FOREACH(const CTransaction& tx, block.vtx)
    {
        nSigOps += GetLegacySigOpCount(tx);
    }
    if (nSigOps > MAX_BLOCK_SIGOPS)
        return state.DoS(100, error("CheckBlock(): out-of-bounds SigOpCount"),
                         REJECT_INVALID, "bad-blk-sigops", true);

    return true;
}

bool ContextualCheckBlockHeader(
    const CBlockHeader& block, CValidationState& state,
    const CChainParams& chainParams, CBlockIndex * const pindexPrev)
{
    const Consensus::Params& consensusParams = chainParams.GetConsensus();
    uint256 hash = block.GetHash();
    if (hash == consensusParams.hashGenesisBlock)
        return true;

    assert(pindexPrev);

    int nHeight = pindexPrev->nHeight+1;

    // If the equihash solution is set, check the size is correct for given parameters.
    size_t nSolSize = block.nSolution.size();
    if (nSolSize > 0) {
        int n = chainParams.EquihashN(nHeight);
        int k = chainParams.EquihashK(nHeight);
        size_t expectedSize = (pow(2, k) * ((n/(k+1))+1)) / 8;
        if (nSolSize != expectedSize){
            return state.DoS(
                100,
                error("%s: incorrect equihash solution size %d, expected size %d for parameters (%d, %d)",
                __func__, nSolSize, expectedSize, n, k),
                REJECT_INVALID,
                "bad-equihash-solution-size");
        }
    }

    // Check proof of work
    if (block.nBits != GetNextWorkRequired(pindexPrev, &block, consensusParams))
        return state.DoS(100, error("%s: incorrect proof of work", __func__),
                         REJECT_INVALID, "bad-diffbits");

    // Check timestamp against prev
    if (block.GetBlockTime() <= pindexPrev->GetMedianTimePast())
        return state.Invalid(error("%s: block's timestamp is too early", __func__),
                             REJECT_INVALID, "time-too-old");

    if (fCheckpointsEnabled)
    {
        // Don't accept any forks from the main chain prior to last checkpoint
        CBlockIndex* pcheckpoint = Checkpoints::GetLastCheckpoint(chainParams.Checkpoints());
        if (pcheckpoint && nHeight < pcheckpoint->nHeight)
            return state.DoS(100, error("%s: forked chain older than last checkpoint (height %d)", __func__, nHeight));
    }

    // Reject block.nVersion < 4 blocks
    if (block.nVersion < 4)
        return state.Invalid(error("%s : rejected nVersion<4 block", __func__),
                             REJECT_OBSOLETE, "bad-version");

    return true;
}

bool ContextualCheckBlock(
    const CBlock& block, CValidationState& state,
    const CChainParams& chainparams, CBlockIndex * const pindexPrev)
{
    const int nHeight = pindexPrev == NULL ? 0 : pindexPrev->nHeight + 1;
    const Consensus::Params& consensusParams = chainparams.GetConsensus();

    // Check that all transactions are finalized
    BOOST_FOREACH(const CTransaction& tx, block.vtx) {

        // Check transaction contextually against consensus rules at block height
        if (!ContextualCheckTransaction(tx, state, chainparams, nHeight, 100)) {
            return false; // Failure reason has been set in validation state object
        }

        int nLockTimeFlags = 0;
        int64_t nLockTimeCutoff = (nLockTimeFlags & LOCKTIME_MEDIAN_TIME_PAST)
                                ? pindexPrev->GetMedianTimePast()
                                : block.GetBlockTime();
        if (!IsFinalTx(tx, nHeight, nLockTimeCutoff)) {
            return state.DoS(10, error("%s: contains a non-final transaction", __func__), REJECT_INVALID, "bad-txns-nonfinal");
        }
    }

    // Enforce BIP 34 rule that the coinbase starts with serialized block height.
    // In Zcash this has been enforced since launch, except that the genesis
    // block didn't include the height in the coinbase (see Zcash protocol spec
    // section '6.8 Bitcoin Improvement Proposals').
    if (nHeight > 0)
    {
        CScript expect = CScript() << nHeight;
        if (block.vtx[0].vin[0].scriptSig.size() < expect.size() ||
            !std::equal(expect.begin(), expect.end(), block.vtx[0].vin[0].scriptSig.begin())) {
            return state.DoS(100, error("%s: block height mismatch in coinbase", __func__), REJECT_INVALID, "bad-cb-height");
        }
    }

    // Coinbase transaction must include an output sending 20% of
    // the block reward to a founders reward script, until the last founders
    // reward block is reached, with exception of the genesis block.
    // The last founders reward block is defined as the block just before the
    // first subsidy halving block, which occurs at halving_interval + slow_start_shift
    if (CurrentEpoch(nHeight, consensusParams) < Consensus::UPGRADE_YCASH) {
        if ((nHeight > 0) && (nHeight <= consensusParams.GetLastFoundersRewardBlockHeight())) {
            bool found = false;

            BOOST_FOREACH(const CTxOut& output, block.vtx[0].vout) {
                if (output.scriptPubKey == Params().GetFoundersRewardScriptAtHeight(nHeight)) {
                    if (output.nValue == (GetBlockSubsidy(nHeight, consensusParams) / 5)) {
                        found = true;
                        break;
                    }
                }
            }

            if (!found) {
                return state.DoS(100, error("%s: founders reward missing", __func__), REJECT_INVALID, "cb-no-founders-reward");
            }
        }
    } else {
        // After YCash fork, the founders reward is 5% in perpetuity
        bool found = false;

        BOOST_FOREACH(const CTxOut& output, block.vtx[0].vout) {
<<<<<<< HEAD
            if (output.scriptPubKey == Params().GetFoundersRewardScriptAtHeight(nHeight)) {
                if (output.nValue == (GetBlockSubsidy(nHeight, consensusParams) / 20)) {
=======
            if (output.scriptPubKey == chainparams.GetFoundersRewardScriptAtHeight(nHeight)) {
                if (output.nValue == (GetBlockSubsidy(nHeight, consensusParams) / 5)) {
>>>>>>> ef8a62d9
                    found = true;
                    break;
                }
            }
        }

        if (!found) {
            return state.DoS(100, error("%s: YCash reward missing", __func__), REJECT_INVALID, "cb-no-founders-reward");
        }
    }

    return true;
}

static bool AcceptBlockHeader(const CBlockHeader& block, CValidationState& state, const CChainParams& chainparams, CBlockIndex** ppindex=NULL)
{
    AssertLockHeld(cs_main);
    // Check for duplicate
    uint256 hash = block.GetHash();
    BlockMap::iterator miSelf = mapBlockIndex.find(hash);
    CBlockIndex *pindex = NULL;
    if (miSelf != mapBlockIndex.end()) {
        // Block header is already known.
        pindex = miSelf->second;
        if (ppindex)
            *ppindex = pindex;
        if (pindex->nStatus & BLOCK_FAILED_MASK)
            return state.Invalid(error("%s: block is marked invalid", __func__), 0, "duplicate");
        return true;
    }

    if (!CheckBlockHeader(block, state, chainparams))
        return false;

    // Get prev block index
    CBlockIndex* pindexPrev = NULL;
    if (hash != chainparams.GetConsensus().hashGenesisBlock) {
        BlockMap::iterator mi = mapBlockIndex.find(block.hashPrevBlock);
        if (mi == mapBlockIndex.end())
            return state.DoS(10, error("%s: prev block not found", __func__), 0, "bad-prevblk");
        pindexPrev = (*mi).second;
        if (pindexPrev->nStatus & BLOCK_FAILED_MASK)
            return state.DoS(100, error("%s: prev block invalid", __func__), REJECT_INVALID, "bad-prevblk");
    }

    if (!ContextualCheckBlockHeader(block, state, chainparams, pindexPrev))
        return false;

    if (pindex == NULL)
        pindex = AddToBlockIndex(block);

    if (ppindex)
        *ppindex = pindex;

    return true;
}

/**
 * Store block on disk.
 * JoinSplit proofs are never verified, because:
 * - AcceptBlock doesn't perform script checks either.
 * - The only caller of AcceptBlock verifies JoinSplit proofs elsewhere.
 * If dbp is non-NULL, the file is known to already reside on disk
 */
static bool AcceptBlock(const CBlock& block, CValidationState& state, const CChainParams& chainparams, CBlockIndex** ppindex, bool fRequested, CDiskBlockPos* dbp)
{
    AssertLockHeld(cs_main);

    CBlockIndex *&pindex = *ppindex;

    if (!AcceptBlockHeader(block, state, chainparams, &pindex))
        return false;

    // Try to process all requested blocks that we don't have, but only
    // process an unrequested block if it's new and has enough work to
    // advance our tip, and isn't too many blocks ahead.
    bool fAlreadyHave = pindex->nStatus & BLOCK_HAVE_DATA;
    bool fHasMoreWork = (chainActive.Tip() ? pindex->nChainWork > chainActive.Tip()->nChainWork : true);
    // Blocks that are too out-of-order needlessly limit the effectiveness of
    // pruning, because pruning will not delete block files that contain any
    // blocks which are too close in height to the tip.  Apply this test
    // regardless of whether pruning is enabled; it should generally be safe to
    // not process unrequested blocks.
    bool fTooFarAhead = (pindex->nHeight > int(chainActive.Height() + MIN_BLOCKS_TO_KEEP));

    // TODO: deal better with return value and error conditions for duplicate
    // and unrequested blocks.
    if (fAlreadyHave) return true;
    if (!fRequested) {  // If we didn't ask for it:
        if (pindex->nTx != 0) return true;  // This is a previously-processed block that was pruned
        if (!fHasMoreWork) return true;     // Don't process less-work chains
        if (fTooFarAhead) return true;      // Block height is too high
    }

    // See method docstring for why this is always disabled
    auto verifier = libzcash::ProofVerifier::Disabled();
    if ((!CheckBlock(block, state, chainparams, verifier)) || !ContextualCheckBlock(block, state, chainparams, pindex->pprev)) {
        if (state.IsInvalid() && !state.CorruptionPossible()) {
            pindex->nStatus |= BLOCK_FAILED_VALID;
            setDirtyBlockIndex.insert(pindex);
        }
        return false;
    }

    int nHeight = pindex->nHeight;

    // Write block to history file
    try {
        unsigned int nBlockSize = ::GetSerializeSize(block, SER_DISK, CLIENT_VERSION);
        CDiskBlockPos blockPos;
        if (dbp != NULL)
            blockPos = *dbp;
        if (!FindBlockPos(state, blockPos, nBlockSize+8, nHeight, block.GetBlockTime(), dbp != NULL))
            return error("AcceptBlock(): FindBlockPos failed");
        if (dbp == NULL)
            if (!WriteBlockToDisk(block, blockPos, chainparams.MessageStart()))
                AbortNode(state, "Failed to write block");
        if (!ReceivedBlockTransactions(block, state, chainparams, pindex, blockPos))
            return error("AcceptBlock(): ReceivedBlockTransactions failed");
    } catch (const std::runtime_error& e) {
        return AbortNode(state, std::string("System error: ") + e.what());
    }

    if (fCheckForPruning)
        FlushStateToDisk(state, FLUSH_STATE_NONE); // we just allocated more disk space for block files

    return true;
}

static bool IsSuperMajority(int minVersion, const CBlockIndex* pstart, unsigned nRequired, const Consensus::Params& consensusParams)
{
    unsigned int nFound = 0;
    for (int i = 0; i < consensusParams.nMajorityWindow && nFound < nRequired && pstart != NULL; i++)
    {
        if (pstart->nVersion >= minVersion)
            ++nFound;
        pstart = pstart->pprev;
    }
    return (nFound >= nRequired);
}


bool ProcessNewBlock(CValidationState& state, const CChainParams& chainparams, const CNode* pfrom, const CBlock* pblock, bool fForceProcessing, CDiskBlockPos* dbp)
{
    // Preliminary checks
    auto verifier = libzcash::ProofVerifier::Disabled();
    bool checked = CheckBlock(*pblock, state, chainparams, verifier);

    {
        LOCK(cs_main);
        bool fRequested = MarkBlockAsReceived(pblock->GetHash());
        fRequested |= fForceProcessing;
        if (!checked) {
            return error("%s: CheckBlock FAILED", __func__);
        }

        // Store to disk
        CBlockIndex *pindex = NULL;
        bool ret = AcceptBlock(*pblock, state, chainparams, &pindex, fRequested, dbp);
        if (pindex && pfrom) {
            mapBlockSource[pindex->GetBlockHash()] = pfrom->GetId();
        }
        CheckBlockIndex(chainparams.GetConsensus());
        if (!ret)
            return error("%s: AcceptBlock FAILED", __func__);
    }

    if (!ActivateBestChain(state, chainparams, pblock))
        return error("%s: ActivateBestChain failed", __func__);

    return true;
}

bool TestBlockValidity(CValidationState& state, const CChainParams& chainparams, const CBlock& block, CBlockIndex* pindexPrev, bool fCheckPOW, bool fCheckMerkleRoot)
{
    AssertLockHeld(cs_main);
    assert(pindexPrev == chainActive.Tip());

    CCoinsViewCache viewNew(pcoinsTip);
    CBlockIndex indexDummy(block);
    indexDummy.pprev = pindexPrev;
    indexDummy.nHeight = pindexPrev->nHeight + 1;
    // JoinSplit proofs are verified in ConnectBlock
    auto verifier = libzcash::ProofVerifier::Disabled();

    // NOTE: CheckBlockHeader is called by CheckBlock
    if (!ContextualCheckBlockHeader(block, state, chainparams, pindexPrev))
        return false;
    if (!CheckBlock(block, state, chainparams, verifier, fCheckPOW, fCheckMerkleRoot))
        return false;
    if (!ContextualCheckBlock(block, state, chainparams, pindexPrev))
        return false;
    if (!ConnectBlock(block, state, &indexDummy, viewNew, chainparams, true))
        return false;
    assert(state.IsValid());

    return true;
}

/**
 * BLOCK PRUNING CODE
 */

/* Calculate the amount of disk space the block & undo files currently use */
uint64_t CalculateCurrentUsage()
{
    uint64_t retval = 0;
    BOOST_FOREACH(const CBlockFileInfo &file, vinfoBlockFile) {
        retval += file.nSize + file.nUndoSize;
    }
    return retval;
}

/* Prune a block file (modify associated database entries)*/
void PruneOneBlockFile(const int fileNumber)
{
    for (BlockMap::iterator it = mapBlockIndex.begin(); it != mapBlockIndex.end(); ++it) {
        CBlockIndex* pindex = it->second;
        if (pindex->nFile == fileNumber) {
            pindex->nStatus &= ~BLOCK_HAVE_DATA;
            pindex->nStatus &= ~BLOCK_HAVE_UNDO;
            pindex->nFile = 0;
            pindex->nDataPos = 0;
            pindex->nUndoPos = 0;
            setDirtyBlockIndex.insert(pindex);

            // Prune from mapBlocksUnlinked -- any block we prune would have
            // to be downloaded again in order to consider its chain, at which
            // point it would be considered as a candidate for
            // mapBlocksUnlinked or setBlockIndexCandidates.
            std::pair<std::multimap<CBlockIndex*, CBlockIndex*>::iterator, std::multimap<CBlockIndex*, CBlockIndex*>::iterator> range = mapBlocksUnlinked.equal_range(pindex->pprev);
            while (range.first != range.second) {
                std::multimap<CBlockIndex *, CBlockIndex *>::iterator it = range.first;
                range.first++;
                if (it->second == pindex) {
                    mapBlocksUnlinked.erase(it);
                }
            }
        }
    }

    vinfoBlockFile[fileNumber].SetNull();
    setDirtyFileInfo.insert(fileNumber);
}


void UnlinkPrunedFiles(std::set<int>& setFilesToPrune)
{
    for (set<int>::iterator it = setFilesToPrune.begin(); it != setFilesToPrune.end(); ++it) {
        CDiskBlockPos pos(*it, 0);
        boost::filesystem::remove(GetBlockPosFilename(pos, "blk"));
        boost::filesystem::remove(GetBlockPosFilename(pos, "rev"));
        LogPrintf("Prune: %s deleted blk/rev (%05u)\n", __func__, *it);
    }
}

/* Calculate the block/rev files that should be deleted to remain under target*/
void FindFilesToPrune(std::set<int>& setFilesToPrune, uint64_t nPruneAfterHeight)
{
    LOCK2(cs_main, cs_LastBlockFile);
    if (chainActive.Tip() == NULL || nPruneTarget == 0) {
        return;
    }
    if (chainActive.Tip()->nHeight <= nPruneAfterHeight) {
        return;
    }

    unsigned int nLastBlockWeCanPrune = chainActive.Tip()->nHeight - MIN_BLOCKS_TO_KEEP;
    uint64_t nCurrentUsage = CalculateCurrentUsage();
    // We don't check to prune until after we've allocated new space for files
    // So we should leave a buffer under our target to account for another allocation
    // before the next pruning.
    uint64_t nBuffer = BLOCKFILE_CHUNK_SIZE + UNDOFILE_CHUNK_SIZE;
    uint64_t nBytesToPrune;
    int count=0;

    if (nCurrentUsage + nBuffer >= nPruneTarget) {
        for (int fileNumber = 0; fileNumber < nLastBlockFile; fileNumber++) {
            nBytesToPrune = vinfoBlockFile[fileNumber].nSize + vinfoBlockFile[fileNumber].nUndoSize;

            if (vinfoBlockFile[fileNumber].nSize == 0)
                continue;

            if (nCurrentUsage + nBuffer < nPruneTarget)  // are we below our target?
                break;

            // don't prune files that could have a block within MIN_BLOCKS_TO_KEEP of the main chain's tip but keep scanning
            if (vinfoBlockFile[fileNumber].nHeightLast > nLastBlockWeCanPrune)
                continue;

            PruneOneBlockFile(fileNumber);
            // Queue up the files for removal
            setFilesToPrune.insert(fileNumber);
            nCurrentUsage -= nBytesToPrune;
            count++;
        }
    }

    LogPrint("prune", "Prune: target=%dMiB actual=%dMiB diff=%dMiB max_prune_height=%d removed %d blk/rev pairs\n",
           nPruneTarget/1024/1024, nCurrentUsage/1024/1024,
           ((int64_t)nPruneTarget - (int64_t)nCurrentUsage)/1024/1024,
           nLastBlockWeCanPrune, count);
}

bool CheckDiskSpace(uint64_t nAdditionalBytes)
{
    uint64_t nFreeBytesAvailable = boost::filesystem::space(GetDataDir()).available;

    // Check for nMinDiskSpace bytes (currently 50MB)
    if (nFreeBytesAvailable < nMinDiskSpace + nAdditionalBytes)
        return AbortNode("Disk space is low!", _("Error: Disk space is low!"));

    return true;
}

FILE* OpenDiskFile(const CDiskBlockPos &pos, const char *prefix, bool fReadOnly)
{
    if (pos.IsNull())
        return NULL;
    boost::filesystem::path path = GetBlockPosFilename(pos, prefix);
    boost::filesystem::create_directories(path.parent_path());
    FILE* file = fopen(path.string().c_str(), "rb+");
    if (!file && !fReadOnly)
        file = fopen(path.string().c_str(), "wb+");
    if (!file) {
        LogPrintf("Unable to open file %s\n", path.string());
        return NULL;
    }
    if (pos.nPos) {
        if (fseek(file, pos.nPos, SEEK_SET)) {
            LogPrintf("Unable to seek to position %u of %s\n", pos.nPos, path.string());
            fclose(file);
            return NULL;
        }
    }
    return file;
}

FILE* OpenBlockFile(const CDiskBlockPos &pos, bool fReadOnly) {
    return OpenDiskFile(pos, "blk", fReadOnly);
}

FILE* OpenUndoFile(const CDiskBlockPos &pos, bool fReadOnly) {
    return OpenDiskFile(pos, "rev", fReadOnly);
}

boost::filesystem::path GetBlockPosFilename(const CDiskBlockPos &pos, const char *prefix)
{
    return GetDataDir() / "blocks" / strprintf("%s%05u.dat", prefix, pos.nFile);
}

CBlockIndex * InsertBlockIndex(uint256 hash)
{
    if (hash.IsNull())
        return NULL;

    // Return existing
    BlockMap::iterator mi = mapBlockIndex.find(hash);
    if (mi != mapBlockIndex.end())
        return (*mi).second;

    // Create new
    CBlockIndex* pindexNew = new CBlockIndex();
    if (!pindexNew)
        throw runtime_error("LoadBlockIndex(): new CBlockIndex failed");
    mi = mapBlockIndex.insert(make_pair(hash, pindexNew)).first;
    pindexNew->phashBlock = &((*mi).first);

    return pindexNew;
}

bool static LoadBlockIndexDB()
{
    const CChainParams& chainparams = Params();
    if (!pblocktree->LoadBlockIndexGuts(InsertBlockIndex))
        return false;

    boost::this_thread::interruption_point();

    // Calculate nChainWork
    vector<pair<int, CBlockIndex*> > vSortedByHeight;
    vSortedByHeight.reserve(mapBlockIndex.size());
    BOOST_FOREACH(const PAIRTYPE(uint256, CBlockIndex*)& item, mapBlockIndex)
    {
        CBlockIndex* pindex = item.second;
        vSortedByHeight.push_back(make_pair(pindex->nHeight, pindex));
    }
    sort(vSortedByHeight.begin(), vSortedByHeight.end());
    BOOST_FOREACH(const PAIRTYPE(int, CBlockIndex*)& item, vSortedByHeight)
    {
        CBlockIndex* pindex = item.second;
        pindex->nChainWork = (pindex->pprev ? pindex->pprev->nChainWork : 0) + GetBlockProof(*pindex);
        // We can link the chain of blocks for which we've received transactions at some point.
        // Pruned nodes may have deleted the block.
        if (pindex->nTx > 0) {
            if (pindex->pprev) {
                if (pindex->pprev->nChainTx) {
                    pindex->nChainTx = pindex->pprev->nChainTx + pindex->nTx;
                    if (pindex->pprev->nChainSproutValue && pindex->nSproutValue) {
                        pindex->nChainSproutValue = *pindex->pprev->nChainSproutValue + *pindex->nSproutValue;
                    } else {
                        pindex->nChainSproutValue = boost::none;
                    }
                    if (pindex->pprev->nChainSaplingValue) {
                        pindex->nChainSaplingValue = *pindex->pprev->nChainSaplingValue + pindex->nSaplingValue;
                    } else {
                        pindex->nChainSaplingValue = boost::none;
                    }
                } else {
                    pindex->nChainTx = 0;
                    pindex->nChainSproutValue = boost::none;
                    pindex->nChainSaplingValue = boost::none;
                    mapBlocksUnlinked.insert(std::make_pair(pindex->pprev, pindex));
                }
            } else {
                pindex->nChainTx = pindex->nTx;
                pindex->nChainSproutValue = pindex->nSproutValue;
                pindex->nChainSaplingValue = pindex->nSaplingValue;
            }

            // Fall back to hardcoded Sprout value pool balance
            FallbackSproutValuePoolBalance(pindex, chainparams);

            // If developer option -developersetpoolsizezero has been enabled,
            // override and set the in-memory size of shielded pools to zero.  An unshielding transaction
            // can then be used to trigger and test the handling of turnstile violations.
            if (fExperimentalMode && mapArgs.count("-developersetpoolsizezero")) {
                pindex->nChainSproutValue = 0;
                pindex->nChainSaplingValue = 0;
            }
        }
        // Construct in-memory chain of branch IDs.
        // Relies on invariant: a block that does not activate a network upgrade
        // will always be valid under the same consensus rules as its parent.
        // Genesis block has a branch ID of zero by definition, but has no
        // validity status because it is side-loaded into a fresh chain.
        // Activation blocks will have branch IDs set (read from disk).
        if (pindex->pprev) {
            if (pindex->IsValid(BLOCK_VALID_CONSENSUS) && !pindex->nCachedBranchId) {
                pindex->nCachedBranchId = pindex->pprev->nCachedBranchId;
            }
        } else {
            pindex->nCachedBranchId = SPROUT_BRANCH_ID;
        }
        if (pindex->IsValid(BLOCK_VALID_TRANSACTIONS) && (pindex->nChainTx || pindex->pprev == NULL))
            setBlockIndexCandidates.insert(pindex);
        if (pindex->nStatus & BLOCK_FAILED_MASK && (!pindexBestInvalid || pindex->nChainWork > pindexBestInvalid->nChainWork))
            pindexBestInvalid = pindex;
        if (pindex->pprev)
            pindex->BuildSkip();
        if (pindex->IsValid(BLOCK_VALID_TREE) && (pindexBestHeader == NULL || CBlockIndexWorkComparator()(pindexBestHeader, pindex)))
            pindexBestHeader = pindex;
    }

    // Load block file info
    pblocktree->ReadLastBlockFile(nLastBlockFile);
    vinfoBlockFile.resize(nLastBlockFile + 1);
    LogPrintf("%s: last block file = %i\n", __func__, nLastBlockFile);
    for (int nFile = 0; nFile <= nLastBlockFile; nFile++) {
        pblocktree->ReadBlockFileInfo(nFile, vinfoBlockFile[nFile]);
    }
    LogPrintf("%s: last block file info: %s\n", __func__, vinfoBlockFile[nLastBlockFile].ToString());
    for (int nFile = nLastBlockFile + 1; true; nFile++) {
        CBlockFileInfo info;
        if (pblocktree->ReadBlockFileInfo(nFile, info)) {
            vinfoBlockFile.push_back(info);
        } else {
            break;
        }
    }

    // Check presence of blk files
    LogPrintf("Checking all blk files are present...\n");
    set<int> setBlkDataFiles;
    BOOST_FOREACH(const PAIRTYPE(uint256, CBlockIndex*)& item, mapBlockIndex)
    {
        CBlockIndex* pindex = item.second;
        if (pindex->nStatus & BLOCK_HAVE_DATA) {
            setBlkDataFiles.insert(pindex->nFile);
        }
    }
    for (std::set<int>::iterator it = setBlkDataFiles.begin(); it != setBlkDataFiles.end(); it++)
    {
        CDiskBlockPos pos(*it, 0);
        if (CAutoFile(OpenBlockFile(pos, true), SER_DISK, CLIENT_VERSION).IsNull()) {
            return false;
        }
    }

    // Check whether we have ever pruned block & undo files
    pblocktree->ReadFlag("prunedblockfiles", fHavePruned);
    if (fHavePruned)
        LogPrintf("LoadBlockIndexDB(): Block files have previously been pruned\n");

    // Check whether we need to continue reindexing
    bool fReindexing = false;
    pblocktree->ReadReindexing(fReindexing);
    fReindex |= fReindexing;

    // Check whether we have a transaction index
    pblocktree->ReadFlag("txindex", fTxIndex);
    LogPrintf("%s: transaction index %s\n", __func__, fTxIndex ? "enabled" : "disabled");

    // insightexplorer
    // Check whether block explorer features are enabled
    pblocktree->ReadFlag("insightexplorer", fInsightExplorer);
    LogPrintf("%s: insight explorer %s\n", __func__, fAddressIndex ? "enabled" : "disabled");
    fAddressIndex = fInsightExplorer;
    fSpentIndex = fInsightExplorer;

    // Fill in-memory data
    BOOST_FOREACH(const PAIRTYPE(uint256, CBlockIndex*)& item, mapBlockIndex)
    {
        CBlockIndex* pindex = item.second;
        // - This relationship will always be true even if pprev has multiple
        //   children, because hashSproutAnchor is technically a property of pprev,
        //   not its children.
        // - This will miss chain tips; we handle the best tip below, and other
        //   tips will be handled by ConnectTip during a re-org.
        if (pindex->pprev) {
            pindex->pprev->hashFinalSproutRoot = pindex->hashSproutAnchor;
        }
    }

    // Load pointer to end of best chain
    BlockMap::iterator it = mapBlockIndex.find(pcoinsTip->GetBestBlock());
    if (it == mapBlockIndex.end())
        return true;
    chainActive.SetTip(it->second);
    // Set hashFinalSproutRoot for the end of best chain
    it->second->hashFinalSproutRoot = pcoinsTip->GetBestAnchor(SPROUT);

    PruneBlockIndexCandidates();

    LogPrintf("%s: hashBestChain=%s height=%d date=%s progress=%f\n", __func__,
        chainActive.Tip()->GetBlockHash().ToString(), chainActive.Height(),
        DateTimeStrFormat("%Y-%m-%d %H:%M:%S", chainActive.Tip()->GetBlockTime()),
        Checkpoints::GuessVerificationProgress(chainparams.Checkpoints(), chainActive.Tip()));

    EnforceNodeDeprecation(chainActive.Height(), true);

    return true;
}

CVerifyDB::CVerifyDB()
{
    uiInterface.ShowProgress(_("Verifying blocks..."), 0);
}

CVerifyDB::~CVerifyDB()
{
    uiInterface.ShowProgress("", 100);
}

bool CVerifyDB::VerifyDB(const CChainParams& chainparams, CCoinsView *coinsview, int nCheckLevel, int nCheckDepth)
{
    LOCK(cs_main);
    if (chainActive.Tip() == NULL || chainActive.Tip()->pprev == NULL)
        return true;

    // Verify blocks in the best chain
    if (nCheckDepth <= 0)
        nCheckDepth = 1000000000; // suffices until the year 19000
    if (nCheckDepth > chainActive.Height())
        nCheckDepth = chainActive.Height();
    nCheckLevel = std::max(0, std::min(4, nCheckLevel));
    LogPrintf("Verifying last %i blocks at level %i\n", nCheckDepth, nCheckLevel);
    CCoinsViewCache coins(coinsview);
    CBlockIndex* pindexState = chainActive.Tip();
    CBlockIndex* pindexFailure = NULL;
    int nGoodTransactions = 0;
    CValidationState state;
    // No need to verify JoinSplits twice
    auto verifier = libzcash::ProofVerifier::Disabled();
    for (CBlockIndex* pindex = chainActive.Tip(); pindex && pindex->pprev; pindex = pindex->pprev)
    {
        boost::this_thread::interruption_point();
        uiInterface.ShowProgress(_("Verifying blocks..."), std::max(1, std::min(99, (int)(((double)(chainActive.Height() - pindex->nHeight)) / (double)nCheckDepth * (nCheckLevel >= 4 ? 50 : 100)))));
        if (pindex->nHeight < chainActive.Height()-nCheckDepth)
            break;
        CBlock block;
        // check level 0: read from disk
        if (!ReadBlockFromDisk(block, pindex, chainparams.GetConsensus()))
            return error("VerifyDB(): *** ReadBlockFromDisk failed at %d, hash=%s", pindex->nHeight, pindex->GetBlockHash().ToString());
        // check level 1: verify block validity
        if (nCheckLevel >= 1 && !CheckBlock(block, state, chainparams, verifier))
            return error("VerifyDB(): *** found bad block at %d, hash=%s\n", pindex->nHeight, pindex->GetBlockHash().ToString());
        // check level 2: verify undo validity
        if (nCheckLevel >= 2 && pindex) {
            CBlockUndo undo;
            CDiskBlockPos pos = pindex->GetUndoPos();
            if (!pos.IsNull()) {
                if (!UndoReadFromDisk(undo, pos, pindex->pprev->GetBlockHash()))
                    return error("VerifyDB(): *** found bad undo data at %d, hash=%s\n", pindex->nHeight, pindex->GetBlockHash().ToString());
            }
        }
        // check level 3: check for inconsistencies during memory-only disconnect of tip blocks
        if (nCheckLevel >= 3 && pindex == pindexState && (coins.DynamicMemoryUsage() + pcoinsTip->DynamicMemoryUsage()) <= nCoinCacheUsage) {
            // insightexplorer: do not update indices (false)
            DisconnectResult res = DisconnectBlock(block, state, pindex, coins, chainparams, false);
            if (res == DISCONNECT_FAILED) {
                return error("VerifyDB(): *** irrecoverable inconsistency in block data at %d, hash=%s", pindex->nHeight, pindex->GetBlockHash().ToString());
            }
            pindexState = pindex->pprev;
            if (res == DISCONNECT_UNCLEAN) {
                nGoodTransactions = 0;
                pindexFailure = pindex;
            } else {
                nGoodTransactions += block.vtx.size();
            }
        }
        if (ShutdownRequested())
            return true;
    }
    if (pindexFailure)
        return error("VerifyDB(): *** coin database inconsistencies found (last %i blocks, %i good transactions before that)\n", chainActive.Height() - pindexFailure->nHeight + 1, nGoodTransactions);

    // check level 4: try reconnecting blocks
    if (nCheckLevel >= 4) {
        CBlockIndex *pindex = pindexState;
        while (pindex != chainActive.Tip()) {
            boost::this_thread::interruption_point();
            uiInterface.ShowProgress(_("Verifying blocks..."), std::max(1, std::min(99, 100 - (int)(((double)(chainActive.Height() - pindex->nHeight)) / (double)nCheckDepth * 50))));
            pindex = chainActive.Next(pindex);
            CBlock block;
            if (!ReadBlockFromDisk(block, pindex, chainparams.GetConsensus()))
                return error("VerifyDB(): *** ReadBlockFromDisk failed at %d, hash=%s", pindex->nHeight, pindex->GetBlockHash().ToString());
            if (!ConnectBlock(block, state, pindex, coins, chainparams))
                return error("VerifyDB(): *** found unconnectable block at %d, hash=%s", pindex->nHeight, pindex->GetBlockHash().ToString());
        }
    }

    LogPrintf("No coin database inconsistencies in last %i blocks (%i transactions)\n", chainActive.Height() - pindexState->nHeight, nGoodTransactions);

    return true;
}

bool RewindBlockIndex(const CChainParams& chainparams, bool& clearWitnessCaches)
{
    LOCK(cs_main);

    // RewindBlockIndex is called after LoadBlockIndex, so at this point every block
    // index will have nCachedBranchId set based on the values previously persisted
    // to disk. By definition, a set nCachedBranchId means that the block was
    // fully-validated under the corresponding consensus rules. Thus we can quickly
    // identify whether the current active chain matches our expected sequence of
    // consensus rule changes, with two checks:
    //
    // - BLOCK_ACTIVATES_UPGRADE is set only on blocks that activate upgrades.
    // - nCachedBranchId for each block matches what we expect.
    auto sufficientlyValidated = [&chainparams](const CBlockIndex* pindex) {
        auto consensus = chainparams.GetConsensus();
        bool fFlagSet = pindex->nStatus & BLOCK_ACTIVATES_UPGRADE;
        bool fFlagExpected = IsActivationHeightForAnyUpgrade(pindex->nHeight, consensus);
        return fFlagSet == fFlagExpected &&
            pindex->nCachedBranchId &&
            *pindex->nCachedBranchId == CurrentEpochBranchId(pindex->nHeight, consensus);
    };

    int nHeight = 1;
    while (nHeight <= chainActive.Height()) {
        if (!sufficientlyValidated(chainActive[nHeight])) {
            break;
        }
        nHeight++;
    }

    // nHeight is now the height of the first insufficiently-validated block, or tipheight + 1
    auto rewindLength = chainActive.Height() - nHeight;
    clearWitnessCaches = false;

    if (rewindLength > 0) {
        LogPrintf("*** First insufficiently validated block at height %d, rewind length %d\n", nHeight, rewindLength);
        const uint256 *phashFirstInsufValidated = chainActive[nHeight]->phashBlock;
        auto networkID = chainparams.NetworkIDString();

        // This is true when we intend to do a long rewind.
        bool intendedRewind =
            (networkID == "test" && nHeight == 252500 && *phashFirstInsufValidated ==
             uint256S("0018bd16a9c6f15795a754c498d2b2083ab78f14dae44a66a8d0e90ba8464d9c"));

        clearWitnessCaches = (rewindLength > MAX_REORG_LENGTH && intendedRewind);

        if (clearWitnessCaches) {
            auto msg = strprintf(_(
                "An intended block chain rewind has been detected: network %s, hash %s, height %d"
                ), networkID, phashFirstInsufValidated->GetHex(), nHeight);
            LogPrintf("*** %s\n", msg);
        }

        if (rewindLength > MAX_REORG_LENGTH && !intendedRewind) {
            auto pindexOldTip = chainActive.Tip();
            auto pindexRewind = chainActive[nHeight - 1];
            auto msg = strprintf(_(
                "A block chain rewind has been detected that would roll back %d blocks! "
                "This is larger than the maximum of %d blocks, and so the node is shutting down for your safety."
                ), rewindLength, MAX_REORG_LENGTH) + "\n\n" +
                _("Rewind details") + ":\n" +
                "- " + strprintf(_("Current tip:   %s, height %d"),
                    pindexOldTip->phashBlock->GetHex(), pindexOldTip->nHeight) + "\n" +
                "- " + strprintf(_("Rewinding to:  %s, height %d"),
                    pindexRewind->phashBlock->GetHex(), pindexRewind->nHeight) + "\n\n" +
                _("Please help, human!");
            LogPrintf("*** %s\n", msg);
            uiInterface.ThreadSafeMessageBox(msg, "", CClientUIInterface::MSG_ERROR);
            StartShutdown();
            return false;
        }
    }

    CValidationState state;
    CBlockIndex* pindex = chainActive.Tip();
    while (chainActive.Height() >= nHeight) {
        if (fPruneMode && !(chainActive.Tip()->nStatus & BLOCK_HAVE_DATA)) {
            // If pruning, don't try rewinding past the HAVE_DATA point;
            // since older blocks can't be served anyway, there's
            // no need to walk further, and trying to DisconnectTip()
            // will fail (and require a needless reindex/redownload
            // of the blockchain).
            break;
        }
        if (!DisconnectTip(state, chainparams, true)) {
            return error("RewindBlockIndex: unable to disconnect block at height %i", pindex->nHeight);
        }
        // Occasionally flush state to disk.
        if (!FlushStateToDisk(state, FLUSH_STATE_PERIODIC))
            return false;
    }

    // Collect blocks to be removed (blocks in mapBlockIndex must be at least BLOCK_VALID_TREE).
    // We do this after actual disconnecting, otherwise we'll end up writing the lack of data
    // to disk before writing the chainstate, resulting in a failure to continue if interrupted.
    std::vector<const CBlockIndex*> vBlocks;
    for (BlockMap::iterator it = mapBlockIndex.begin(); it != mapBlockIndex.end(); it++) {
        CBlockIndex* pindexIter = it->second;

        // Note: If we encounter an insufficiently validated block that
        // is on chainActive, it must be because we are a pruning node, and
        // this block or some successor doesn't HAVE_DATA, so we were unable to
        // rewind all the way.  Blocks remaining on chainActive at this point
        // must not have their validity reduced.
        if (!sufficientlyValidated(pindexIter) && !chainActive.Contains(pindexIter)) {
            // Add to the list of blocks to remove
            vBlocks.push_back(pindexIter);
            if (pindexIter == pindexBestInvalid) {
                // Reset invalid block marker if it was pointing to this block
                pindexBestInvalid = NULL;
            }
            // Update indices
            setBlockIndexCandidates.erase(pindexIter);
            auto ret = mapBlocksUnlinked.equal_range(pindexIter->pprev);
            while (ret.first != ret.second) {
                if (ret.first->second == pindexIter) {
                    mapBlocksUnlinked.erase(ret.first++);
                } else {
                    ++ret.first;
                }
            }
        } else if (pindexIter->IsValid(BLOCK_VALID_TRANSACTIONS) && pindexIter->nChainTx) {
            setBlockIndexCandidates.insert(pindexIter);
        }
    }

    // Set pindexBestHeader to the current chain tip
    // (since we are about to delete the block it is pointing to)
    pindexBestHeader = chainActive.Tip();

    // Erase block indices on-disk
    if (!pblocktree->EraseBatchSync(vBlocks)) {
        return AbortNode(state, "Failed to erase from block index database");
    }

    // Erase block indices in-memory
    for (auto pindex : vBlocks) {
        auto ret = mapBlockIndex.find(*pindex->phashBlock);
        if (ret != mapBlockIndex.end()) {
            mapBlockIndex.erase(ret);
            delete pindex;
        }
    }

    PruneBlockIndexCandidates();

    CheckBlockIndex(chainparams.GetConsensus());

    if (!FlushStateToDisk(state, FLUSH_STATE_ALWAYS)) {
        return false;
    }

    return true;
}

void UnloadBlockIndex()
{
    LOCK(cs_main);
    setBlockIndexCandidates.clear();
    chainActive.SetTip(NULL);
    pindexBestInvalid = NULL;
    pindexBestHeader = NULL;
    mempool.clear();
    mapOrphanTransactions.clear();
    mapOrphanTransactionsByPrev.clear();
    nSyncStarted = 0;
    mapBlocksUnlinked.clear();
    vinfoBlockFile.clear();
    nLastBlockFile = 0;
    nBlockSequenceId = 1;
    mapBlockSource.clear();
    mapBlocksInFlight.clear();
    nQueuedValidatedHeaders = 0;
    nPreferredDownload = 0;
    setDirtyBlockIndex.clear();
    setDirtyFileInfo.clear();
    mapNodeState.clear();
    recentRejects.reset(NULL);

    BOOST_FOREACH(BlockMap::value_type& entry, mapBlockIndex) {
        delete entry.second;
    }
    mapBlockIndex.clear();
    fHavePruned = false;
}

bool LoadBlockIndex()
{
    // Load block index from databases
    if (!fReindex && !LoadBlockIndexDB())
        return false;
    return true;
}

bool InitBlockIndex(const CChainParams& chainparams) 
{
    LOCK(cs_main);

    // Initialize global variables that cannot be constructed at startup.
    recentRejects.reset(new CRollingBloomFilter(120000, 0.000001));

    // Check whether we're already initialized
    if (chainActive.Genesis() != NULL)
        return true;

    // Use the provided setting for -txindex in the new database
    fTxIndex = GetBoolArg("-txindex", false);
    pblocktree->WriteFlag("txindex", fTxIndex);

    // Use the provided setting for -insightexplorer in the new database
    fInsightExplorer = GetBoolArg("-insightexplorer", false);
    pblocktree->WriteFlag("insightexplorer", fInsightExplorer);
    fAddressIndex = fInsightExplorer;
    fSpentIndex = fInsightExplorer;
    fTimestampIndex = fInsightExplorer;

    LogPrintf("Initializing databases...\n");

    // Only add the genesis block if not reindexing (in which case we reuse the one already on disk)
    if (!fReindex) {
        try {
            CBlock &block = const_cast<CBlock&>(chainparams.GenesisBlock());
            // Start new block file
            unsigned int nBlockSize = ::GetSerializeSize(block, SER_DISK, CLIENT_VERSION);
            CDiskBlockPos blockPos;
            CValidationState state;
            if (!FindBlockPos(state, blockPos, nBlockSize+8, 0, block.GetBlockTime()))
                return error("LoadBlockIndex(): FindBlockPos failed");
            if (!WriteBlockToDisk(block, blockPos, chainparams.MessageStart()))
                return error("LoadBlockIndex(): writing genesis block to disk failed");
            CBlockIndex *pindex = AddToBlockIndex(block);
            if (!ReceivedBlockTransactions(block, state, chainparams, pindex, blockPos))
                return error("LoadBlockIndex(): genesis block not accepted");
            if (!ActivateBestChain(state, chainparams, &block))
                return error("LoadBlockIndex(): genesis block cannot be activated");
            // Force a chainstate write so that when we VerifyDB in a moment, it doesn't check stale data
            return FlushStateToDisk(state, FLUSH_STATE_ALWAYS);
        } catch (const std::runtime_error& e) {
            return error("LoadBlockIndex(): failed to initialize block database: %s", e.what());
        }
    }

    return true;
}

bool LoadExternalBlockFile(const CChainParams& chainparams, FILE* fileIn, CDiskBlockPos *dbp)
{
    // Map of disk positions for blocks with unknown parent (only used for reindex)
    static std::multimap<uint256, CDiskBlockPos> mapBlocksUnknownParent;
    int64_t nStart = GetTimeMillis();

    int nLoaded = 0;
    try {
        // This takes over fileIn and calls fclose() on it in the CBufferedFile destructor
        CBufferedFile blkdat(fileIn, 2*MAX_BLOCK_SIZE, MAX_BLOCK_SIZE+8, SER_DISK, CLIENT_VERSION);
        uint64_t nRewind = blkdat.GetPos();
        while (!blkdat.eof()) {
            boost::this_thread::interruption_point();

            blkdat.SetPos(nRewind);
            nRewind++; // start one byte further next time, in case of failure
            blkdat.SetLimit(); // remove former limit
            unsigned int nSize = 0;
            try {
                // locate a header
                unsigned char buf[MESSAGE_START_SIZE];
                blkdat.FindByte(chainparams.MessageStart()[0]);
                nRewind = blkdat.GetPos()+1;
                blkdat >> FLATDATA(buf);
                if (memcmp(buf, chainparams.MessageStart(), MESSAGE_START_SIZE))
                    continue;
                // read size
                blkdat >> nSize;
                if (nSize < 80 || nSize > MAX_BLOCK_SIZE)
                    continue;
            } catch (const std::exception&) {
                // no valid block header found; don't complain
                break;
            }
            try {
                // read block
                uint64_t nBlockPos = blkdat.GetPos();
                if (dbp)
                    dbp->nPos = nBlockPos;
                blkdat.SetLimit(nBlockPos + nSize);
                blkdat.SetPos(nBlockPos);
                CBlock block;
                blkdat >> block;
                nRewind = blkdat.GetPos();

                // detect out of order blocks, and store them for later
                uint256 hash = block.GetHash();
                if (hash != chainparams.GetConsensus().hashGenesisBlock && mapBlockIndex.find(block.hashPrevBlock) == mapBlockIndex.end()) {
                    LogPrint("reindex", "%s: Out of order block %s, parent %s not known\n", __func__, hash.ToString(),
                            block.hashPrevBlock.ToString());
                    if (dbp)
                        mapBlocksUnknownParent.insert(std::make_pair(block.hashPrevBlock, *dbp));
                    continue;
                }

                // process in case the block isn't known yet
                if (mapBlockIndex.count(hash) == 0 || (mapBlockIndex[hash]->nStatus & BLOCK_HAVE_DATA) == 0) {
                    CValidationState state;
                    if (ProcessNewBlock(state, chainparams, NULL, &block, true, dbp))
                        nLoaded++;
                    if (state.IsError())
                        break;
                } else if (hash != chainparams.GetConsensus().hashGenesisBlock && mapBlockIndex[hash]->nHeight % 1000 == 0) {
                    LogPrintf("Block Import: already had block %s at height %d\n", hash.ToString(), mapBlockIndex[hash]->nHeight);
                }

                // Recursively process earlier encountered successors of this block
                deque<uint256> queue;
                queue.push_back(hash);
                while (!queue.empty()) {
                    uint256 head = queue.front();
                    queue.pop_front();
                    std::pair<std::multimap<uint256, CDiskBlockPos>::iterator, std::multimap<uint256, CDiskBlockPos>::iterator> range = mapBlocksUnknownParent.equal_range(head);
                    while (range.first != range.second) {
                        std::multimap<uint256, CDiskBlockPos>::iterator it = range.first;
                        if (ReadBlockFromDisk(block, it->second, chainparams.GetConsensus()))
                        {
                            LogPrintf("%s: Processing out of order child %s of %s\n", __func__, block.GetHash().ToString(),
                                    head.ToString());
                            CValidationState dummy;
                            if (ProcessNewBlock(dummy, chainparams, NULL, &block, true, &it->second))
                            {
                                nLoaded++;
                                queue.push_back(block.GetHash());
                            }
                        }
                        range.first++;
                        mapBlocksUnknownParent.erase(it);
                    }
                }
            } catch (const std::exception& e) {
                LogPrintf("%s: Deserialize or I/O error - %s\n", __func__, e.what());
            }
        }
    } catch (const std::runtime_error& e) {
        AbortNode(std::string("System error: ") + e.what());
    }
    if (nLoaded > 0)
        LogPrintf("Loaded %i blocks from external file in %dms\n", nLoaded, GetTimeMillis() - nStart);
    return nLoaded > 0;
}

void static CheckBlockIndex(const Consensus::Params& consensusParams)
{
    if (!fCheckBlockIndex) {
        return;
    }

    LOCK(cs_main);

    // During a reindex, we read the genesis block and call CheckBlockIndex before ActivateBestChain,
    // so we have the genesis block in mapBlockIndex but no active chain.  (A few of the tests when
    // iterating the block tree require that chainActive has been initialized.)
    if (chainActive.Height() < 0) {
        assert(mapBlockIndex.size() <= 1);
        return;
    }

    // Build forward-pointing map of the entire block tree.
    std::multimap<CBlockIndex*,CBlockIndex*> forward;
    for (BlockMap::iterator it = mapBlockIndex.begin(); it != mapBlockIndex.end(); it++) {
        forward.insert(std::make_pair(it->second->pprev, it->second));
    }

    assert(forward.size() == mapBlockIndex.size());

    std::pair<std::multimap<CBlockIndex*,CBlockIndex*>::iterator,std::multimap<CBlockIndex*,CBlockIndex*>::iterator> rangeGenesis = forward.equal_range(NULL);
    CBlockIndex *pindex = rangeGenesis.first->second;
    rangeGenesis.first++;
    assert(rangeGenesis.first == rangeGenesis.second); // There is only one index entry with parent NULL.

    // Iterate over the entire block tree, using depth-first search.
    // Along the way, remember whether there are blocks on the path from genesis
    // block being explored which are the first to have certain properties.
    size_t nNodes = 0;
    int nHeight = 0;
    CBlockIndex* pindexFirstInvalid = NULL; // Oldest ancestor of pindex which is invalid.
    CBlockIndex* pindexFirstMissing = NULL; // Oldest ancestor of pindex which does not have BLOCK_HAVE_DATA.
    CBlockIndex* pindexFirstNeverProcessed = NULL; // Oldest ancestor of pindex for which nTx == 0.
    CBlockIndex* pindexFirstNotTreeValid = NULL; // Oldest ancestor of pindex which does not have BLOCK_VALID_TREE (regardless of being valid or not).
    CBlockIndex* pindexFirstNotTransactionsValid = NULL; // Oldest ancestor of pindex which does not have BLOCK_VALID_TRANSACTIONS (regardless of being valid or not).
    CBlockIndex* pindexFirstNotChainValid = NULL; // Oldest ancestor of pindex which does not have BLOCK_VALID_CHAIN (regardless of being valid or not).
    CBlockIndex* pindexFirstNotScriptsValid = NULL; // Oldest ancestor of pindex which does not have BLOCK_VALID_SCRIPTS (regardless of being valid or not).
    while (pindex != NULL) {
        nNodes++;
        if (pindexFirstInvalid == NULL && pindex->nStatus & BLOCK_FAILED_VALID) pindexFirstInvalid = pindex;
        if (pindexFirstMissing == NULL && !(pindex->nStatus & BLOCK_HAVE_DATA)) pindexFirstMissing = pindex;
        if (pindexFirstNeverProcessed == NULL && pindex->nTx == 0) pindexFirstNeverProcessed = pindex;
        if (pindex->pprev != NULL && pindexFirstNotTreeValid == NULL && (pindex->nStatus & BLOCK_VALID_MASK) < BLOCK_VALID_TREE) pindexFirstNotTreeValid = pindex;
        if (pindex->pprev != NULL && pindexFirstNotTransactionsValid == NULL && (pindex->nStatus & BLOCK_VALID_MASK) < BLOCK_VALID_TRANSACTIONS) pindexFirstNotTransactionsValid = pindex;
        if (pindex->pprev != NULL && pindexFirstNotChainValid == NULL && (pindex->nStatus & BLOCK_VALID_MASK) < BLOCK_VALID_CHAIN) pindexFirstNotChainValid = pindex;
        if (pindex->pprev != NULL && pindexFirstNotScriptsValid == NULL && (pindex->nStatus & BLOCK_VALID_MASK) < BLOCK_VALID_SCRIPTS) pindexFirstNotScriptsValid = pindex;

        // Begin: actual consistency checks.
        if (pindex->pprev == NULL) {
            // Genesis block checks.
            assert(pindex->GetBlockHash() == consensusParams.hashGenesisBlock); // Genesis block's hash must match.
            assert(pindex == chainActive.Genesis()); // The current active chain's genesis block must be this block.
        }
        if (pindex->nChainTx == 0) assert(pindex->nSequenceId == 0);  // nSequenceId can't be set for blocks that aren't linked
        // VALID_TRANSACTIONS is equivalent to nTx > 0 for all nodes (whether or not pruning has occurred).
        // HAVE_DATA is only equivalent to nTx > 0 (or VALID_TRANSACTIONS) if no pruning has occurred.
        if (!fHavePruned) {
            // If we've never pruned, then HAVE_DATA should be equivalent to nTx > 0
            assert(!(pindex->nStatus & BLOCK_HAVE_DATA) == (pindex->nTx == 0));
            assert(pindexFirstMissing == pindexFirstNeverProcessed);
        } else {
            // If we have pruned, then we can only say that HAVE_DATA implies nTx > 0
            if (pindex->nStatus & BLOCK_HAVE_DATA) assert(pindex->nTx > 0);
        }
        if (pindex->nStatus & BLOCK_HAVE_UNDO) assert(pindex->nStatus & BLOCK_HAVE_DATA);
        assert(((pindex->nStatus & BLOCK_VALID_MASK) >= BLOCK_VALID_TRANSACTIONS) == (pindex->nTx > 0)); // This is pruning-independent.
        // All parents having had data (at some point) is equivalent to all parents being VALID_TRANSACTIONS, which is equivalent to nChainTx being set.
        assert((pindexFirstNeverProcessed != NULL) == (pindex->nChainTx == 0)); // nChainTx != 0 is used to signal that all parent blocks have been processed (but may have been pruned).
        assert((pindexFirstNotTransactionsValid != NULL) == (pindex->nChainTx == 0));
        assert(pindex->nHeight == nHeight); // nHeight must be consistent.
        assert(pindex->pprev == NULL || pindex->nChainWork >= pindex->pprev->nChainWork); // For every block except the genesis block, the chainwork must be larger than the parent's.
        assert(nHeight < 2 || (pindex->pskip && (pindex->pskip->nHeight < nHeight))); // The pskip pointer must point back for all but the first 2 blocks.
        assert(pindexFirstNotTreeValid == NULL); // All mapBlockIndex entries must at least be TREE valid
        if ((pindex->nStatus & BLOCK_VALID_MASK) >= BLOCK_VALID_TREE) assert(pindexFirstNotTreeValid == NULL); // TREE valid implies all parents are TREE valid
        if ((pindex->nStatus & BLOCK_VALID_MASK) >= BLOCK_VALID_CHAIN) assert(pindexFirstNotChainValid == NULL); // CHAIN valid implies all parents are CHAIN valid
        if ((pindex->nStatus & BLOCK_VALID_MASK) >= BLOCK_VALID_SCRIPTS) assert(pindexFirstNotScriptsValid == NULL); // SCRIPTS valid implies all parents are SCRIPTS valid
        if (pindexFirstInvalid == NULL) {
            // Checks for not-invalid blocks.
            assert((pindex->nStatus & BLOCK_FAILED_MASK) == 0); // The failed mask cannot be set for blocks without invalid parents.
        }
        if (!CBlockIndexWorkComparator()(pindex, chainActive.Tip()) && pindexFirstNeverProcessed == NULL) {
            if (pindexFirstInvalid == NULL) {
                // If this block sorts at least as good as the current tip and
                // is valid and we have all data for its parents, it must be in
                // setBlockIndexCandidates.  chainActive.Tip() must also be there
                // even if some data has been pruned.
                if (pindexFirstMissing == NULL || pindex == chainActive.Tip()) {
                    assert(setBlockIndexCandidates.count(pindex));
                }
                // If some parent is missing, then it could be that this block was in
                // setBlockIndexCandidates but had to be removed because of the missing data.
                // In this case it must be in mapBlocksUnlinked -- see test below.
            }
        } else { // If this block sorts worse than the current tip or some ancestor's block has never been seen, it cannot be in setBlockIndexCandidates.
            assert(setBlockIndexCandidates.count(pindex) == 0);
        }
        // Check whether this block is in mapBlocksUnlinked.
        std::pair<std::multimap<CBlockIndex*,CBlockIndex*>::iterator,std::multimap<CBlockIndex*,CBlockIndex*>::iterator> rangeUnlinked = mapBlocksUnlinked.equal_range(pindex->pprev);
        bool foundInUnlinked = false;
        while (rangeUnlinked.first != rangeUnlinked.second) {
            assert(rangeUnlinked.first->first == pindex->pprev);
            if (rangeUnlinked.first->second == pindex) {
                foundInUnlinked = true;
                break;
            }
            rangeUnlinked.first++;
        }
        if (pindex->pprev && (pindex->nStatus & BLOCK_HAVE_DATA) && pindexFirstNeverProcessed != NULL && pindexFirstInvalid == NULL) {
            // If this block has block data available, some parent was never received, and has no invalid parents, it must be in mapBlocksUnlinked.
            assert(foundInUnlinked);
        }
        if (!(pindex->nStatus & BLOCK_HAVE_DATA)) assert(!foundInUnlinked); // Can't be in mapBlocksUnlinked if we don't HAVE_DATA
        if (pindexFirstMissing == NULL) assert(!foundInUnlinked); // We aren't missing data for any parent -- cannot be in mapBlocksUnlinked.
        if (pindex->pprev && (pindex->nStatus & BLOCK_HAVE_DATA) && pindexFirstNeverProcessed == NULL && pindexFirstMissing != NULL) {
            // We HAVE_DATA for this block, have received data for all parents at some point, but we're currently missing data for some parent.
            assert(fHavePruned); // We must have pruned.
            // This block may have entered mapBlocksUnlinked if:
            //  - it has a descendant that at some point had more work than the
            //    tip, and
            //  - we tried switching to that descendant but were missing
            //    data for some intermediate block between chainActive and the
            //    tip.
            // So if this block is itself better than chainActive.Tip() and it wasn't in
            // setBlockIndexCandidates, then it must be in mapBlocksUnlinked.
            if (!CBlockIndexWorkComparator()(pindex, chainActive.Tip()) && setBlockIndexCandidates.count(pindex) == 0) {
                if (pindexFirstInvalid == NULL) {
                    assert(foundInUnlinked);
                }
            }
        }
        // assert(pindex->GetBlockHash() == pindex->GetBlockHeader().GetHash()); // Perhaps too slow
        // End: actual consistency checks.

        // Try descending into the first subnode.
        std::pair<std::multimap<CBlockIndex*,CBlockIndex*>::iterator,std::multimap<CBlockIndex*,CBlockIndex*>::iterator> range = forward.equal_range(pindex);
        if (range.first != range.second) {
            // A subnode was found.
            pindex = range.first->second;
            nHeight++;
            continue;
        }
        // This is a leaf node.
        // Move upwards until we reach a node of which we have not yet visited the last child.
        while (pindex) {
            // We are going to either move to a parent or a sibling of pindex.
            // If pindex was the first with a certain property, unset the corresponding variable.
            if (pindex == pindexFirstInvalid) pindexFirstInvalid = NULL;
            if (pindex == pindexFirstMissing) pindexFirstMissing = NULL;
            if (pindex == pindexFirstNeverProcessed) pindexFirstNeverProcessed = NULL;
            if (pindex == pindexFirstNotTreeValid) pindexFirstNotTreeValid = NULL;
            if (pindex == pindexFirstNotTransactionsValid) pindexFirstNotTransactionsValid = NULL;
            if (pindex == pindexFirstNotChainValid) pindexFirstNotChainValid = NULL;
            if (pindex == pindexFirstNotScriptsValid) pindexFirstNotScriptsValid = NULL;
            // Find our parent.
            CBlockIndex* pindexPar = pindex->pprev;
            // Find which child we just visited.
            std::pair<std::multimap<CBlockIndex*,CBlockIndex*>::iterator,std::multimap<CBlockIndex*,CBlockIndex*>::iterator> rangePar = forward.equal_range(pindexPar);
            while (rangePar.first->second != pindex) {
                assert(rangePar.first != rangePar.second); // Our parent must have at least the node we're coming from as child.
                rangePar.first++;
            }
            // Proceed to the next one.
            rangePar.first++;
            if (rangePar.first != rangePar.second) {
                // Move to the sibling.
                pindex = rangePar.first->second;
                break;
            } else {
                // Move up further.
                pindex = pindexPar;
                nHeight--;
                continue;
            }
        }
    }

    // Check that we actually traversed the entire map.
    assert(nNodes == forward.size());
}

//////////////////////////////////////////////////////////////////////////////
//
// CAlert
//

std::string GetWarnings(const std::string& strFor)
{
    int nPriority = 0;
    string strStatusBar;
    string strRPC;

    if (!CLIENT_VERSION_IS_RELEASE)
        strStatusBar = _("This is a pre-release test build - use at your own risk - do not use for mining or merchant applications");

    if (GetBoolArg("-testsafemode", false))
        strStatusBar = strRPC = "testsafemode enabled";

    // Misc warnings like out of disk space and clock is wrong
    if (strMiscWarning != "")
    {
        nPriority = 1000;
        strStatusBar = strMiscWarning;
    }

    if (fLargeWorkForkFound)
    {
        nPriority = 2000;
        strStatusBar = strRPC = _("Warning: The network does not appear to fully agree! Some miners appear to be experiencing issues.");
    }
    else if (fLargeWorkInvalidChainFound)
    {
        nPriority = 2000;
        strStatusBar = strRPC = _("Warning: We do not appear to fully agree with our peers! You may need to upgrade, or other nodes may need to upgrade.");
    }

    // Alerts
    {
        LOCK(cs_mapAlerts);
        BOOST_FOREACH(PAIRTYPE(const uint256, CAlert)& item, mapAlerts)
        {
            const CAlert& alert = item.second;
            if (alert.AppliesToMe() && alert.nPriority > nPriority)
            {
                nPriority = alert.nPriority;
                strStatusBar = alert.strStatusBar;
                if (alert.nPriority >= ALERT_PRIORITY_SAFE_MODE) {
                    strRPC = alert.strRPCError;
                }
            }
        }
    }

    if (strFor == "statusbar")
        return strStatusBar;
    else if (strFor == "rpc")
        return strRPC;
    assert(!"GetWarnings(): invalid parameter");
    return "error";
}








//////////////////////////////////////////////////////////////////////////////
//
// Messages
//


bool static AlreadyHave(const CInv& inv) EXCLUSIVE_LOCKS_REQUIRED(cs_main)
{
    switch (inv.type)
    {
    case MSG_TX:
        {
            assert(recentRejects);
            if (chainActive.Tip()->GetBlockHash() != hashRecentRejectsChainTip)
            {
                // If the chain tip has changed previously rejected transactions
                // might be now valid, e.g. due to a nLockTime'd tx becoming valid,
                // or a double-spend. Reset the rejects filter and give those
                // txs a second chance.
                hashRecentRejectsChainTip = chainActive.Tip()->GetBlockHash();
                recentRejects->reset();
            }

            return recentRejects->contains(inv.hash) ||
                   mempool.exists(inv.hash) ||
                   mapOrphanTransactions.count(inv.hash) ||
                   pcoinsTip->HaveCoins(inv.hash);
        }
    case MSG_BLOCK:
        return mapBlockIndex.count(inv.hash);
    }
    // Don't know what it is, just say we already got one
    return true;
}

void static ProcessGetData(CNode* pfrom, const Consensus::Params& consensusParams)
{
    int currentHeight = GetHeight();

    std::deque<CInv>::iterator it = pfrom->vRecvGetData.begin();

    vector<CInv> vNotFound;

    LOCK(cs_main);

    while (it != pfrom->vRecvGetData.end()) {
        // Don't bother if send buffer is too full to respond anyway
        if (pfrom->nSendSize >= SendBufferSize())
            break;

        const CInv &inv = *it;
        {
            boost::this_thread::interruption_point();
            it++;

            if (inv.type == MSG_BLOCK || inv.type == MSG_FILTERED_BLOCK)
            {
                bool send = false;
                BlockMap::iterator mi = mapBlockIndex.find(inv.hash);
                if (mi != mapBlockIndex.end())
                {
                    if (chainActive.Contains(mi->second)) {
                        send = true;
                    } else {
                        static const int nOneMonth = 30 * 24 * 60 * 60;
                        // To prevent fingerprinting attacks, only send blocks outside of the active
                        // chain if they are valid, and no more than a month older (both in time, and in
                        // best equivalent proof of work) than the best header chain we know about.
                        send = mi->second->IsValid(BLOCK_VALID_SCRIPTS) && (pindexBestHeader != NULL) &&
                            (pindexBestHeader->GetBlockTime() - mi->second->GetBlockTime() < nOneMonth) &&
                            (GetBlockProofEquivalentTime(*pindexBestHeader, *mi->second, *pindexBestHeader, consensusParams) < nOneMonth);
                        if (!send) {
                            LogPrintf("%s: ignoring request from peer=%i for old block that isn't in the main chain\n", __func__, pfrom->GetId());
                        }
                    }
                }
                // Pruned nodes may have deleted the block, so check whether
                // it's available before trying to send.
                if (send && (mi->second->nStatus & BLOCK_HAVE_DATA))
                {
                    // Send block from disk
                    CBlock block;
                    if (!ReadBlockFromDisk(block, (*mi).second, consensusParams))
                        assert(!"cannot load block from disk");
                    if (inv.type == MSG_BLOCK)
                        pfrom->PushMessage("block", block);
                    else // MSG_FILTERED_BLOCK)
                    {
                        LOCK(pfrom->cs_filter);
                        if (pfrom->pfilter)
                        {
                            CMerkleBlock merkleBlock(block, *pfrom->pfilter);
                            pfrom->PushMessage("merkleblock", merkleBlock);
                            // CMerkleBlock just contains hashes, so also push any transactions in the block the client did not see
                            // This avoids hurting performance by pointlessly requiring a round-trip
                            // Note that there is currently no way for a node to request any single transactions we didn't send here -
                            // they must either disconnect and retry or request the full block.
                            // Thus, the protocol spec specified allows for us to provide duplicate txn here,
                            // however we MUST always provide at least what the remote peer needs
                            typedef std::pair<unsigned int, uint256> PairType;
                            BOOST_FOREACH(PairType& pair, merkleBlock.vMatchedTxn)
                                if (!pfrom->setInventoryKnown.count(CInv(MSG_TX, pair.second)))
                                    pfrom->PushMessage("tx", block.vtx[pair.first]);
                        }
                        // else
                            // no response
                    }

                    // Trigger the peer node to send a getblocks request for the next batch of inventory
                    if (inv.hash == pfrom->hashContinue)
                    {
                        // Bypass PushInventory, this must send even if redundant,
                        // and we want it right after the last block so they don't
                        // wait for other stuff first.
                        vector<CInv> vInv;
                        vInv.push_back(CInv(MSG_BLOCK, chainActive.Tip()->GetBlockHash()));
                        pfrom->PushMessage("inv", vInv);
                        pfrom->hashContinue.SetNull();
                    }
                }
            }
            else if (inv.IsKnownType())
            {
                // Check the mempool to see if a transaction is expiring soon.  If so, do not send to peer.
                // Note that a transaction enters the mempool first, before the serialized form is cached
                // in mapRelay after a successful relay.
                bool isExpiringSoon = false;
                bool pushed = false;
                CTransaction tx;
                bool isInMempool = mempool.lookup(inv.hash, tx);
                if (isInMempool) {
                    isExpiringSoon = IsExpiringSoonTx(tx, currentHeight + 1);
                }

                if (!isExpiringSoon) {
                    // Send stream from relay memory
                    {
                        LOCK(cs_mapRelay);
                        map<CInv, CDataStream>::iterator mi = mapRelay.find(inv);
                        if (mi != mapRelay.end()) {
                            pfrom->PushMessage(inv.GetCommand(), (*mi).second);
                            pushed = true;
                        }
                    }
                    if (!pushed && inv.type == MSG_TX) {
                        if (isInMempool) {
                            CDataStream ss(SER_NETWORK, PROTOCOL_VERSION);
                            ss.reserve(1000);
                            ss << tx;
                            pfrom->PushMessage("tx", ss);
                            pushed = true;
                        }
                    }
                }

                if (!pushed) {
                    vNotFound.push_back(inv);
                }
            }

            // Track requests for our stuff.
            GetMainSignals().Inventory(inv.hash);

            if (inv.type == MSG_BLOCK || inv.type == MSG_FILTERED_BLOCK)
                break;
        }
    }

    pfrom->vRecvGetData.erase(pfrom->vRecvGetData.begin(), it);

    if (!vNotFound.empty()) {
        // Let the peer know that we didn't find what it asked for, so it doesn't
        // have to wait around forever. Currently only SPV clients actually care
        // about this message: it's needed when they are recursively walking the
        // dependencies of relevant unconfirmed transactions. SPV clients want to
        // do that because they want to know about (and store and rebroadcast and
        // risk analyze) the dependencies of transactions relevant to them, without
        // having to download the entire memory pool.
        pfrom->PushMessage("notfound", vNotFound);
    }
}

bool static ProcessMessage(CNode* pfrom, string strCommand, CDataStream& vRecv, int64_t nTimeReceived)
{
    const CChainParams& chainparams = Params();
    LogPrint("net", "received: %s (%u bytes) peer=%d\n", SanitizeString(strCommand), vRecv.size(), pfrom->id);
    if (mapArgs.count("-dropmessagestest") && GetRand(atoi(mapArgs["-dropmessagestest"])) == 0)
    {
        LogPrintf("dropmessagestest DROPPING RECV MESSAGE\n");
        return true;
    }


    if (strCommand == "version")
    {
        // Each connection can only send one version message
        if (pfrom->nVersion != 0)
        {
            pfrom->PushMessage("reject", strCommand, REJECT_DUPLICATE, string("Duplicate version message"));
            Misbehaving(pfrom->GetId(), 1);
            return false;
        }

        int64_t nTime;
        CAddress addrMe;
        CAddress addrFrom;
        uint64_t nNonce = 1;
        vRecv >> pfrom->nVersion >> pfrom->nServices >> nTime >> addrMe;
        if (pfrom->nVersion < MIN_PEER_PROTO_VERSION)
        {
            // disconnect from peers older than this proto version
            LogPrintf("peer=%d using obsolete version %i; disconnecting\n", pfrom->id, pfrom->nVersion);
            pfrom->PushMessage("reject", strCommand, REJECT_OBSOLETE,
                               strprintf("Version must be %d or greater", MIN_PEER_PROTO_VERSION));
            pfrom->fDisconnect = true;
            return false;
        }

        // Reject incoming connections from nodes that don't know about the current epoch
        const Consensus::Params& consensusParams = chainparams.GetConsensus();
        auto currentEpoch = CurrentEpoch(GetHeight(), consensusParams);
        if (pfrom->nVersion < consensusParams.vUpgrades[currentEpoch].nProtocolVersion)
        {
            LogPrintf("peer=%d using obsolete version %i; disconnecting\n", pfrom->id, pfrom->nVersion);
            pfrom->PushMessage("reject", strCommand, REJECT_OBSOLETE,
                            strprintf("Version must be %d or greater",
                            consensusParams.vUpgrades[currentEpoch].nProtocolVersion));
            pfrom->fDisconnect = true;
            return false;
        }

        if (pfrom->nVersion == 10300)
            pfrom->nVersion = 300;
        if (!vRecv.empty())
            vRecv >> addrFrom >> nNonce;
        if (!vRecv.empty()) {
            vRecv >> LIMITED_STRING(pfrom->strSubVer, MAX_SUBVERSION_LENGTH);
            pfrom->cleanSubVer = SanitizeString(pfrom->strSubVer);
        }
        if (!vRecv.empty())
            vRecv >> pfrom->nStartingHeight;
        if (!vRecv.empty())
            vRecv >> pfrom->fRelayTxes; // set to true after we get the first filter* message
        else
            pfrom->fRelayTxes = true;

        // Disconnect if we connected to ourself
        if (nNonce == nLocalHostNonce && nNonce > 1)
        {
            LogPrintf("connected to self at %s, disconnecting\n", pfrom->addr.ToString());
            pfrom->fDisconnect = true;
            return true;
        }

        pfrom->addrLocal = addrMe;
        if (pfrom->fInbound && addrMe.IsRoutable())
        {
            SeenLocal(addrMe);
        }

        // Be shy and don't send version until we hear
        if (pfrom->fInbound)
            pfrom->PushVersion();

        pfrom->fClient = !(pfrom->nServices & NODE_NETWORK);

        // Potentially mark this peer as a preferred download peer.
        UpdatePreferredDownload(pfrom, State(pfrom->GetId()));

        // Change version
        pfrom->PushMessage("verack");
        pfrom->ssSend.SetVersion(min(pfrom->nVersion, PROTOCOL_VERSION));

        if (!pfrom->fInbound)
        {
            // Advertise our address
            if (fListen && !IsInitialBlockDownload(chainparams))
            {
                CAddress addr = GetLocalAddress(&pfrom->addr);
                if (addr.IsRoutable())
                {
                    LogPrintf("ProcessMessages: advertizing address %s\n", addr.ToString());
                    pfrom->PushAddress(addr);
                } else if (IsPeerAddrLocalGood(pfrom)) {
                    addr.SetIP(pfrom->addrLocal);
                    LogPrintf("ProcessMessages: advertizing address %s\n", addr.ToString());
                    pfrom->PushAddress(addr);
                }
            }

            // Get recent addresses
            if (pfrom->fOneShot || pfrom->nVersion >= CADDR_TIME_VERSION || addrman.size() < 1000)
            {
                pfrom->PushMessage("getaddr");
                pfrom->fGetAddr = true;
            }
            addrman.Good(pfrom->addr);
        } else {
            if (((CNetAddr)pfrom->addr) == (CNetAddr)addrFrom)
            {
                addrman.Add(addrFrom, addrFrom);
                addrman.Good(addrFrom);
            }
        }

        // Relay alerts
        {
            LOCK(cs_mapAlerts);
            BOOST_FOREACH(PAIRTYPE(const uint256, CAlert)& item, mapAlerts)
                item.second.RelayTo(pfrom);
        }

        pfrom->fSuccessfullyConnected = true;

        string remoteAddr;
        if (fLogIPs)
            remoteAddr = ", peeraddr=" + pfrom->addr.ToString();

        LogPrintf("receive version message: %s: version %d, blocks=%d, us=%s, peer=%d%s\n",
                  pfrom->cleanSubVer, pfrom->nVersion,
                  pfrom->nStartingHeight, addrMe.ToString(), pfrom->id,
                  remoteAddr);

        int64_t nTimeOffset = nTime - GetTime();
        pfrom->nTimeOffset = nTimeOffset;
        AddTimeData(pfrom->addr, nTimeOffset);
    }


    else if (pfrom->nVersion == 0)
    {
        // Must have a version message before anything else
        Misbehaving(pfrom->GetId(), 1);
        return false;
    }


    else if (strCommand == "verack")
    {
        pfrom->SetRecvVersion(min(pfrom->nVersion, PROTOCOL_VERSION));

        // Mark this node as currently connected, so we update its timestamp later.
        if (pfrom->fNetworkNode) {
            LOCK(cs_main);
            State(pfrom->GetId())->fCurrentlyConnected = true;
        }
    }


    // Disconnect existing peer connection when:
    // 1. The version message has been received
    // 2. Peer version is below the minimum version for the current epoch
    else if (pfrom->nVersion < chainparams.GetConsensus().vUpgrades[
        CurrentEpoch(GetHeight(), chainparams.GetConsensus())].nProtocolVersion)
    {
        LogPrintf("peer=%d using obsolete version %i; disconnecting\n", pfrom->id, pfrom->nVersion);
        pfrom->PushMessage("reject", strCommand, REJECT_OBSOLETE,
                            strprintf("Version must be %d or greater",
                            chainparams.GetConsensus().vUpgrades[
                                CurrentEpoch(GetHeight(), chainparams.GetConsensus())].nProtocolVersion));
        pfrom->fDisconnect = true;
        return false;
    }


    else if (strCommand == "addr")
    {
        vector<CAddress> vAddr;
        vRecv >> vAddr;

        // Don't want addr from older versions unless seeding
        if (pfrom->nVersion < CADDR_TIME_VERSION && addrman.size() > 1000)
            return true;
        if (vAddr.size() > 1000)
        {
            Misbehaving(pfrom->GetId(), 20);
            return error("message addr size() = %u", vAddr.size());
        }

        // Store the new addresses
        vector<CAddress> vAddrOk;
        int64_t nNow = GetAdjustedTime();
        int64_t nSince = nNow - 10 * 60;
        BOOST_FOREACH(CAddress& addr, vAddr)
        {
            boost::this_thread::interruption_point();

            if (addr.nTime <= 100000000 || addr.nTime > nNow + 10 * 60)
                addr.nTime = nNow - 5 * 24 * 60 * 60;
            pfrom->AddAddressKnown(addr);
            bool fReachable = IsReachable(addr);
            if (addr.nTime > nSince && !pfrom->fGetAddr && vAddr.size() <= 10 && addr.IsRoutable())
            {
                // Relay to a limited number of other nodes
                {
                    LOCK(cs_vNodes);
                    // Use deterministic randomness to send to the same nodes for 24 hours
                    // at a time so the addrKnowns of the chosen nodes prevent repeats
                    static uint256 hashSalt;
                    if (hashSalt.IsNull())
                        hashSalt = GetRandHash();
                    uint64_t hashAddr = addr.GetHash();
                    uint256 hashRand = ArithToUint256(UintToArith256(hashSalt) ^ (hashAddr<<32) ^ ((GetTime()+hashAddr)/(24*60*60)));
                    hashRand = Hash(BEGIN(hashRand), END(hashRand));
                    multimap<uint256, CNode*> mapMix;
                    BOOST_FOREACH(CNode* pnode, vNodes)
                    {
                        if (pnode->nVersion < CADDR_TIME_VERSION)
                            continue;
                        unsigned int nPointer;
                        memcpy(&nPointer, &pnode, sizeof(nPointer));
                        uint256 hashKey = ArithToUint256(UintToArith256(hashRand) ^ nPointer);
                        hashKey = Hash(BEGIN(hashKey), END(hashKey));
                        mapMix.insert(make_pair(hashKey, pnode));
                    }
                    int nRelayNodes = fReachable ? 2 : 1; // limited relaying of addresses outside our network(s)
                    for (multimap<uint256, CNode*>::iterator mi = mapMix.begin(); mi != mapMix.end() && nRelayNodes-- > 0; ++mi)
                        ((*mi).second)->PushAddress(addr);
                }
            }
            // Do not store addresses outside our network
            if (fReachable)
                vAddrOk.push_back(addr);
        }
        addrman.Add(vAddrOk, pfrom->addr, 2 * 60 * 60);
        if (vAddr.size() < 1000)
            pfrom->fGetAddr = false;
        if (pfrom->fOneShot)
            pfrom->fDisconnect = true;
    }


    else if (strCommand == "inv")
    {
        vector<CInv> vInv;
        vRecv >> vInv;
        if (vInv.size() > MAX_INV_SZ)
        {
            Misbehaving(pfrom->GetId(), 20);
            return error("message inv size() = %u", vInv.size());
        }

        LOCK(cs_main);

        std::vector<CInv> vToFetch;

        for (unsigned int nInv = 0; nInv < vInv.size(); nInv++)
        {
            const CInv &inv = vInv[nInv];

            boost::this_thread::interruption_point();
            pfrom->AddInventoryKnown(inv);

            bool fAlreadyHave = AlreadyHave(inv);
            LogPrint("net", "got inv: %s  %s peer=%d\n", inv.ToString(), fAlreadyHave ? "have" : "new", pfrom->id);

            if (!fAlreadyHave && !fImporting && !fReindex && inv.type != MSG_BLOCK)
                pfrom->AskFor(inv);

            if (inv.type == MSG_BLOCK) {
                UpdateBlockAvailability(pfrom->GetId(), inv.hash);
                if (!fAlreadyHave && !fImporting && !fReindex && !mapBlocksInFlight.count(inv.hash)) {
                    // First request the headers preceding the announced block. In the normal fully-synced
                    // case where a new block is announced that succeeds the current tip (no reorganization),
                    // there are no such headers.
                    // Secondly, and only when we are close to being synced, we request the announced block directly,
                    // to avoid an extra round-trip. Note that we must *first* ask for the headers, so by the
                    // time the block arrives, the header chain leading up to it is already validated. Not
                    // doing this will result in the received block being rejected as an orphan in case it is
                    // not a direct successor.
                    pfrom->PushMessage("getheaders", chainActive.GetLocator(pindexBestHeader), inv.hash);
                    CNodeState *nodestate = State(pfrom->GetId());
                    if (chainActive.Tip()->GetBlockTime() > GetAdjustedTime() - chainparams.GetConsensus().nPowTargetSpacing * 20 &&
                        nodestate->nBlocksInFlight < MAX_BLOCKS_IN_TRANSIT_PER_PEER) {
                        vToFetch.push_back(inv);
                        // Mark block as in flight already, even though the actual "getdata" message only goes out
                        // later (within the same cs_main lock, though).
                        MarkBlockAsInFlight(pfrom->GetId(), inv.hash, chainparams.GetConsensus());
                    }
                    LogPrint("net", "getheaders (%d) %s to peer=%d\n", pindexBestHeader->nHeight, inv.hash.ToString(), pfrom->id);
                }
            }

            // Track requests for our stuff
            GetMainSignals().Inventory(inv.hash);

            if (pfrom->nSendSize > (SendBufferSize() * 2)) {
                Misbehaving(pfrom->GetId(), 50);
                return error("send buffer size() = %u", pfrom->nSendSize);
            }
        }

        if (!vToFetch.empty())
            pfrom->PushMessage("getdata", vToFetch);
    }


    else if (strCommand == "getdata")
    {
        vector<CInv> vInv;
        vRecv >> vInv;
        if (vInv.size() > MAX_INV_SZ)
        {
            Misbehaving(pfrom->GetId(), 20);
            return error("message getdata size() = %u", vInv.size());
        }

        if (fDebug || (vInv.size() != 1))
            LogPrint("net", "received getdata (%u invsz) peer=%d\n", vInv.size(), pfrom->id);

        if ((fDebug && vInv.size() > 0) || (vInv.size() == 1))
            LogPrint("net", "received getdata for: %s peer=%d\n", vInv[0].ToString(), pfrom->id);

        pfrom->vRecvGetData.insert(pfrom->vRecvGetData.end(), vInv.begin(), vInv.end());
        ProcessGetData(pfrom, chainparams.GetConsensus());
    }


    else if (strCommand == "getblocks")
    {
        CBlockLocator locator;
        uint256 hashStop;
        vRecv >> locator >> hashStop;

        LOCK(cs_main);

        // Find the last block the caller has in the main chain
        CBlockIndex* pindex = FindForkInGlobalIndex(chainActive, locator);

        // Send the rest of the chain
        if (pindex)
            pindex = chainActive.Next(pindex);
        int nLimit = 500;
        LogPrint("net", "getblocks %d to %s limit %d from peer=%d\n", (pindex ? pindex->nHeight : -1), hashStop.IsNull() ? "end" : hashStop.ToString(), nLimit, pfrom->id);
        for (; pindex; pindex = chainActive.Next(pindex))
        {
            if (pindex->GetBlockHash() == hashStop)
            {
                LogPrint("net", "  getblocks stopping at %d %s\n", pindex->nHeight, pindex->GetBlockHash().ToString());
                break;
            }
            // If pruning, don't inv blocks unless we have on disk and are likely to still have
            // for some reasonable time window (1 hour) that block relay might require.
            const int nPrunedBlocksLikelyToHave = MIN_BLOCKS_TO_KEEP - 3600 / chainparams.GetConsensus().nPowTargetSpacing;
            if (fPruneMode && (!(pindex->nStatus & BLOCK_HAVE_DATA) || pindex->nHeight <= chainActive.Tip()->nHeight - nPrunedBlocksLikelyToHave))
            {
                LogPrint("net", " getblocks stopping, pruned or too old block at %d %s\n", pindex->nHeight, pindex->GetBlockHash().ToString());
                break;
            }
            pfrom->PushInventory(CInv(MSG_BLOCK, pindex->GetBlockHash()));
            if (--nLimit <= 0)
            {
                // When this block is requested, we'll send an inv that'll
                // trigger the peer to getblocks the next batch of inventory.
                LogPrint("net", "  getblocks stopping at limit %d %s\n", pindex->nHeight, pindex->GetBlockHash().ToString());
                pfrom->hashContinue = pindex->GetBlockHash();
                break;
            }
        }
    }


    else if (strCommand == "getheaders")
    {
        CBlockLocator locator;
        uint256 hashStop;
        vRecv >> locator >> hashStop;

        LOCK(cs_main);

        if (IsInitialBlockDownload(chainparams))
            return true;

        CBlockIndex* pindex = NULL;
        if (locator.IsNull())
        {
            // If locator is null, return the hashStop block
            BlockMap::iterator mi = mapBlockIndex.find(hashStop);
            if (mi == mapBlockIndex.end())
                return true;
            pindex = (*mi).second;
        }
        else
        {
            // Find the last block the caller has in the main chain
            pindex = FindForkInGlobalIndex(chainActive, locator);
            if (pindex)
                pindex = chainActive.Next(pindex);
        }

        // we must use CBlocks, as CBlockHeaders won't include the 0x00 nTx count at the end
        vector<CBlock> vHeaders;
        int nLimit = MAX_HEADERS_RESULTS;
        LogPrint("net", "getheaders %d to %s from peer=%d\n", (pindex ? pindex->nHeight : -1), hashStop.ToString(), pfrom->id);
        for (; pindex; pindex = chainActive.Next(pindex))
        {
            vHeaders.push_back(pindex->GetBlockHeader());
            if (--nLimit <= 0 || pindex->GetBlockHash() == hashStop)
                break;
        }
        pfrom->PushMessage("headers", vHeaders);
    }


    else if (strCommand == "tx")
    {
        vector<uint256> vWorkQueue;
        vector<uint256> vEraseQueue;
        CTransaction tx;
        vRecv >> tx;

        CInv inv(MSG_TX, tx.GetHash());
        pfrom->AddInventoryKnown(inv);

        LOCK(cs_main);

        bool fMissingInputs = false;
        CValidationState state;

        pfrom->setAskFor.erase(inv.hash);
        mapAlreadyAskedFor.erase(inv);

        if (!AlreadyHave(inv) && AcceptToMemoryPool(mempool, state, tx, true, &fMissingInputs))
        {
            mempool.check(pcoinsTip);
            RelayTransaction(tx);
            vWorkQueue.push_back(inv.hash);

            LogPrint("mempool", "AcceptToMemoryPool: peer=%d %s: accepted %s (poolsz %u)\n",
                pfrom->id, pfrom->cleanSubVer,
                tx.GetHash().ToString(),
                mempool.mapTx.size());

            // Recursively process any orphan transactions that depended on this one
            set<NodeId> setMisbehaving;
            for (unsigned int i = 0; i < vWorkQueue.size(); i++)
            {
                map<uint256, set<uint256> >::iterator itByPrev = mapOrphanTransactionsByPrev.find(vWorkQueue[i]);
                if (itByPrev == mapOrphanTransactionsByPrev.end())
                    continue;
                for (set<uint256>::iterator mi = itByPrev->second.begin();
                     mi != itByPrev->second.end();
                     ++mi)
                {
                    const uint256& orphanHash = *mi;
                    const CTransaction& orphanTx = mapOrphanTransactions[orphanHash].tx;
                    NodeId fromPeer = mapOrphanTransactions[orphanHash].fromPeer;
                    bool fMissingInputs2 = false;
                    // Use a dummy CValidationState so someone can't setup nodes to counter-DoS based on orphan
                    // resolution (that is, feeding people an invalid transaction based on LegitTxX in order to get
                    // anyone relaying LegitTxX banned)
                    CValidationState stateDummy;


                    if (setMisbehaving.count(fromPeer))
                        continue;
                    if (AcceptToMemoryPool(mempool, stateDummy, orphanTx, true, &fMissingInputs2))
                    {
                        LogPrint("mempool", "   accepted orphan tx %s\n", orphanHash.ToString());
                        RelayTransaction(orphanTx);
                        vWorkQueue.push_back(orphanHash);
                        vEraseQueue.push_back(orphanHash);
                    }
                    else if (!fMissingInputs2)
                    {
                        int nDos = 0;
                        if (stateDummy.IsInvalid(nDos) && nDos > 0)
                        {
                            // Punish peer that gave us an invalid orphan tx
                            Misbehaving(fromPeer, nDos);
                            setMisbehaving.insert(fromPeer);
                            LogPrint("mempool", "   invalid orphan tx %s\n", orphanHash.ToString());
                        }
                        // Has inputs but not accepted to mempool
                        // Probably non-standard or insufficient fee/priority
                        LogPrint("mempool", "   removed orphan tx %s\n", orphanHash.ToString());
                        vEraseQueue.push_back(orphanHash);
                        assert(recentRejects);
                        recentRejects->insert(orphanHash);
                    }
                    mempool.check(pcoinsTip);
                }
            }

            BOOST_FOREACH(uint256 hash, vEraseQueue)
                EraseOrphanTx(hash);
        }
        // TODO: currently, prohibit joinsplits and shielded spends/outputs from entering mapOrphans
        else if (fMissingInputs &&
                 tx.vjoinsplit.empty() &&
                 tx.vShieldedSpend.empty() &&
                 tx.vShieldedOutput.empty())
        {
            AddOrphanTx(tx, pfrom->GetId());

            // DoS prevention: do not allow mapOrphanTransactions to grow unbounded
            unsigned int nMaxOrphanTx = (unsigned int)std::max((int64_t)0, GetArg("-maxorphantx", DEFAULT_MAX_ORPHAN_TRANSACTIONS));
            unsigned int nEvicted = LimitOrphanTxSize(nMaxOrphanTx);
            if (nEvicted > 0)
                LogPrint("mempool", "mapOrphan overflow, removed %u tx\n", nEvicted);
        } else {
            assert(recentRejects);
            recentRejects->insert(tx.GetHash());

            if (pfrom->fWhitelisted) {
                // Always relay transactions received from whitelisted peers, even
                // if they were already in the mempool or rejected from it due
                // to policy, allowing the node to function as a gateway for
                // nodes hidden behind it.
                //
                // Never relay transactions that we would assign a non-zero DoS
                // score for, as we expect peers to do the same with us in that
                // case.
                int nDoS = 0;
                if (!state.IsInvalid(nDoS) || nDoS == 0) {
                    LogPrintf("Force relaying tx %s from whitelisted peer=%d\n", tx.GetHash().ToString(), pfrom->id);
                    RelayTransaction(tx);
                } else {
                    LogPrintf("Not relaying invalid transaction %s from whitelisted peer=%d (%s (code %d))\n",
                        tx.GetHash().ToString(), pfrom->id, state.GetRejectReason(), state.GetRejectCode());
                }
            }
        }
        int nDoS = 0;
        if (state.IsInvalid(nDoS))
        {
            LogPrint("mempool", "%s from peer=%d %s was not accepted into the memory pool: %s\n", tx.GetHash().ToString(),
                pfrom->id, pfrom->cleanSubVer,
                state.GetRejectReason());
            pfrom->PushMessage("reject", strCommand, state.GetRejectCode(),
                               state.GetRejectReason().substr(0, MAX_REJECT_MESSAGE_LENGTH), inv.hash);
            if (nDoS > 0)
                Misbehaving(pfrom->GetId(), nDoS);
        }
    }


    else if (strCommand == "headers" && !fImporting && !fReindex) // Ignore headers received while importing
    {
        std::vector<CBlockHeader> headers;

        // Bypass the normal CBlock deserialization, as we don't want to risk deserializing 2000 full blocks.
        unsigned int nCount = ReadCompactSize(vRecv);
        if (nCount > MAX_HEADERS_RESULTS) {
            Misbehaving(pfrom->GetId(), 20);
            return error("headers message size = %u", nCount);
        }
        headers.resize(nCount);
        for (unsigned int n = 0; n < nCount; n++) {
            vRecv >> headers[n];
            ReadCompactSize(vRecv); // ignore tx count; assume it is 0.
        }

        LOCK(cs_main);

        if (nCount == 0) {
            // Nothing interesting. Stop asking this peers for more headers.
            return true;
        }

        CBlockIndex *pindexLast = NULL;
        BOOST_FOREACH(const CBlockHeader& header, headers) {
            CValidationState state;
            if (pindexLast != NULL && header.hashPrevBlock != pindexLast->GetBlockHash()) {
                Misbehaving(pfrom->GetId(), 20);
                return error("non-continuous headers sequence");
            }
            if (!AcceptBlockHeader(header, state, chainparams, &pindexLast)) {
                int nDoS;
                if (state.IsInvalid(nDoS)) {
                    if (nDoS > 0)
                        Misbehaving(pfrom->GetId(), nDoS);
                    return error("invalid header received");
                }
            }
        }

        if (pindexLast)
            UpdateBlockAvailability(pfrom->GetId(), pindexLast->GetBlockHash());

        if (nCount == MAX_HEADERS_RESULTS && pindexLast) {
            // Headers message had its maximum size; the peer may have more headers.
            // TODO: optimize: if pindexLast is an ancestor of chainActive.Tip or pindexBestHeader, continue
            // from there instead.
            LogPrint("net", "more getheaders (%d) to end to peer=%d (startheight:%d)\n", pindexLast->nHeight, pfrom->id, pfrom->nStartingHeight);
            pfrom->PushMessage("getheaders", chainActive.GetLocator(pindexLast), uint256());
        }

        CheckBlockIndex(chainparams.GetConsensus());
    }

    else if (strCommand == "block" && !fImporting && !fReindex) // Ignore blocks received while importing
    {
        CBlock block;
        vRecv >> block;

        CInv inv(MSG_BLOCK, block.GetHash());
        LogPrint("net", "received block %s peer=%d\n", inv.hash.ToString(), pfrom->id);

        pfrom->AddInventoryKnown(inv);

        CValidationState state;
        // Process all blocks from whitelisted peers, even if not requested,
        // unless we're still syncing with the network.
        // Such an unrequested block may still be processed, subject to the
        // conditions in AcceptBlock().
        bool forceProcessing = pfrom->fWhitelisted && !IsInitialBlockDownload(chainparams);
        ProcessNewBlock(state, chainparams, pfrom, &block, forceProcessing, NULL);
        int nDoS;
        if (state.IsInvalid(nDoS)) {
            pfrom->PushMessage("reject", strCommand, state.GetRejectCode(),
                               state.GetRejectReason().substr(0, MAX_REJECT_MESSAGE_LENGTH), inv.hash);
            if (nDoS > 0) {
                LOCK(cs_main);
                Misbehaving(pfrom->GetId(), nDoS);
            }
        }

    }


    // This asymmetric behavior for inbound and outbound connections was introduced
    // to prevent a fingerprinting attack: an attacker can send specific fake addresses
    // to users' AddrMan and later request them by sending getaddr messages.
    // Making nodes which are behind NAT and can only make outgoing connections ignore
    // the getaddr message mitigates the attack.
    else if ((strCommand == "getaddr") && (pfrom->fInbound))
    {
        // Only send one GetAddr response per connection to reduce resource waste
        //  and discourage addr stamping of INV announcements.
        if (pfrom->fSentAddr) {
            LogPrint("net", "Ignoring repeated \"getaddr\". peer=%d\n", pfrom->id);
            return true;
        }
        pfrom->fSentAddr = true;

        pfrom->vAddrToSend.clear();
        vector<CAddress> vAddr = addrman.GetAddr();
        BOOST_FOREACH(const CAddress &addr, vAddr)
            pfrom->PushAddress(addr);
    }


    else if (strCommand == "mempool")
    {
        int currentHeight = GetHeight();

        LOCK2(cs_main, pfrom->cs_filter);

        std::vector<uint256> vtxid;
        mempool.queryHashes(vtxid);
        vector<CInv> vInv;
        BOOST_FOREACH(uint256& hash, vtxid) {
            CTransaction tx;
            bool fInMemPool = mempool.lookup(hash, tx);
            if (fInMemPool && IsExpiringSoonTx(tx, currentHeight + 1)) {
                continue;
            }

            CInv inv(MSG_TX, hash);
            if (pfrom->pfilter) {
                if (!fInMemPool) continue; // another thread removed since queryHashes, maybe...
                if (!pfrom->pfilter->IsRelevantAndUpdate(tx)) continue;
            }
            vInv.push_back(inv);
            if (vInv.size() == MAX_INV_SZ) {
                pfrom->PushMessage("inv", vInv);
                vInv.clear();
            }
        }
        if (vInv.size() > 0)
            pfrom->PushMessage("inv", vInv);
    }


    else if (strCommand == "ping")
    {
        if (pfrom->nVersion > BIP0031_VERSION)
        {
            uint64_t nonce = 0;
            vRecv >> nonce;
            // Echo the message back with the nonce. This allows for two useful features:
            //
            // 1) A remote node can quickly check if the connection is operational
            // 2) Remote nodes can measure the latency of the network thread. If this node
            //    is overloaded it won't respond to pings quickly and the remote node can
            //    avoid sending us more work, like chain download requests.
            //
            // The nonce stops the remote getting confused between different pings: without
            // it, if the remote node sends a ping once per second and this node takes 5
            // seconds to respond to each, the 5th ping the remote sends would appear to
            // return very quickly.
            pfrom->PushMessage("pong", nonce);
        }
    }


    else if (strCommand == "pong")
    {
        int64_t pingUsecEnd = nTimeReceived;
        uint64_t nonce = 0;
        size_t nAvail = vRecv.in_avail();
        bool bPingFinished = false;
        std::string sProblem;

        if (nAvail >= sizeof(nonce)) {
            vRecv >> nonce;

            // Only process pong message if there is an outstanding ping (old ping without nonce should never pong)
            if (pfrom->nPingNonceSent != 0) {
                if (nonce == pfrom->nPingNonceSent) {
                    // Matching pong received, this ping is no longer outstanding
                    bPingFinished = true;
                    int64_t pingUsecTime = pingUsecEnd - pfrom->nPingUsecStart;
                    if (pingUsecTime > 0) {
                        // Successful ping time measurement, replace previous
                        pfrom->nPingUsecTime = pingUsecTime;
                        pfrom->nMinPingUsecTime = std::min(pfrom->nMinPingUsecTime, pingUsecTime);
                    } else {
                        // This should never happen
                        sProblem = "Timing mishap";
                    }
                } else {
                    // Nonce mismatches are normal when pings are overlapping
                    sProblem = "Nonce mismatch";
                    if (nonce == 0) {
                        // This is most likely a bug in another implementation somewhere; cancel this ping
                        bPingFinished = true;
                        sProblem = "Nonce zero";
                    }
                }
            } else {
                sProblem = "Unsolicited pong without ping";
            }
        } else {
            // This is most likely a bug in another implementation somewhere; cancel this ping
            bPingFinished = true;
            sProblem = "Short payload";
        }

        if (!(sProblem.empty())) {
            LogPrint("net", "pong peer=%d %s: %s, %x expected, %x received, %u bytes\n",
                pfrom->id,
                pfrom->cleanSubVer,
                sProblem,
                pfrom->nPingNonceSent,
                nonce,
                nAvail);
        }
        if (bPingFinished) {
            pfrom->nPingNonceSent = 0;
        }
    }


    else if (fAlerts && strCommand == "alert")
    {
        CAlert alert;
        vRecv >> alert;

        uint256 alertHash = alert.GetHash();
        if (pfrom->setKnown.count(alertHash) == 0)
        {
            if (alert.ProcessAlert(chainparams.AlertKey()))
            {
                // Relay
                pfrom->setKnown.insert(alertHash);
                {
                    LOCK(cs_vNodes);
                    BOOST_FOREACH(CNode* pnode, vNodes)
                        alert.RelayTo(pnode);
                }
            }
            else {
                // Small DoS penalty so peers that send us lots of
                // duplicate/expired/invalid-signature/whatever alerts
                // eventually get banned.
                // This isn't a Misbehaving(100) (immediate ban) because the
                // peer might be an older or different implementation with
                // a different signature key, etc.
                Misbehaving(pfrom->GetId(), 10);
            }
        }
    }


    else if (!(nLocalServices & NODE_BLOOM) &&
              (strCommand == "filterload" ||
               strCommand == "filteradd"))
    {
        if (pfrom->nVersion >= NO_BLOOM_VERSION) {
            Misbehaving(pfrom->GetId(), 100);
            return false;
        } else if (GetBoolArg("-enforcenodebloom", false)) {
            pfrom->fDisconnect = true;
            return false;
        }
    }


    else if (strCommand == "filterload")
    {
        CBloomFilter filter;
        vRecv >> filter;

        if (!filter.IsWithinSizeConstraints())
            // There is no excuse for sending a too-large filter
            Misbehaving(pfrom->GetId(), 100);
        else
        {
            LOCK(pfrom->cs_filter);
            delete pfrom->pfilter;
            pfrom->pfilter = new CBloomFilter(filter);
            pfrom->pfilter->UpdateEmptyFull();
        }
        pfrom->fRelayTxes = true;
    }


    else if (strCommand == "filteradd")
    {
        vector<unsigned char> vData;
        vRecv >> vData;

        // Nodes must NEVER send a data item > 520 bytes (the max size for a script data object,
        // and thus, the maximum size any matched object can have) in a filteradd message
        if (vData.size() > MAX_SCRIPT_ELEMENT_SIZE)
        {
            Misbehaving(pfrom->GetId(), 100);
        } else {
            LOCK(pfrom->cs_filter);
            if (pfrom->pfilter)
                pfrom->pfilter->insert(vData);
            else
                Misbehaving(pfrom->GetId(), 100);
        }
    }


    else if (strCommand == "filterclear")
    {
        LOCK(pfrom->cs_filter);
        if (nLocalServices & NODE_BLOOM) {
            delete pfrom->pfilter;
            pfrom->pfilter = new CBloomFilter();
        }
        pfrom->fRelayTxes = true;
    }


    else if (strCommand == "reject")
    {
        if (fDebug) {
            try {
                string strMsg; unsigned char ccode; string strReason;
                vRecv >> LIMITED_STRING(strMsg, CMessageHeader::COMMAND_SIZE) >> ccode >> LIMITED_STRING(strReason, MAX_REJECT_MESSAGE_LENGTH);

                ostringstream ss;
                ss << strMsg << " code " << itostr(ccode) << ": " << strReason;

                if (strMsg == "block" || strMsg == "tx")
                {
                    uint256 hash;
                    vRecv >> hash;
                    ss << ": hash " << hash.ToString();
                }
                LogPrint("net", "Reject %s\n", SanitizeString(ss.str()));
            } catch (const std::ios_base::failure&) {
                // Avoid feedback loops by preventing reject messages from triggering a new reject message.
                LogPrint("net", "Unparseable reject message received\n");
            }
        }
    }

    else if (strCommand == "notfound") {
        // We do not care about the NOTFOUND message, but logging an Unknown Command
        // message would be undesirable as we transmit it ourselves.
    }

    else {
        // Ignore unknown commands for extensibility
        LogPrint("net", "Unknown command \"%s\" from peer=%d\n", SanitizeString(strCommand), pfrom->id);
    }



    return true;
}

// requires LOCK(cs_vRecvMsg)
bool ProcessMessages(CNode* pfrom)
{
    const CChainParams& chainparams = Params();
    //if (fDebug)
    //    LogPrintf("%s(%u messages)\n", __func__, pfrom->vRecvMsg.size());

    //
    // Message format
    //  (4) message start
    //  (12) command
    //  (4) size
    //  (4) checksum
    //  (x) data
    //
    bool fOk = true;

    if (!pfrom->vRecvGetData.empty())
        ProcessGetData(pfrom, chainparams.GetConsensus());

    // this maintains the order of responses
    if (!pfrom->vRecvGetData.empty()) return fOk;

    std::deque<CNetMessage>::iterator it = pfrom->vRecvMsg.begin();
    while (!pfrom->fDisconnect && it != pfrom->vRecvMsg.end()) {
        // Don't bother if send buffer is too full to respond anyway
        if (pfrom->nSendSize >= SendBufferSize())
            break;

        // get next message
        CNetMessage& msg = *it;

        //if (fDebug)
        //    LogPrintf("%s(message %u msgsz, %u bytes, complete:%s)\n", __func__,
        //            msg.hdr.nMessageSize, msg.vRecv.size(),
        //            msg.complete() ? "Y" : "N");

        // end, if an incomplete message is found
        if (!msg.complete())
            break;

        // at this point, any failure means we can delete the current message
        it++;

        // Scan for message start
        if (memcmp(msg.hdr.pchMessageStart, chainparams.MessageStart(), MESSAGE_START_SIZE) != 0) {
            LogPrintf("PROCESSMESSAGE: INVALID MESSAGESTART %s peer=%d\n", SanitizeString(msg.hdr.GetCommand()), pfrom->id);
            fOk = false;
            break;
        }

        // Read header
        CMessageHeader& hdr = msg.hdr;
        if (!hdr.IsValid(chainparams.MessageStart()))
        {
            LogPrintf("PROCESSMESSAGE: ERRORS IN HEADER %s peer=%d\n", SanitizeString(hdr.GetCommand()), pfrom->id);
            continue;
        }
        string strCommand = hdr.GetCommand();

        // Message size
        unsigned int nMessageSize = hdr.nMessageSize;

        // Checksum
        CDataStream& vRecv = msg.vRecv;
        uint256 hash = Hash(vRecv.begin(), vRecv.begin() + nMessageSize);
        unsigned int nChecksum = ReadLE32((unsigned char*)&hash);
        if (nChecksum != hdr.nChecksum)
        {
            LogPrintf("%s(%s, %u bytes): CHECKSUM ERROR nChecksum=%08x hdr.nChecksum=%08x\n", __func__,
               SanitizeString(strCommand), nMessageSize, nChecksum, hdr.nChecksum);
            continue;
        }

        // Process message
        bool fRet = false;
        try
        {
            fRet = ProcessMessage(pfrom, strCommand, vRecv, msg.nTime);
            boost::this_thread::interruption_point();
        }
        catch (const std::ios_base::failure& e)
        {
            pfrom->PushMessage("reject", strCommand, REJECT_MALFORMED, string("error parsing message"));
            if (strstr(e.what(), "end of data"))
            {
                // Allow exceptions from under-length message on vRecv
                LogPrintf("%s(%s, %u bytes): Exception '%s' caught, normally caused by a message being shorter than its stated length\n", __func__, SanitizeString(strCommand), nMessageSize, e.what());
            }
            else if (strstr(e.what(), "size too large"))
            {
                // Allow exceptions from over-long size
                LogPrintf("%s(%s, %u bytes): Exception '%s' caught\n", __func__, SanitizeString(strCommand), nMessageSize, e.what());
            }
            else
            {
                PrintExceptionContinue(&e, "ProcessMessages()");
            }
        }
        catch (const boost::thread_interrupted&) {
            throw;
        }
        catch (const std::exception& e) {
            PrintExceptionContinue(&e, "ProcessMessages()");
        } catch (...) {
            PrintExceptionContinue(NULL, "ProcessMessages()");
        }

        if (!fRet)
            LogPrintf("%s(%s, %u bytes) FAILED peer=%d\n", __func__, SanitizeString(strCommand), nMessageSize, pfrom->id);

        break;
    }

    // In case the connection got shut down, its receive buffer was wiped
    if (!pfrom->fDisconnect)
        pfrom->vRecvMsg.erase(pfrom->vRecvMsg.begin(), it);

    return fOk;
}


bool SendMessages(CNode* pto, bool fSendTrickle)
{
    const CChainParams& chainParams = Params();
    const Consensus::Params& consensusParams = chainParams.GetConsensus();
    {
        // Don't send anything until we get its version message
        if (pto->nVersion == 0)
            return true;

        //
        // Message: ping
        //
        bool pingSend = false;
        if (pto->fPingQueued) {
            // RPC ping request by user
            pingSend = true;
        }
        if (pto->nPingNonceSent == 0 && pto->nPingUsecStart + PING_INTERVAL * 1000000 < GetTimeMicros()) {
            // Ping automatically sent as a latency probe & keepalive.
            pingSend = true;
        }
        if (pingSend) {
            uint64_t nonce = 0;
            while (nonce == 0) {
                GetRandBytes((unsigned char*)&nonce, sizeof(nonce));
            }
            pto->fPingQueued = false;
            pto->nPingUsecStart = GetTimeMicros();
            if (pto->nVersion > BIP0031_VERSION) {
                pto->nPingNonceSent = nonce;
                pto->PushMessage("ping", nonce);
            } else {
                // Peer is too old to support ping command with nonce, pong will never arrive.
                pto->nPingNonceSent = 0;
                pto->PushMessage("ping");
            }
        }

        TRY_LOCK(cs_main, lockMain); // Acquire cs_main for IsInitialBlockDownload() and CNodeState()
        if (!lockMain)
            return true;

        // Address refresh broadcast
        static int64_t nLastRebroadcast;
        if (!IsInitialBlockDownload(chainParams) && (GetTime() - nLastRebroadcast > 24 * 60 * 60))
        {
            LOCK(cs_vNodes);
            BOOST_FOREACH(CNode* pnode, vNodes)
            {
                // Periodically clear addrKnown to allow refresh broadcasts
                if (nLastRebroadcast)
                    pnode->addrKnown.reset();

                // Rebroadcast our address
                AdvertizeLocal(pnode);
            }
            if (!vNodes.empty())
                nLastRebroadcast = GetTime();
        }

        //
        // Message: addr
        //
        if (fSendTrickle)
        {
            vector<CAddress> vAddr;
            vAddr.reserve(pto->vAddrToSend.size());
            BOOST_FOREACH(const CAddress& addr, pto->vAddrToSend)
            {
                if (!pto->addrKnown.contains(addr.GetKey()))
                {
                    pto->addrKnown.insert(addr.GetKey());
                    vAddr.push_back(addr);
                    // receiver rejects addr messages larger than 1000
                    if (vAddr.size() >= 1000)
                    {
                        pto->PushMessage("addr", vAddr);
                        vAddr.clear();
                    }
                }
            }
            pto->vAddrToSend.clear();
            if (!vAddr.empty())
                pto->PushMessage("addr", vAddr);
        }

        CNodeState &state = *State(pto->GetId());
        if (state.fShouldBan) {
            if (pto->fWhitelisted)
                LogPrintf("Warning: not punishing whitelisted peer %s!\n", pto->addr.ToString());
            else {
                pto->fDisconnect = true;
                if (pto->addr.IsLocal())
                    LogPrintf("Warning: not banning local peer %s!\n", pto->addr.ToString());
                else
                {
                    CNode::Ban(pto->addr);
                }
            }
            state.fShouldBan = false;
        }

        BOOST_FOREACH(const CBlockReject& reject, state.rejects)
            pto->PushMessage("reject", (string)"block", reject.chRejectCode, reject.strRejectReason, reject.hashBlock);
        state.rejects.clear();

        // Start block sync
        if (pindexBestHeader == NULL)
            pindexBestHeader = chainActive.Tip();
        bool fFetch = state.fPreferredDownload || (nPreferredDownload == 0 && !pto->fClient && !pto->fOneShot); // Download if this is a nice peer, or we have no nice peers and this one might do.
        if (!state.fSyncStarted && !pto->fClient && !fImporting && !fReindex) {
            // Only actively request headers from a single peer, unless we're close to today.
            if ((nSyncStarted == 0 && fFetch) || pindexBestHeader->GetBlockTime() > GetAdjustedTime() - 24 * 60 * 60) {
                state.fSyncStarted = true;
                nSyncStarted++;
                CBlockIndex *pindexStart = pindexBestHeader->pprev ? pindexBestHeader->pprev : pindexBestHeader;
                LogPrint("net", "initial getheaders (%d) to peer=%d (startheight:%d)\n", pindexStart->nHeight, pto->id, pto->nStartingHeight);
                pto->PushMessage("getheaders", chainActive.GetLocator(pindexStart), uint256());
            }
        }

        // Resend wallet transactions that haven't gotten in a block yet
        // Except during reindex, importing and IBD, when old wallet
        // transactions become unconfirmed and spams other nodes.
        if (!fReindex && !fImporting && !IsInitialBlockDownload(chainParams))
        {
            GetMainSignals().Broadcast(nTimeBestReceived);
        }

        //
        // Message: inventory
        //
        vector<CInv> vInv;
        vector<CInv> vInvWait;
        {
            LOCK(pto->cs_inventory);
            vInv.reserve(pto->vInventoryToSend.size());
            vInvWait.reserve(pto->vInventoryToSend.size());
            BOOST_FOREACH(const CInv& inv, pto->vInventoryToSend)
            {
                if (pto->setInventoryKnown.count(inv))
                    continue;

                // trickle out tx inv to protect privacy
                if (inv.type == MSG_TX && !fSendTrickle)
                {
                    // 1/4 of tx invs blast to all immediately
                    static uint256 hashSalt;
                    if (hashSalt.IsNull())
                        hashSalt = GetRandHash();
                    uint256 hashRand = ArithToUint256(UintToArith256(inv.hash) ^ UintToArith256(hashSalt));
                    hashRand = Hash(BEGIN(hashRand), END(hashRand));
                    bool fTrickleWait = ((UintToArith256(hashRand) & 3) != 0);

                    if (fTrickleWait)
                    {
                        vInvWait.push_back(inv);
                        continue;
                    }
                }

                // returns true if wasn't already contained in the set
                if (pto->setInventoryKnown.insert(inv).second)
                {
                    vInv.push_back(inv);
                    if (vInv.size() >= 1000)
                    {
                        pto->PushMessage("inv", vInv);
                        vInv.clear();
                    }
                }
            }
            pto->vInventoryToSend = vInvWait;
        }
        if (!vInv.empty())
            pto->PushMessage("inv", vInv);

        // Detect whether we're stalling
        int64_t nNow = GetTimeMicros();
        if (!pto->fDisconnect && state.nStallingSince && state.nStallingSince < nNow - 1000000 * BLOCK_STALLING_TIMEOUT) {
            // Stalling only triggers when the block download window cannot move. During normal steady state,
            // the download window should be much larger than the to-be-downloaded set of blocks, so disconnection
            // should only happen during initial block download.
            LogPrintf("Peer=%d is stalling block download, disconnecting\n", pto->id);
            pto->fDisconnect = true;
        }
        // In case there is a block that has been in flight from this peer for (2 + 0.5 * N) times the block interval
        // (with N the number of validated blocks that were in flight at the time it was requested), disconnect due to
        // timeout. We compensate for in-flight blocks to prevent killing off peers due to our own downstream link
        // being saturated. We only count validated in-flight blocks so peers can't advertise non-existing block hashes
        // to unreasonably increase our timeout.
        // We also compare the block download timeout originally calculated against the time at which we'd disconnect
        // if we assumed the block were being requested now (ignoring blocks we've requested from this peer, since we're
        // only looking at this peer's oldest request).  This way a large queue in the past doesn't result in a
        // permanently large window for this block to be delivered (ie if the number of blocks in flight is decreasing
        // more quickly than once every 5 minutes, then we'll shorten the download window for this block).
        if (!pto->fDisconnect && state.vBlocksInFlight.size() > 0) {
            QueuedBlock &queuedBlock = state.vBlocksInFlight.front();
            int64_t nTimeoutIfRequestedNow = GetBlockTimeout(nNow, nQueuedValidatedHeaders - state.nBlocksInFlightValidHeaders, consensusParams);
            if (queuedBlock.nTimeDisconnect > nTimeoutIfRequestedNow) {
                LogPrint("net", "Reducing block download timeout for peer=%d block=%s, orig=%d new=%d\n", pto->id, queuedBlock.hash.ToString(), queuedBlock.nTimeDisconnect, nTimeoutIfRequestedNow);
                queuedBlock.nTimeDisconnect = nTimeoutIfRequestedNow;
            }
            if (queuedBlock.nTimeDisconnect < nNow) {
                LogPrintf("Timeout downloading block %s from peer=%d, disconnecting\n", queuedBlock.hash.ToString(), pto->id);
                pto->fDisconnect = true;
            }
        }

        //
        // Message: getdata (blocks)
        //
        vector<CInv> vGetData;
        if (!pto->fDisconnect && !pto->fClient && (fFetch || !IsInitialBlockDownload(chainParams)) && state.nBlocksInFlight < MAX_BLOCKS_IN_TRANSIT_PER_PEER) {
            vector<CBlockIndex*> vToDownload;
            NodeId staller = -1;
            FindNextBlocksToDownload(pto->GetId(), MAX_BLOCKS_IN_TRANSIT_PER_PEER - state.nBlocksInFlight, vToDownload, staller);
            BOOST_FOREACH(CBlockIndex *pindex, vToDownload) {
                vGetData.push_back(CInv(MSG_BLOCK, pindex->GetBlockHash()));
                MarkBlockAsInFlight(pto->GetId(), pindex->GetBlockHash(), consensusParams, pindex);
                LogPrint("net", "Requesting block %s (%d) peer=%d\n", pindex->GetBlockHash().ToString(),
                    pindex->nHeight, pto->id);
            }
            if (state.nBlocksInFlight == 0 && staller != -1) {
                if (State(staller)->nStallingSince == 0) {
                    State(staller)->nStallingSince = nNow;
                    LogPrint("net", "Stall started peer=%d\n", staller);
                }
            }
        }

        //
        // Message: getdata (non-blocks)
        //
        while (!pto->fDisconnect && !pto->mapAskFor.empty() && (*pto->mapAskFor.begin()).first <= nNow)
        {
            const CInv& inv = (*pto->mapAskFor.begin()).second;
            if (!AlreadyHave(inv))
            {
                if (fDebug)
                    LogPrint("net", "Requesting %s peer=%d\n", inv.ToString(), pto->id);
                vGetData.push_back(inv);
                if (vGetData.size() >= 1000)
                {
                    pto->PushMessage("getdata", vGetData);
                    vGetData.clear();
                }
            } else {
                //If we're not going to ask, don't expect a response.
                pto->setAskFor.erase(inv.hash);
            }
            pto->mapAskFor.erase(pto->mapAskFor.begin());
        }
        if (!vGetData.empty())
            pto->PushMessage("getdata", vGetData);

    }
    return true;
}

 std::string CBlockFileInfo::ToString() const {
     return strprintf("CBlockFileInfo(blocks=%u, size=%u, heights=%u...%u, time=%s...%s)", nBlocks, nSize, nHeightFirst, nHeightLast, DateTimeStrFormat("%Y-%m-%d", nTimeFirst), DateTimeStrFormat("%Y-%m-%d", nTimeLast));
 }



static class CMainCleanup
{
public:
    CMainCleanup() {}
    ~CMainCleanup() {
        // block headers
        BlockMap::iterator it1 = mapBlockIndex.begin();
        for (; it1 != mapBlockIndex.end(); it1++)
            delete (*it1).second;
        mapBlockIndex.clear();

        // orphan transactions
        mapOrphanTransactions.clear();
        mapOrphanTransactionsByPrev.clear();
    }
} instance_of_cmaincleanup;


// Set default values of new CMutableTransaction based on consensus rules at given height.
CMutableTransaction CreateNewContextualCMutableTransaction(const Consensus::Params& consensusParams, int nHeight)
{
    return CreateNewContextualCMutableTransaction(consensusParams, nHeight, expiryDelta);
}

CMutableTransaction CreateNewContextualCMutableTransaction(const Consensus::Params& consensusParams, int nHeight, int nExpiryDelta) {
    CMutableTransaction mtx;
    bool isOverwintered = NetworkUpgradeActive(nHeight, consensusParams, Consensus::UPGRADE_OVERWINTER);
    if (isOverwintered) {
        mtx.fOverwintered = true;
        mtx.nExpiryHeight = nHeight + nExpiryDelta;

        if (mtx.nExpiryHeight <= 0 || mtx.nExpiryHeight >= TX_EXPIRY_HEIGHT_THRESHOLD) {
            throw new std::runtime_error("CreateNewContextualCMutableTransaction: invalid expiry height");
        }

        // NOTE: If the expiry height crosses into an incompatible consensus epoch, and it is changed to the last block
        // of the current epoch (see below: Overwinter->Sapling), the transaction will be rejected if it falls within
        // the expiring soon threshold of 3 blocks (for DoS mitigation) based on the current height.
        // TODO: Generalise this code so behaviour applies to all post-Overwinter epochs
        if (NetworkUpgradeActive(nHeight, consensusParams, Consensus::UPGRADE_SAPLING)) {
            mtx.nVersionGroupId = SAPLING_VERSION_GROUP_ID;
            mtx.nVersion = SAPLING_TX_VERSION;
        } else {
            mtx.nVersionGroupId = OVERWINTER_VERSION_GROUP_ID;
            mtx.nVersion = OVERWINTER_TX_VERSION;
            mtx.nExpiryHeight = std::min(
                mtx.nExpiryHeight,
                static_cast<uint32_t>(consensusParams.vUpgrades[Consensus::UPGRADE_SAPLING].nActivationHeight - 1));
        }
    }
    return mtx;
}<|MERGE_RESOLUTION|>--- conflicted
+++ resolved
@@ -3914,13 +3914,8 @@
         bool found = false;
 
         BOOST_FOREACH(const CTxOut& output, block.vtx[0].vout) {
-<<<<<<< HEAD
-            if (output.scriptPubKey == Params().GetFoundersRewardScriptAtHeight(nHeight)) {
+            if (output.scriptPubKey == chainparams.GetFoundersRewardScriptAtHeight(nHeight)) {
                 if (output.nValue == (GetBlockSubsidy(nHeight, consensusParams) / 20)) {
-=======
-            if (output.scriptPubKey == chainparams.GetFoundersRewardScriptAtHeight(nHeight)) {
-                if (output.nValue == (GetBlockSubsidy(nHeight, consensusParams) / 5)) {
->>>>>>> ef8a62d9
                     found = true;
                     break;
                 }
