--- conflicted
+++ resolved
@@ -309,16 +309,15 @@
     int32_t SAVEDHEIGHT;
     int32_t CURRENT_HEIGHT;
     uint32_t SAVEDTIMESTAMP;
-<<<<<<< HEAD
     uint64_t deposited;
     uint64_t issued;
     uint64_t withdrawn;
     uint64_t approved;
     uint64_t redeemed;
     uint64_t shorted;
-    struct komodo_event **Komodo_events; int32_t Komodo_numevents;
+    std::list<std::shared_ptr<komodo::event>> events;
     uint32_t RTbufs[64][3]; uint64_t RTmask;
-
+    bool add_event(const std::string& symbol, const uint32_t height, std::shared_ptr<komodo::event> in);
 protected:
     notarized_checkpoint_container NPOINTS; // collection of notarizations
     notarized_checkpoint last;
@@ -339,11 +338,7 @@
      * @brief add a checkpoint to the collection and update member values
      * @param in the new values
      */
-    void AddCheckpoint(const notarized_checkpoint &in)
-    {
-        NPOINTS.push_back(in);
-        last = in;
-    }
+    void AddCheckpoint(const notarized_checkpoint &in);
 
     uint64_t NumCheckpoints() const { return NPOINTS.size(); }
 
@@ -354,23 +349,7 @@
      * @param[out] notarized_desttxidp the desttxid
      * @returns the notarized height
      */
-    int32_t NotarizedData(int32_t nHeight,uint256 *notarized_hashp,uint256 *notarized_desttxidp) const
-    {
-        // get the nearest height without going over
-        auto &idx = NPOINTS.get<1>(); // sorted by nHeight
-        auto itr = idx.upper_bound(nHeight);
-        if (itr != idx.begin())
-            --itr;
-        if ( itr != idx.end() && (*itr).nHeight < nHeight )
-        {
-            *notarized_hashp = itr->notarized_hash;
-            *notarized_desttxidp = itr->notarized_desttxid;
-            return itr->notarized_height;
-        }
-        memset(notarized_hashp,0,sizeof(*notarized_hashp));
-        memset(notarized_desttxidp,0,sizeof(*notarized_desttxidp));
-        return 0;
-    }
+    int32_t NotarizedData(int32_t nHeight,uint256 *notarized_hashp,uint256 *notarized_desttxidp) const;
 
     /******
      * @brief Get the last notarization information
@@ -379,48 +358,13 @@
      * @param[out] txidp the DESTTXID
      * @returns the notarized height
      */
-    int32_t NotarizedHeight(int32_t *prevMoMheightp,uint256 *hashp,uint256 *txidp)
-    {
-        CBlockIndex *pindex;
-        if ( (pindex= komodo_blockindex(last.notarized_hash)) == 0 || pindex->GetHeight() < 0 )
-        {
-            // found orphaned notarization, adjust the values in the komodo_state object
-            last.notarized_hash.SetNull();
-            last.notarized_desttxid.SetNull();
-            last.notarized_height = 0;
-        }
-        else
-        {
-            *hashp = last.notarized_hash;
-            *txidp = last.notarized_desttxid;
-            *prevMoMheightp = PrevMoMHeight();
-        }
-        return last.notarized_height;
-    }
+    int32_t NotarizedHeight(int32_t *prevMoMheightp,uint256 *hashp,uint256 *txidp);
 
     /****
      * Search for the last (chronological) MoM notarized height
      * @returns the last notarized height that has a MoM
      */
-    int32_t PrevMoMHeight() const
-    {
-        static uint256 zero;
-        // shortcut
-        if (last.MoM != zero)
-        {
-            return last.notarized_height;
-        }
-        if (NPOINTS.size() > 0)
-        {
-            auto &idx = NPOINTS.get<0>();
-            for( auto r_itr = idx.rbegin(); r_itr != idx.rend(); ++r_itr)
-            {
-                if (r_itr->MoM != zero)
-                    return r_itr->notarized_height;
-            }
-        }
-        return 0;
-    }
+    int32_t PrevMoMHeight() const;
 
     /******
      * @brief Search the notarized checkpoints for a particular height
@@ -429,37 +373,7 @@
      * @param height the notarized_height desired
      * @returns the checkpoint or nullptr
      */
-    const notarized_checkpoint *CheckpointAtHeight(int32_t height) const
-    {
-        // find the nearest notarization_height
-        if(NPOINTS.size() > 0)
-        {
-            auto &idx = NPOINTS.get<2>(); // search by notarized_height
-            auto itr = idx.upper_bound(height);
-            // work backwards, get the first one that meets our criteria
-            while (true)
-            {
-                if ( itr->MoMdepth != 0 
-                        && height > itr->notarized_height-(itr->MoMdepth&0xffff) 
-                        && height <= itr->notarized_height )
-                {
-                    return &(*itr);
-                }
-                if (itr == idx.begin())
-                    break;
-                --itr;
-            }
-        } // we have some elements in the collection
-        return nullptr;
-    }
-=======
-    uint64_t deposited,issued,withdrawn,approved,redeemed,shorted;
-    struct notarized_checkpoint *NPOINTS; 
-    int32_t NUM_NPOINTS,last_NPOINTSi;
-    std::list<std::shared_ptr<komodo::event>> events;
-    uint32_t RTbufs[64][3]; uint64_t RTmask;
-    bool add_event(const std::string& symbol, const uint32_t height, std::shared_ptr<komodo::event> in);
->>>>>>> db404403
+    const notarized_checkpoint *CheckpointAtHeight(int32_t height) const;
 };
 
 #endif /* KOMODO_STRUCTS_H */