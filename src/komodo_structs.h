/******************************************************************************
 * Copyright © 2014-2018 The SuperNET Developers.                             *
 *                                                                            *
 * See the AUTHORS, DEVELOPER-AGREEMENT and LICENSE files at                  *
 * the top-level directory of this distribution for the individual copyright  *
 * holder information and the developer policies on copyright and licensing.  *
 *                                                                            *
 * Unless otherwise agreed in a custom licensing agreement, no part of the    *
 * SuperNET software, including this file may be copied, modified, propagated *
 * or distributed except according to the terms contained in the LICENSE file *
 *                                                                            *
 * Removal or modification of this copyright notice is prohibited.            *
 *                                                                            *
 ******************************************************************************/

#include "komodo_defs.h"

#include "uthash.h"
#include "utlist.h"

/*#ifdef _WIN32
#define PACKED
#else
#define PACKED __attribute__((packed))
#endif*/

#ifndef KOMODO_STRUCTS_H
#define KOMODO_STRUCTS_H

#define GENESIS_NBITS 0x1f00ffff
#define KOMODO_MINRATIFY ((height < 90000) ? 7 : 11)
#define KOMODO_NOTARIES_HARDCODED 180000 // DONT CHANGE
#define KOMODO_MAXBLOCKS 250000 // DONT CHANGE

#define KOMODO_EVENT_RATIFY 'P'
#define KOMODO_EVENT_NOTARIZED 'N'
#define KOMODO_EVENT_KMDHEIGHT 'K'
#define KOMODO_EVENT_REWIND 'B'
#define KOMODO_EVENT_PRICEFEED 'V'
#define KOMODO_EVENT_OPRETURN 'R'
#define KOMODO_OPRETURN_DEPOSIT 'D'
#define KOMODO_OPRETURN_ISSUED 'I' // assetchain
#define KOMODO_OPRETURN_WITHDRAW 'W' // assetchain
#define KOMODO_OPRETURN_REDEEMED 'X'

#define KOMODO_KVPROTECTED 1
#define KOMODO_KVBINARY 2
#define KOMODO_KVDURATION 1440
#define KOMODO_ASSETCHAIN_MAXLEN 65

union _bits256 { uint8_t bytes[32]; uint16_t ushorts[16]; uint32_t uints[8]; uint64_t ulongs[4]; uint64_t txid; };
typedef union _bits256 bits256;

union _bits320 { uint8_t bytes[40]; uint16_t ushorts[20]; uint32_t uints[10]; uint64_t ulongs[5]; uint64_t txid; };
typedef union _bits320 bits320;

struct komodo_kv { UT_hash_handle hh; bits256 pubkey; uint8_t *key,*value; int32_t height; uint32_t flags; uint16_t keylen,valuesize; };

struct komodo_event_notarized { uint256 blockhash,desttxid,MoM; int32_t notarizedheight,MoMdepth; char dest[16]; };
struct komodo_event_pubkeys { uint8_t num; uint8_t pubkeys[64][33]; };
struct komodo_event_opreturn { uint256 txid; uint64_t value; uint16_t vout,oplen; uint8_t opret[]; };
struct komodo_event_pricefeed { uint8_t num; uint32_t prices[35]; };

struct komodo_event
{
    struct komodo_event *related;
    uint16_t len;
    int32_t height;
    uint8_t type,reorged;
    char symbol[KOMODO_ASSETCHAIN_MAXLEN];
    uint8_t space[];
};

struct pax_transaction
{
    UT_hash_handle hh;
    uint256 txid;
    uint64_t komodoshis,fiatoshis,validated;
    int32_t marked,height,otherheight,approved,didstats,ready;
    uint16_t vout;
    char symbol[KOMODO_ASSETCHAIN_MAXLEN],source[KOMODO_ASSETCHAIN_MAXLEN],coinaddr[64]; uint8_t rmd160[20],type,buf[35];
};

struct knotary_entry { UT_hash_handle hh; uint8_t pubkey[33],notaryid; };
struct knotaries_entry { int32_t height,numnotaries; struct knotary_entry *Notaries; };
struct notarized_checkpoint
{
    uint256 notarized_hash,notarized_desttxid,MoM,MoMoM;
    int32_t nHeight,notarized_height,MoMdepth,MoMoMdepth,MoMoMoffset,kmdstarti,kmdendi;
};
<<<<<<< HEAD
=======

struct komodo_ccdataMoM
{
    uint256 MoM;
    int32_t MoMdepth,notarized_height,height,txi;
};

struct komodo_ccdata_entry { uint256 MoM; int32_t notarized_height,kmdheight,txi; char symbol[65]; };
struct komodo_ccdatapair { int32_t notarized_height,MoMoMoffset; };

struct komodo_ccdataMoMoM
{
    uint256 MoMoM;
    int32_t kmdstarti,kmdendi,MoMoMoffset,MoMoMdepth,numpairs,len;
    struct komodo_ccdatapair *pairs;
};

struct komodo_ccdata
{
    struct komodo_ccdata *next,*prev;
    struct komodo_ccdataMoM MoMdata;
    uint32_t CCid,len;
    char symbol[65];
};
>>>>>>> 674c92fa

struct komodo_state
{
    uint256 NOTARIZED_HASH,NOTARIZED_DESTTXID,MoM;
    int32_t SAVEDHEIGHT,CURRENT_HEIGHT,NOTARIZED_HEIGHT,MoMdepth;
    uint32_t SAVEDTIMESTAMP;
    uint64_t deposited,issued,withdrawn,approved,redeemed,shorted;
    struct notarized_checkpoint *NPOINTS; int32_t NUM_NPOINTS,last_NPOINTSi;
    struct komodo_event **Komodo_events; int32_t Komodo_numevents;
    uint32_t RTbufs[64][3]; uint64_t RTmask;
};

#endif /* KOMODO_STRUCTS_H */<|MERGE_RESOLUTION|>--- conflicted
+++ resolved
@@ -88,8 +88,6 @@
     uint256 notarized_hash,notarized_desttxid,MoM,MoMoM;
     int32_t nHeight,notarized_height,MoMdepth,MoMoMdepth,MoMoMoffset,kmdstarti,kmdendi;
 };
-<<<<<<< HEAD
-=======
 
 struct komodo_ccdataMoM
 {
@@ -114,7 +112,6 @@
     uint32_t CCid,len;
     char symbol[65];
 };
->>>>>>> 674c92fa
 
 struct komodo_state
 {
