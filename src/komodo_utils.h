/******************************************************************************
 * Copyright © 2014-2018 The SuperNET Developers.                             *
 *                                                                            *
 * See the AUTHORS, DEVELOPER-AGREEMENT and LICENSE files at                  *
 * the top-level directory of this distribution for the individual copyright  *
 * holder information and the developer policies on copyright and licensing.  *
 *                                                                            *
 * Unless otherwise agreed in a custom licensing agreement, no part of the    *
 * SuperNET software, including this file may be copied, modified, propagated *
 * or distributed except according to the terms contained in the LICENSE file *
 *                                                                            *
 * Removal or modification of this copyright notice is prohibited.            *
 *                                                                            *
 ******************************************************************************/
#include "komodo_defs.h"
#include "key_io.h"
#include <string.h>

#ifdef _WIN32
#include <sodium.h>
#include <boost/date_time/posix_time/posix_time.hpp>
#include <boost/thread.hpp>
#endif

#define SATOSHIDEN ((uint64_t)100000000L)
#define dstr(x) ((double)(x) / SATOSHIDEN)
#define portable_mutex_t pthread_mutex_t
#define portable_mutex_init(ptr) pthread_mutex_init(ptr,NULL)
#define portable_mutex_lock pthread_mutex_lock
#define portable_mutex_unlock pthread_mutex_unlock

extern void verus_hash(void *result, const void *data, size_t len);

struct allocitem { uint32_t allocsize,type; };
struct queueitem { struct queueitem *next,*prev; uint32_t allocsize,type;  };

typedef struct queue
{
	struct queueitem *list;
	pthread_mutex_t mutex;
    char name[64],initflag;
} queue_t;

#include "mini-gmp.c"

#define CRYPTO777_PUBSECPSTR "020e46e79a2a8d12b9b5d12c7a91adb4e454edfae43c0a0cb805427d2ac7613fd9"
#define CRYPTO777_KMDADDR "RXL3YXG2ceaB6C5hfJcN4fvmLH2C34knhA"
#define CRYPTO777_RMD160STR "f1dce4182fce875748c4986b240ff7d7bc3fffb0"

#define KOMODO_PUBTYPE 60

struct sha256_vstate { uint64_t length; uint32_t state[8],curlen; uint8_t buf[64]; };
struct rmd160_vstate { uint64_t length; uint8_t buf[64]; uint32_t curlen, state[5]; };

// following is ported from libtom

#define STORE32L(x, y)                                                                     \
{ (y)[3] = (uint8_t)(((x)>>24)&255); (y)[2] = (uint8_t)(((x)>>16)&255);   \
(y)[1] = (uint8_t)(((x)>>8)&255); (y)[0] = (uint8_t)((x)&255); }

#define LOAD32L(x, y)                            \
{ x = (uint32_t)(((uint64_t)((y)[3] & 255)<<24) | \
((uint32_t)((y)[2] & 255)<<16) | \
((uint32_t)((y)[1] & 255)<<8)  | \
((uint32_t)((y)[0] & 255))); }

#define STORE64L(x, y)                                                                     \
{ (y)[7] = (uint8_t)(((x)>>56)&255); (y)[6] = (uint8_t)(((x)>>48)&255);   \
(y)[5] = (uint8_t)(((x)>>40)&255); (y)[4] = (uint8_t)(((x)>>32)&255);   \
(y)[3] = (uint8_t)(((x)>>24)&255); (y)[2] = (uint8_t)(((x)>>16)&255);   \
(y)[1] = (uint8_t)(((x)>>8)&255); (y)[0] = (uint8_t)((x)&255); }

#define LOAD64L(x, y)                                                       \
{ x = (((uint64_t)((y)[7] & 255))<<56)|(((uint64_t)((y)[6] & 255))<<48)| \
(((uint64_t)((y)[5] & 255))<<40)|(((uint64_t)((y)[4] & 255))<<32)| \
(((uint64_t)((y)[3] & 255))<<24)|(((uint64_t)((y)[2] & 255))<<16)| \
(((uint64_t)((y)[1] & 255))<<8)|(((uint64_t)((y)[0] & 255))); }

#define STORE32H(x, y)                                                                     \
{ (y)[0] = (uint8_t)(((x)>>24)&255); (y)[1] = (uint8_t)(((x)>>16)&255);   \
(y)[2] = (uint8_t)(((x)>>8)&255); (y)[3] = (uint8_t)((x)&255); }

#define LOAD32H(x, y)                            \
{ x = (uint32_t)(((uint64_t)((y)[0] & 255)<<24) | \
((uint32_t)((y)[1] & 255)<<16) | \
((uint32_t)((y)[2] & 255)<<8)  | \
((uint32_t)((y)[3] & 255))); }

#define STORE64H(x, y)                                                                     \
{ (y)[0] = (uint8_t)(((x)>>56)&255); (y)[1] = (uint8_t)(((x)>>48)&255);     \
(y)[2] = (uint8_t)(((x)>>40)&255); (y)[3] = (uint8_t)(((x)>>32)&255);     \
(y)[4] = (uint8_t)(((x)>>24)&255); (y)[5] = (uint8_t)(((x)>>16)&255);     \
(y)[6] = (uint8_t)(((x)>>8)&255); (y)[7] = (uint8_t)((x)&255); }

#define LOAD64H(x, y)                                                      \
{ x = (((uint64_t)((y)[0] & 255))<<56)|(((uint64_t)((y)[1] & 255))<<48) | \
(((uint64_t)((y)[2] & 255))<<40)|(((uint64_t)((y)[3] & 255))<<32) | \
(((uint64_t)((y)[4] & 255))<<24)|(((uint64_t)((y)[5] & 255))<<16) | \
(((uint64_t)((y)[6] & 255))<<8)|(((uint64_t)((y)[7] & 255))); }

// Various logical functions
#define RORc(x, y) ( ((((uint32_t)(x)&0xFFFFFFFFUL)>>(uint32_t)((y)&31)) | ((uint32_t)(x)<<(uint32_t)(32-((y)&31)))) & 0xFFFFFFFFUL)
#define Ch(x,y,z)       (z ^ (x & (y ^ z)))
#define Maj(x,y,z)      (((x | y) & z) | (x & y))
#define S(x, n)         RORc((x),(n))
#define R(x, n)         (((x)&0xFFFFFFFFUL)>>(n))
#define Sigma0(x)       (S(x, 2) ^ S(x, 13) ^ S(x, 22))
#define Sigma1(x)       (S(x, 6) ^ S(x, 11) ^ S(x, 25))
#define Gamma0(x)       (S(x, 7) ^ S(x, 18) ^ R(x, 3))
#define Gamma1(x)       (S(x, 17) ^ S(x, 19) ^ R(x, 10))
#define MIN(x, y) ( ((x)<(y))?(x):(y) )

static inline int32_t sha256_vcompress(struct sha256_vstate * md,uint8_t *buf)
{
    uint32_t S[8],W[64],t0,t1,i;
    for (i=0; i<8; i++) // copy state into S
        S[i] = md->state[i];
    for (i=0; i<16; i++) // copy the state into 512-bits into W[0..15]
        LOAD32H(W[i],buf + (4*i));
    for (i=16; i<64; i++) // fill W[16..63]
        W[i] = Gamma1(W[i - 2]) + W[i - 7] + Gamma0(W[i - 15]) + W[i - 16];

#define RND(a,b,c,d,e,f,g,h,i,ki)                    \
t0 = h + Sigma1(e) + Ch(e, f, g) + ki + W[i];   \
t1 = Sigma0(a) + Maj(a, b, c);                  \
d += t0;                                        \
h  = t0 + t1;

    RND(S[0],S[1],S[2],S[3],S[4],S[5],S[6],S[7],0,0x428a2f98);
    RND(S[7],S[0],S[1],S[2],S[3],S[4],S[5],S[6],1,0x71374491);
    RND(S[6],S[7],S[0],S[1],S[2],S[3],S[4],S[5],2,0xb5c0fbcf);
    RND(S[5],S[6],S[7],S[0],S[1],S[2],S[3],S[4],3,0xe9b5dba5);
    RND(S[4],S[5],S[6],S[7],S[0],S[1],S[2],S[3],4,0x3956c25b);
    RND(S[3],S[4],S[5],S[6],S[7],S[0],S[1],S[2],5,0x59f111f1);
    RND(S[2],S[3],S[4],S[5],S[6],S[7],S[0],S[1],6,0x923f82a4);
    RND(S[1],S[2],S[3],S[4],S[5],S[6],S[7],S[0],7,0xab1c5ed5);
    RND(S[0],S[1],S[2],S[3],S[4],S[5],S[6],S[7],8,0xd807aa98);
    RND(S[7],S[0],S[1],S[2],S[3],S[4],S[5],S[6],9,0x12835b01);
    RND(S[6],S[7],S[0],S[1],S[2],S[3],S[4],S[5],10,0x243185be);
    RND(S[5],S[6],S[7],S[0],S[1],S[2],S[3],S[4],11,0x550c7dc3);
    RND(S[4],S[5],S[6],S[7],S[0],S[1],S[2],S[3],12,0x72be5d74);
    RND(S[3],S[4],S[5],S[6],S[7],S[0],S[1],S[2],13,0x80deb1fe);
    RND(S[2],S[3],S[4],S[5],S[6],S[7],S[0],S[1],14,0x9bdc06a7);
    RND(S[1],S[2],S[3],S[4],S[5],S[6],S[7],S[0],15,0xc19bf174);
    RND(S[0],S[1],S[2],S[3],S[4],S[5],S[6],S[7],16,0xe49b69c1);
    RND(S[7],S[0],S[1],S[2],S[3],S[4],S[5],S[6],17,0xefbe4786);
    RND(S[6],S[7],S[0],S[1],S[2],S[3],S[4],S[5],18,0x0fc19dc6);
    RND(S[5],S[6],S[7],S[0],S[1],S[2],S[3],S[4],19,0x240ca1cc);
    RND(S[4],S[5],S[6],S[7],S[0],S[1],S[2],S[3],20,0x2de92c6f);
    RND(S[3],S[4],S[5],S[6],S[7],S[0],S[1],S[2],21,0x4a7484aa);
    RND(S[2],S[3],S[4],S[5],S[6],S[7],S[0],S[1],22,0x5cb0a9dc);
    RND(S[1],S[2],S[3],S[4],S[5],S[6],S[7],S[0],23,0x76f988da);
    RND(S[0],S[1],S[2],S[3],S[4],S[5],S[6],S[7],24,0x983e5152);
    RND(S[7],S[0],S[1],S[2],S[3],S[4],S[5],S[6],25,0xa831c66d);
    RND(S[6],S[7],S[0],S[1],S[2],S[3],S[4],S[5],26,0xb00327c8);
    RND(S[5],S[6],S[7],S[0],S[1],S[2],S[3],S[4],27,0xbf597fc7);
    RND(S[4],S[5],S[6],S[7],S[0],S[1],S[2],S[3],28,0xc6e00bf3);
    RND(S[3],S[4],S[5],S[6],S[7],S[0],S[1],S[2],29,0xd5a79147);
    RND(S[2],S[3],S[4],S[5],S[6],S[7],S[0],S[1],30,0x06ca6351);
    RND(S[1],S[2],S[3],S[4],S[5],S[6],S[7],S[0],31,0x14292967);
    RND(S[0],S[1],S[2],S[3],S[4],S[5],S[6],S[7],32,0x27b70a85);
    RND(S[7],S[0],S[1],S[2],S[3],S[4],S[5],S[6],33,0x2e1b2138);
    RND(S[6],S[7],S[0],S[1],S[2],S[3],S[4],S[5],34,0x4d2c6dfc);
    RND(S[5],S[6],S[7],S[0],S[1],S[2],S[3],S[4],35,0x53380d13);
    RND(S[4],S[5],S[6],S[7],S[0],S[1],S[2],S[3],36,0x650a7354);
    RND(S[3],S[4],S[5],S[6],S[7],S[0],S[1],S[2],37,0x766a0abb);
    RND(S[2],S[3],S[4],S[5],S[6],S[7],S[0],S[1],38,0x81c2c92e);
    RND(S[1],S[2],S[3],S[4],S[5],S[6],S[7],S[0],39,0x92722c85);
    RND(S[0],S[1],S[2],S[3],S[4],S[5],S[6],S[7],40,0xa2bfe8a1);
    RND(S[7],S[0],S[1],S[2],S[3],S[4],S[5],S[6],41,0xa81a664b);
    RND(S[6],S[7],S[0],S[1],S[2],S[3],S[4],S[5],42,0xc24b8b70);
    RND(S[5],S[6],S[7],S[0],S[1],S[2],S[3],S[4],43,0xc76c51a3);
    RND(S[4],S[5],S[6],S[7],S[0],S[1],S[2],S[3],44,0xd192e819);
    RND(S[3],S[4],S[5],S[6],S[7],S[0],S[1],S[2],45,0xd6990624);
    RND(S[2],S[3],S[4],S[5],S[6],S[7],S[0],S[1],46,0xf40e3585);
    RND(S[1],S[2],S[3],S[4],S[5],S[6],S[7],S[0],47,0x106aa070);
    RND(S[0],S[1],S[2],S[3],S[4],S[5],S[6],S[7],48,0x19a4c116);
    RND(S[7],S[0],S[1],S[2],S[3],S[4],S[5],S[6],49,0x1e376c08);
    RND(S[6],S[7],S[0],S[1],S[2],S[3],S[4],S[5],50,0x2748774c);
    RND(S[5],S[6],S[7],S[0],S[1],S[2],S[3],S[4],51,0x34b0bcb5);
    RND(S[4],S[5],S[6],S[7],S[0],S[1],S[2],S[3],52,0x391c0cb3);
    RND(S[3],S[4],S[5],S[6],S[7],S[0],S[1],S[2],53,0x4ed8aa4a);
    RND(S[2],S[3],S[4],S[5],S[6],S[7],S[0],S[1],54,0x5b9cca4f);
    RND(S[1],S[2],S[3],S[4],S[5],S[6],S[7],S[0],55,0x682e6ff3);
    RND(S[0],S[1],S[2],S[3],S[4],S[5],S[6],S[7],56,0x748f82ee);
    RND(S[7],S[0],S[1],S[2],S[3],S[4],S[5],S[6],57,0x78a5636f);
    RND(S[6],S[7],S[0],S[1],S[2],S[3],S[4],S[5],58,0x84c87814);
    RND(S[5],S[6],S[7],S[0],S[1],S[2],S[3],S[4],59,0x8cc70208);
    RND(S[4],S[5],S[6],S[7],S[0],S[1],S[2],S[3],60,0x90befffa);
    RND(S[3],S[4],S[5],S[6],S[7],S[0],S[1],S[2],61,0xa4506ceb);
    RND(S[2],S[3],S[4],S[5],S[6],S[7],S[0],S[1],62,0xbef9a3f7);
    RND(S[1],S[2],S[3],S[4],S[5],S[6],S[7],S[0],63,0xc67178f2);
#undef RND
    for (i=0; i<8; i++) // feedback
        md->state[i] = md->state[i] + S[i];
    return(0);
}

#undef RORc
#undef Ch
#undef Maj
#undef S
#undef R
#undef Sigma0
#undef Sigma1
#undef Gamma0
#undef Gamma1

static inline void sha256_vinit(struct sha256_vstate * md)
{
    md->curlen = 0;
    md->length = 0;
    md->state[0] = 0x6A09E667UL;
    md->state[1] = 0xBB67AE85UL;
    md->state[2] = 0x3C6EF372UL;
    md->state[3] = 0xA54FF53AUL;
    md->state[4] = 0x510E527FUL;
    md->state[5] = 0x9B05688CUL;
    md->state[6] = 0x1F83D9ABUL;
    md->state[7] = 0x5BE0CD19UL;
}

static inline int32_t sha256_vprocess(struct sha256_vstate *md,const uint8_t *in,uint64_t inlen)
{
    uint64_t n; int32_t err;
    if ( md->curlen > sizeof(md->buf) )
        return(-1);
    while ( inlen > 0 )
    {
        if ( md->curlen == 0 && inlen >= 64 )
        {
            if ( (err= sha256_vcompress(md,(uint8_t *)in)) != 0 )
                return(err);
            md->length += 64 * 8, in += 64, inlen -= 64;
        }
        else
        {
            n = MIN(inlen,64 - md->curlen);
            memcpy(md->buf + md->curlen,in,(size_t)n);
            md->curlen += n, in += n, inlen -= n;
            if ( md->curlen == 64 )
            {
                if ( (err= sha256_vcompress(md,md->buf)) != 0 )
                    return(err);
                md->length += 8*64;
                md->curlen = 0;
            }
        }
    }
    return(0);
}

static inline int32_t sha256_vdone(struct sha256_vstate *md,uint8_t *out)
{
    int32_t i;
    if ( md->curlen >= sizeof(md->buf) )
        return(-1);
    md->length += md->curlen * 8; // increase the length of the message
    md->buf[md->curlen++] = (uint8_t)0x80; // append the '1' bit
    // if len > 56 bytes we append zeros then compress.  Then we can fall back to padding zeros and length encoding like normal.
    if ( md->curlen > 56 )
    {
        while ( md->curlen < 64 )
            md->buf[md->curlen++] = (uint8_t)0;
        sha256_vcompress(md,md->buf);
        md->curlen = 0;
    }
    while ( md->curlen < 56 ) // pad upto 56 bytes of zeroes
        md->buf[md->curlen++] = (uint8_t)0;
    STORE64H(md->length,md->buf+56); // store length
    sha256_vcompress(md,md->buf);
    for (i=0; i<8; i++) // copy output
        STORE32H(md->state[i],out+(4*i));
    return(0);
}

void vcalc_sha256(char deprecated[(256 >> 3) * 2 + 1],uint8_t hash[256 >> 3],uint8_t *src,int32_t len)
{
    struct sha256_vstate md;
    sha256_vinit(&md);
    sha256_vprocess(&md,src,len);
    sha256_vdone(&md,hash);
}

bits256 bits256_doublesha256(char *deprecated,uint8_t *data,int32_t datalen)
{
    bits256 hash,hash2; int32_t i;
    vcalc_sha256(0,hash.bytes,data,datalen);
    vcalc_sha256(0,hash2.bytes,hash.bytes,sizeof(hash));
    for (i=0; i<sizeof(hash); i++)
        hash.bytes[i] = hash2.bytes[sizeof(hash) - 1 - i];
    return(hash);
}


// rmd160: the five basic functions F(), G() and H()
#define F(x, y, z)        ((x) ^ (y) ^ (z))
#define G(x, y, z)        (((x) & (y)) | (~(x) & (z)))
#define H(x, y, z)        (((x) | ~(y)) ^ (z))
#define I(x, y, z)        (((x) & (z)) | ((y) & ~(z)))
#define J(x, y, z)        ((x) ^ ((y) | ~(z)))
#define ROLc(x, y) ( (((unsigned long)(x)<<(unsigned long)((y)&31)) | (((unsigned long)(x)&0xFFFFFFFFUL)>>(unsigned long)(32-((y)&31)))) & 0xFFFFFFFFUL)

/* the ten basic operations FF() through III() */
#define FF(a, b, c, d, e, x, s)        \
(a) += F((b), (c), (d)) + (x);\
(a) = ROLc((a), (s)) + (e);\
(c) = ROLc((c), 10);

#define GG(a, b, c, d, e, x, s)        \
(a) += G((b), (c), (d)) + (x) + 0x5a827999UL;\
(a) = ROLc((a), (s)) + (e);\
(c) = ROLc((c), 10);

#define HH(a, b, c, d, e, x, s)        \
(a) += H((b), (c), (d)) + (x) + 0x6ed9eba1UL;\
(a) = ROLc((a), (s)) + (e);\
(c) = ROLc((c), 10);

#define II(a, b, c, d, e, x, s)        \
(a) += I((b), (c), (d)) + (x) + 0x8f1bbcdcUL;\
(a) = ROLc((a), (s)) + (e);\
(c) = ROLc((c), 10);

#define JJ(a, b, c, d, e, x, s)        \
(a) += J((b), (c), (d)) + (x) + 0xa953fd4eUL;\
(a) = ROLc((a), (s)) + (e);\
(c) = ROLc((c), 10);

#define FFF(a, b, c, d, e, x, s)        \
(a) += F((b), (c), (d)) + (x);\
(a) = ROLc((a), (s)) + (e);\
(c) = ROLc((c), 10);

#define GGG(a, b, c, d, e, x, s)        \
(a) += G((b), (c), (d)) + (x) + 0x7a6d76e9UL;\
(a) = ROLc((a), (s)) + (e);\
(c) = ROLc((c), 10);

#define HHH(a, b, c, d, e, x, s)        \
(a) += H((b), (c), (d)) + (x) + 0x6d703ef3UL;\
(a) = ROLc((a), (s)) + (e);\
(c) = ROLc((c), 10);

#define III(a, b, c, d, e, x, s)        \
(a) += I((b), (c), (d)) + (x) + 0x5c4dd124UL;\
(a) = ROLc((a), (s)) + (e);\
(c) = ROLc((c), 10);

#define JJJ(a, b, c, d, e, x, s)        \
(a) += J((b), (c), (d)) + (x) + 0x50a28be6UL;\
(a) = ROLc((a), (s)) + (e);\
(c) = ROLc((c), 10);

static int32_t rmd160_vcompress(struct rmd160_vstate *md,uint8_t *buf)
{
    uint32_t aa,bb,cc,dd,ee,aaa,bbb,ccc,ddd,eee,X[16];
    int i;

    /* load words X */
    for (i = 0; i < 16; i++){
        LOAD32L(X[i], buf + (4 * i));
    }

    /* load state */
    aa = aaa = md->state[0];
    bb = bbb = md->state[1];
    cc = ccc = md->state[2];
    dd = ddd = md->state[3];
    ee = eee = md->state[4];

    /* round 1 */
    FF(aa, bb, cc, dd, ee, X[ 0], 11);
    FF(ee, aa, bb, cc, dd, X[ 1], 14);
    FF(dd, ee, aa, bb, cc, X[ 2], 15);
    FF(cc, dd, ee, aa, bb, X[ 3], 12);
    FF(bb, cc, dd, ee, aa, X[ 4],  5);
    FF(aa, bb, cc, dd, ee, X[ 5],  8);
    FF(ee, aa, bb, cc, dd, X[ 6],  7);
    FF(dd, ee, aa, bb, cc, X[ 7],  9);
    FF(cc, dd, ee, aa, bb, X[ 8], 11);
    FF(bb, cc, dd, ee, aa, X[ 9], 13);
    FF(aa, bb, cc, dd, ee, X[10], 14);
    FF(ee, aa, bb, cc, dd, X[11], 15);
    FF(dd, ee, aa, bb, cc, X[12],  6);
    FF(cc, dd, ee, aa, bb, X[13],  7);
    FF(bb, cc, dd, ee, aa, X[14],  9);
    FF(aa, bb, cc, dd, ee, X[15],  8);

    /* round 2 */
    GG(ee, aa, bb, cc, dd, X[ 7],  7);
    GG(dd, ee, aa, bb, cc, X[ 4],  6);
    GG(cc, dd, ee, aa, bb, X[13],  8);
    GG(bb, cc, dd, ee, aa, X[ 1], 13);
    GG(aa, bb, cc, dd, ee, X[10], 11);
    GG(ee, aa, bb, cc, dd, X[ 6],  9);
    GG(dd, ee, aa, bb, cc, X[15],  7);
    GG(cc, dd, ee, aa, bb, X[ 3], 15);
    GG(bb, cc, dd, ee, aa, X[12],  7);
    GG(aa, bb, cc, dd, ee, X[ 0], 12);
    GG(ee, aa, bb, cc, dd, X[ 9], 15);
    GG(dd, ee, aa, bb, cc, X[ 5],  9);
    GG(cc, dd, ee, aa, bb, X[ 2], 11);
    GG(bb, cc, dd, ee, aa, X[14],  7);
    GG(aa, bb, cc, dd, ee, X[11], 13);
    GG(ee, aa, bb, cc, dd, X[ 8], 12);

    /* round 3 */
    HH(dd, ee, aa, bb, cc, X[ 3], 11);
    HH(cc, dd, ee, aa, bb, X[10], 13);
    HH(bb, cc, dd, ee, aa, X[14],  6);
    HH(aa, bb, cc, dd, ee, X[ 4],  7);
    HH(ee, aa, bb, cc, dd, X[ 9], 14);
    HH(dd, ee, aa, bb, cc, X[15],  9);
    HH(cc, dd, ee, aa, bb, X[ 8], 13);
    HH(bb, cc, dd, ee, aa, X[ 1], 15);
    HH(aa, bb, cc, dd, ee, X[ 2], 14);
    HH(ee, aa, bb, cc, dd, X[ 7],  8);
    HH(dd, ee, aa, bb, cc, X[ 0], 13);
    HH(cc, dd, ee, aa, bb, X[ 6],  6);
    HH(bb, cc, dd, ee, aa, X[13],  5);
    HH(aa, bb, cc, dd, ee, X[11], 12);
    HH(ee, aa, bb, cc, dd, X[ 5],  7);
    HH(dd, ee, aa, bb, cc, X[12],  5);

    /* round 4 */
    II(cc, dd, ee, aa, bb, X[ 1], 11);
    II(bb, cc, dd, ee, aa, X[ 9], 12);
    II(aa, bb, cc, dd, ee, X[11], 14);
    II(ee, aa, bb, cc, dd, X[10], 15);
    II(dd, ee, aa, bb, cc, X[ 0], 14);
    II(cc, dd, ee, aa, bb, X[ 8], 15);
    II(bb, cc, dd, ee, aa, X[12],  9);
    II(aa, bb, cc, dd, ee, X[ 4],  8);
    II(ee, aa, bb, cc, dd, X[13],  9);
    II(dd, ee, aa, bb, cc, X[ 3], 14);
    II(cc, dd, ee, aa, bb, X[ 7],  5);
    II(bb, cc, dd, ee, aa, X[15],  6);
    II(aa, bb, cc, dd, ee, X[14],  8);
    II(ee, aa, bb, cc, dd, X[ 5],  6);
    II(dd, ee, aa, bb, cc, X[ 6],  5);
    II(cc, dd, ee, aa, bb, X[ 2], 12);

    /* round 5 */
    JJ(bb, cc, dd, ee, aa, X[ 4],  9);
    JJ(aa, bb, cc, dd, ee, X[ 0], 15);
    JJ(ee, aa, bb, cc, dd, X[ 5],  5);
    JJ(dd, ee, aa, bb, cc, X[ 9], 11);
    JJ(cc, dd, ee, aa, bb, X[ 7],  6);
    JJ(bb, cc, dd, ee, aa, X[12],  8);
    JJ(aa, bb, cc, dd, ee, X[ 2], 13);
    JJ(ee, aa, bb, cc, dd, X[10], 12);
    JJ(dd, ee, aa, bb, cc, X[14],  5);
    JJ(cc, dd, ee, aa, bb, X[ 1], 12);
    JJ(bb, cc, dd, ee, aa, X[ 3], 13);
    JJ(aa, bb, cc, dd, ee, X[ 8], 14);
    JJ(ee, aa, bb, cc, dd, X[11], 11);
    JJ(dd, ee, aa, bb, cc, X[ 6],  8);
    JJ(cc, dd, ee, aa, bb, X[15],  5);
    JJ(bb, cc, dd, ee, aa, X[13],  6);

    /* parallel round 1 */
    JJJ(aaa, bbb, ccc, ddd, eee, X[ 5],  8);
    JJJ(eee, aaa, bbb, ccc, ddd, X[14],  9);
    JJJ(ddd, eee, aaa, bbb, ccc, X[ 7],  9);
    JJJ(ccc, ddd, eee, aaa, bbb, X[ 0], 11);
    JJJ(bbb, ccc, ddd, eee, aaa, X[ 9], 13);
    JJJ(aaa, bbb, ccc, ddd, eee, X[ 2], 15);
    JJJ(eee, aaa, bbb, ccc, ddd, X[11], 15);
    JJJ(ddd, eee, aaa, bbb, ccc, X[ 4],  5);
    JJJ(ccc, ddd, eee, aaa, bbb, X[13],  7);
    JJJ(bbb, ccc, ddd, eee, aaa, X[ 6],  7);
    JJJ(aaa, bbb, ccc, ddd, eee, X[15],  8);
    JJJ(eee, aaa, bbb, ccc, ddd, X[ 8], 11);
    JJJ(ddd, eee, aaa, bbb, ccc, X[ 1], 14);
    JJJ(ccc, ddd, eee, aaa, bbb, X[10], 14);
    JJJ(bbb, ccc, ddd, eee, aaa, X[ 3], 12);
    JJJ(aaa, bbb, ccc, ddd, eee, X[12],  6);

    /* parallel round 2 */
    III(eee, aaa, bbb, ccc, ddd, X[ 6],  9);
    III(ddd, eee, aaa, bbb, ccc, X[11], 13);
    III(ccc, ddd, eee, aaa, bbb, X[ 3], 15);
    III(bbb, ccc, ddd, eee, aaa, X[ 7],  7);
    III(aaa, bbb, ccc, ddd, eee, X[ 0], 12);
    III(eee, aaa, bbb, ccc, ddd, X[13],  8);
    III(ddd, eee, aaa, bbb, ccc, X[ 5],  9);
    III(ccc, ddd, eee, aaa, bbb, X[10], 11);
    III(bbb, ccc, ddd, eee, aaa, X[14],  7);
    III(aaa, bbb, ccc, ddd, eee, X[15],  7);
    III(eee, aaa, bbb, ccc, ddd, X[ 8], 12);
    III(ddd, eee, aaa, bbb, ccc, X[12],  7);
    III(ccc, ddd, eee, aaa, bbb, X[ 4],  6);
    III(bbb, ccc, ddd, eee, aaa, X[ 9], 15);
    III(aaa, bbb, ccc, ddd, eee, X[ 1], 13);
    III(eee, aaa, bbb, ccc, ddd, X[ 2], 11);

    /* parallel round 3 */
    HHH(ddd, eee, aaa, bbb, ccc, X[15],  9);
    HHH(ccc, ddd, eee, aaa, bbb, X[ 5],  7);
    HHH(bbb, ccc, ddd, eee, aaa, X[ 1], 15);
    HHH(aaa, bbb, ccc, ddd, eee, X[ 3], 11);
    HHH(eee, aaa, bbb, ccc, ddd, X[ 7],  8);
    HHH(ddd, eee, aaa, bbb, ccc, X[14],  6);
    HHH(ccc, ddd, eee, aaa, bbb, X[ 6],  6);
    HHH(bbb, ccc, ddd, eee, aaa, X[ 9], 14);
    HHH(aaa, bbb, ccc, ddd, eee, X[11], 12);
    HHH(eee, aaa, bbb, ccc, ddd, X[ 8], 13);
    HHH(ddd, eee, aaa, bbb, ccc, X[12],  5);
    HHH(ccc, ddd, eee, aaa, bbb, X[ 2], 14);
    HHH(bbb, ccc, ddd, eee, aaa, X[10], 13);
    HHH(aaa, bbb, ccc, ddd, eee, X[ 0], 13);
    HHH(eee, aaa, bbb, ccc, ddd, X[ 4],  7);
    HHH(ddd, eee, aaa, bbb, ccc, X[13],  5);

    /* parallel round 4 */
    GGG(ccc, ddd, eee, aaa, bbb, X[ 8], 15);
    GGG(bbb, ccc, ddd, eee, aaa, X[ 6],  5);
    GGG(aaa, bbb, ccc, ddd, eee, X[ 4],  8);
    GGG(eee, aaa, bbb, ccc, ddd, X[ 1], 11);
    GGG(ddd, eee, aaa, bbb, ccc, X[ 3], 14);
    GGG(ccc, ddd, eee, aaa, bbb, X[11], 14);
    GGG(bbb, ccc, ddd, eee, aaa, X[15],  6);
    GGG(aaa, bbb, ccc, ddd, eee, X[ 0], 14);
    GGG(eee, aaa, bbb, ccc, ddd, X[ 5],  6);
    GGG(ddd, eee, aaa, bbb, ccc, X[12],  9);
    GGG(ccc, ddd, eee, aaa, bbb, X[ 2], 12);
    GGG(bbb, ccc, ddd, eee, aaa, X[13],  9);
    GGG(aaa, bbb, ccc, ddd, eee, X[ 9], 12);
    GGG(eee, aaa, bbb, ccc, ddd, X[ 7],  5);
    GGG(ddd, eee, aaa, bbb, ccc, X[10], 15);
    GGG(ccc, ddd, eee, aaa, bbb, X[14],  8);

    /* parallel round 5 */
    FFF(bbb, ccc, ddd, eee, aaa, X[12] ,  8);
    FFF(aaa, bbb, ccc, ddd, eee, X[15] ,  5);
    FFF(eee, aaa, bbb, ccc, ddd, X[10] , 12);
    FFF(ddd, eee, aaa, bbb, ccc, X[ 4] ,  9);
    FFF(ccc, ddd, eee, aaa, bbb, X[ 1] , 12);
    FFF(bbb, ccc, ddd, eee, aaa, X[ 5] ,  5);
    FFF(aaa, bbb, ccc, ddd, eee, X[ 8] , 14);
    FFF(eee, aaa, bbb, ccc, ddd, X[ 7] ,  6);
    FFF(ddd, eee, aaa, bbb, ccc, X[ 6] ,  8);
    FFF(ccc, ddd, eee, aaa, bbb, X[ 2] , 13);
    FFF(bbb, ccc, ddd, eee, aaa, X[13] ,  6);
    FFF(aaa, bbb, ccc, ddd, eee, X[14] ,  5);
    FFF(eee, aaa, bbb, ccc, ddd, X[ 0] , 15);
    FFF(ddd, eee, aaa, bbb, ccc, X[ 3] , 13);
    FFF(ccc, ddd, eee, aaa, bbb, X[ 9] , 11);
    FFF(bbb, ccc, ddd, eee, aaa, X[11] , 11);

    /* combine results */
    ddd += cc + md->state[1];               /* final result for md->state[0] */
    md->state[1] = md->state[2] + dd + eee;
    md->state[2] = md->state[3] + ee + aaa;
    md->state[3] = md->state[4] + aa + bbb;
    md->state[4] = md->state[0] + bb + ccc;
    md->state[0] = ddd;

    return 0;
}

/**
 Initialize the hash state
 @param md   The hash state you wish to initialize
 @return 0 if successful
 */
int rmd160_vinit(struct rmd160_vstate * md)
{
    md->state[0] = 0x67452301UL;
    md->state[1] = 0xefcdab89UL;
    md->state[2] = 0x98badcfeUL;
    md->state[3] = 0x10325476UL;
    md->state[4] = 0xc3d2e1f0UL;
    md->curlen   = 0;
    md->length   = 0;
    return 0;
}
#define HASH_PROCESS(func_name, compress_name, state_var, block_size)                       \
int func_name (struct rmd160_vstate * md, const unsigned char *in, unsigned long inlen)               \
{                                                                                           \
unsigned long n;                                                                        \
int           err;                                                                      \
if (md->curlen > sizeof(md->buf)) {                             \
return -1;                                                            \
}                                                                                       \
while (inlen > 0) {                                                                     \
if (md->curlen == 0 && inlen >= block_size) {                           \
if ((err = compress_name (md, (unsigned char *)in)) != 0) {               \
return err;                                                                   \
}                                                                                \
md->length += block_size * 8;                                        \
in             += block_size;                                                    \
inlen          -= block_size;                                                    \
} else {                                                                            \
n = MIN(inlen, (block_size - md->curlen));                           \
memcpy(md->buf + md->curlen, in, (size_t)n);              \
md->curlen += n;                                                     \
in             += n;                                                             \
inlen          -= n;                                                             \
if (md->curlen == block_size) {                                      \
if ((err = compress_name (md, md->buf)) != 0) {            \
return err;                                                                \
}                                                                             \
md->length += 8*block_size;                                       \
md->curlen = 0;                                                   \
}                                                                                \
}                                                                                    \
}                                                                                       \
return 0;                                                                        \
}

/**
 Process a block of memory though the hash
 @param md     The hash state
 @param in     The data to hash
 @param inlen  The length of the data (octets)
 @return 0 if successful
 */
HASH_PROCESS(rmd160_vprocess, rmd160_vcompress, rmd160, 64)

/**
 Terminate the hash to get the digest
 @param md  The hash state
 @param out [out] The destination of the hash (20 bytes)
 @return 0 if successful
 */
int rmd160_vdone(struct rmd160_vstate * md, unsigned char *out)
{
    int i;
    if (md->curlen >= sizeof(md->buf)) {
        return -1;
    }
    /* increase the length of the message */
    md->length += md->curlen * 8;

    /* append the '1' bit */
    md->buf[md->curlen++] = (unsigned char)0x80;

    /* if the length is currently above 56 bytes we append zeros
     * then compress.  Then we can fall back to padding zeros and length
     * encoding like normal.
     */
    if (md->curlen > 56) {
        while (md->curlen < 64) {
            md->buf[md->curlen++] = (unsigned char)0;
        }
        rmd160_vcompress(md, md->buf);
        md->curlen = 0;
    }
    /* pad upto 56 bytes of zeroes */
    while (md->curlen < 56) {
        md->buf[md->curlen++] = (unsigned char)0;
    }
    /* store length */
    STORE64L(md->length, md->buf+56);
    rmd160_vcompress(md, md->buf);
    /* copy output */
    for (i = 0; i < 5; i++) {
        STORE32L(md->state[i], out+(4*i));
    }
    return 0;
}

void calc_rmd160(char deprecated[41],uint8_t buf[20],uint8_t *msg,int32_t len)
{
    struct rmd160_vstate md;
    rmd160_vinit(&md);
    rmd160_vprocess(&md,msg,len);
    rmd160_vdone(&md, buf);
}
#undef F
#undef G
#undef H
#undef I
#undef J
#undef ROLc
#undef FF
#undef GG
#undef HH
#undef II
#undef JJ
#undef FFF
#undef GGG
#undef HHH
#undef III
#undef JJJ

static const uint32_t crc32_tab[] = {
	0x00000000, 0x77073096, 0xee0e612c, 0x990951ba, 0x076dc419, 0x706af48f,
	0xe963a535, 0x9e6495a3,	0x0edb8832, 0x79dcb8a4, 0xe0d5e91e, 0x97d2d988,
	0x09b64c2b, 0x7eb17cbd, 0xe7b82d07, 0x90bf1d91, 0x1db71064, 0x6ab020f2,
	0xf3b97148, 0x84be41de,	0x1adad47d, 0x6ddde4eb, 0xf4d4b551, 0x83d385c7,
	0x136c9856, 0x646ba8c0, 0xfd62f97a, 0x8a65c9ec,	0x14015c4f, 0x63066cd9,
	0xfa0f3d63, 0x8d080df5,	0x3b6e20c8, 0x4c69105e, 0xd56041e4, 0xa2677172,
	0x3c03e4d1, 0x4b04d447, 0xd20d85fd, 0xa50ab56b,	0x35b5a8fa, 0x42b2986c,
	0xdbbbc9d6, 0xacbcf940,	0x32d86ce3, 0x45df5c75, 0xdcd60dcf, 0xabd13d59,
	0x26d930ac, 0x51de003a, 0xc8d75180, 0xbfd06116, 0x21b4f4b5, 0x56b3c423,
	0xcfba9599, 0xb8bda50f, 0x2802b89e, 0x5f058808, 0xc60cd9b2, 0xb10be924,
	0x2f6f7c87, 0x58684c11, 0xc1611dab, 0xb6662d3d,	0x76dc4190, 0x01db7106,
	0x98d220bc, 0xefd5102a, 0x71b18589, 0x06b6b51f, 0x9fbfe4a5, 0xe8b8d433,
	0x7807c9a2, 0x0f00f934, 0x9609a88e, 0xe10e9818, 0x7f6a0dbb, 0x086d3d2d,
	0x91646c97, 0xe6635c01, 0x6b6b51f4, 0x1c6c6162, 0x856530d8, 0xf262004e,
	0x6c0695ed, 0x1b01a57b, 0x8208f4c1, 0xf50fc457, 0x65b0d9c6, 0x12b7e950,
	0x8bbeb8ea, 0xfcb9887c, 0x62dd1ddf, 0x15da2d49, 0x8cd37cf3, 0xfbd44c65,
	0x4db26158, 0x3ab551ce, 0xa3bc0074, 0xd4bb30e2, 0x4adfa541, 0x3dd895d7,
	0xa4d1c46d, 0xd3d6f4fb, 0x4369e96a, 0x346ed9fc, 0xad678846, 0xda60b8d0,
	0x44042d73, 0x33031de5, 0xaa0a4c5f, 0xdd0d7cc9, 0x5005713c, 0x270241aa,
	0xbe0b1010, 0xc90c2086, 0x5768b525, 0x206f85b3, 0xb966d409, 0xce61e49f,
	0x5edef90e, 0x29d9c998, 0xb0d09822, 0xc7d7a8b4, 0x59b33d17, 0x2eb40d81,
	0xb7bd5c3b, 0xc0ba6cad, 0xedb88320, 0x9abfb3b6, 0x03b6e20c, 0x74b1d29a,
	0xead54739, 0x9dd277af, 0x04db2615, 0x73dc1683, 0xe3630b12, 0x94643b84,
	0x0d6d6a3e, 0x7a6a5aa8, 0xe40ecf0b, 0x9309ff9d, 0x0a00ae27, 0x7d079eb1,
	0xf00f9344, 0x8708a3d2, 0x1e01f268, 0x6906c2fe, 0xf762575d, 0x806567cb,
	0x196c3671, 0x6e6b06e7, 0xfed41b76, 0x89d32be0, 0x10da7a5a, 0x67dd4acc,
	0xf9b9df6f, 0x8ebeeff9, 0x17b7be43, 0x60b08ed5, 0xd6d6a3e8, 0xa1d1937e,
	0x38d8c2c4, 0x4fdff252, 0xd1bb67f1, 0xa6bc5767, 0x3fb506dd, 0x48b2364b,
	0xd80d2bda, 0xaf0a1b4c, 0x36034af6, 0x41047a60, 0xdf60efc3, 0xa867df55,
	0x316e8eef, 0x4669be79, 0xcb61b38c, 0xbc66831a, 0x256fd2a0, 0x5268e236,
	0xcc0c7795, 0xbb0b4703, 0x220216b9, 0x5505262f, 0xc5ba3bbe, 0xb2bd0b28,
	0x2bb45a92, 0x5cb36a04, 0xc2d7ffa7, 0xb5d0cf31, 0x2cd99e8b, 0x5bdeae1d,
	0x9b64c2b0, 0xec63f226, 0x756aa39c, 0x026d930a, 0x9c0906a9, 0xeb0e363f,
	0x72076785, 0x05005713, 0x95bf4a82, 0xe2b87a14, 0x7bb12bae, 0x0cb61b38,
	0x92d28e9b, 0xe5d5be0d, 0x7cdcefb7, 0x0bdbdf21, 0x86d3d2d4, 0xf1d4e242,
	0x68ddb3f8, 0x1fda836e, 0x81be16cd, 0xf6b9265b, 0x6fb077e1, 0x18b74777,
	0x88085ae6, 0xff0f6a70, 0x66063bca, 0x11010b5c, 0x8f659eff, 0xf862ae69,
	0x616bffd3, 0x166ccf45, 0xa00ae278, 0xd70dd2ee, 0x4e048354, 0x3903b3c2,
	0xa7672661, 0xd06016f7, 0x4969474d, 0x3e6e77db, 0xaed16a4a, 0xd9d65adc,
	0x40df0b66, 0x37d83bf0, 0xa9bcae53, 0xdebb9ec5, 0x47b2cf7f, 0x30b5ffe9,
	0xbdbdf21c, 0xcabac28a, 0x53b39330, 0x24b4a3a6, 0xbad03605, 0xcdd70693,
	0x54de5729, 0x23d967bf, 0xb3667a2e, 0xc4614ab8, 0x5d681b02, 0x2a6f2b94,
	0xb40bbe37, 0xc30c8ea1, 0x5a05df1b, 0x2d02ef8d
};

uint32_t calc_crc32(uint32_t crc,const void *buf,size_t size)
{
	const uint8_t *p;

	p = (const uint8_t *)buf;
	crc = crc ^ ~0U;

	while (size--)
		crc = crc32_tab[(crc ^ *p++) & 0xFF] ^ (crc >> 8);

	return crc ^ ~0U;
}

void calc_rmd160_sha256(uint8_t rmd160[20],uint8_t *data,int32_t datalen)
{
    bits256 hash;
    vcalc_sha256(0,hash.bytes,data,datalen);
    calc_rmd160(0,rmd160,hash.bytes,sizeof(hash));
}

int32_t bitcoin_addr2rmd160(uint8_t *addrtypep,uint8_t rmd160[20],char *coinaddr)
{
    bits256 hash; uint8_t *buf,_buf[25]; int32_t len;
    memset(rmd160,0,20);
    *addrtypep = 0;
    buf = _buf;
    if ( (len= bitcoin_base58decode(buf,coinaddr)) >= 4 )
    {
        // validate with trailing hash, then remove hash
        hash = bits256_doublesha256(0,buf,21);
        *addrtypep = *buf;
        memcpy(rmd160,buf+1,20);
        if ( (buf[21]&0xff) == hash.bytes[31] && (buf[22]&0xff) == hash.bytes[30] &&(buf[23]&0xff) == hash.bytes[29] && (buf[24]&0xff) == hash.bytes[28] )
        {
            //printf("coinaddr.(%s) valid checksum addrtype.%02x\n",coinaddr,*addrtypep);
            return(20);
        }
        else
        {
            int32_t i;
            if ( len > 20 )
            {
                hash = bits256_doublesha256(0,buf,len);
            }
            for (i=0; i<len; i++)
                printf("%02x ",buf[i]);
            printf("\nhex checkhash.(%s) len.%d mismatch %02x %02x %02x %02x vs %02x %02x %02x %02x\n",coinaddr,len,buf[len-1]&0xff,buf[len-2]&0xff,buf[len-3]&0xff,buf[len-4]&0xff,hash.bytes[31],hash.bytes[30],hash.bytes[29],hash.bytes[28]);
        }
    }
	return(0);
}

char *bitcoin_address(char *coinaddr,uint8_t addrtype,uint8_t *pubkey_or_rmd160,int32_t len)
{
    int32_t i; uint8_t data[25]; bits256 hash;// char checkaddr[65];
    if ( len != 20 )
        calc_rmd160_sha256(data+1,pubkey_or_rmd160,len);
    else memcpy(data+1,pubkey_or_rmd160,20);
    //btc_convrmd160(checkaddr,addrtype,data+1);
    data[0] = addrtype;
    hash = bits256_doublesha256(0,data,21);
    for (i=0; i<4; i++)
        data[21+i] = hash.bytes[31-i];
    if ( (coinaddr= bitcoin_base58encode(coinaddr,data,25)) != 0 )
    {
        //uint8_t checktype,rmd160[20];
        //bitcoin_addr2rmd160(&checktype,rmd160,coinaddr);
        //if ( strcmp(checkaddr,coinaddr) != 0 )
        //    printf("checkaddr.(%s) vs coinaddr.(%s) %02x vs [%02x] memcmp.%d\n",checkaddr,coinaddr,addrtype,checktype,memcmp(rmd160,data+1,20));
    }
    return(coinaddr);
}

int32_t komodo_is_issuer()
{
    if ( ASSETCHAINS_SYMBOL[0] != 0 && komodo_baseid(ASSETCHAINS_SYMBOL) >= 0 )
        return(1);
    else return(0);
}

int32_t bitweight(uint64_t x)
{
    int i,wt = 0;
    for (i=0; i<64; i++)
        if ( (1LL << i) & x )
            wt++;
    return(wt);
}

int32_t _unhex(char c)
{
    if ( c >= '0' && c <= '9' )
        return(c - '0');
    else if ( c >= 'a' && c <= 'f' )
        return(c - 'a' + 10);
    else if ( c >= 'A' && c <= 'F' )
        return(c - 'A' + 10);
    return(-1);
}

int32_t is_hexstr(char *str,int32_t n)
{
    int32_t i;
    if ( str == 0 || str[0] == 0 )
        return(0);
    for (i=0; str[i]!=0; i++)
    {
        if ( n > 0 && i >= n )
            break;
        if ( _unhex(str[i]) < 0 )
            break;
    }
    if ( n == 0 )
        return(i);
    return(i == n);
}

int32_t unhex(char c)
{
    int32_t hex;
    if ( (hex= _unhex(c)) < 0 )
    {
        //printf("unhex: illegal hexchar.(%c)\n",c);
    }
    return(hex);
}

unsigned char _decode_hex(char *hex) { return((unhex(hex[0])<<4) | unhex(hex[1])); }

int32_t decode_hex(uint8_t *bytes,int32_t n,char *hex)
{
    int32_t adjust,i = 0;
    //printf("decode.(%s)\n",hex);
    if ( is_hexstr(hex,n) <= 0 )
    {
        memset(bytes,0,n);
        return(n);
    }
    if ( hex[n-1] == '\n' || hex[n-1] == '\r' )
        hex[--n] = 0;
    if ( n == 0 || (hex[n*2+1] == 0 && hex[n*2] != 0) )
    {
        if ( n > 0 )
        {
            bytes[0] = unhex(hex[0]);
            printf("decode_hex n.%d hex[0] (%c) -> %d hex.(%s) [n*2+1: %d] [n*2: %d %c] len.%ld\n",n,hex[0],bytes[0],hex,hex[n*2+1],hex[n*2],hex[n*2],(long)strlen(hex));
        }
        bytes++;
        hex++;
        adjust = 1;
    } else adjust = 0;
    if ( n > 0 )
    {
        for (i=0; i<n; i++)
            bytes[i] = _decode_hex(&hex[i*2]);
    }
    //bytes[i] = 0;
    return(n + adjust);
}

char hexbyte(int32_t c)
{
    c &= 0xf;
    if ( c < 10 )
        return('0'+c);
    else if ( c < 16 )
        return('a'+c-10);
    else return(0);
}

int32_t init_hexbytes_noT(char *hexbytes,unsigned char *message,long len)
{
    int32_t i;
    if ( len <= 0 )
    {
        hexbytes[0] = 0;
        return(1);
    }
    for (i=0; i<len; i++)
    {
        hexbytes[i*2] = hexbyte((message[i]>>4) & 0xf);
        hexbytes[i*2 + 1] = hexbyte(message[i] & 0xf);
        //printf("i.%d (%02x) [%c%c]\n",i,message[i],hexbytes[i*2],hexbytes[i*2+1]);
    }
    hexbytes[len*2] = 0;
    //printf("len.%ld\n",len*2+1);
    return((int32_t)len*2+1);
}

char *bits256_str(char hexstr[65],bits256 x)
{
    init_hexbytes_noT(hexstr,x.bytes,sizeof(x));
    return(hexstr);
}

int32_t iguana_rwnum(int32_t rwflag,uint8_t *serialized,int32_t len,void *endianedp)
{
    int32_t i; uint64_t x;
    if ( rwflag == 0 )
    {
        x = 0;
        for (i=len-1; i>=0; i--)
        {
            x <<= 8;
            x |= serialized[i];
        }
        switch ( len )
        {
            case 1: *(uint8_t *)endianedp = (uint8_t)x; break;
            case 2: *(uint16_t *)endianedp = (uint16_t)x; break;
            case 4: *(uint32_t *)endianedp = (uint32_t)x; break;
            case 8: *(uint64_t *)endianedp = (uint64_t)x; break;
        }
    }
    else
    {
        x = 0;
        switch ( len )
        {
            case 1: x = *(uint8_t *)endianedp; break;
            case 2: x = *(uint16_t *)endianedp; break;
            case 4: x = *(uint32_t *)endianedp; break;
            case 8: x = *(uint64_t *)endianedp; break;
        }
        for (i=0; i<len; i++,x >>= 8)
            serialized[i] = (uint8_t)(x & 0xff);
    }
    return(len);
}

int32_t iguana_rwbignum(int32_t rwflag,uint8_t *serialized,int32_t len,uint8_t *endianedp)
{
    int32_t i;
    if ( rwflag == 0 )
    {
        for (i=0; i<len; i++)
            endianedp[i] = serialized[i];
    }
    else
    {
        for (i=0; i<len; i++)
            serialized[i] = endianedp[i];
    }
    return(len);
}

int32_t komodo_scriptitemlen(int32_t *opretlenp,uint8_t *script)
{
    int32_t opretlen,len = 0;
    if ( (opretlen= script[len++]) >= 0x4c )
    {
        if ( opretlen == 0x4c )
            opretlen = script[len++];
        else if ( opretlen == 0x4d )
        {
            opretlen = script[len] + (script[len+1] << 8);
            len += 2;
            //opretlen = script[len++];
            //opretlen = (opretlen << 8) | script[len++];
        }
    }
    *opretlenp = opretlen;
    return(len);
}

int32_t komodo_opreturnscript(uint8_t *script,uint8_t type,uint8_t *opret,int32_t opretlen)
{
    int32_t offset = 0;
    script[offset++] = 0x6a;
    opretlen++;
    if ( opretlen >= 0x4c )
    {
        if ( opretlen > 0xff )
        {
            script[offset++] = 0x4d;
            script[offset++] = opretlen & 0xff;
            script[offset++] = (opretlen >> 8) & 0xff;
        }
        else
        {
            script[offset++] = 0x4c;
            script[offset++] = opretlen;
        }
    } else script[offset++] = opretlen;
    script[offset++] = type; // covered by opretlen
    memcpy(&script[offset],opret,opretlen-1);
    return(offset + opretlen - 1);
}

// get a pseudo random number that is the same for each block individually at all times and different
// from all other blocks. the sequence is extremely likely, but not guaranteed to be unique for each block chain
uint64_t komodo_block_prg(uint32_t nHeight)
{
    if (strcmp(ASSETCHAINS_SYMBOL, "VRSC") != 0 || nHeight >= 12800)
    {
        uint64_t i, result = 0, hashSrc64 = ((uint64_t)ASSETCHAINS_MAGIC << 32) | (uint64_t)nHeight;
        uint8_t hashSrc[8];
        bits256 hashResult;

        for ( i = 0; i < sizeof(hashSrc); i++ )
        {
            uint64_t x = hashSrc64 >> (i * 8);
            hashSrc[i] = (uint8_t)(x & 0xff);
        }
        verus_hash(hashResult.bytes, hashSrc, sizeof(hashSrc));
        for ( i = 0; i < 8; i++ )
        {
            result = (result << 8) | hashResult.bytes[i];
        }
        return result;
    }
    else
    {
        int i;
        uint8_t hashSrc[8];
        uint64_t result, hashSrc64 = (uint64_t)ASSETCHAINS_MAGIC << 32 + nHeight;
        bits256 hashResult;

        for ( i = 0; i < sizeof(hashSrc); i++ )
        {
            hashSrc[i] = hashSrc64 & 0xff;
            hashSrc64 >>= 8;
            int8_t b = hashSrc[i];
        }

        vcalc_sha256(0, hashResult.bytes, hashSrc, sizeof(hashSrc));
        for ( i = 0; i < 8; i++ )
        {
            result = (result << 8) + hashResult.bytes[i];
        }
        return result;
    }
}

// given a block height, this returns the unlock time for that block height, derived from
// the ASSETCHAINS_MAGIC number as well as the block height, providing different random numbers
// for corresponding blocks across chains, but the same sequence in each chain 
int64_t komodo_block_unlocktime(uint32_t nHeight)
{
    uint64_t fromTime, toTime, unlocktime;

    if ( ASSETCHAINS_TIMEUNLOCKFROM == ASSETCHAINS_TIMEUNLOCKTO )
        unlocktime = ASSETCHAINS_TIMEUNLOCKTO;
    else
    {
        if (strcmp(ASSETCHAINS_SYMBOL, "VRSC") != 0 || nHeight >= 12800)
        {
            unlocktime = komodo_block_prg(nHeight) % (ASSETCHAINS_TIMEUNLOCKTO - ASSETCHAINS_TIMEUNLOCKFROM);
            unlocktime += ASSETCHAINS_TIMEUNLOCKFROM;
        }
        else
        {
            unlocktime = komodo_block_prg(nHeight) / (0xffffffffffffffff / ((ASSETCHAINS_TIMEUNLOCKTO - ASSETCHAINS_TIMEUNLOCKFROM) + 1));
            // boundary and power of 2 can make it exceed to time by 1
            unlocktime = unlocktime + ASSETCHAINS_TIMEUNLOCKFROM;
            if (unlocktime > ASSETCHAINS_TIMEUNLOCKTO)
                unlocktime--;
        }
    }
    return ((int64_t)unlocktime);
}

long _stripwhite(char *buf,int accept)
{
    int32_t i,j,c;
    if ( buf == 0 || buf[0] == 0 )
        return(0);
    for (i=j=0; buf[i]!=0; i++)
    {
        buf[j] = c = buf[i];
        if ( c == accept || (c != ' ' && c != '\n' && c != '\r' && c != '\t' && c != '\b') )
            j++;
    }
    buf[j] = 0;
    return(j);
}

char *clonestr(char *str)
{
    char *clone;
    if ( str == 0 || str[0] == 0 )
    {
        printf("warning cloning nullstr.%p\n",str);
#ifdef __APPLE__
        while ( 1 ) sleep(1);
#endif
        str = (char *)"<nullstr>";
    }
    clone = (char *)malloc(strlen(str)+16);
    strcpy(clone,str);
    return(clone);
}

int32_t safecopy(char *dest,char *src,long len)
{
    int32_t i = -1;
    if ( src != 0 && dest != 0 && src != dest )
    {
        if ( dest != 0 )
            memset(dest,0,len);
        for (i=0; i<len&&src[i]!=0; i++)
            dest[i] = src[i];
        if ( i == len )
        {
            printf("safecopy: %s too long %ld\n",src,len);
#ifdef __APPLE__
            //getchar();
#endif
            return(-1);
        }
        dest[i] = 0;
    }
    return(i);
}

char *parse_conf_line(char *line,char *field)
{
    line += strlen(field);
    for (; *line!='='&&*line!=0; line++)
        break;
    if ( *line == 0 )
        return(0);
    if ( *line == '=' )
        line++;
    while ( line[strlen(line)-1] == '\r' || line[strlen(line)-1] == '\n' || line[strlen(line)-1] == ' ' )
        line[strlen(line)-1] = 0;
    //printf("LINE.(%s)\n",line);
    _stripwhite(line,0);
    return(clonestr(line));
}

double OS_milliseconds()
{
    struct timeval tv; double millis;
    gettimeofday(&tv,NULL);
    millis = ((double)tv.tv_sec * 1000. + (double)tv.tv_usec / 1000.);
    //printf("tv_sec.%ld usec.%d %f\n",tv.tv_sec,tv.tv_usec,millis);
    return(millis);
}

#ifndef _WIN32
void OS_randombytes(unsigned char *x,long xlen)
{
    static int fd = -1;
    int32_t i;
    if (fd == -1) {
        for (;;) {
            fd = open("/dev/urandom",O_RDONLY);
            if (fd != -1) break;
            sleep(1);
        }
    }
    while (xlen > 0) {
        if (xlen < 1048576) i = (int32_t)xlen; else i = 1048576;
        i = (int32_t)read(fd,x,i);
        if (i < 1) {
            sleep(1);
            continue;
        }
        if ( 0 )
        {
            int32_t j;
            for (j=0; j<i; j++)
                printf("%02x ",x[j]);
            printf("-> %p\n",x);
        }
        x += i;
        xlen -= i;
    }
}
#endif

void lock_queue(queue_t *queue)
{
    if ( queue->initflag == 0 )
    {
        portable_mutex_init(&queue->mutex);
        queue->initflag = 1;
    }
	portable_mutex_lock(&queue->mutex);
}

void queue_enqueue(char *name,queue_t *queue,struct queueitem *item)
{
    if ( queue->name[0] == 0 && name != 0 && name[0] != 0 )
        strcpy(queue->name,name);
    if ( item == 0 )
    {
        printf("FATAL type error: queueing empty value\n");
        return;
    }
    lock_queue(queue);
    DL_APPEND(queue->list,item);
    portable_mutex_unlock(&queue->mutex);
}

struct queueitem *queue_dequeue(queue_t *queue)
{
    struct queueitem *item = 0;
    lock_queue(queue);
    if ( queue->list != 0 )
    {
        item = queue->list;
        DL_DELETE(queue->list,item);
    }
	portable_mutex_unlock(&queue->mutex);
    return(item);
}

void *queue_delete(queue_t *queue,struct queueitem *copy,int32_t copysize)
{
    struct queueitem *item = 0;
    lock_queue(queue);
    if ( queue->list != 0 )
    {
        DL_FOREACH(queue->list,item)
        {
						#ifdef _WIN32
						if ( item == copy || (item->allocsize == copysize && memcmp((void *)((intptr_t)item + sizeof(struct queueitem)),(void *)((intptr_t)copy + sizeof(struct queueitem)),copysize) == 0) )
						#else
            if ( item == copy || (item->allocsize == copysize && memcmp((void *)((long)item + sizeof(struct queueitem)),(void *)((long)copy + sizeof(struct queueitem)),copysize) == 0) )
						#endif
            {
                DL_DELETE(queue->list,item);
                portable_mutex_unlock(&queue->mutex);
                printf("name.(%s) deleted item.%p list.%p\n",queue->name,item,queue->list);
                return(item);
            }
        }
    }
	portable_mutex_unlock(&queue->mutex);
    return(0);
}

void *queue_free(queue_t *queue)
{
    struct queueitem *item = 0;
    lock_queue(queue);
    if ( queue->list != 0 )
    {
        DL_FOREACH(queue->list,item)
        {
            DL_DELETE(queue->list,item);
            free(item);
        }
        //printf("name.(%s) dequeue.%p list.%p\n",queue->name,item,queue->list);
    }
	portable_mutex_unlock(&queue->mutex);
    return(0);
}

void *queue_clone(queue_t *clone,queue_t *queue,int32_t size)
{
    struct queueitem *ptr,*item = 0;
    lock_queue(queue);
    if ( queue->list != 0 )
    {
        DL_FOREACH(queue->list,item)
        {
            ptr = (struct queueitem *)calloc(1,sizeof(*ptr));
            memcpy(ptr,item,size);
            queue_enqueue(queue->name,clone,ptr);
        }
        //printf("name.(%s) dequeue.%p list.%p\n",queue->name,item,queue->list);
    }
	portable_mutex_unlock(&queue->mutex);
    return(0);
}

int32_t queue_size(queue_t *queue)
{
    int32_t count = 0;
    struct queueitem *tmp;
    lock_queue(queue);
    DL_COUNT(queue->list,tmp,count);
    portable_mutex_unlock(&queue->mutex);
	return count;
}

void iguana_initQ(queue_t *Q,char *name)
{
    struct queueitem *item,*I;
    memset(Q,0,sizeof(*Q));
    I = (struct queueitem *)calloc(1,sizeof(*I));
    strcpy(Q->name,name);
    queue_enqueue(name,Q,I);
    if ( (item= queue_dequeue(Q)) != 0 )
        free(item);
}

uint16_t _komodo_userpass(char *username,char *password,FILE *fp)
{
    char *rpcuser,*rpcpassword,*str,line[8192]; uint16_t port = 0;
    rpcuser = rpcpassword = 0;
    username[0] = password[0] = 0;
    while ( fgets(line,sizeof(line),fp) != 0 )
    {
        if ( line[0] == '#' )
            continue;
        //printf("line.(%s) %p %p\n",line,strstr(line,(char *)"rpcuser"),strstr(line,(char *)"rpcpassword"));
        if ( (str= strstr(line,(char *)"rpcuser")) != 0 )
            rpcuser = parse_conf_line(str,(char *)"rpcuser");
        else if ( (str= strstr(line,(char *)"rpcpassword")) != 0 )
            rpcpassword = parse_conf_line(str,(char *)"rpcpassword");
        else if ( (str= strstr(line,(char *)"rpcport")) != 0 )
        {
            port = atoi(parse_conf_line(str,(char *)"rpcport"));
            //fprintf(stderr,"rpcport.%u in file\n",port);
        }
    }
    if ( rpcuser != 0 && rpcpassword != 0 )
    {
        strcpy(username,rpcuser);
        strcpy(password,rpcpassword);
    }
    //printf("rpcuser.(%s) rpcpassword.(%s) KMDUSERPASS.(%s) %u\n",rpcuser,rpcpassword,KMDUSERPASS,port);
    if ( rpcuser != 0 )
        free(rpcuser);
    if ( rpcpassword != 0 )
        free(rpcpassword);
    return(port);
}

void komodo_statefname(char *fname,char *symbol,char *str)
{
    int32_t n,len;
    sprintf(fname,"%s",GetDataDir(false).string().c_str());
    if ( (n= (int32_t)strlen(ASSETCHAINS_SYMBOL)) != 0 )
    {
        len = (int32_t)strlen(fname);
        if ( strcmp(ASSETCHAINS_SYMBOL,&fname[len - n]) == 0 )
            fname[len - n] = 0;
        else
        {
            printf("unexpected fname.(%s) vs %s [%s] n.%d len.%d (%s)\n",fname,symbol,ASSETCHAINS_SYMBOL,n,len,&fname[len - n]);
            return;
        }
    }
    else
    {
#ifdef _WIN32
        strcat(fname,"\\");
#else
        strcat(fname,"/");
#endif
    }
    if ( symbol != 0 && symbol[0] != 0 && strcmp("KMD",symbol) != 0 )
    {
        strcat(fname,symbol);
        //printf("statefname.(%s) -> (%s)\n",symbol,fname);
#ifdef _WIN32
        strcat(fname,"\\");
#else
        strcat(fname,"/");
#endif
    }
    strcat(fname,str);
    //printf("test.(%s) -> [%s] statename.(%s) %s\n",test,ASSETCHAINS_SYMBOL,symbol,fname);
}

void komodo_configfile(char *symbol,uint16_t rpcport)
{
    static char myusername[512],mypassword[8192];
    FILE *fp; uint16_t kmdport; uint8_t buf2[33]; char fname[512],buf[128],username[512],password[8192]; uint32_t crc,r,r2,i;
    if ( symbol != 0 && rpcport != 0 )
    {
        r = (uint32_t)time(NULL);
        r2 = OS_milliseconds();
        memcpy(buf,&r,sizeof(r));
        memcpy(&buf[sizeof(r)],&r2,sizeof(r2));
        memcpy(&buf[sizeof(r)+sizeof(r2)],symbol,strlen(symbol));
        crc = calc_crc32(0,(uint8_t *)buf,(int32_t)(sizeof(r)+sizeof(r2)+strlen(symbol)));
				#ifdef _WIN32
				randombytes_buf(buf2,sizeof(buf2));
				#else
        OS_randombytes(buf2,sizeof(buf2));
				#endif
        for (i=0; i<sizeof(buf2); i++)
            sprintf(&password[i*2],"%02x",buf2[i]);
        password[i*2] = 0;
        sprintf(buf,"%s.conf",symbol);
        BITCOIND_RPCPORT = rpcport;
#ifdef _WIN32
        sprintf(fname,"%s\\%s",GetDataDir(false).string().c_str(),buf);
#else
        sprintf(fname,"%s/%s",GetDataDir(false).string().c_str(),buf);
#endif
        if ( (fp= fopen(fname,"rb")) == 0 )
        {
#ifndef FROM_CLI
            if ( (fp= fopen(fname,"wb")) != 0 )
            {
                fprintf(fp,"rpcuser=user%u\nrpcpassword=pass%s\nrpcport=%u\nserver=1\ntxindex=1\nrpcworkqueue=256\nrpcallowip=127.0.0.1\n",crc,password,rpcport);
                fclose(fp);
                printf("Created (%s)\n",fname);
            } else printf("Couldnt create (%s)\n",fname);
#endif
        }
        else
        {
            _komodo_userpass(myusername,mypassword,fp);
            mapArgs["-rpcpassword"] = mypassword;
            mapArgs["-rpcusername"] = myusername;
            //fprintf(stderr,"myusername.(%s)\n",myusername);
            fclose(fp);
        }
    }
    strcpy(fname,GetDataDir().string().c_str());
#ifdef _WIN32
    while ( fname[strlen(fname)-1] != '\\' )
        fname[strlen(fname)-1] = 0;
    strcat(fname,"komodo.conf");
#else
    while ( fname[strlen(fname)-1] != '/' )
        fname[strlen(fname)-1] = 0;
#ifdef __APPLE__
    strcat(fname,"Komodo.conf");
#else
    strcat(fname,"komodo.conf");
#endif
#endif
    if ( (fp= fopen(fname,"rb")) != 0 )
    {
        if ( (kmdport= _komodo_userpass(username,password,fp)) != 0 )
            KMD_PORT = kmdport;
        sprintf(KMDUSERPASS,"%s:%s",username,password);
        fclose(fp);
//printf("KOMODO.(%s) -> userpass.(%s)\n",fname,KMDUSERPASS);
    } //else printf("couldnt open.(%s)\n",fname);
}

uint16_t komodo_userpass(char *userpass,char *symbol)
{
    FILE *fp; uint16_t port = 0; char fname[512],username[512],password[512],confname[KOMODO_ASSETCHAIN_MAXLEN];
    userpass[0] = 0;
    if ( strcmp("KMD",symbol) == 0 )
    {
#ifdef __APPLE__
        sprintf(confname,"Komodo.conf");
#else
        sprintf(confname,"komodo.conf");
#endif
    }
    else sprintf(confname,"%s.conf",symbol);
    komodo_statefname(fname,symbol,confname);
    if ( (fp= fopen(fname,"rb")) != 0 )
    {
        port = _komodo_userpass(username,password,fp);
        sprintf(userpass,"%s:%s",username,password);
        if ( strcmp(symbol,ASSETCHAINS_SYMBOL) == 0 )
            strcpy(ASSETCHAINS_USERPASS,userpass);
        fclose(fp);
    }
    return(port);
}

uint32_t komodo_assetmagic(char *symbol,uint64_t supply,uint8_t *extraptr,int32_t extralen)
{
    uint8_t buf[512]; uint32_t crc0=0; int32_t len = 0; bits256 hash;
    if ( strcmp(symbol,"KMD") == 0 )
        return(0x8de4eef9);
    len = iguana_rwnum(1,&buf[len],sizeof(supply),(void *)&supply);
    strcpy((char *)&buf[len],symbol);
    len += strlen(symbol);
    if ( extraptr != 0 && extralen != 0 )
    {
        vcalc_sha256(0,hash.bytes,extraptr,extralen);
        crc0 = hash.uints[0];
    }
    return(calc_crc32(crc0,buf,len));
}

uint16_t komodo_assetport(uint32_t magic,int32_t extralen)
{
    if ( magic == 0x8de4eef9 )
        return(7770);
    else if ( extralen == 0 )
        return(8000 + (magic % 7777));
    else return(16000 + (magic % 49500));
}

uint16_t komodo_port(char *symbol,uint64_t supply,uint32_t *magicp,uint8_t *extraptr,int32_t extralen)
{
    if ( symbol == 0 || symbol[0] == 0 || strcmp("KMD",symbol) == 0 )
    {
        *magicp = 0x8de4eef9;
        return(7770);
    }
    *magicp = komodo_assetmagic(symbol,supply,extraptr,extralen);
    return(komodo_assetport(*magicp,extralen));
}

/*void komodo_ports(uint16_t ports[MAX_CURRENCIES])
{
    int32_t i; uint32_t magic;
    for (i=0; i<MAX_CURRENCIES; i++)
    {
        ports[i] = komodo_port(CURRENCIES[i],10,&magic);
        printf("%u ",ports[i]);
    }
    printf("ports\n");
}*/

char *iguanafmtstr = (char *)"curl --url \"http://127.0.0.1:7776\" --data \"{\\\"conf\\\":\\\"%s.conf\\\",\\\"path\\\":\\\"${HOME#\"/\"}/.komodo/%s\\\",\\\"unitval\\\":\\\"20\\\",\\\"zcash\\\":1,\\\"RELAY\\\":-1,\\\"VALIDATE\\\":0,\\\"prefetchlag\\\":-1,\\\"poll\\\":100,\\\"active\\\":1,\\\"agent\\\":\\\"iguana\\\",\\\"method\\\":\\\"addcoin\\\",\\\"startpend\\\":4,\\\"endpend\\\":4,\\\"services\\\":129,\\\"maxpeers\\\":8,\\\"newcoin\\\":\\\"%s\\\",\\\"name\\\":\\\"%s\\\",\\\"hasheaders\\\":1,\\\"useaddmultisig\\\":0,\\\"netmagic\\\":\\\"%s\\\",\\\"p2p\\\":%u,\\\"rpc\\\":%u,\\\"pubval\\\":60,\\\"p2shval\\\":85,\\\"wifval\\\":188,\\\"txfee_satoshis\\\":\\\"10000\\\",\\\"isPoS\\\":0,\\\"minoutput\\\":10000,\\\"minconfirms\\\":2,\\\"genesishash\\\":\\\"027e3758c3a65b12aa1046462b486d0a63bfa1beae327897f56c5cfb7daaae71\\\",\\\"protover\\\":170002,\\\"genesisblock\\\":\\\"0100000000000000000000000000000000000000000000000000000000000000000000003ba3edfd7a7b12b27ac72c3e67768f617fc81bc3888a51323a9fb8aa4b1e5e4a000000000000000000000000000000000000000000000000000000000000000029ab5f490f0f0f200b00000000000000000000000000000000000000000000000000000000000000fd4005000d5ba7cda5d473947263bf194285317179d2b0d307119c2e7cc4bd8ac456f0774bd52b0cd9249be9d40718b6397a4c7bbd8f2b3272fed2823cd2af4bd1632200ba4bf796727d6347b225f670f292343274cc35099466f5fb5f0cd1c105121b28213d15db2ed7bdba490b4cedc69742a57b7c25af24485e523aadbb77a0144fc76f79ef73bd8530d42b9f3b9bed1c135ad1fe152923fafe98f95f76f1615e64c4abb1137f4c31b218ba2782bc15534788dda2cc08a0ee2987c8b27ff41bd4e31cd5fb5643dfe862c9a02ca9f90c8c51a6671d681d04ad47e4b53b1518d4befafefe8cadfb912f3d03051b1efbf1dfe37b56e93a741d8dfd80d576ca250bee55fab1311fc7b3255977558cdda6f7d6f875306e43a14413facdaed2f46093e0ef1e8f8a963e1632dcbeebd8e49fd16b57d49b08f9762de89157c65233f60c8e38a1f503a48c555f8ec45dedecd574a37601323c27be597b956343107f8bd80f3a925afaf30811df83c402116bb9c1e5231c70fff899a7c82f73c902ba54da53cc459b7bf1113db65cc8f6914d3618560ea69abd13658fa7b6af92d374d6eca9529f8bd565166e4fcbf2a8dfb3c9b69539d4d2ee2e9321b85b331925df195915f2757637c2805e1d4131e1ad9ef9bc1bb1c732d8dba4738716d351ab30c996c8657bab39567ee3b29c6d054b711495c0d52e1cd5d8e55b4f0f0325b97369280755b46a02afd54be4ddd9f77c22272b8bbb17ff5118fedbae2564524e797bd28b5f74f7079d532ccc059807989f94d267f47e724b3f1ecfe00ec9e6541c961080d8891251b84b4480bc292f6a180bea089fef5bbda56e1e41390d7c0e85ba0ef530f7177413481a226465a36ef6afe1e2bca69d2078712b3912bba1a99b1fbff0d355d6ffe726d2bb6fbc103c4ac5756e5bee6e47e17424ebcbf1b63d8cb90ce2e40198b4f4198689daea254307e52a25562f4c1455340f0ffeb10f9d8e914775e37d0edca019fb1b9c6ef81255ed86bc51c5391e0591480f66e2d88c5f4fd7277697968656a9b113ab97f874fdd5f2465e5559533e01ba13ef4a8f7a21d02c30c8ded68e8c54603ab9c8084ef6d9eb4e92c75b078539e2ae786ebab6dab73a09e0aa9ac575bcefb29e930ae656e58bcb513f7e3c17e079dce4f05b5dbc18c2a872b22509740ebe6a3903e00ad1abc55076441862643f93606e3dc35e8d9f2caef3ee6be14d513b2e062b21d0061de3bd56881713a1a5c17f5ace05e1ec09da53f99442df175a49bd154aa96e4949decd52fed79ccf7ccbce32941419c314e374e4a396ac553e17b5340336a1a25c22f9e42a243ba5404450b650acfc826a6e432971ace776e15719515e1634ceb9a4a35061b668c74998d3dfb5827f6238ec015377e6f9c94f38108768cf6e5c8b132e0303fb5a200368f845ad9d46343035a6ff94031df8d8309415bb3f6cd5ede9c135fdabcc030599858d803c0f85be7661c88984d88faa3d26fb0e9aac0056a53f1b5d0baed713c853c4a2726869a0a124a8a5bbc0fc0ef80c8ae4cb53636aa02503b86a1eb9836fcc259823e2692d921d88e1ffc1e6cb2bde43939ceb3f32a611686f539f8f7c9f0bf00381f743607d40960f06d347d1cd8ac8a51969c25e37150efdf7aa4c2037a2fd0516fb444525ab157a0ed0a7412b2fa69b217fe397263153782c0f64351fbdf2678fa0dc8569912dcd8e3ccad38f34f23bbbce14c6a26ac24911b308b82c7e43062d180baeac4ba7153858365c72c63dcf5f6a5b08070b730adb017aeae925b7d0439979e2679f45ed2f25a7edcfd2fb77a8794630285ccb0a071f5cce410b46dbf9750b0354aae8b65574501cc69efb5b6a43444074fee116641bb29da56c2b4a7f456991fc92b2\\\",\\\"debug\\\":0,\\\"seedipaddr\\\":\\\"%s\\\"}\"";



int32_t komodo_whoami(char *pubkeystr,int32_t height,uint32_t timestamp)
{
    int32_t i,notaryid;
    for (i=0; i<33; i++)
        sprintf(&pubkeystr[i<<1],"%02x",NOTARY_PUBKEY33[i]);
    pubkeystr[66] = 0;
    komodo_chosennotary(&notaryid,height,NOTARY_PUBKEY33,timestamp);
    return(notaryid);
}

char *argv0suffix[] =
{
    (char *)"mnzd", (char *)"mnz-cli", (char *)"mnzd.exe", (char *)"mnz-cli.exe", (char *)"btchd", (char *)"btch-cli", (char *)"btchd.exe", (char *)"btch-cli.exe"
};

char *argv0names[] =
{
    (char *)"MNZ", (char *)"MNZ", (char *)"MNZ", (char *)"MNZ", (char *)"BTCH", (char *)"BTCH", (char *)"BTCH", (char *)"BTCH"
};

int64_t komodo_max_money()
{
    return komodo_current_supply(10000000);
}

uint64_t komodo_ac_block_subsidy(int nHeight)
{
    // we have to find our era, start from beginning reward, and determine current subsidy
    int64_t numerator, denominator, subsidy = 0;
    int64_t subsidyDifference;
    int32_t numhalvings, curEra = 0, sign = 1;
    static uint64_t cached_subsidy; static int32_t cached_numhalvings; static int cached_era;

    // check for backwards compat, older chains with no explicit rewards had 0.0001 block reward
    if ( ASSETCHAINS_ENDSUBSIDY[0] == 0 && ASSETCHAINS_REWARD[0] == 0 )
        subsidy = 10000;
    else if ( (ASSETCHAINS_ENDSUBSIDY[0] == 0 && ASSETCHAINS_REWARD[0] != 0) || ASSETCHAINS_ENDSUBSIDY[0] != 0 )
    {
        // if we have an end block in the first era, find our current era
        if ( ASSETCHAINS_ENDSUBSIDY[0] != 0 )
        {
            for ( curEra = 0; curEra <= ASSETCHAINS_LASTERA; curEra++ )
            {
                if ( ASSETCHAINS_ENDSUBSIDY[curEra] > nHeight || ASSETCHAINS_ENDSUBSIDY[curEra] == 0 )
                    break;
            }
        }
        if ( curEra <= ASSETCHAINS_LASTERA )
        {
            int64_t nStart = curEra ? ASSETCHAINS_ENDSUBSIDY[curEra - 1] : 0;
            subsidy = (int64_t)ASSETCHAINS_REWARD[curEra];
            if ( subsidy || (curEra != ASSETCHAINS_LASTERA && ASSETCHAINS_REWARD[curEra + 1] != 0) )
            {
                if ( ASSETCHAINS_HALVING[curEra] != 0 )
                {
                    if ( (numhalvings = ((nHeight - nStart) / ASSETCHAINS_HALVING[curEra])) > 0 )
                    {
                        if ( ASSETCHAINS_DECAY[curEra] == 0 )
                            subsidy >>= numhalvings;
                        else if ( ASSETCHAINS_DECAY[curEra] == 100000000 && ASSETCHAINS_ENDSUBSIDY[curEra] != 0 )
                        {
                            if ( curEra == ASSETCHAINS_LASTERA )
                            {
                                subsidyDifference = subsidy;
                            }
                            else
                            {    
                                // Ex: -ac_eras=3 -ac_reward=0,384,24 -ac_end=1440,260640,0 -ac_halving=1,1440,2103840 -ac_decay 100000000,97750000,0
                                subsidyDifference = subsidy - ASSETCHAINS_REWARD[curEra + 1];
                                if (subsidyDifference < 0)
                                {
                                    sign = -1;
                                    subsidyDifference *= sign;
                                }
                            }
                            denominator = ASSETCHAINS_ENDSUBSIDY[curEra] - nStart;
                            numerator = denominator - ((ASSETCHAINS_ENDSUBSIDY[curEra] - nHeight) + ((nHeight - nStart) % ASSETCHAINS_HALVING[curEra]));
                            subsidy = subsidy - sign * ((subsidyDifference * numerator) / denominator);
                        }
                        else
                        {
                            if ( cached_subsidy > 0 && cached_era == curEra && cached_numhalvings == numhalvings )
                                subsidy = cached_subsidy;
                            else
                            {
                                for (int i=0; i < numhalvings && subsidy != 0; i++)
                                    subsidy = (subsidy * ASSETCHAINS_DECAY[curEra]) / 100000000;
                                cached_subsidy = subsidy;
                                cached_numhalvings = numhalvings;
                                cached_era = curEra;
                            }
                        }
                    }
                }
            }
        }
    }
    if ( nHeight == 1 )
    {
        uint32_t magicExtra = ASSETCHAINS_STAKED ? ASSETCHAINS_MAGIC : (ASSETCHAINS_MAGIC & 0xffffff);
        if ( ASSETCHAINS_LASTERA == 0 )
            subsidy = ASSETCHAINS_SUPPLY * SATOSHIDEN + magicExtra;
        else
            subsidy += ASSETCHAINS_SUPPLY * SATOSHIDEN + magicExtra;
    }
    return(subsidy);
}

extern int64_t MAX_MONEY;

void komodo_args(char *argv0)
{
    extern const char *Notaries_elected1[][2];
<<<<<<< HEAD
    std::string name,addn; char *dirname,fname[512],arg0str[64],magicstr[9]; uint8_t magic[4],extrabuf[256],*extraptr=0; FILE *fp; uint64_t val; uint16_t port; int32_t i,baseid,len,n,extralen = 0;
  	IS_KOMODO_NOTARY = GetBoolArg("-notary", false);
		IS_STAKED_NOTARY = GetArg("-stakednotary", -1);
		if ( IS_STAKED_NOTARY != -1 && IS_KOMODO_NOTARY == true ) {
				fprintf(stderr, "Cannot be STAKED and KMD notary at the same time!\n");
				exit(0);
		}
		MIN_RECV_SATS = GetArg("-mintxvalue",-1);
		WHITELIST_ADDRESS = GetArg("-whitelistaddress","");
    if ( GetBoolArg("-gen", false) != 0 )
        KOMODO_MININGTHREADS = GetArg("-genproclimit",1);
    else KOMODO_MININGTHREADS = -1;
=======
    std::string name,addn; char *dirname,fname[512],arg0str[64],magicstr[9]; uint8_t magic[4],extrabuf[8192],*extraptr=0; FILE *fp; uint64_t val; uint16_t port; int32_t i,baseid,len,n,extralen = 0;
    IS_KOMODO_NOTARY = GetBoolArg("-notary", false);

    if ( GetBoolArg("-gen", false) != 0 )\
    {
        KOMODO_MININGTHREADS = GetArg("-genproclimit",-1);
        if (KOMODO_MININGTHREADS == 0)
            mapArgs["-gen"] = "0";
    }
    else KOMODO_MININGTHREADS = 0;

>>>>>>> cc77288f
    if ( (KOMODO_EXCHANGEWALLET= GetBoolArg("-exchange", false)) != 0 )
        fprintf(stderr,"KOMODO_EXCHANGEWALLET mode active\n");
    DONATION_PUBKEY = GetArg("-donation", "");
    NOTARY_PUBKEY = GetArg("-pubkey", "");
    KOMODO_DEALERNODE = GetArg("-dealer",0);
    if ( strlen(NOTARY_PUBKEY.c_str()) == 66 )
    {
        USE_EXTERNAL_PUBKEY = 1;
        if ( IS_KOMODO_NOTARY == 0 )
        {
            for (i=0; i<64; i++)
                if ( strcmp(NOTARY_PUBKEY.c_str(),Notaries_elected1[i][1]) == 0 )
                {
                    IS_KOMODO_NOTARY = 1;
										IS_STAKED_NOTARY = -1;
                    fprintf(stderr,"running as notary.%d %s\n",i,Notaries_elected1[i][0]);
                    break;
                }
        }
    }
		name = GetArg("-ac_name","");
    if ( argv0 != 0 )
    {
        len = (int32_t)strlen(argv0);
        for (i=0; i<sizeof(argv0suffix)/sizeof(*argv0suffix); i++)
        {
            n = (int32_t)strlen(argv0suffix[i]);
            if ( strcmp(&argv0[len - n],argv0suffix[i]) == 0 )
            {
                //printf("ARGV0.(%s) -> matches suffix (%s) -> ac_name.(%s)\n",argv0,argv0suffix[i],argv0names[i]);
                name = argv0names[i];
                break;
            }
        }
    }
    KOMODO_STOPAT = GetArg("-stopat",0);
    ASSETCHAINS_CC = GetArg("-ac_cc",0);
    KOMODO_CCACTIVATE = GetArg("-ac_ccactivate",0);
    ASSETCHAINS_PUBLIC = GetArg("-ac_public",0);
    ASSETCHAINS_PRIVATE = GetArg("-ac_private",0);
    if ( (KOMODO_REWIND= GetArg("-rewind",0)) != 0 )
    {
        printf("KOMODO_REWIND %d\n",KOMODO_REWIND);
    }
    if ( name.c_str()[0] != 0 )
    {
        std::string selectedAlgo = GetArg("-ac_algo", std::string(ASSETCHAINS_ALGORITHMS[0]));

        for ( int i = 0; i < ASSETCHAINS_NUMALGOS; i++ )
        {
            if (std::string(ASSETCHAINS_ALGORITHMS[i]) == selectedAlgo)
            {
                ASSETCHAINS_ALGO = i;
                // only worth mentioning if it's not equihash
                if (ASSETCHAINS_ALGO != ASSETCHAINS_EQUIHASH)
                    printf("ASSETCHAINS_ALGO, algorithm set to %s\n", selectedAlgo.c_str());
                break;
            }
        }
        if (i == ASSETCHAINS_NUMALGOS)
        {
            printf("ASSETCHAINS_ALGO, %s not supported. using equihash\n", selectedAlgo.c_str());
        }

        ASSETCHAINS_LASTERA = GetArg("-ac_eras", 1);
        if ( ASSETCHAINS_LASTERA < 1 || ASSETCHAINS_LASTERA > ASSETCHAINS_MAX_ERAS )
        {
            ASSETCHAINS_LASTERA = 1;
            printf("ASSETCHAINS_LASTERA, if specified, must be between 1 and %u. ASSETCHAINS_LASTERA set to %u\n", ASSETCHAINS_MAX_ERAS, ASSETCHAINS_LASTERA);
        }
        ASSETCHAINS_LASTERA -= 1;

        ASSETCHAINS_TIMELOCKGTE = (uint64_t)GetArg("-ac_timelockgte", _ASSETCHAINS_TIMELOCKOFF);
        ASSETCHAINS_TIMEUNLOCKFROM = GetArg("-ac_timeunlockfrom", 0);
        ASSETCHAINS_TIMEUNLOCKTO = GetArg("-ac_timeunlockto", 0);
        if ( ASSETCHAINS_TIMEUNLOCKFROM > ASSETCHAINS_TIMEUNLOCKTO )
        {
            printf("ASSETCHAINS_TIMELOCKGTE - must specify valid ac_timeunlockfrom and ac_timeunlockto\n");
            ASSETCHAINS_TIMELOCKGTE = _ASSETCHAINS_TIMELOCKOFF;
            ASSETCHAINS_TIMEUNLOCKFROM = ASSETCHAINS_TIMEUNLOCKTO = 0;
        }

        Split(GetArg("-ac_end",""),  ASSETCHAINS_ENDSUBSIDY, 0);
        Split(GetArg("-ac_reward",""),  ASSETCHAINS_REWARD, 0);
        Split(GetArg("-ac_halving",""),  ASSETCHAINS_HALVING, 0);
        Split(GetArg("-ac_decay",""),  ASSETCHAINS_DECAY, 0);

        for ( int i = 0; i < ASSETCHAINS_MAX_ERAS; i++ )
        {
            if ( ASSETCHAINS_DECAY[i] == 100000000 && ASSETCHAINS_ENDSUBSIDY == 0 )
            {
                ASSETCHAINS_DECAY[i] = 0;
                printf("ERA%u: ASSETCHAINS_DECAY of 100000000 means linear and that needs ASSETCHAINS_ENDSUBSIDY\n", i);
            }
            else if ( ASSETCHAINS_DECAY[i] > 100000000 )
            {
                ASSETCHAINS_DECAY[i] = 0;
                printf("ERA%u: ASSETCHAINS_DECAY cant be more than 100000000\n", i);
            }
        }

        MAX_BLOCK_SIGOPS = 60000;
        ASSETCHAINS_TXPOW = GetArg("-ac_txpow",0) & 3;
        ASSETCHAINS_FOUNDERS = GetArg("-ac_founders",0) & 1;
        ASSETCHAINS_SUPPLY = GetArg("-ac_supply",10);
        ASSETCHAINS_COMMISSION = GetArg("-ac_perc",0);
        ASSETCHAINS_OVERRIDE_PUBKEY = GetArg("-ac_pubkey","");
				ASSETCHAINS_SCRIPTPUB = GetArg("-ac_script","");

        if ( (ASSETCHAINS_STAKED= GetArg("-ac_staked",0)) > 100 )
            ASSETCHAINS_STAKED = 100;

        // for now, we only support 50% PoS due to other parts of the algorithm needing adjustment for
        // other values
        if ( (ASSETCHAINS_LWMAPOS = GetArg("-ac_veruspos",0)) != 0 )
            ASSETCHAINS_LWMAPOS = 50;
        
        ASSETCHAINS_SAPLING = GetArg("-ac_sapling", -1);
        if (ASSETCHAINS_SAPLING == -1)
        {
            ASSETCHAINS_OVERWINTER = GetArg("-ac_overwinter", -1);
        }
        else
        {
            ASSETCHAINS_OVERWINTER = GetArg("-ac_overwinter", ASSETCHAINS_SAPLING);
        }
        if ( strlen(ASSETCHAINS_OVERRIDE_PUBKEY.c_str()) == 66 || ASSETCHAINS_SCRIPTPUB.size() > 1 )
        {
            if ( strlen(ASSETCHAINS_OVERRIDE_PUBKEY.c_str()) == 66 )
            {
                decode_hex(ASSETCHAINS_OVERRIDE_PUBKEY33,33,(char *)ASSETCHAINS_OVERRIDE_PUBKEY.c_str());
                calc_rmd160_sha256(ASSETCHAINS_OVERRIDE_PUBKEYHASH,ASSETCHAINS_OVERRIDE_PUBKEY33,33);
            }
            if ( ASSETCHAINS_COMMISSION == 0 )
            {
                if (ASSETCHAINS_FOUNDERS != 0 )
                {
                    ASSETCHAINS_COMMISSION = 53846154; // maps to 35%
                    printf("ASSETCHAINS_COMMISSION defaulted to 35%% when founders reward active\n");
                }
								else
                {
                    ASSETCHAINS_OVERRIDE_PUBKEY.clear();
                    printf("-ac_perc must be set with -ac_pubkey\n");
                }
            }
        }
        else
        {
            if ( ASSETCHAINS_COMMISSION != 0 )
            {
                ASSETCHAINS_COMMISSION = 0;
                printf("ASSETCHAINS_COMMISSION needs an ASSETCHAINS_OVERRIDE_PUBKEY and cant be more than 100000000 (100%%)\n");
            }
            if ( ASSETCHAINS_FOUNDERS != 0 )
            {
                ASSETCHAINS_FOUNDERS = 0;
                printf("ASSETCHAINS_FOUNDERS needs an ASSETCHAINS_OVERRIDE_PUBKEY or ASSETCHAINS_SCRIPTPUB\n");
            }
        }
        if ( ASSETCHAINS_ENDSUBSIDY[0] != 0 || ASSETCHAINS_REWARD[0] != 0 || ASSETCHAINS_HALVING[0] != 0 || ASSETCHAINS_DECAY[0] != 0 || ASSETCHAINS_COMMISSION != 0 || ASSETCHAINS_PUBLIC != 0 || ASSETCHAINS_PRIVATE != 0 || ASSETCHAINS_TXPOW != 0 || ASSETCHAINS_FOUNDERS != 0 || ASSETCHAINS_SCRIPTPUB.size() > 1 )
        {
            fprintf(stderr,"perc %.4f%% ac_pub=[%02x%02x%02x...]\n",dstr(ASSETCHAINS_COMMISSION)*100,ASSETCHAINS_OVERRIDE_PUBKEY33[0],ASSETCHAINS_OVERRIDE_PUBKEY33[1],ASSETCHAINS_OVERRIDE_PUBKEY33[2]);
            extraptr = extrabuf;
            memcpy(extraptr,ASSETCHAINS_OVERRIDE_PUBKEY33,33), extralen = 33;

            // if we have one era, this should create the same data structure as it used to, same if we increase _MAX_ERAS
            for ( int i = 0; i <= ASSETCHAINS_LASTERA; i++ )
            {
                printf("ERA%u: end.%llu reward.%llu halving.%llu decay.%llu\n", i,
                       (long long)ASSETCHAINS_ENDSUBSIDY[i],
                       (long long)ASSETCHAINS_REWARD[i],
                       (long long)ASSETCHAINS_HALVING[i],
                       (long long)ASSETCHAINS_DECAY[i]);

                // TODO: Verify that we don't overrun extrabuf here, which is a 256 byte buffer
                extralen += iguana_rwnum(1,&extraptr[extralen],sizeof(ASSETCHAINS_ENDSUBSIDY[i]),(void *)&ASSETCHAINS_ENDSUBSIDY[i]);
                extralen += iguana_rwnum(1,&extraptr[extralen],sizeof(ASSETCHAINS_REWARD[i]),(void *)&ASSETCHAINS_REWARD[i]);
                extralen += iguana_rwnum(1,&extraptr[extralen],sizeof(ASSETCHAINS_HALVING[i]),(void *)&ASSETCHAINS_HALVING[i]);
                extralen += iguana_rwnum(1,&extraptr[extralen],sizeof(ASSETCHAINS_DECAY[i]),(void *)&ASSETCHAINS_DECAY[i]);
            }

            if (ASSETCHAINS_LASTERA > 0)
            {
                extralen += iguana_rwnum(1,&extraptr[extralen],sizeof(ASSETCHAINS_LASTERA),(void *)&ASSETCHAINS_LASTERA);
            }

            // hash in lock above for time locked coinbase transactions above a certain reward value only if the lock above
            // param was specified, otherwise, for compatibility, do nothing
            if ( ASSETCHAINS_TIMELOCKGTE != _ASSETCHAINS_TIMELOCKOFF )
            {
                extralen += iguana_rwnum(1,&extraptr[extralen],sizeof(ASSETCHAINS_TIMELOCKGTE),(void *)&ASSETCHAINS_TIMELOCKGTE);
                extralen += iguana_rwnum(1,&extraptr[extralen],sizeof(ASSETCHAINS_TIMEUNLOCKFROM),(void *)&ASSETCHAINS_TIMEUNLOCKFROM);
                extralen += iguana_rwnum(1,&extraptr[extralen],sizeof(ASSETCHAINS_TIMEUNLOCKTO),(void *)&ASSETCHAINS_TIMEUNLOCKTO);
            }

            if ( ASSETCHAINS_ALGO != ASSETCHAINS_EQUIHASH )
            {
                extralen += iguana_rwnum(1,&extraptr[extralen],sizeof(ASSETCHAINS_ALGO),(void *)&ASSETCHAINS_ALGO);
            }

            if ( ASSETCHAINS_LWMAPOS != 0 )
            {
                extralen += iguana_rwnum(1,&extraptr[extralen],sizeof(ASSETCHAINS_LWMAPOS),(void *)&ASSETCHAINS_LWMAPOS);
            }

            val = ASSETCHAINS_COMMISSION | (((uint64_t)ASSETCHAINS_STAKED & 0xff) << 32) | (((uint64_t)ASSETCHAINS_CC & 0xffff) << 40) | ((ASSETCHAINS_PUBLIC != 0) << 7) | ((ASSETCHAINS_PRIVATE != 0) << 6) | ASSETCHAINS_TXPOW;
            extralen += iguana_rwnum(1,&extraptr[extralen],sizeof(val),(void *)&val);
            if ( ASSETCHAINS_FOUNDERS != 0 )
                extralen += iguana_rwnum(1,&extraptr[extralen],sizeof(ASSETCHAINS_FOUNDERS),(void *)&ASSETCHAINS_FOUNDERS);
            if ( ASSETCHAINS_SCRIPTPUB.size() > 1 )
                extralen += iguana_rwnum(1,&extraptr[extralen],(int32_t)ASSETCHAINS_SCRIPTPUB.size(),(void *)ASSETCHAINS_SCRIPTPUB.c_str());
        }

        addn = GetArg("-seednode","");
        if ( strlen(addn.c_str()) > 0 )
            ASSETCHAINS_SEED = 1;

        strncpy(ASSETCHAINS_SYMBOL,name.c_str(),sizeof(ASSETCHAINS_SYMBOL)-1);

        MAX_MONEY = komodo_max_money();

        if ( (baseid = komodo_baseid(ASSETCHAINS_SYMBOL)) >= 0 && baseid < 32 )
        {
            //komodo_maxallowed(baseid);
            printf("baseid.%d MAX_MONEY.%s %.8f\n",baseid,ASSETCHAINS_SYMBOL,(double)MAX_MONEY/SATOSHIDEN);
        }

        if ( ASSETCHAINS_CC >= KOMODO_FIRSTFUNGIBLEID && MAX_MONEY < 1000000LL*SATOSHIDEN )
            MAX_MONEY = 1000000LL*SATOSHIDEN;
        if ( MAX_MONEY <= 0 || MAX_MONEY > 10000100000LL*SATOSHIDEN )
            MAX_MONEY = 10000100000LL*SATOSHIDEN;
        //fprintf(stderr,"MAX_MONEY %llu %.8f\n",(long long)MAX_MONEY,(double)MAX_MONEY/SATOSHIDEN);
        //printf("baseid.%d MAX_MONEY.%s %.8f\n",baseid,ASSETCHAINS_SYMBOL,(double)MAX_MONEY/SATOSHIDEN);
        ASSETCHAINS_P2PPORT = komodo_port(ASSETCHAINS_SYMBOL,ASSETCHAINS_SUPPLY,&ASSETCHAINS_MAGIC,extraptr,extralen);
        while ( (dirname= (char *)GetDataDir(false).string().c_str()) == 0 || dirname[0] == 0 )
        {
            fprintf(stderr,"waiting for datadir\n");
						#ifndef _WIN32
            sleep(3);
						#else
						boost::this_thread::sleep(boost::posix_time::milliseconds(3000));
						#endif
        }
        //fprintf(stderr,"Got datadir.(%s)\n",dirname);
        if ( ASSETCHAINS_SYMBOL[0] != 0 )
        {
            int32_t komodo_baseid(char *origbase);
            extern int COINBASE_MATURITY;
            if ( strcmp(ASSETCHAINS_SYMBOL,"KMD") == 0 )
            {
                fprintf(stderr,"cant have assetchain named KMD\n");
                exit(0);
            }
            if ( (port= komodo_userpass(ASSETCHAINS_USERPASS,ASSETCHAINS_SYMBOL)) != 0 )
                ASSETCHAINS_RPCPORT = port;
            else komodo_configfile(ASSETCHAINS_SYMBOL,ASSETCHAINS_P2PPORT + 1);
            if (ASSETCHAINS_LASTERA == 0)
                COINBASE_MATURITY = 1;
            //fprintf(stderr,"ASSETCHAINS_RPCPORT (%s) %u\n",ASSETCHAINS_SYMBOL,ASSETCHAINS_RPCPORT);
        }
        if ( ASSETCHAINS_RPCPORT == 0 )
            ASSETCHAINS_RPCPORT = ASSETCHAINS_P2PPORT + 1;
        //ASSETCHAINS_NOTARIES = GetArg("-ac_notaries","");
        //komodo_assetchain_pubkeys((char *)ASSETCHAINS_NOTARIES.c_str());
        iguana_rwnum(1,magic,sizeof(ASSETCHAINS_MAGIC),(void *)&ASSETCHAINS_MAGIC);
        for (i=0; i<4; i++)
            sprintf(&magicstr[i<<1],"%02x",magic[i]);
        magicstr[8] = 0;
#ifndef FROM_CLI
        sprintf(fname,"%s_7776",ASSETCHAINS_SYMBOL);
        if ( (fp= fopen(fname,"wb")) != 0 )
        {
            fprintf(fp,iguanafmtstr,name.c_str(),name.c_str(),name.c_str(),name.c_str(),magicstr,ASSETCHAINS_P2PPORT,ASSETCHAINS_RPCPORT,"78.47.196.146");
            fclose(fp);
            //printf("created (%s)\n",fname);
        } else printf("error creating (%s)\n",fname);
#endif
        if ( KOMODO_CCACTIVATE != 0 && ASSETCHAINS_CC < 2 )
        {
            ASSETCHAINS_CC = 2;
            fprintf(stderr,"smart utxo CC contracts will activate at height.%d\n",KOMODO_CCACTIVATE);
        }
    }
    else
    {
        char fname[512],username[512],password[4096]; int32_t iter; FILE *fp;
        ASSETCHAINS_P2PPORT = 7770;
        ASSETCHAINS_RPCPORT = 7771;
        for (iter=0; iter<2; iter++)
        {
            strcpy(fname,GetDataDir().string().c_str());
#ifdef _WIN32
            while ( fname[strlen(fname)-1] != '\\' )
                fname[strlen(fname)-1] = 0;
            if ( iter == 0 )
                strcat(fname,"Komodo\\komodo.conf");
            else strcat(fname,"Bitcoin\\bitcoin.conf");
#else
            while ( fname[strlen(fname)-1] != '/' )
                fname[strlen(fname)-1] = 0;
#ifdef __APPLE__
            if ( iter == 0 )
                strcat(fname,"Komodo/Komodo.conf");
            else strcat(fname,"Bitcoin/Bitcoin.conf");
#else
            if ( iter == 0 )
                strcat(fname,".komodo/komodo.conf");
            else strcat(fname,".bitcoin/bitcoin.conf");
#endif
#endif
            if ( (fp= fopen(fname,"rb")) != 0 )
            {
                _komodo_userpass(username,password,fp);
                sprintf(iter == 0 ? KMDUSERPASS : BTCUSERPASS,"%s:%s",username,password);
                fclose(fp);
                //printf("KOMODO.(%s) -> userpass.(%s)\n",fname,KMDUSERPASS);
            } //else printf("couldnt open.(%s)\n",fname);
            if ( IS_KOMODO_NOTARY == 0 )
                break;
        }
    }
    int32_t dpowconfs = KOMODO_DPOWCONFS;
    if ( ASSETCHAINS_SYMBOL[0] != 0 )
    {
        BITCOIND_RPCPORT = GetArg("-rpcport", ASSETCHAINS_RPCPORT);
        //fprintf(stderr,"(%s) port.%u chain params initialized\n",ASSETCHAINS_SYMBOL,BITCOIND_RPCPORT);
        if ( strcmp("PIRATE",ASSETCHAINS_SYMBOL) == 0 && ASSETCHAINS_HALVING[0] == 77777 )
        {
            ASSETCHAINS_HALVING[0] *= 5;
            fprintf(stderr,"PIRATE halving changed to %d %.1f days\n",(int32_t)ASSETCHAINS_HALVING[0],(double)ASSETCHAINS_HALVING[0]/1440);
        }
        else if ( strcmp("VRSC",ASSETCHAINS_SYMBOL) == 0 )
            dpowconfs = 0;
    } else BITCOIND_RPCPORT = GetArg("-rpcport", BaseParams().RPCPort());
    KOMODO_DPOWCONFS = GetArg("-dpowconfs",dpowconfs);
    if ( ASSETCHAINS_SYMBOL[0] == 0 || strcmp(ASSETCHAINS_SYMBOL,"SUPERNET") == 0 || strcmp(ASSETCHAINS_SYMBOL,"DEX") == 0 || strcmp(ASSETCHAINS_SYMBOL,"COQUI") == 0 || strcmp(ASSETCHAINS_SYMBOL,"PIRATE") == 0 || strcmp(ASSETCHAINS_SYMBOL,"KMDICE") == 0 )
        KOMODO_EXTRASATOSHI = 1;
}

void komodo_nameset(char *symbol,char *dest,char *source)
{
    if ( source[0] == 0 )
    {
        strcpy(symbol,(char *)"KMD");
        strcpy(dest,(char *)"BTC");
    }
    else
    {
        strcpy(symbol,source);
        strcpy(dest,(char *)"KMD");
    }
}

struct komodo_state *komodo_stateptrget(char *base)
{
    int32_t baseid;
    if ( base == 0 || base[0] == 0 || strcmp(base,(char *)"KMD") == 0 )
        return(&KOMODO_STATES[33]);
    else if ( (baseid= komodo_baseid(base)) >= 0 )
        return(&KOMODO_STATES[baseid+1]);
    else return(&KOMODO_STATES[0]);
}

struct komodo_state *komodo_stateptr(char *symbol,char *dest)
{
    int32_t baseid;
    komodo_nameset(symbol,dest,ASSETCHAINS_SYMBOL);
    return(komodo_stateptrget(symbol));
}

void komodo_prefetch(FILE *fp)
{
    long fsize,fpos; int32_t incr = 16*1024*1024;
    fpos = ftell(fp);
    fseek(fp,0,SEEK_END);
    fsize = ftell(fp);
    if ( fsize > incr )
    {
        char *ignore = (char *)malloc(incr);
        if ( ignore != 0 )
        {
            rewind(fp);
            while ( fread(ignore,1,incr,fp) == incr ) // prefetch
                fprintf(stderr,".");
            free(ignore);
        }
    }
    fseek(fp,fpos,SEEK_SET);
}<|MERGE_RESOLUTION|>--- conflicted
+++ resolved
@@ -1068,7 +1068,7 @@
 
 // given a block height, this returns the unlock time for that block height, derived from
 // the ASSETCHAINS_MAGIC number as well as the block height, providing different random numbers
-// for corresponding blocks across chains, but the same sequence in each chain 
+// for corresponding blocks across chains, but the same sequence in each chain
 int64_t komodo_block_unlocktime(uint32_t nHeight)
 {
     uint64_t fromTime, toTime, unlocktime;
@@ -1605,7 +1605,7 @@
                                 subsidyDifference = subsidy;
                             }
                             else
-                            {    
+                            {
                                 // Ex: -ac_eras=3 -ac_reward=0,384,24 -ac_end=1440,260640,0 -ac_halving=1,1440,2103840 -ac_decay 100000000,97750000,0
                                 subsidyDifference = subsidy - ASSETCHAINS_REWARD[curEra + 1];
                                 if (subsidyDifference < 0)
@@ -1652,8 +1652,7 @@
 void komodo_args(char *argv0)
 {
     extern const char *Notaries_elected1[][2];
-<<<<<<< HEAD
-    std::string name,addn; char *dirname,fname[512],arg0str[64],magicstr[9]; uint8_t magic[4],extrabuf[256],*extraptr=0; FILE *fp; uint64_t val; uint16_t port; int32_t i,baseid,len,n,extralen = 0;
+    std::string name,addn; char *dirname,fname[512],arg0str[64],magicstr[9]; uint8_t magic[4],extrabuf[8192],*extraptr=0; FILE *fp; uint64_t val; uint16_t port; int32_t i,baseid,len,n,extralen = 0;
   	IS_KOMODO_NOTARY = GetBoolArg("-notary", false);
 		IS_STAKED_NOTARY = GetArg("-stakednotary", -1);
 		if ( IS_STAKED_NOTARY != -1 && IS_KOMODO_NOTARY == true ) {
@@ -1664,20 +1663,7 @@
 		WHITELIST_ADDRESS = GetArg("-whitelistaddress","");
     if ( GetBoolArg("-gen", false) != 0 )
         KOMODO_MININGTHREADS = GetArg("-genproclimit",1);
-    else KOMODO_MININGTHREADS = -1;
-=======
-    std::string name,addn; char *dirname,fname[512],arg0str[64],magicstr[9]; uint8_t magic[4],extrabuf[8192],*extraptr=0; FILE *fp; uint64_t val; uint16_t port; int32_t i,baseid,len,n,extralen = 0;
-    IS_KOMODO_NOTARY = GetBoolArg("-notary", false);
-
-    if ( GetBoolArg("-gen", false) != 0 )\
-    {
-        KOMODO_MININGTHREADS = GetArg("-genproclimit",-1);
-        if (KOMODO_MININGTHREADS == 0)
-            mapArgs["-gen"] = "0";
-    }
     else KOMODO_MININGTHREADS = 0;
-
->>>>>>> cc77288f
     if ( (KOMODO_EXCHANGEWALLET= GetBoolArg("-exchange", false)) != 0 )
         fprintf(stderr,"KOMODO_EXCHANGEWALLET mode active\n");
     DONATION_PUBKEY = GetArg("-donation", "");
@@ -1794,7 +1780,7 @@
         // other values
         if ( (ASSETCHAINS_LWMAPOS = GetArg("-ac_veruspos",0)) != 0 )
             ASSETCHAINS_LWMAPOS = 50;
-        
+
         ASSETCHAINS_SAPLING = GetArg("-ac_sapling", -1);
         if (ASSETCHAINS_SAPLING == -1)
         {
