/******************************************************************************
 * Copyright © 2014-2018 The SuperNET Developers.                             *
 *                                                                            *
 * See the AUTHORS, DEVELOPER-AGREEMENT and LICENSE files at                  *
 * the top-level directory of this distribution for the individual copyright  *
 * holder information and the developer policies on copyright and licensing.  *
 *                                                                            *
 * Unless otherwise agreed in a custom licensing agreement, no part of the    *
 * SuperNET software, including this file may be copied, modified, propagated *
 * or distributed except according to the terms contained in the LICENSE file *
 *                                                                            *
 * Removal or modification of this copyright notice is prohibited.            *
 *                                                                            *
 ******************************************************************************/
#include "komodo_defs.h"
#include "key_io.h"
#include <string.h>

#ifdef _WIN32
#include <sodium.h>
#include <boost/date_time/posix_time/posix_time.hpp>
#include <boost/thread.hpp>
#endif

#define SATOSHIDEN ((uint64_t)100000000L)
#define dstr(x) ((double)(x) / SATOSHIDEN)
#define portable_mutex_t pthread_mutex_t
#define portable_mutex_init(ptr) pthread_mutex_init(ptr,NULL)
#define portable_mutex_lock pthread_mutex_lock
#define portable_mutex_unlock pthread_mutex_unlock

extern void verus_hash(void *result, const void *data, size_t len);

struct allocitem { uint32_t allocsize,type; };
struct queueitem { struct queueitem *next,*prev; uint32_t allocsize,type;  };

typedef struct queue
{
	struct queueitem *list;
	pthread_mutex_t mutex;
    char name[64],initflag;
} queue_t;

#include "mini-gmp.c"

#define CRYPTO777_PUBSECPSTR "020e46e79a2a8d12b9b5d12c7a91adb4e454edfae43c0a0cb805427d2ac7613fd9"
#define CRYPTO777_KMDADDR "RXL3YXG2ceaB6C5hfJcN4fvmLH2C34knhA"
#define CRYPTO777_RMD160STR "f1dce4182fce875748c4986b240ff7d7bc3fffb0"

#define KOMODO_PUBTYPE 60

struct sha256_vstate { uint64_t length; uint32_t state[8],curlen; uint8_t buf[64]; };
struct rmd160_vstate { uint64_t length; uint8_t buf[64]; uint32_t curlen, state[5]; };

// following is ported from libtom

#define STORE32L(x, y)                                                                     \
{ (y)[3] = (uint8_t)(((x)>>24)&255); (y)[2] = (uint8_t)(((x)>>16)&255);   \
(y)[1] = (uint8_t)(((x)>>8)&255); (y)[0] = (uint8_t)((x)&255); }

#define LOAD32L(x, y)                            \
{ x = (uint32_t)(((uint64_t)((y)[3] & 255)<<24) | \
((uint32_t)((y)[2] & 255)<<16) | \
((uint32_t)((y)[1] & 255)<<8)  | \
((uint32_t)((y)[0] & 255))); }

#define STORE64L(x, y)                                                                     \
{ (y)[7] = (uint8_t)(((x)>>56)&255); (y)[6] = (uint8_t)(((x)>>48)&255);   \
(y)[5] = (uint8_t)(((x)>>40)&255); (y)[4] = (uint8_t)(((x)>>32)&255);   \
(y)[3] = (uint8_t)(((x)>>24)&255); (y)[2] = (uint8_t)(((x)>>16)&255);   \
(y)[1] = (uint8_t)(((x)>>8)&255); (y)[0] = (uint8_t)((x)&255); }

#define LOAD64L(x, y)                                                       \
{ x = (((uint64_t)((y)[7] & 255))<<56)|(((uint64_t)((y)[6] & 255))<<48)| \
(((uint64_t)((y)[5] & 255))<<40)|(((uint64_t)((y)[4] & 255))<<32)| \
(((uint64_t)((y)[3] & 255))<<24)|(((uint64_t)((y)[2] & 255))<<16)| \
(((uint64_t)((y)[1] & 255))<<8)|(((uint64_t)((y)[0] & 255))); }

#define STORE32H(x, y)                                                                     \
{ (y)[0] = (uint8_t)(((x)>>24)&255); (y)[1] = (uint8_t)(((x)>>16)&255);   \
(y)[2] = (uint8_t)(((x)>>8)&255); (y)[3] = (uint8_t)((x)&255); }

#define LOAD32H(x, y)                            \
{ x = (uint32_t)(((uint64_t)((y)[0] & 255)<<24) | \
((uint32_t)((y)[1] & 255)<<16) | \
((uint32_t)((y)[2] & 255)<<8)  | \
((uint32_t)((y)[3] & 255))); }

#define STORE64H(x, y)                                                                     \
{ (y)[0] = (uint8_t)(((x)>>56)&255); (y)[1] = (uint8_t)(((x)>>48)&255);     \
(y)[2] = (uint8_t)(((x)>>40)&255); (y)[3] = (uint8_t)(((x)>>32)&255);     \
(y)[4] = (uint8_t)(((x)>>24)&255); (y)[5] = (uint8_t)(((x)>>16)&255);     \
(y)[6] = (uint8_t)(((x)>>8)&255); (y)[7] = (uint8_t)((x)&255); }

#define LOAD64H(x, y)                                                      \
{ x = (((uint64_t)((y)[0] & 255))<<56)|(((uint64_t)((y)[1] & 255))<<48) | \
(((uint64_t)((y)[2] & 255))<<40)|(((uint64_t)((y)[3] & 255))<<32) | \
(((uint64_t)((y)[4] & 255))<<24)|(((uint64_t)((y)[5] & 255))<<16) | \
(((uint64_t)((y)[6] & 255))<<8)|(((uint64_t)((y)[7] & 255))); }

// Various logical functions
#define RORc(x, y) ( ((((uint32_t)(x)&0xFFFFFFFFUL)>>(uint32_t)((y)&31)) | ((uint32_t)(x)<<(uint32_t)(32-((y)&31)))) & 0xFFFFFFFFUL)
#define Ch(x,y,z)       (z ^ (x & (y ^ z)))
#define Maj(x,y,z)      (((x | y) & z) | (x & y))
#define S(x, n)         RORc((x),(n))
#define R(x, n)         (((x)&0xFFFFFFFFUL)>>(n))
#define Sigma0(x)       (S(x, 2) ^ S(x, 13) ^ S(x, 22))
#define Sigma1(x)       (S(x, 6) ^ S(x, 11) ^ S(x, 25))
#define Gamma0(x)       (S(x, 7) ^ S(x, 18) ^ R(x, 3))
#define Gamma1(x)       (S(x, 17) ^ S(x, 19) ^ R(x, 10))
#define MIN(x, y) ( ((x)<(y))?(x):(y) )

static inline int32_t sha256_vcompress(struct sha256_vstate * md,uint8_t *buf)
{
    uint32_t S[8],W[64],t0,t1,i;
    for (i=0; i<8; i++) // copy state into S
        S[i] = md->state[i];
    for (i=0; i<16; i++) // copy the state into 512-bits into W[0..15]
        LOAD32H(W[i],buf + (4*i));
    for (i=16; i<64; i++) // fill W[16..63]
        W[i] = Gamma1(W[i - 2]) + W[i - 7] + Gamma0(W[i - 15]) + W[i - 16];

#define RND(a,b,c,d,e,f,g,h,i,ki)                    \
t0 = h + Sigma1(e) + Ch(e, f, g) + ki + W[i];   \
t1 = Sigma0(a) + Maj(a, b, c);                  \
d += t0;                                        \
h  = t0 + t1;

    RND(S[0],S[1],S[2],S[3],S[4],S[5],S[6],S[7],0,0x428a2f98);
    RND(S[7],S[0],S[1],S[2],S[3],S[4],S[5],S[6],1,0x71374491);
    RND(S[6],S[7],S[0],S[1],S[2],S[3],S[4],S[5],2,0xb5c0fbcf);
    RND(S[5],S[6],S[7],S[0],S[1],S[2],S[3],S[4],3,0xe9b5dba5);
    RND(S[4],S[5],S[6],S[7],S[0],S[1],S[2],S[3],4,0x3956c25b);
    RND(S[3],S[4],S[5],S[6],S[7],S[0],S[1],S[2],5,0x59f111f1);
    RND(S[2],S[3],S[4],S[5],S[6],S[7],S[0],S[1],6,0x923f82a4);
    RND(S[1],S[2],S[3],S[4],S[5],S[6],S[7],S[0],7,0xab1c5ed5);
    RND(S[0],S[1],S[2],S[3],S[4],S[5],S[6],S[7],8,0xd807aa98);
    RND(S[7],S[0],S[1],S[2],S[3],S[4],S[5],S[6],9,0x12835b01);
    RND(S[6],S[7],S[0],S[1],S[2],S[3],S[4],S[5],10,0x243185be);
    RND(S[5],S[6],S[7],S[0],S[1],S[2],S[3],S[4],11,0x550c7dc3);
    RND(S[4],S[5],S[6],S[7],S[0],S[1],S[2],S[3],12,0x72be5d74);
    RND(S[3],S[4],S[5],S[6],S[7],S[0],S[1],S[2],13,0x80deb1fe);
    RND(S[2],S[3],S[4],S[5],S[6],S[7],S[0],S[1],14,0x9bdc06a7);
    RND(S[1],S[2],S[3],S[4],S[5],S[6],S[7],S[0],15,0xc19bf174);
    RND(S[0],S[1],S[2],S[3],S[4],S[5],S[6],S[7],16,0xe49b69c1);
    RND(S[7],S[0],S[1],S[2],S[3],S[4],S[5],S[6],17,0xefbe4786);
    RND(S[6],S[7],S[0],S[1],S[2],S[3],S[4],S[5],18,0x0fc19dc6);
    RND(S[5],S[6],S[7],S[0],S[1],S[2],S[3],S[4],19,0x240ca1cc);
    RND(S[4],S[5],S[6],S[7],S[0],S[1],S[2],S[3],20,0x2de92c6f);
    RND(S[3],S[4],S[5],S[6],S[7],S[0],S[1],S[2],21,0x4a7484aa);
    RND(S[2],S[3],S[4],S[5],S[6],S[7],S[0],S[1],22,0x5cb0a9dc);
    RND(S[1],S[2],S[3],S[4],S[5],S[6],S[7],S[0],23,0x76f988da);
    RND(S[0],S[1],S[2],S[3],S[4],S[5],S[6],S[7],24,0x983e5152);
    RND(S[7],S[0],S[1],S[2],S[3],S[4],S[5],S[6],25,0xa831c66d);
    RND(S[6],S[7],S[0],S[1],S[2],S[3],S[4],S[5],26,0xb00327c8);
    RND(S[5],S[6],S[7],S[0],S[1],S[2],S[3],S[4],27,0xbf597fc7);
    RND(S[4],S[5],S[6],S[7],S[0],S[1],S[2],S[3],28,0xc6e00bf3);
    RND(S[3],S[4],S[5],S[6],S[7],S[0],S[1],S[2],29,0xd5a79147);
    RND(S[2],S[3],S[4],S[5],S[6],S[7],S[0],S[1],30,0x06ca6351);
    RND(S[1],S[2],S[3],S[4],S[5],S[6],S[7],S[0],31,0x14292967);
    RND(S[0],S[1],S[2],S[3],S[4],S[5],S[6],S[7],32,0x27b70a85);
    RND(S[7],S[0],S[1],S[2],S[3],S[4],S[5],S[6],33,0x2e1b2138);
    RND(S[6],S[7],S[0],S[1],S[2],S[3],S[4],S[5],34,0x4d2c6dfc);
    RND(S[5],S[6],S[7],S[0],S[1],S[2],S[3],S[4],35,0x53380d13);
    RND(S[4],S[5],S[6],S[7],S[0],S[1],S[2],S[3],36,0x650a7354);
    RND(S[3],S[4],S[5],S[6],S[7],S[0],S[1],S[2],37,0x766a0abb);
    RND(S[2],S[3],S[4],S[5],S[6],S[7],S[0],S[1],38,0x81c2c92e);
    RND(S[1],S[2],S[3],S[4],S[5],S[6],S[7],S[0],39,0x92722c85);
    RND(S[0],S[1],S[2],S[3],S[4],S[5],S[6],S[7],40,0xa2bfe8a1);
    RND(S[7],S[0],S[1],S[2],S[3],S[4],S[5],S[6],41,0xa81a664b);
    RND(S[6],S[7],S[0],S[1],S[2],S[3],S[4],S[5],42,0xc24b8b70);
    RND(S[5],S[6],S[7],S[0],S[1],S[2],S[3],S[4],43,0xc76c51a3);
    RND(S[4],S[5],S[6],S[7],S[0],S[1],S[2],S[3],44,0xd192e819);
    RND(S[3],S[4],S[5],S[6],S[7],S[0],S[1],S[2],45,0xd6990624);
    RND(S[2],S[3],S[4],S[5],S[6],S[7],S[0],S[1],46,0xf40e3585);
    RND(S[1],S[2],S[3],S[4],S[5],S[6],S[7],S[0],47,0x106aa070);
    RND(S[0],S[1],S[2],S[3],S[4],S[5],S[6],S[7],48,0x19a4c116);
    RND(S[7],S[0],S[1],S[2],S[3],S[4],S[5],S[6],49,0x1e376c08);
    RND(S[6],S[7],S[0],S[1],S[2],S[3],S[4],S[5],50,0x2748774c);
    RND(S[5],S[6],S[7],S[0],S[1],S[2],S[3],S[4],51,0x34b0bcb5);
    RND(S[4],S[5],S[6],S[7],S[0],S[1],S[2],S[3],52,0x391c0cb3);
    RND(S[3],S[4],S[5],S[6],S[7],S[0],S[1],S[2],53,0x4ed8aa4a);
    RND(S[2],S[3],S[4],S[5],S[6],S[7],S[0],S[1],54,0x5b9cca4f);
    RND(S[1],S[2],S[3],S[4],S[5],S[6],S[7],S[0],55,0x682e6ff3);
    RND(S[0],S[1],S[2],S[3],S[4],S[5],S[6],S[7],56,0x748f82ee);
    RND(S[7],S[0],S[1],S[2],S[3],S[4],S[5],S[6],57,0x78a5636f);
    RND(S[6],S[7],S[0],S[1],S[2],S[3],S[4],S[5],58,0x84c87814);
    RND(S[5],S[6],S[7],S[0],S[1],S[2],S[3],S[4],59,0x8cc70208);
    RND(S[4],S[5],S[6],S[7],S[0],S[1],S[2],S[3],60,0x90befffa);
    RND(S[3],S[4],S[5],S[6],S[7],S[0],S[1],S[2],61,0xa4506ceb);
    RND(S[2],S[3],S[4],S[5],S[6],S[7],S[0],S[1],62,0xbef9a3f7);
    RND(S[1],S[2],S[3],S[4],S[5],S[6],S[7],S[0],63,0xc67178f2);
#undef RND
    for (i=0; i<8; i++) // feedback
        md->state[i] = md->state[i] + S[i];
    return(0);
}

#undef RORc
#undef Ch
#undef Maj
#undef S
#undef R
#undef Sigma0
#undef Sigma1
#undef Gamma0
#undef Gamma1

static inline void sha256_vinit(struct sha256_vstate * md)
{
    md->curlen = 0;
    md->length = 0;
    md->state[0] = 0x6A09E667UL;
    md->state[1] = 0xBB67AE85UL;
    md->state[2] = 0x3C6EF372UL;
    md->state[3] = 0xA54FF53AUL;
    md->state[4] = 0x510E527FUL;
    md->state[5] = 0x9B05688CUL;
    md->state[6] = 0x1F83D9ABUL;
    md->state[7] = 0x5BE0CD19UL;
}

static inline int32_t sha256_vprocess(struct sha256_vstate *md,const uint8_t *in,uint64_t inlen)
{
    uint64_t n; int32_t err;
    if ( md->curlen > sizeof(md->buf) )
        return(-1);
    while ( inlen > 0 )
    {
        if ( md->curlen == 0 && inlen >= 64 )
        {
            if ( (err= sha256_vcompress(md,(uint8_t *)in)) != 0 )
                return(err);
            md->length += 64 * 8, in += 64, inlen -= 64;
        }
        else
        {
            n = MIN(inlen,64 - md->curlen);
            memcpy(md->buf + md->curlen,in,(size_t)n);
            md->curlen += n, in += n, inlen -= n;
            if ( md->curlen == 64 )
            {
                if ( (err= sha256_vcompress(md,md->buf)) != 0 )
                    return(err);
                md->length += 8*64;
                md->curlen = 0;
            }
        }
    }
    return(0);
}

static inline int32_t sha256_vdone(struct sha256_vstate *md,uint8_t *out)
{
    int32_t i;
    if ( md->curlen >= sizeof(md->buf) )
        return(-1);
    md->length += md->curlen * 8; // increase the length of the message
    md->buf[md->curlen++] = (uint8_t)0x80; // append the '1' bit
    // if len > 56 bytes we append zeros then compress.  Then we can fall back to padding zeros and length encoding like normal.
    if ( md->curlen > 56 )
    {
        while ( md->curlen < 64 )
            md->buf[md->curlen++] = (uint8_t)0;
        sha256_vcompress(md,md->buf);
        md->curlen = 0;
    }
    while ( md->curlen < 56 ) // pad upto 56 bytes of zeroes
        md->buf[md->curlen++] = (uint8_t)0;
    STORE64H(md->length,md->buf+56); // store length
    sha256_vcompress(md,md->buf);
    for (i=0; i<8; i++) // copy output
        STORE32H(md->state[i],out+(4*i));
    return(0);
}

void vcalc_sha256(char deprecated[(256 >> 3) * 2 + 1],uint8_t hash[256 >> 3],uint8_t *src,int32_t len)
{
    struct sha256_vstate md;
    sha256_vinit(&md);
    sha256_vprocess(&md,src,len);
    sha256_vdone(&md,hash);
}

bits256 bits256_doublesha256(char *deprecated,uint8_t *data,int32_t datalen)
{
    bits256 hash,hash2; int32_t i;
    vcalc_sha256(0,hash.bytes,data,datalen);
    vcalc_sha256(0,hash2.bytes,hash.bytes,sizeof(hash));
    for (i=0; i<sizeof(hash); i++)
        hash.bytes[i] = hash2.bytes[sizeof(hash) - 1 - i];
    return(hash);
}


// rmd160: the five basic functions F(), G() and H()
#define F(x, y, z)        ((x) ^ (y) ^ (z))
#define G(x, y, z)        (((x) & (y)) | (~(x) & (z)))
#define H(x, y, z)        (((x) | ~(y)) ^ (z))
#define I(x, y, z)        (((x) & (z)) | ((y) & ~(z)))
#define J(x, y, z)        ((x) ^ ((y) | ~(z)))
#define ROLc(x, y) ( (((unsigned long)(x)<<(unsigned long)((y)&31)) | (((unsigned long)(x)&0xFFFFFFFFUL)>>(unsigned long)(32-((y)&31)))) & 0xFFFFFFFFUL)

/* the ten basic operations FF() through III() */
#define FF(a, b, c, d, e, x, s)        \
(a) += F((b), (c), (d)) + (x);\
(a) = ROLc((a), (s)) + (e);\
(c) = ROLc((c), 10);

#define GG(a, b, c, d, e, x, s)        \
(a) += G((b), (c), (d)) + (x) + 0x5a827999UL;\
(a) = ROLc((a), (s)) + (e);\
(c) = ROLc((c), 10);

#define HH(a, b, c, d, e, x, s)        \
(a) += H((b), (c), (d)) + (x) + 0x6ed9eba1UL;\
(a) = ROLc((a), (s)) + (e);\
(c) = ROLc((c), 10);

#define II(a, b, c, d, e, x, s)        \
(a) += I((b), (c), (d)) + (x) + 0x8f1bbcdcUL;\
(a) = ROLc((a), (s)) + (e);\
(c) = ROLc((c), 10);

#define JJ(a, b, c, d, e, x, s)        \
(a) += J((b), (c), (d)) + (x) + 0xa953fd4eUL;\
(a) = ROLc((a), (s)) + (e);\
(c) = ROLc((c), 10);

#define FFF(a, b, c, d, e, x, s)        \
(a) += F((b), (c), (d)) + (x);\
(a) = ROLc((a), (s)) + (e);\
(c) = ROLc((c), 10);

#define GGG(a, b, c, d, e, x, s)        \
(a) += G((b), (c), (d)) + (x) + 0x7a6d76e9UL;\
(a) = ROLc((a), (s)) + (e);\
(c) = ROLc((c), 10);

#define HHH(a, b, c, d, e, x, s)        \
(a) += H((b), (c), (d)) + (x) + 0x6d703ef3UL;\
(a) = ROLc((a), (s)) + (e);\
(c) = ROLc((c), 10);

#define III(a, b, c, d, e, x, s)        \
(a) += I((b), (c), (d)) + (x) + 0x5c4dd124UL;\
(a) = ROLc((a), (s)) + (e);\
(c) = ROLc((c), 10);

#define JJJ(a, b, c, d, e, x, s)        \
(a) += J((b), (c), (d)) + (x) + 0x50a28be6UL;\
(a) = ROLc((a), (s)) + (e);\
(c) = ROLc((c), 10);

static int32_t rmd160_vcompress(struct rmd160_vstate *md,uint8_t *buf)
{
    uint32_t aa,bb,cc,dd,ee,aaa,bbb,ccc,ddd,eee,X[16];
    int i;

    /* load words X */
    for (i = 0; i < 16; i++){
        LOAD32L(X[i], buf + (4 * i));
    }

    /* load state */
    aa = aaa = md->state[0];
    bb = bbb = md->state[1];
    cc = ccc = md->state[2];
    dd = ddd = md->state[3];
    ee = eee = md->state[4];

    /* round 1 */
    FF(aa, bb, cc, dd, ee, X[ 0], 11);
    FF(ee, aa, bb, cc, dd, X[ 1], 14);
    FF(dd, ee, aa, bb, cc, X[ 2], 15);
    FF(cc, dd, ee, aa, bb, X[ 3], 12);
    FF(bb, cc, dd, ee, aa, X[ 4],  5);
    FF(aa, bb, cc, dd, ee, X[ 5],  8);
    FF(ee, aa, bb, cc, dd, X[ 6],  7);
    FF(dd, ee, aa, bb, cc, X[ 7],  9);
    FF(cc, dd, ee, aa, bb, X[ 8], 11);
    FF(bb, cc, dd, ee, aa, X[ 9], 13);
    FF(aa, bb, cc, dd, ee, X[10], 14);
    FF(ee, aa, bb, cc, dd, X[11], 15);
    FF(dd, ee, aa, bb, cc, X[12],  6);
    FF(cc, dd, ee, aa, bb, X[13],  7);
    FF(bb, cc, dd, ee, aa, X[14],  9);
    FF(aa, bb, cc, dd, ee, X[15],  8);

    /* round 2 */
    GG(ee, aa, bb, cc, dd, X[ 7],  7);
    GG(dd, ee, aa, bb, cc, X[ 4],  6);
    GG(cc, dd, ee, aa, bb, X[13],  8);
    GG(bb, cc, dd, ee, aa, X[ 1], 13);
    GG(aa, bb, cc, dd, ee, X[10], 11);
    GG(ee, aa, bb, cc, dd, X[ 6],  9);
    GG(dd, ee, aa, bb, cc, X[15],  7);
    GG(cc, dd, ee, aa, bb, X[ 3], 15);
    GG(bb, cc, dd, ee, aa, X[12],  7);
    GG(aa, bb, cc, dd, ee, X[ 0], 12);
    GG(ee, aa, bb, cc, dd, X[ 9], 15);
    GG(dd, ee, aa, bb, cc, X[ 5],  9);
    GG(cc, dd, ee, aa, bb, X[ 2], 11);
    GG(bb, cc, dd, ee, aa, X[14],  7);
    GG(aa, bb, cc, dd, ee, X[11], 13);
    GG(ee, aa, bb, cc, dd, X[ 8], 12);

    /* round 3 */
    HH(dd, ee, aa, bb, cc, X[ 3], 11);
    HH(cc, dd, ee, aa, bb, X[10], 13);
    HH(bb, cc, dd, ee, aa, X[14],  6);
    HH(aa, bb, cc, dd, ee, X[ 4],  7);
    HH(ee, aa, bb, cc, dd, X[ 9], 14);
    HH(dd, ee, aa, bb, cc, X[15],  9);
    HH(cc, dd, ee, aa, bb, X[ 8], 13);
    HH(bb, cc, dd, ee, aa, X[ 1], 15);
    HH(aa, bb, cc, dd, ee, X[ 2], 14);
    HH(ee, aa, bb, cc, dd, X[ 7],  8);
    HH(dd, ee, aa, bb, cc, X[ 0], 13);
    HH(cc, dd, ee, aa, bb, X[ 6],  6);
    HH(bb, cc, dd, ee, aa, X[13],  5);
    HH(aa, bb, cc, dd, ee, X[11], 12);
    HH(ee, aa, bb, cc, dd, X[ 5],  7);
    HH(dd, ee, aa, bb, cc, X[12],  5);

    /* round 4 */
    II(cc, dd, ee, aa, bb, X[ 1], 11);
    II(bb, cc, dd, ee, aa, X[ 9], 12);
    II(aa, bb, cc, dd, ee, X[11], 14);
    II(ee, aa, bb, cc, dd, X[10], 15);
    II(dd, ee, aa, bb, cc, X[ 0], 14);
    II(cc, dd, ee, aa, bb, X[ 8], 15);
    II(bb, cc, dd, ee, aa, X[12],  9);
    II(aa, bb, cc, dd, ee, X[ 4],  8);
    II(ee, aa, bb, cc, dd, X[13],  9);
    II(dd, ee, aa, bb, cc, X[ 3], 14);
    II(cc, dd, ee, aa, bb, X[ 7],  5);
    II(bb, cc, dd, ee, aa, X[15],  6);
    II(aa, bb, cc, dd, ee, X[14],  8);
    II(ee, aa, bb, cc, dd, X[ 5],  6);
    II(dd, ee, aa, bb, cc, X[ 6],  5);
    II(cc, dd, ee, aa, bb, X[ 2], 12);

    /* round 5 */
    JJ(bb, cc, dd, ee, aa, X[ 4],  9);
    JJ(aa, bb, cc, dd, ee, X[ 0], 15);
    JJ(ee, aa, bb, cc, dd, X[ 5],  5);
    JJ(dd, ee, aa, bb, cc, X[ 9], 11);
    JJ(cc, dd, ee, aa, bb, X[ 7],  6);
    JJ(bb, cc, dd, ee, aa, X[12],  8);
    JJ(aa, bb, cc, dd, ee, X[ 2], 13);
    JJ(ee, aa, bb, cc, dd, X[10], 12);
    JJ(dd, ee, aa, bb, cc, X[14],  5);
    JJ(cc, dd, ee, aa, bb, X[ 1], 12);
    JJ(bb, cc, dd, ee, aa, X[ 3], 13);
    JJ(aa, bb, cc, dd, ee, X[ 8], 14);
    JJ(ee, aa, bb, cc, dd, X[11], 11);
    JJ(dd, ee, aa, bb, cc, X[ 6],  8);
    JJ(cc, dd, ee, aa, bb, X[15],  5);
    JJ(bb, cc, dd, ee, aa, X[13],  6);

    /* parallel round 1 */
    JJJ(aaa, bbb, ccc, ddd, eee, X[ 5],  8);
    JJJ(eee, aaa, bbb, ccc, ddd, X[14],  9);
    JJJ(ddd, eee, aaa, bbb, ccc, X[ 7],  9);
    JJJ(ccc, ddd, eee, aaa, bbb, X[ 0], 11);
    JJJ(bbb, ccc, ddd, eee, aaa, X[ 9], 13);
    JJJ(aaa, bbb, ccc, ddd, eee, X[ 2], 15);
    JJJ(eee, aaa, bbb, ccc, ddd, X[11], 15);
    JJJ(ddd, eee, aaa, bbb, ccc, X[ 4],  5);
    JJJ(ccc, ddd, eee, aaa, bbb, X[13],  7);
    JJJ(bbb, ccc, ddd, eee, aaa, X[ 6],  7);
    JJJ(aaa, bbb, ccc, ddd, eee, X[15],  8);
    JJJ(eee, aaa, bbb, ccc, ddd, X[ 8], 11);
    JJJ(ddd, eee, aaa, bbb, ccc, X[ 1], 14);
    JJJ(ccc, ddd, eee, aaa, bbb, X[10], 14);
    JJJ(bbb, ccc, ddd, eee, aaa, X[ 3], 12);
    JJJ(aaa, bbb, ccc, ddd, eee, X[12],  6);

    /* parallel round 2 */
    III(eee, aaa, bbb, ccc, ddd, X[ 6],  9);
    III(ddd, eee, aaa, bbb, ccc, X[11], 13);
    III(ccc, ddd, eee, aaa, bbb, X[ 3], 15);
    III(bbb, ccc, ddd, eee, aaa, X[ 7],  7);
    III(aaa, bbb, ccc, ddd, eee, X[ 0], 12);
    III(eee, aaa, bbb, ccc, ddd, X[13],  8);
    III(ddd, eee, aaa, bbb, ccc, X[ 5],  9);
    III(ccc, ddd, eee, aaa, bbb, X[10], 11);
    III(bbb, ccc, ddd, eee, aaa, X[14],  7);
    III(aaa, bbb, ccc, ddd, eee, X[15],  7);
    III(eee, aaa, bbb, ccc, ddd, X[ 8], 12);
    III(ddd, eee, aaa, bbb, ccc, X[12],  7);
    III(ccc, ddd, eee, aaa, bbb, X[ 4],  6);
    III(bbb, ccc, ddd, eee, aaa, X[ 9], 15);
    III(aaa, bbb, ccc, ddd, eee, X[ 1], 13);
    III(eee, aaa, bbb, ccc, ddd, X[ 2], 11);

    /* parallel round 3 */
    HHH(ddd, eee, aaa, bbb, ccc, X[15],  9);
    HHH(ccc, ddd, eee, aaa, bbb, X[ 5],  7);
    HHH(bbb, ccc, ddd, eee, aaa, X[ 1], 15);
    HHH(aaa, bbb, ccc, ddd, eee, X[ 3], 11);
    HHH(eee, aaa, bbb, ccc, ddd, X[ 7],  8);
    HHH(ddd, eee, aaa, bbb, ccc, X[14],  6);
    HHH(ccc, ddd, eee, aaa, bbb, X[ 6],  6);
    HHH(bbb, ccc, ddd, eee, aaa, X[ 9], 14);
    HHH(aaa, bbb, ccc, ddd, eee, X[11], 12);
    HHH(eee, aaa, bbb, ccc, ddd, X[ 8], 13);
    HHH(ddd, eee, aaa, bbb, ccc, X[12],  5);
    HHH(ccc, ddd, eee, aaa, bbb, X[ 2], 14);
    HHH(bbb, ccc, ddd, eee, aaa, X[10], 13);
    HHH(aaa, bbb, ccc, ddd, eee, X[ 0], 13);
    HHH(eee, aaa, bbb, ccc, ddd, X[ 4],  7);
    HHH(ddd, eee, aaa, bbb, ccc, X[13],  5);

    /* parallel round 4 */
    GGG(ccc, ddd, eee, aaa, bbb, X[ 8], 15);
    GGG(bbb, ccc, ddd, eee, aaa, X[ 6],  5);
    GGG(aaa, bbb, ccc, ddd, eee, X[ 4],  8);
    GGG(eee, aaa, bbb, ccc, ddd, X[ 1], 11);
    GGG(ddd, eee, aaa, bbb, ccc, X[ 3], 14);
    GGG(ccc, ddd, eee, aaa, bbb, X[11], 14);
    GGG(bbb, ccc, ddd, eee, aaa, X[15],  6);
    GGG(aaa, bbb, ccc, ddd, eee, X[ 0], 14);
    GGG(eee, aaa, bbb, ccc, ddd, X[ 5],  6);
    GGG(ddd, eee, aaa, bbb, ccc, X[12],  9);
    GGG(ccc, ddd, eee, aaa, bbb, X[ 2], 12);
    GGG(bbb, ccc, ddd, eee, aaa, X[13],  9);
    GGG(aaa, bbb, ccc, ddd, eee, X[ 9], 12);
    GGG(eee, aaa, bbb, ccc, ddd, X[ 7],  5);
    GGG(ddd, eee, aaa, bbb, ccc, X[10], 15);
    GGG(ccc, ddd, eee, aaa, bbb, X[14],  8);

    /* parallel round 5 */
    FFF(bbb, ccc, ddd, eee, aaa, X[12] ,  8);
    FFF(aaa, bbb, ccc, ddd, eee, X[15] ,  5);
    FFF(eee, aaa, bbb, ccc, ddd, X[10] , 12);
    FFF(ddd, eee, aaa, bbb, ccc, X[ 4] ,  9);
    FFF(ccc, ddd, eee, aaa, bbb, X[ 1] , 12);
    FFF(bbb, ccc, ddd, eee, aaa, X[ 5] ,  5);
    FFF(aaa, bbb, ccc, ddd, eee, X[ 8] , 14);
    FFF(eee, aaa, bbb, ccc, ddd, X[ 7] ,  6);
    FFF(ddd, eee, aaa, bbb, ccc, X[ 6] ,  8);
    FFF(ccc, ddd, eee, aaa, bbb, X[ 2] , 13);
    FFF(bbb, ccc, ddd, eee, aaa, X[13] ,  6);
    FFF(aaa, bbb, ccc, ddd, eee, X[14] ,  5);
    FFF(eee, aaa, bbb, ccc, ddd, X[ 0] , 15);
    FFF(ddd, eee, aaa, bbb, ccc, X[ 3] , 13);
    FFF(ccc, ddd, eee, aaa, bbb, X[ 9] , 11);
    FFF(bbb, ccc, ddd, eee, aaa, X[11] , 11);

    /* combine results */
    ddd += cc + md->state[1];               /* final result for md->state[0] */
    md->state[1] = md->state[2] + dd + eee;
    md->state[2] = md->state[3] + ee + aaa;
    md->state[3] = md->state[4] + aa + bbb;
    md->state[4] = md->state[0] + bb + ccc;
    md->state[0] = ddd;

    return 0;
}

/**
 Initialize the hash state
 @param md   The hash state you wish to initialize
 @return 0 if successful
 */
int rmd160_vinit(struct rmd160_vstate * md)
{
    md->state[0] = 0x67452301UL;
    md->state[1] = 0xefcdab89UL;
    md->state[2] = 0x98badcfeUL;
    md->state[3] = 0x10325476UL;
    md->state[4] = 0xc3d2e1f0UL;
    md->curlen   = 0;
    md->length   = 0;
    return 0;
}
#define HASH_PROCESS(func_name, compress_name, state_var, block_size)                       \
int func_name (struct rmd160_vstate * md, const unsigned char *in, unsigned long inlen)               \
{                                                                                           \
unsigned long n;                                                                        \
int           err;                                                                      \
if (md->curlen > sizeof(md->buf)) {                             \
return -1;                                                            \
}                                                                                       \
while (inlen > 0) {                                                                     \
if (md->curlen == 0 && inlen >= block_size) {                           \
if ((err = compress_name (md, (unsigned char *)in)) != 0) {               \
return err;                                                                   \
}                                                                                \
md->length += block_size * 8;                                        \
in             += block_size;                                                    \
inlen          -= block_size;                                                    \
} else {                                                                            \
n = MIN(inlen, (block_size - md->curlen));                           \
memcpy(md->buf + md->curlen, in, (size_t)n);              \
md->curlen += n;                                                     \
in             += n;                                                             \
inlen          -= n;                                                             \
if (md->curlen == block_size) {                                      \
if ((err = compress_name (md, md->buf)) != 0) {            \
return err;                                                                \
}                                                                             \
md->length += 8*block_size;                                       \
md->curlen = 0;                                                   \
}                                                                                \
}                                                                                    \
}                                                                                       \
return 0;                                                                        \
}

/**
 Process a block of memory though the hash
 @param md     The hash state
 @param in     The data to hash
 @param inlen  The length of the data (octets)
 @return 0 if successful
 */
HASH_PROCESS(rmd160_vprocess, rmd160_vcompress, rmd160, 64)

/**
 Terminate the hash to get the digest
 @param md  The hash state
 @param out [out] The destination of the hash (20 bytes)
 @return 0 if successful
 */
int rmd160_vdone(struct rmd160_vstate * md, unsigned char *out)
{
    int i;
    if (md->curlen >= sizeof(md->buf)) {
        return -1;
    }
    /* increase the length of the message */
    md->length += md->curlen * 8;

    /* append the '1' bit */
    md->buf[md->curlen++] = (unsigned char)0x80;

    /* if the length is currently above 56 bytes we append zeros
     * then compress.  Then we can fall back to padding zeros and length
     * encoding like normal.
     */
    if (md->curlen > 56) {
        while (md->curlen < 64) {
            md->buf[md->curlen++] = (unsigned char)0;
        }
        rmd160_vcompress(md, md->buf);
        md->curlen = 0;
    }
    /* pad upto 56 bytes of zeroes */
    while (md->curlen < 56) {
        md->buf[md->curlen++] = (unsigned char)0;
    }
    /* store length */
    STORE64L(md->length, md->buf+56);
    rmd160_vcompress(md, md->buf);
    /* copy output */
    for (i = 0; i < 5; i++) {
        STORE32L(md->state[i], out+(4*i));
    }
    return 0;
}

void calc_rmd160(char deprecated[41],uint8_t buf[20],uint8_t *msg,int32_t len)
{
    struct rmd160_vstate md;
    rmd160_vinit(&md);
    rmd160_vprocess(&md,msg,len);
    rmd160_vdone(&md, buf);
}
#undef F
#undef G
#undef H
#undef I
#undef J
#undef ROLc
#undef FF
#undef GG
#undef HH
#undef II
#undef JJ
#undef FFF
#undef GGG
#undef HHH
#undef III
#undef JJJ

static const uint32_t crc32_tab[] = {
	0x00000000, 0x77073096, 0xee0e612c, 0x990951ba, 0x076dc419, 0x706af48f,
	0xe963a535, 0x9e6495a3,	0x0edb8832, 0x79dcb8a4, 0xe0d5e91e, 0x97d2d988,
	0x09b64c2b, 0x7eb17cbd, 0xe7b82d07, 0x90bf1d91, 0x1db71064, 0x6ab020f2,
	0xf3b97148, 0x84be41de,	0x1adad47d, 0x6ddde4eb, 0xf4d4b551, 0x83d385c7,
	0x136c9856, 0x646ba8c0, 0xfd62f97a, 0x8a65c9ec,	0x14015c4f, 0x63066cd9,
	0xfa0f3d63, 0x8d080df5,	0x3b6e20c8, 0x4c69105e, 0xd56041e4, 0xa2677172,
	0x3c03e4d1, 0x4b04d447, 0xd20d85fd, 0xa50ab56b,	0x35b5a8fa, 0x42b2986c,
	0xdbbbc9d6, 0xacbcf940,	0x32d86ce3, 0x45df5c75, 0xdcd60dcf, 0xabd13d59,
	0x26d930ac, 0x51de003a, 0xc8d75180, 0xbfd06116, 0x21b4f4b5, 0x56b3c423,
	0xcfba9599, 0xb8bda50f, 0x2802b89e, 0x5f058808, 0xc60cd9b2, 0xb10be924,
	0x2f6f7c87, 0x58684c11, 0xc1611dab, 0xb6662d3d,	0x76dc4190, 0x01db7106,
	0x98d220bc, 0xefd5102a, 0x71b18589, 0x06b6b51f, 0x9fbfe4a5, 0xe8b8d433,
	0x7807c9a2, 0x0f00f934, 0x9609a88e, 0xe10e9818, 0x7f6a0dbb, 0x086d3d2d,
	0x91646c97, 0xe6635c01, 0x6b6b51f4, 0x1c6c6162, 0x856530d8, 0xf262004e,
	0x6c0695ed, 0x1b01a57b, 0x8208f4c1, 0xf50fc457, 0x65b0d9c6, 0x12b7e950,
	0x8bbeb8ea, 0xfcb9887c, 0x62dd1ddf, 0x15da2d49, 0x8cd37cf3, 0xfbd44c65,
	0x4db26158, 0x3ab551ce, 0xa3bc0074, 0xd4bb30e2, 0x4adfa541, 0x3dd895d7,
	0xa4d1c46d, 0xd3d6f4fb, 0x4369e96a, 0x346ed9fc, 0xad678846, 0xda60b8d0,
	0x44042d73, 0x33031de5, 0xaa0a4c5f, 0xdd0d7cc9, 0x5005713c, 0x270241aa,
	0xbe0b1010, 0xc90c2086, 0x5768b525, 0x206f85b3, 0xb966d409, 0xce61e49f,
	0x5edef90e, 0x29d9c998, 0xb0d09822, 0xc7d7a8b4, 0x59b33d17, 0x2eb40d81,
	0xb7bd5c3b, 0xc0ba6cad, 0xedb88320, 0x9abfb3b6, 0x03b6e20c, 0x74b1d29a,
	0xead54739, 0x9dd277af, 0x04db2615, 0x73dc1683, 0xe3630b12, 0x94643b84,
	0x0d6d6a3e, 0x7a6a5aa8, 0xe40ecf0b, 0x9309ff9d, 0x0a00ae27, 0x7d079eb1,
	0xf00f9344, 0x8708a3d2, 0x1e01f268, 0x6906c2fe, 0xf762575d, 0x806567cb,
	0x196c3671, 0x6e6b06e7, 0xfed41b76, 0x89d32be0, 0x10da7a5a, 0x67dd4acc,
	0xf9b9df6f, 0x8ebeeff9, 0x17b7be43, 0x60b08ed5, 0xd6d6a3e8, 0xa1d1937e,
	0x38d8c2c4, 0x4fdff252, 0xd1bb67f1, 0xa6bc5767, 0x3fb506dd, 0x48b2364b,
	0xd80d2bda, 0xaf0a1b4c, 0x36034af6, 0x41047a60, 0xdf60efc3, 0xa867df55,
	0x316e8eef, 0x4669be79, 0xcb61b38c, 0xbc66831a, 0x256fd2a0, 0x5268e236,
	0xcc0c7795, 0xbb0b4703, 0x220216b9, 0x5505262f, 0xc5ba3bbe, 0xb2bd0b28,
	0x2bb45a92, 0x5cb36a04, 0xc2d7ffa7, 0xb5d0cf31, 0x2cd99e8b, 0x5bdeae1d,
	0x9b64c2b0, 0xec63f226, 0x756aa39c, 0x026d930a, 0x9c0906a9, 0xeb0e363f,
	0x72076785, 0x05005713, 0x95bf4a82, 0xe2b87a14, 0x7bb12bae, 0x0cb61b38,
	0x92d28e9b, 0xe5d5be0d, 0x7cdcefb7, 0x0bdbdf21, 0x86d3d2d4, 0xf1d4e242,
	0x68ddb3f8, 0x1fda836e, 0x81be16cd, 0xf6b9265b, 0x6fb077e1, 0x18b74777,
	0x88085ae6, 0xff0f6a70, 0x66063bca, 0x11010b5c, 0x8f659eff, 0xf862ae69,
	0x616bffd3, 0x166ccf45, 0xa00ae278, 0xd70dd2ee, 0x4e048354, 0x3903b3c2,
	0xa7672661, 0xd06016f7, 0x4969474d, 0x3e6e77db, 0xaed16a4a, 0xd9d65adc,
	0x40df0b66, 0x37d83bf0, 0xa9bcae53, 0xdebb9ec5, 0x47b2cf7f, 0x30b5ffe9,
	0xbdbdf21c, 0xcabac28a, 0x53b39330, 0x24b4a3a6, 0xbad03605, 0xcdd70693,
	0x54de5729, 0x23d967bf, 0xb3667a2e, 0xc4614ab8, 0x5d681b02, 0x2a6f2b94,
	0xb40bbe37, 0xc30c8ea1, 0x5a05df1b, 0x2d02ef8d
};

uint32_t calc_crc32(uint32_t crc,const void *buf,size_t size)
{
	const uint8_t *p;

	p = (const uint8_t *)buf;
	crc = crc ^ ~0U;

	while (size--)
		crc = crc32_tab[(crc ^ *p++) & 0xFF] ^ (crc >> 8);

	return crc ^ ~0U;
}

void calc_rmd160_sha256(uint8_t rmd160[20],uint8_t *data,int32_t datalen)
{
    bits256 hash;
    vcalc_sha256(0,hash.bytes,data,datalen);
    calc_rmd160(0,rmd160,hash.bytes,sizeof(hash));
}

int32_t bitcoin_addr2rmd160(uint8_t *addrtypep,uint8_t rmd160[20],char *coinaddr)
{
    bits256 hash; uint8_t *buf,_buf[25]; int32_t len;
    memset(rmd160,0,20);
    *addrtypep = 0;
    buf = _buf;
    if ( (len= bitcoin_base58decode(buf,coinaddr)) >= 4 )
    {
        // validate with trailing hash, then remove hash
        hash = bits256_doublesha256(0,buf,21);
        *addrtypep = *buf;
        memcpy(rmd160,buf+1,20);
        if ( (buf[21]&0xff) == hash.bytes[31] && (buf[22]&0xff) == hash.bytes[30] &&(buf[23]&0xff) == hash.bytes[29] && (buf[24]&0xff) == hash.bytes[28] )
        {
            //printf("coinaddr.(%s) valid checksum addrtype.%02x\n",coinaddr,*addrtypep);
            return(20);
        }
        else
        {
            int32_t i;
            if ( len > 20 )
            {
                hash = bits256_doublesha256(0,buf,len);
            }
            for (i=0; i<len; i++)
                printf("%02x ",buf[i]);
            printf("\nhex checkhash.(%s) len.%d mismatch %02x %02x %02x %02x vs %02x %02x %02x %02x\n",coinaddr,len,buf[len-1]&0xff,buf[len-2]&0xff,buf[len-3]&0xff,buf[len-4]&0xff,hash.bytes[31],hash.bytes[30],hash.bytes[29],hash.bytes[28]);
        }
    }
	return(0);
}

char *bitcoin_address(char *coinaddr,uint8_t addrtype,uint8_t *pubkey_or_rmd160,int32_t len)
{
    int32_t i; uint8_t data[25]; bits256 hash;// char checkaddr[65];
    if ( len != 20 )
        calc_rmd160_sha256(data+1,pubkey_or_rmd160,len);
    else memcpy(data+1,pubkey_or_rmd160,20);
    //btc_convrmd160(checkaddr,addrtype,data+1);
    data[0] = addrtype;
    hash = bits256_doublesha256(0,data,21);
    for (i=0; i<4; i++)
        data[21+i] = hash.bytes[31-i];
    if ( (coinaddr= bitcoin_base58encode(coinaddr,data,25)) != 0 )
    {
        //uint8_t checktype,rmd160[20];
        //bitcoin_addr2rmd160(&checktype,rmd160,coinaddr);
        //if ( strcmp(checkaddr,coinaddr) != 0 )
        //    printf("checkaddr.(%s) vs coinaddr.(%s) %02x vs [%02x] memcmp.%d\n",checkaddr,coinaddr,addrtype,checktype,memcmp(rmd160,data+1,20));
    }
    return(coinaddr);
}

int32_t komodo_is_issuer()
{
    if ( ASSETCHAINS_SYMBOL[0] != 0 && komodo_baseid(ASSETCHAINS_SYMBOL) >= 0 )
        return(1);
    else return(0);
}

int32_t bitweight(uint64_t x)
{
    int i,wt = 0;
    for (i=0; i<64; i++)
        if ( (1LL << i) & x )
            wt++;
    return(wt);
}

int32_t _unhex(char c)
{
    if ( c >= '0' && c <= '9' )
        return(c - '0');
    else if ( c >= 'a' && c <= 'f' )
        return(c - 'a' + 10);
    else if ( c >= 'A' && c <= 'F' )
        return(c - 'A' + 10);
    return(-1);
}

int32_t is_hexstr(char *str,int32_t n)
{
    int32_t i;
    if ( str == 0 || str[0] == 0 )
        return(0);
    for (i=0; str[i]!=0; i++)
    {
        if ( n > 0 && i >= n )
            break;
        if ( _unhex(str[i]) < 0 )
            break;
    }
    if ( n == 0 )
        return(i);
    return(i == n);
}

int32_t unhex(char c)
{
    int32_t hex;
    if ( (hex= _unhex(c)) < 0 )
    {
        //printf("unhex: illegal hexchar.(%c)\n",c);
    }
    return(hex);
}

unsigned char _decode_hex(char *hex) { return((unhex(hex[0])<<4) | unhex(hex[1])); }

int32_t decode_hex(uint8_t *bytes,int32_t n,char *hex)
{
    int32_t adjust,i = 0;
    //printf("decode.(%s)\n",hex);
    if ( is_hexstr(hex,n) <= 0 )
    {
        memset(bytes,0,n);
        return(n);
    }
    if ( hex[n-1] == '\n' || hex[n-1] == '\r' )
        hex[--n] = 0;
    if ( n == 0 || (hex[n*2+1] == 0 && hex[n*2] != 0) )
    {
        if ( n > 0 )
        {
            bytes[0] = unhex(hex[0]);
            printf("decode_hex n.%d hex[0] (%c) -> %d hex.(%s) [n*2+1: %d] [n*2: %d %c] len.%ld\n",n,hex[0],bytes[0],hex,hex[n*2+1],hex[n*2],hex[n*2],(long)strlen(hex));
        }
        bytes++;
        hex++;
        adjust = 1;
    } else adjust = 0;
    if ( n > 0 )
    {
        for (i=0; i<n; i++)
            bytes[i] = _decode_hex(&hex[i*2]);
    }
    //bytes[i] = 0;
    return(n + adjust);
}

char hexbyte(int32_t c)
{
    c &= 0xf;
    if ( c < 10 )
        return('0'+c);
    else if ( c < 16 )
        return('a'+c-10);
    else return(0);
}

int32_t init_hexbytes_noT(char *hexbytes,unsigned char *message,long len)
{
    int32_t i;
    if ( len <= 0 )
    {
        hexbytes[0] = 0;
        return(1);
    }
    for (i=0; i<len; i++)
    {
        hexbytes[i*2] = hexbyte((message[i]>>4) & 0xf);
        hexbytes[i*2 + 1] = hexbyte(message[i] & 0xf);
        //printf("i.%d (%02x) [%c%c]\n",i,message[i],hexbytes[i*2],hexbytes[i*2+1]);
    }
    hexbytes[len*2] = 0;
    //printf("len.%ld\n",len*2+1);
    return((int32_t)len*2+1);
}

char *bits256_str(char hexstr[65],bits256 x)
{
    init_hexbytes_noT(hexstr,x.bytes,sizeof(x));
    return(hexstr);
}

int32_t iguana_rwnum(int32_t rwflag,uint8_t *serialized,int32_t len,void *endianedp)
{
    int32_t i; uint64_t x;
    if ( rwflag == 0 )
    {
        x = 0;
        for (i=len-1; i>=0; i--)
        {
            x <<= 8;
            x |= serialized[i];
        }
        switch ( len )
        {
            case 1: *(uint8_t *)endianedp = (uint8_t)x; break;
            case 2: *(uint16_t *)endianedp = (uint16_t)x; break;
            case 4: *(uint32_t *)endianedp = (uint32_t)x; break;
            case 8: *(uint64_t *)endianedp = (uint64_t)x; break;
        }
    }
    else
    {
        x = 0;
        switch ( len )
        {
            case 1: x = *(uint8_t *)endianedp; break;
            case 2: x = *(uint16_t *)endianedp; break;
            case 4: x = *(uint32_t *)endianedp; break;
            case 8: x = *(uint64_t *)endianedp; break;
        }
        for (i=0; i<len; i++,x >>= 8)
            serialized[i] = (uint8_t)(x & 0xff);
    }
    return(len);
}

int32_t iguana_rwbignum(int32_t rwflag,uint8_t *serialized,int32_t len,uint8_t *endianedp)
{
    int32_t i;
    if ( rwflag == 0 )
    {
        for (i=0; i<len; i++)
            endianedp[i] = serialized[i];
    }
    else
    {
        for (i=0; i<len; i++)
            serialized[i] = endianedp[i];
    }
    return(len);
}

int32_t komodo_scriptitemlen(int32_t *opretlenp,uint8_t *script)
{
    int32_t opretlen,len = 0;
    if ( (opretlen= script[len++]) >= 0x4c )
    {
        if ( opretlen == 0x4c )
            opretlen = script[len++];
        else if ( opretlen == 0x4d )
        {
            opretlen = script[len] + (script[len+1] << 8);
            len += 2;
            //opretlen = script[len++];
            //opretlen = (opretlen << 8) | script[len++];
        }
    }
    *opretlenp = opretlen;
    return(len);
}

int32_t komodo_opreturnscript(uint8_t *script,uint8_t type,uint8_t *opret,int32_t opretlen)
{
    int32_t offset = 0;
    script[offset++] = 0x6a;
    opretlen++;
    if ( opretlen >= 0x4c )
    {
        if ( opretlen > 0xff )
        {
            script[offset++] = 0x4d;
            script[offset++] = opretlen & 0xff;
            script[offset++] = (opretlen >> 8) & 0xff;
        }
        else
        {
            script[offset++] = 0x4c;
            script[offset++] = opretlen;
        }
    } else script[offset++] = opretlen;
    script[offset++] = type; // covered by opretlen
    memcpy(&script[offset],opret,opretlen-1);
    return(offset + opretlen - 1);
}

// get a pseudo random number that is the same for each block individually at all times and different
// from all other blocks. the sequence is extremely likely, but not guaranteed to be unique for each block chain
uint64_t komodo_block_prg(uint32_t nHeight)
{
    if (strcmp(ASSETCHAINS_SYMBOL, "VRSC") != 0 || nHeight >= 12800)
    {
        uint64_t i, result = 0, hashSrc64 = ((uint64_t)ASSETCHAINS_MAGIC << 32) | (uint64_t)nHeight;
        uint8_t hashSrc[8];
        bits256 hashResult;

        for ( i = 0; i < sizeof(hashSrc); i++ )
        {
            uint64_t x = hashSrc64 >> (i * 8);
            hashSrc[i] = (uint8_t)(x & 0xff);
        }
        verus_hash(hashResult.bytes, hashSrc, sizeof(hashSrc));
        for ( i = 0; i < 8; i++ )
        {
            result = (result << 8) | hashResult.bytes[i];
        }
        return result;
    }
    else
    {
        int i;
        uint8_t hashSrc[8];
        uint64_t result, hashSrc64 = (uint64_t)ASSETCHAINS_MAGIC << 32 + nHeight;
        bits256 hashResult;

        for ( i = 0; i < sizeof(hashSrc); i++ )
        {
            hashSrc[i] = hashSrc64 & 0xff;
            hashSrc64 >>= 8;
            int8_t b = hashSrc[i];
        }

        vcalc_sha256(0, hashResult.bytes, hashSrc, sizeof(hashSrc));
        for ( i = 0; i < 8; i++ )
        {
            result = (result << 8) + hashResult.bytes[i];
        }
        return result;
    }
}

// given a block height, this returns the unlock time for that block height, derived from
// the ASSETCHAINS_MAGIC number as well as the block height, providing different random numbers
// for corresponding blocks across chains, but the same sequence in each chain
int64_t komodo_block_unlocktime(uint32_t nHeight)
{
    uint64_t fromTime, toTime, unlocktime;

    if ( ASSETCHAINS_TIMEUNLOCKFROM == ASSETCHAINS_TIMEUNLOCKTO )
        unlocktime = ASSETCHAINS_TIMEUNLOCKTO;
    else
    {
        if (strcmp(ASSETCHAINS_SYMBOL, "VRSC") != 0 || nHeight >= 12800)
        {
            unlocktime = komodo_block_prg(nHeight) % (ASSETCHAINS_TIMEUNLOCKTO - ASSETCHAINS_TIMEUNLOCKFROM);
            unlocktime += ASSETCHAINS_TIMEUNLOCKFROM;
        }
        else
        {
            unlocktime = komodo_block_prg(nHeight) / (0xffffffffffffffff / ((ASSETCHAINS_TIMEUNLOCKTO - ASSETCHAINS_TIMEUNLOCKFROM) + 1));
            // boundary and power of 2 can make it exceed to time by 1
            unlocktime = unlocktime + ASSETCHAINS_TIMEUNLOCKFROM;
            if (unlocktime > ASSETCHAINS_TIMEUNLOCKTO)
                unlocktime--;
        }
    }
    return ((int64_t)unlocktime);
}

long _stripwhite(char *buf,int accept)
{
    int32_t i,j,c;
    if ( buf == 0 || buf[0] == 0 )
        return(0);
    for (i=j=0; buf[i]!=0; i++)
    {
        buf[j] = c = buf[i];
        if ( c == accept || (c != ' ' && c != '\n' && c != '\r' && c != '\t' && c != '\b') )
            j++;
    }
    buf[j] = 0;
    return(j);
}

char *clonestr(char *str)
{
    char *clone;
    if ( str == 0 || str[0] == 0 )
    {
        printf("warning cloning nullstr.%p\n",str);
#ifdef __APPLE__
        while ( 1 ) sleep(1);
#endif
        str = (char *)"<nullstr>";
    }
    clone = (char *)malloc(strlen(str)+16);
    strcpy(clone,str);
    return(clone);
}

int32_t safecopy(char *dest,char *src,long len)
{
    int32_t i = -1;
    if ( src != 0 && dest != 0 && src != dest )
    {
        if ( dest != 0 )
            memset(dest,0,len);
        for (i=0; i<len&&src[i]!=0; i++)
            dest[i] = src[i];
        if ( i == len )
        {
            printf("safecopy: %s too long %ld\n",src,len);
#ifdef __APPLE__
            //getchar();
#endif
            return(-1);
        }
        dest[i] = 0;
    }
    return(i);
}

char *parse_conf_line(char *line,char *field)
{
    line += strlen(field);
    for (; *line!='='&&*line!=0; line++)
        break;
    if ( *line == 0 )
        return(0);
    if ( *line == '=' )
        line++;
    while ( line[strlen(line)-1] == '\r' || line[strlen(line)-1] == '\n' || line[strlen(line)-1] == ' ' )
        line[strlen(line)-1] = 0;
    //printf("LINE.(%s)\n",line);
    _stripwhite(line,0);
    return(clonestr(line));
}

double OS_milliseconds()
{
    struct timeval tv; double millis;
    gettimeofday(&tv,NULL);
    millis = ((double)tv.tv_sec * 1000. + (double)tv.tv_usec / 1000.);
    //printf("tv_sec.%ld usec.%d %f\n",tv.tv_sec,tv.tv_usec,millis);
    return(millis);
}

#ifndef _WIN32
void OS_randombytes(unsigned char *x,long xlen)
{
    static int fd = -1;
    int32_t i;
    if (fd == -1) {
        for (;;) {
            fd = open("/dev/urandom",O_RDONLY);
            if (fd != -1) break;
            sleep(1);
        }
    }
    while (xlen > 0) {
        if (xlen < 1048576) i = (int32_t)xlen; else i = 1048576;
        i = (int32_t)read(fd,x,i);
        if (i < 1) {
            sleep(1);
            continue;
        }
        if ( 0 )
        {
            int32_t j;
            for (j=0; j<i; j++)
                printf("%02x ",x[j]);
            printf("-> %p\n",x);
        }
        x += i;
        xlen -= i;
    }
}
#endif

void lock_queue(queue_t *queue)
{
    if ( queue->initflag == 0 )
    {
        portable_mutex_init(&queue->mutex);
        queue->initflag = 1;
    }
	portable_mutex_lock(&queue->mutex);
}

void queue_enqueue(char *name,queue_t *queue,struct queueitem *item)
{
    if ( queue->name[0] == 0 && name != 0 && name[0] != 0 )
        strcpy(queue->name,name);
    if ( item == 0 )
    {
        printf("FATAL type error: queueing empty value\n");
        return;
    }
    lock_queue(queue);
    DL_APPEND(queue->list,item);
    portable_mutex_unlock(&queue->mutex);
}

struct queueitem *queue_dequeue(queue_t *queue)
{
    struct queueitem *item = 0;
    lock_queue(queue);
    if ( queue->list != 0 )
    {
        item = queue->list;
        DL_DELETE(queue->list,item);
    }
	portable_mutex_unlock(&queue->mutex);
    return(item);
}

void *queue_delete(queue_t *queue,struct queueitem *copy,int32_t copysize)
{
    struct queueitem *item = 0;
    lock_queue(queue);
    if ( queue->list != 0 )
    {
        DL_FOREACH(queue->list,item)
        {
						#ifdef _WIN32
						if ( item == copy || (item->allocsize == copysize && memcmp((void *)((intptr_t)item + sizeof(struct queueitem)),(void *)((intptr_t)copy + sizeof(struct queueitem)),copysize) == 0) )
						#else
            if ( item == copy || (item->allocsize == copysize && memcmp((void *)((long)item + sizeof(struct queueitem)),(void *)((long)copy + sizeof(struct queueitem)),copysize) == 0) )
						#endif
            {
                DL_DELETE(queue->list,item);
                portable_mutex_unlock(&queue->mutex);
                printf("name.(%s) deleted item.%p list.%p\n",queue->name,item,queue->list);
                return(item);
            }
        }
    }
	portable_mutex_unlock(&queue->mutex);
    return(0);
}

void *queue_free(queue_t *queue)
{
    struct queueitem *item = 0;
    lock_queue(queue);
    if ( queue->list != 0 )
    {
        DL_FOREACH(queue->list,item)
        {
            DL_DELETE(queue->list,item);
            free(item);
        }
        //printf("name.(%s) dequeue.%p list.%p\n",queue->name,item,queue->list);
    }
	portable_mutex_unlock(&queue->mutex);
    return(0);
}

void *queue_clone(queue_t *clone,queue_t *queue,int32_t size)
{
    struct queueitem *ptr,*item = 0;
    lock_queue(queue);
    if ( queue->list != 0 )
    {
        DL_FOREACH(queue->list,item)
        {
            ptr = (struct queueitem *)calloc(1,sizeof(*ptr));
            memcpy(ptr,item,size);
            queue_enqueue(queue->name,clone,ptr);
        }
        //printf("name.(%s) dequeue.%p list.%p\n",queue->name,item,queue->list);
    }
	portable_mutex_unlock(&queue->mutex);
    return(0);
}

int32_t queue_size(queue_t *queue)
{
    int32_t count = 0;
    struct queueitem *tmp;
    lock_queue(queue);
    DL_COUNT(queue->list,tmp,count);
    portable_mutex_unlock(&queue->mutex);
	return count;
}

void iguana_initQ(queue_t *Q,char *name)
{
    struct queueitem *item,*I;
    memset(Q,0,sizeof(*Q));
    I = (struct queueitem *)calloc(1,sizeof(*I));
    strcpy(Q->name,name);
    queue_enqueue(name,Q,I);
    if ( (item= queue_dequeue(Q)) != 0 )
        free(item);
}

uint16_t _komodo_userpass(char *username,char *password,FILE *fp)
{
    char *rpcuser,*rpcpassword,*str,line[8192]; uint16_t port = 0;
    rpcuser = rpcpassword = 0;
    username[0] = password[0] = 0;
    while ( fgets(line,sizeof(line),fp) != 0 )
    {
        if ( line[0] == '#' )
            continue;
        //printf("line.(%s) %p %p\n",line,strstr(line,(char *)"rpcuser"),strstr(line,(char *)"rpcpassword"));
        if ( (str= strstr(line,(char *)"rpcuser")) != 0 )
            rpcuser = parse_conf_line(str,(char *)"rpcuser");
        else if ( (str= strstr(line,(char *)"rpcpassword")) != 0 )
            rpcpassword = parse_conf_line(str,(char *)"rpcpassword");
        else if ( (str= strstr(line,(char *)"rpcport")) != 0 )
        {
            port = atoi(parse_conf_line(str,(char *)"rpcport"));
            //fprintf(stderr,"rpcport.%u in file\n",port);
        }
    }
    if ( rpcuser != 0 && rpcpassword != 0 )
    {
        strcpy(username,rpcuser);
        strcpy(password,rpcpassword);
    }
    //printf("rpcuser.(%s) rpcpassword.(%s) KMDUSERPASS.(%s) %u\n",rpcuser,rpcpassword,KMDUSERPASS,port);
    if ( rpcuser != 0 )
        free(rpcuser);
    if ( rpcpassword != 0 )
        free(rpcpassword);
    return(port);
}

void komodo_statefname(char *fname,char *symbol,char *str)
{
    int32_t n,len;
    sprintf(fname,"%s",GetDataDir(false).string().c_str());
    if ( (n= (int32_t)strlen(ASSETCHAINS_SYMBOL)) != 0 )
    {
        len = (int32_t)strlen(fname);
        if ( strcmp(ASSETCHAINS_SYMBOL,&fname[len - n]) == 0 )
            fname[len - n] = 0;
        else
        {
            printf("unexpected fname.(%s) vs %s [%s] n.%d len.%d (%s)\n",fname,symbol,ASSETCHAINS_SYMBOL,n,len,&fname[len - n]);
            return;
        }
    }
    else
    {
#ifdef _WIN32
        strcat(fname,"\\");
#else
        strcat(fname,"/");
#endif
    }
    if ( symbol != 0 && symbol[0] != 0 && strcmp("KMD",symbol) != 0 )
    {
        strcat(fname,symbol);
        //printf("statefname.(%s) -> (%s)\n",symbol,fname);
#ifdef _WIN32
        strcat(fname,"\\");
#else
        strcat(fname,"/");
#endif
    }
    strcat(fname,str);
    //printf("test.(%s) -> [%s] statename.(%s) %s\n",test,ASSETCHAINS_SYMBOL,symbol,fname);
}

void komodo_configfile(char *symbol,uint16_t rpcport)
{
    static char myusername[512],mypassword[8192];
    FILE *fp; uint16_t kmdport; uint8_t buf2[33]; char fname[512],buf[128],username[512],password[8192]; uint32_t crc,r,r2,i;
    if ( symbol != 0 && rpcport != 0 )
    {
        r = (uint32_t)time(NULL);
        r2 = OS_milliseconds();
        memcpy(buf,&r,sizeof(r));
        memcpy(&buf[sizeof(r)],&r2,sizeof(r2));
        memcpy(&buf[sizeof(r)+sizeof(r2)],symbol,strlen(symbol));
        crc = calc_crc32(0,(uint8_t *)buf,(int32_t)(sizeof(r)+sizeof(r2)+strlen(symbol)));
				#ifdef _WIN32
				randombytes_buf(buf2,sizeof(buf2));
				#else
        OS_randombytes(buf2,sizeof(buf2));
				#endif
        for (i=0; i<sizeof(buf2); i++)
            sprintf(&password[i*2],"%02x",buf2[i]);
        password[i*2] = 0;
        sprintf(buf,"%s.conf",symbol);
        BITCOIND_RPCPORT = rpcport;
#ifdef _WIN32
        sprintf(fname,"%s\\%s",GetDataDir(false).string().c_str(),buf);
#else
        sprintf(fname,"%s/%s",GetDataDir(false).string().c_str(),buf);
#endif
        if ( (fp= fopen(fname,"rb")) == 0 )
        {
#ifndef FROM_CLI
            if ( (fp= fopen(fname,"wb")) != 0 )
            {
                fprintf(fp,"rpcuser=user%u\nrpcpassword=pass%s\nrpcport=%u\nserver=1\ntxindex=1\nrpcworkqueue=256\nrpcallowip=127.0.0.1\n",crc,password,rpcport);
                fclose(fp);
                printf("Created (%s)\n",fname);
            } else printf("Couldnt create (%s)\n",fname);
#endif
        }
        else
        {
            _komodo_userpass(myusername,mypassword,fp);
            mapArgs["-rpcpassword"] = mypassword;
            mapArgs["-rpcusername"] = myusername;
            //fprintf(stderr,"myusername.(%s)\n",myusername);
            fclose(fp);
        }
    }
    strcpy(fname,GetDataDir().string().c_str());
#ifdef _WIN32
    while ( fname[strlen(fname)-1] != '\\' )
        fname[strlen(fname)-1] = 0;
    strcat(fname,"komodo.conf");
#else
    while ( fname[strlen(fname)-1] != '/' )
        fname[strlen(fname)-1] = 0;
#ifdef __APPLE__
    strcat(fname,"Komodo.conf");
#else
    strcat(fname,"komodo.conf");
#endif
#endif
    if ( (fp= fopen(fname,"rb")) != 0 )
    {
        if ( (kmdport= _komodo_userpass(username,password,fp)) != 0 )
            KMD_PORT = kmdport;
        sprintf(KMDUSERPASS,"%s:%s",username,password);
        fclose(fp);
//printf("KOMODO.(%s) -> userpass.(%s)\n",fname,KMDUSERPASS);
    } //else printf("couldnt open.(%s)\n",fname);
}

uint16_t komodo_userpass(char *userpass,char *symbol)
{
    FILE *fp; uint16_t port = 0; char fname[512],username[512],password[512],confname[KOMODO_ASSETCHAIN_MAXLEN];
    userpass[0] = 0;
    if ( strcmp("KMD",symbol) == 0 )
    {
#ifdef __APPLE__
        sprintf(confname,"Komodo.conf");
#else
        sprintf(confname,"komodo.conf");
#endif
    }
    else sprintf(confname,"%s.conf",symbol);
    komodo_statefname(fname,symbol,confname);
    if ( (fp= fopen(fname,"rb")) != 0 )
    {
        port = _komodo_userpass(username,password,fp);
        sprintf(userpass,"%s:%s",username,password);
        if ( strcmp(symbol,ASSETCHAINS_SYMBOL) == 0 )
            strcpy(ASSETCHAINS_USERPASS,userpass);
        fclose(fp);
    }
    return(port);
}

uint32_t komodo_assetmagic(char *symbol,uint64_t supply,uint8_t *extraptr,int32_t extralen)
{
    uint8_t buf[512]; uint32_t crc0=0; int32_t len = 0; bits256 hash;
    if ( strcmp(symbol,"KMD") == 0 )
        return(0x8de4eef9);
    len = iguana_rwnum(1,&buf[len],sizeof(supply),(void *)&supply);
    strcpy((char *)&buf[len],symbol);
    len += strlen(symbol);
    if ( extraptr != 0 && extralen != 0 )
    {
        vcalc_sha256(0,hash.bytes,extraptr,extralen);
        crc0 = hash.uints[0];
        int32_t i; for (i=0; i<extralen; i++)
            fprintf(stderr,"%02x",extraptr[i]);
        fprintf(stderr," extralen.%d crc0.%x\n",extralen,crc0);
    }
    return(calc_crc32(crc0,buf,len));
}

uint16_t komodo_assetport(uint32_t magic,int32_t extralen)
{
    if ( magic == 0x8de4eef9 )
        return(7770);
    else if ( extralen == 0 )
        return(8000 + (magic % 7777));
    else return(16000 + (magic % 49500));
}

uint16_t komodo_port(char *symbol,uint64_t supply,uint32_t *magicp,uint8_t *extraptr,int32_t extralen)
{
    if ( symbol == 0 || symbol[0] == 0 || strcmp("KMD",symbol) == 0 )
    {
        *magicp = 0x8de4eef9;
        return(7770);
    }
    *magicp = komodo_assetmagic(symbol,supply,extraptr,extralen);
    return(komodo_assetport(*magicp,extralen));
}

/*void komodo_ports(uint16_t ports[MAX_CURRENCIES])
{
    int32_t i; uint32_t magic;
    for (i=0; i<MAX_CURRENCIES; i++)
    {
        ports[i] = komodo_port(CURRENCIES[i],10,&magic);
        printf("%u ",ports[i]);
    }
    printf("ports\n");
}*/

char *iguanafmtstr = (char *)"curl --url \"http://127.0.0.1:7776\" --data \"{\\\"conf\\\":\\\"%s.conf\\\",\\\"path\\\":\\\"${HOME#\"/\"}/.komodo/%s\\\",\\\"unitval\\\":\\\"20\\\",\\\"zcash\\\":1,\\\"RELAY\\\":-1,\\\"VALIDATE\\\":0,\\\"prefetchlag\\\":-1,\\\"poll\\\":100,\\\"active\\\":1,\\\"agent\\\":\\\"iguana\\\",\\\"method\\\":\\\"addcoin\\\",\\\"startpend\\\":4,\\\"endpend\\\":4,\\\"services\\\":129,\\\"maxpeers\\\":8,\\\"newcoin\\\":\\\"%s\\\",\\\"name\\\":\\\"%s\\\",\\\"hasheaders\\\":1,\\\"useaddmultisig\\\":0,\\\"netmagic\\\":\\\"%s\\\",\\\"p2p\\\":%u,\\\"rpc\\\":%u,\\\"pubval\\\":60,\\\"p2shval\\\":85,\\\"wifval\\\":188,\\\"txfee_satoshis\\\":\\\"10000\\\",\\\"isPoS\\\":0,\\\"minoutput\\\":10000,\\\"minconfirms\\\":2,\\\"genesishash\\\":\\\"027e3758c3a65b12aa1046462b486d0a63bfa1beae327897f56c5cfb7daaae71\\\",\\\"protover\\\":170002,\\\"genesisblock\\\":\\\"0100000000000000000000000000000000000000000000000000000000000000000000003ba3edfd7a7b12b27ac72c3e67768f617fc81bc3888a51323a9fb8aa4b1e5e4a000000000000000000000000000000000000000000000000000000000000000029ab5f490f0f0f200b00000000000000000000000000000000000000000000000000000000000000fd4005000d5ba7cda5d473947263bf194285317179d2b0d307119c2e7cc4bd8ac456f0774bd52b0cd9249be9d40718b6397a4c7bbd8f2b3272fed2823cd2af4bd1632200ba4bf796727d6347b225f670f292343274cc35099466f5fb5f0cd1c105121b28213d15db2ed7bdba490b4cedc69742a57b7c25af24485e523aadbb77a0144fc76f79ef73bd8530d42b9f3b9bed1c135ad1fe152923fafe98f95f76f1615e64c4abb1137f4c31b218ba2782bc15534788dda2cc08a0ee2987c8b27ff41bd4e31cd5fb5643dfe862c9a02ca9f90c8c51a6671d681d04ad47e4b53b1518d4befafefe8cadfb912f3d03051b1efbf1dfe37b56e93a741d8dfd80d576ca250bee55fab1311fc7b3255977558cdda6f7d6f875306e43a14413facdaed2f46093e0ef1e8f8a963e1632dcbeebd8e49fd16b57d49b08f9762de89157c65233f60c8e38a1f503a48c555f8ec45dedecd574a37601323c27be597b956343107f8bd80f3a925afaf30811df83c402116bb9c1e5231c70fff899a7c82f73c902ba54da53cc459b7bf1113db65cc8f6914d3618560ea69abd13658fa7b6af92d374d6eca9529f8bd565166e4fcbf2a8dfb3c9b69539d4d2ee2e9321b85b331925df195915f2757637c2805e1d4131e1ad9ef9bc1bb1c732d8dba4738716d351ab30c996c8657bab39567ee3b29c6d054b711495c0d52e1cd5d8e55b4f0f0325b97369280755b46a02afd54be4ddd9f77c22272b8bbb17ff5118fedbae2564524e797bd28b5f74f7079d532ccc059807989f94d267f47e724b3f1ecfe00ec9e6541c961080d8891251b84b4480bc292f6a180bea089fef5bbda56e1e41390d7c0e85ba0ef530f7177413481a226465a36ef6afe1e2bca69d2078712b3912bba1a99b1fbff0d355d6ffe726d2bb6fbc103c4ac5756e5bee6e47e17424ebcbf1b63d8cb90ce2e40198b4f4198689daea254307e52a25562f4c1455340f0ffeb10f9d8e914775e37d0edca019fb1b9c6ef81255ed86bc51c5391e0591480f66e2d88c5f4fd7277697968656a9b113ab97f874fdd5f2465e5559533e01ba13ef4a8f7a21d02c30c8ded68e8c54603ab9c8084ef6d9eb4e92c75b078539e2ae786ebab6dab73a09e0aa9ac575bcefb29e930ae656e58bcb513f7e3c17e079dce4f05b5dbc18c2a872b22509740ebe6a3903e00ad1abc55076441862643f93606e3dc35e8d9f2caef3ee6be14d513b2e062b21d0061de3bd56881713a1a5c17f5ace05e1ec09da53f99442df175a49bd154aa96e4949decd52fed79ccf7ccbce32941419c314e374e4a396ac553e17b5340336a1a25c22f9e42a243ba5404450b650acfc826a6e432971ace776e15719515e1634ceb9a4a35061b668c74998d3dfb5827f6238ec015377e6f9c94f38108768cf6e5c8b132e0303fb5a200368f845ad9d46343035a6ff94031df8d8309415bb3f6cd5ede9c135fdabcc030599858d803c0f85be7661c88984d88faa3d26fb0e9aac0056a53f1b5d0baed713c853c4a2726869a0a124a8a5bbc0fc0ef80c8ae4cb53636aa02503b86a1eb9836fcc259823e2692d921d88e1ffc1e6cb2bde43939ceb3f32a611686f539f8f7c9f0bf00381f743607d40960f06d347d1cd8ac8a51969c25e37150efdf7aa4c2037a2fd0516fb444525ab157a0ed0a7412b2fa69b217fe397263153782c0f64351fbdf2678fa0dc8569912dcd8e3ccad38f34f23bbbce14c6a26ac24911b308b82c7e43062d180baeac4ba7153858365c72c63dcf5f6a5b08070b730adb017aeae925b7d0439979e2679f45ed2f25a7edcfd2fb77a8794630285ccb0a071f5cce410b46dbf9750b0354aae8b65574501cc69efb5b6a43444074fee116641bb29da56c2b4a7f456991fc92b2\\\",\\\"debug\\\":0,\\\"seedipaddr\\\":\\\"%s\\\",\\\"sapling\\\":1}\"";



int32_t komodo_whoami(char *pubkeystr,int32_t height,uint32_t timestamp)
{
    int32_t i,notaryid;
    for (i=0; i<33; i++)
        sprintf(&pubkeystr[i<<1],"%02x",NOTARY_PUBKEY33[i]);
    pubkeystr[66] = 0;
    komodo_chosennotary(&notaryid,height,NOTARY_PUBKEY33,timestamp);
    return(notaryid);
}

char *argv0suffix[] =
{
    (char *)"mnzd", (char *)"mnz-cli", (char *)"mnzd.exe", (char *)"mnz-cli.exe", (char *)"btchd", (char *)"btch-cli", (char *)"btchd.exe", (char *)"btch-cli.exe"
};

char *argv0names[] =
{
    (char *)"MNZ", (char *)"MNZ", (char *)"MNZ", (char *)"MNZ", (char *)"BTCH", (char *)"BTCH", (char *)"BTCH", (char *)"BTCH"
};

int64_t komodo_max_money()
{
    return komodo_current_supply(10000000);
}

uint64_t komodo_ac_block_subsidy(int nHeight)
{
    // we have to find our era, start from beginning reward, and determine current subsidy
    int64_t numerator, denominator, subsidy = 0;
    int64_t subsidyDifference;
    int32_t numhalvings, curEra = 0, sign = 1;
    static uint64_t cached_subsidy; static int32_t cached_numhalvings; static int cached_era;

    // check for backwards compat, older chains with no explicit rewards had 0.0001 block reward
    if ( ASSETCHAINS_ENDSUBSIDY[0] == 0 && ASSETCHAINS_REWARD[0] == 0 )
        subsidy = 10000;
    else if ( (ASSETCHAINS_ENDSUBSIDY[0] == 0 && ASSETCHAINS_REWARD[0] != 0) || ASSETCHAINS_ENDSUBSIDY[0] != 0 )
    {
        // if we have an end block in the first era, find our current era
        if ( ASSETCHAINS_ENDSUBSIDY[0] != 0 )
        {
            for ( curEra = 0; curEra <= ASSETCHAINS_LASTERA; curEra++ )
            {
                if ( ASSETCHAINS_ENDSUBSIDY[curEra] > nHeight || ASSETCHAINS_ENDSUBSIDY[curEra] == 0 )
                    break;
            }
        }
        if ( curEra <= ASSETCHAINS_LASTERA )
        {
            int64_t nStart = curEra ? ASSETCHAINS_ENDSUBSIDY[curEra - 1] : 0;
            subsidy = (int64_t)ASSETCHAINS_REWARD[curEra];
            if ( subsidy || (curEra != ASSETCHAINS_LASTERA && ASSETCHAINS_REWARD[curEra + 1] != 0) )
            {
                if ( ASSETCHAINS_HALVING[curEra] != 0 )
                {
                    if ( (numhalvings = ((nHeight - nStart) / ASSETCHAINS_HALVING[curEra])) > 0 )
                    {
                        if ( ASSETCHAINS_DECAY[curEra] == 0 )
                            subsidy >>= numhalvings;
                        else if ( ASSETCHAINS_DECAY[curEra] == 100000000 && ASSETCHAINS_ENDSUBSIDY[curEra] != 0 )
                        {
                            if ( curEra == ASSETCHAINS_LASTERA )
                            {
                                subsidyDifference = subsidy;
                            }
                            else
                            {
                                // Ex: -ac_eras=3 -ac_reward=0,384,24 -ac_end=1440,260640,0 -ac_halving=1,1440,2103840 -ac_decay 100000000,97750000,0
                                subsidyDifference = subsidy - ASSETCHAINS_REWARD[curEra + 1];
                                if (subsidyDifference < 0)
                                {
                                    sign = -1;
                                    subsidyDifference *= sign;
                                }
                            }
                            denominator = ASSETCHAINS_ENDSUBSIDY[curEra] - nStart;
                            numerator = denominator - ((ASSETCHAINS_ENDSUBSIDY[curEra] - nHeight) + ((nHeight - nStart) % ASSETCHAINS_HALVING[curEra]));
                            subsidy = subsidy - sign * ((subsidyDifference * numerator) / denominator);
                        }
                        else
                        {
                            if ( cached_subsidy > 0 && cached_era == curEra && cached_numhalvings == numhalvings )
                                subsidy = cached_subsidy;
                            else
                            {
                                for (int i=0; i < numhalvings && subsidy != 0; i++)
                                    subsidy = (subsidy * ASSETCHAINS_DECAY[curEra]) / 100000000;
                                cached_subsidy = subsidy;
                                cached_numhalvings = numhalvings;
                                cached_era = curEra;
                            }
                        }
                    }
                }
            }
        }
    }
    if ( nHeight == 1 )
    {
        uint32_t magicExtra = ASSETCHAINS_STAKED ? ASSETCHAINS_MAGIC : (ASSETCHAINS_MAGIC & 0xffffff);
        if ( ASSETCHAINS_LASTERA == 0 )
            subsidy = ASSETCHAINS_SUPPLY * SATOSHIDEN + magicExtra;
        else
            subsidy += ASSETCHAINS_SUPPLY * SATOSHIDEN + magicExtra;
    }
    return(subsidy);
}

extern int64_t MAX_MONEY;

void komodo_args(char *argv0)
{
    extern const char *Notaries_elected1[][2];
    std::string name,addn; char *dirname,fname[512],arg0str[64],magicstr[9]; uint8_t magic[4],extrabuf[8192],*extraptr=0; FILE *fp; uint64_t val; uint16_t port; int32_t i,baseid,len,n,extralen = 0;
<<<<<<< HEAD
    IS_KOMODO_NOTARY = GetBoolArg("-notary", false);

    if ( GetBoolArg("-gen", false) != 0 )
    {
        KOMODO_MININGTHREADS = GetArg("-genproclimit",-1);
    }
=======
  	IS_KOMODO_NOTARY = GetBoolArg("-notary", false);
		IS_STAKED_NOTARY = GetArg("-stakednotary", -1);
		if ( IS_STAKED_NOTARY != -1 && IS_KOMODO_NOTARY == true ) {
				fprintf(stderr, "Cannot be STAKED and KMD notary at the same time!\n");
				exit(0);
		}
		MIN_RECV_SATS = GetArg("-mintxvalue",-1);
		WHITELIST_ADDRESS = GetArg("-whitelistaddress","");
    if ( GetBoolArg("-gen", false) != 0 )
        KOMODO_MININGTHREADS = GetArg("-genproclimit",1);
>>>>>>> 3028d884
    else KOMODO_MININGTHREADS = 0;
    if ( (KOMODO_EXCHANGEWALLET= GetBoolArg("-exchange", false)) != 0 )
        fprintf(stderr,"KOMODO_EXCHANGEWALLET mode active\n");
    DONATION_PUBKEY = GetArg("-donation", "");
    NOTARY_PUBKEY = GetArg("-pubkey", "");
    KOMODO_DEALERNODE = GetArg("-dealer",0);
    if ( strlen(NOTARY_PUBKEY.c_str()) == 66 )
    {
        USE_EXTERNAL_PUBKEY = 1;
        if ( IS_KOMODO_NOTARY == 0 )
        {
            for (i=0; i<64; i++)
                if ( strcmp(NOTARY_PUBKEY.c_str(),Notaries_elected1[i][1]) == 0 )
                {
                    IS_KOMODO_NOTARY = 1;
<<<<<<< HEAD
                    KOMODO_MININGTHREADS = 1;
                    mapArgs ["-genproclimit"] = itostr(KOMODO_MININGTHREADS);
=======
										IS_STAKED_NOTARY = -1;
>>>>>>> 3028d884
                    fprintf(stderr,"running as notary.%d %s\n",i,Notaries_elected1[i][0]);
                    break;
                }
        }
    }
		name = GetArg("-ac_name","");
    if ( argv0 != 0 )
    {
        len = (int32_t)strlen(argv0);
        for (i=0; i<sizeof(argv0suffix)/sizeof(*argv0suffix); i++)
        {
            n = (int32_t)strlen(argv0suffix[i]);
            if ( strcmp(&argv0[len - n],argv0suffix[i]) == 0 )
            {
                //printf("ARGV0.(%s) -> matches suffix (%s) -> ac_name.(%s)\n",argv0,argv0suffix[i],argv0names[i]);
                name = argv0names[i];
                break;
            }
        }
    }
    KOMODO_STOPAT = GetArg("-stopat",0);
    ASSETCHAINS_CC = GetArg("-ac_cc",0);
    KOMODO_CCACTIVATE = GetArg("-ac_ccactivate",0);
    ASSETCHAINS_PUBLIC = GetArg("-ac_public",0);
    ASSETCHAINS_PRIVATE = GetArg("-ac_private",0);
    if ( (KOMODO_REWIND= GetArg("-rewind",0)) != 0 )
    {
        printf("KOMODO_REWIND %d\n",KOMODO_REWIND);
    }
		if ( name.c_str()[0] != 0 )
    {
        std::string selectedAlgo = GetArg("-ac_algo", std::string(ASSETCHAINS_ALGORITHMS[0]));

        for ( int i = 0; i < ASSETCHAINS_NUMALGOS; i++ )
        {
            if (std::string(ASSETCHAINS_ALGORITHMS[i]) == selectedAlgo)
            {
                ASSETCHAINS_ALGO = i;
                // only worth mentioning if it's not equihash
                if (ASSETCHAINS_ALGO != ASSETCHAINS_EQUIHASH)
                    printf("ASSETCHAINS_ALGO, algorithm set to %s\n", selectedAlgo.c_str());
                break;
            }
        }
        if (i == ASSETCHAINS_NUMALGOS)
        {
            printf("ASSETCHAINS_ALGO, %s not supported. using equihash\n", selectedAlgo.c_str());
        }

        ASSETCHAINS_LASTERA = GetArg("-ac_eras", 1);
        if ( ASSETCHAINS_LASTERA < 1 || ASSETCHAINS_LASTERA > ASSETCHAINS_MAX_ERAS )
        {
            ASSETCHAINS_LASTERA = 1;
            printf("ASSETCHAINS_LASTERA, if specified, must be between 1 and %u. ASSETCHAINS_LASTERA set to %u\n", ASSETCHAINS_MAX_ERAS, ASSETCHAINS_LASTERA);
        }
        ASSETCHAINS_LASTERA -= 1;

        ASSETCHAINS_TIMELOCKGTE = (uint64_t)GetArg("-ac_timelockgte", _ASSETCHAINS_TIMELOCKOFF);
        ASSETCHAINS_TIMEUNLOCKFROM = GetArg("-ac_timeunlockfrom", 0);
        ASSETCHAINS_TIMEUNLOCKTO = GetArg("-ac_timeunlockto", 0);
        if ( ASSETCHAINS_TIMEUNLOCKFROM > ASSETCHAINS_TIMEUNLOCKTO )
        {
            printf("ASSETCHAINS_TIMELOCKGTE - must specify valid ac_timeunlockfrom and ac_timeunlockto\n");
            ASSETCHAINS_TIMELOCKGTE = _ASSETCHAINS_TIMELOCKOFF;
            ASSETCHAINS_TIMEUNLOCKFROM = ASSETCHAINS_TIMEUNLOCKTO = 0;
        }

        Split(GetArg("-ac_end",""),  ASSETCHAINS_ENDSUBSIDY, 0);
        Split(GetArg("-ac_reward",""),  ASSETCHAINS_REWARD, 0);
        Split(GetArg("-ac_halving",""),  ASSETCHAINS_HALVING, 0);
        Split(GetArg("-ac_decay",""),  ASSETCHAINS_DECAY, 0);

        for ( int i = 0; i < ASSETCHAINS_MAX_ERAS; i++ )
        {
            if ( ASSETCHAINS_DECAY[i] == 100000000 && ASSETCHAINS_ENDSUBSIDY == 0 )
            {
                ASSETCHAINS_DECAY[i] = 0;
                printf("ERA%u: ASSETCHAINS_DECAY of 100000000 means linear and that needs ASSETCHAINS_ENDSUBSIDY\n", i);
            }
            else if ( ASSETCHAINS_DECAY[i] > 100000000 )
            {
                ASSETCHAINS_DECAY[i] = 0;
                printf("ERA%u: ASSETCHAINS_DECAY cant be more than 100000000\n", i);
            }
        }

        MAX_BLOCK_SIGOPS = 60000;
        ASSETCHAINS_TXPOW = GetArg("-ac_txpow",0) & 3;
        ASSETCHAINS_FOUNDERS = GetArg("-ac_founders",0);// & 1;
        ASSETCHAINS_SUPPLY = GetArg("-ac_supply",10);
        ASSETCHAINS_COMMISSION = GetArg("-ac_perc",0);
        ASSETCHAINS_OVERRIDE_PUBKEY = GetArg("-ac_pubkey","");
        ASSETCHAINS_SCRIPTPUB = GetArg("-ac_script","");

        if ( (ASSETCHAINS_STAKED= GetArg("-ac_staked",0)) > 100 )
            ASSETCHAINS_STAKED = 100;

        // for now, we only support 50% PoS due to other parts of the algorithm needing adjustment for
        // other values
        if ( (ASSETCHAINS_LWMAPOS = GetArg("-ac_veruspos",0)) != 0 )
        {
            ASSETCHAINS_LWMAPOS = 50;
        }
        ASSETCHAINS_SAPLING = GetArg("-ac_sapling", -1);
        if (ASSETCHAINS_SAPLING == -1)
        {
            ASSETCHAINS_OVERWINTER = GetArg("-ac_overwinter", -1);
        }
        else
        {
            ASSETCHAINS_OVERWINTER = GetArg("-ac_overwinter", ASSETCHAINS_SAPLING);
        }
        if ( strlen(ASSETCHAINS_OVERRIDE_PUBKEY.c_str()) == 66 || ASSETCHAINS_SCRIPTPUB.size() > 1 )
        {
            if ( strlen(ASSETCHAINS_OVERRIDE_PUBKEY.c_str()) == 66 )
            {
                decode_hex(ASSETCHAINS_OVERRIDE_PUBKEY33,33,(char *)ASSETCHAINS_OVERRIDE_PUBKEY.c_str());
                calc_rmd160_sha256(ASSETCHAINS_OVERRIDE_PUBKEYHASH,ASSETCHAINS_OVERRIDE_PUBKEY33,33);
            }
            if ( ASSETCHAINS_COMMISSION == 0 )
            {
                if (ASSETCHAINS_FOUNDERS != 0 )
                {
                    ASSETCHAINS_COMMISSION = 53846154; // maps to 35%
                    printf("ASSETCHAINS_COMMISSION defaulted to 35%% when founders reward active\n");
                }
								else
                {
                    ASSETCHAINS_OVERRIDE_PUBKEY.clear();
                    printf("-ac_perc must be set with -ac_pubkey\n");
                }
            }
        }
        else
        {
            if ( ASSETCHAINS_COMMISSION != 0 )
            {
                ASSETCHAINS_COMMISSION = 0;
                printf("ASSETCHAINS_COMMISSION needs an ASSETCHAINS_OVERRIDE_PUBKEY and cant be more than 100000000 (100%%)\n");
            }
            if ( ASSETCHAINS_FOUNDERS != 0 )
            {
                ASSETCHAINS_FOUNDERS = 0;
                printf("ASSETCHAINS_FOUNDERS needs an ASSETCHAINS_OVERRIDE_PUBKEY or ASSETCHAINS_SCRIPTPUB\n");
            }
        }
        if ( ASSETCHAINS_ENDSUBSIDY[0] != 0 || ASSETCHAINS_REWARD[0] != 0 || ASSETCHAINS_HALVING[0] != 0 || ASSETCHAINS_DECAY[0] != 0 || ASSETCHAINS_COMMISSION != 0 || ASSETCHAINS_PUBLIC != 0 || ASSETCHAINS_PRIVATE != 0 || ASSETCHAINS_TXPOW != 0 || ASSETCHAINS_FOUNDERS != 0 || ASSETCHAINS_SCRIPTPUB.size() > 1 )
        {
            fprintf(stderr,"perc %.4f%% ac_pub=[%02x%02x%02x...] acsize.%d\n",dstr(ASSETCHAINS_COMMISSION)*100,ASSETCHAINS_OVERRIDE_PUBKEY33[0],ASSETCHAINS_OVERRIDE_PUBKEY33[1],ASSETCHAINS_OVERRIDE_PUBKEY33[2],(int32_t)ASSETCHAINS_SCRIPTPUB.size());
            extraptr = extrabuf;
            memcpy(extraptr,ASSETCHAINS_OVERRIDE_PUBKEY33,33), extralen = 33;

            // if we have one era, this should create the same data structure as it used to, same if we increase _MAX_ERAS
            for ( int i = 0; i <= ASSETCHAINS_LASTERA; i++ )
            {
                printf("ERA%u: end.%llu reward.%llu halving.%llu decay.%llu\n", i,
                       (long long)ASSETCHAINS_ENDSUBSIDY[i],
                       (long long)ASSETCHAINS_REWARD[i],
                       (long long)ASSETCHAINS_HALVING[i],
                       (long long)ASSETCHAINS_DECAY[i]);

                // TODO: Verify that we don't overrun extrabuf here, which is a 256 byte buffer
                extralen += iguana_rwnum(1,&extraptr[extralen],sizeof(ASSETCHAINS_ENDSUBSIDY[i]),(void *)&ASSETCHAINS_ENDSUBSIDY[i]);
                extralen += iguana_rwnum(1,&extraptr[extralen],sizeof(ASSETCHAINS_REWARD[i]),(void *)&ASSETCHAINS_REWARD[i]);
                extralen += iguana_rwnum(1,&extraptr[extralen],sizeof(ASSETCHAINS_HALVING[i]),(void *)&ASSETCHAINS_HALVING[i]);
                extralen += iguana_rwnum(1,&extraptr[extralen],sizeof(ASSETCHAINS_DECAY[i]),(void *)&ASSETCHAINS_DECAY[i]);
            }

            if (ASSETCHAINS_LASTERA > 0)
            {
                extralen += iguana_rwnum(1,&extraptr[extralen],sizeof(ASSETCHAINS_LASTERA),(void *)&ASSETCHAINS_LASTERA);
            }

            // hash in lock above for time locked coinbase transactions above a certain reward value only if the lock above
            // param was specified, otherwise, for compatibility, do nothing
            if ( ASSETCHAINS_TIMELOCKGTE != _ASSETCHAINS_TIMELOCKOFF )
            {
                extralen += iguana_rwnum(1,&extraptr[extralen],sizeof(ASSETCHAINS_TIMELOCKGTE),(void *)&ASSETCHAINS_TIMELOCKGTE);
                extralen += iguana_rwnum(1,&extraptr[extralen],sizeof(ASSETCHAINS_TIMEUNLOCKFROM),(void *)&ASSETCHAINS_TIMEUNLOCKFROM);
                extralen += iguana_rwnum(1,&extraptr[extralen],sizeof(ASSETCHAINS_TIMEUNLOCKTO),(void *)&ASSETCHAINS_TIMEUNLOCKTO);
            }

            if ( ASSETCHAINS_ALGO != ASSETCHAINS_EQUIHASH )
            {
                extralen += iguana_rwnum(1,&extraptr[extralen],sizeof(ASSETCHAINS_ALGO),(void *)&ASSETCHAINS_ALGO);
            }

            if ( ASSETCHAINS_LWMAPOS != 0 )
            {
                extralen += iguana_rwnum(1,&extraptr[extralen],sizeof(ASSETCHAINS_LWMAPOS),(void *)&ASSETCHAINS_LWMAPOS);
            }

            val = ASSETCHAINS_COMMISSION | (((uint64_t)ASSETCHAINS_STAKED & 0xff) << 32) | (((uint64_t)ASSETCHAINS_CC & 0xffff) << 40) | ((ASSETCHAINS_PUBLIC != 0) << 7) | ((ASSETCHAINS_PRIVATE != 0) << 6) | ASSETCHAINS_TXPOW;
            extralen += iguana_rwnum(1,&extraptr[extralen],sizeof(val),(void *)&val);
            if ( ASSETCHAINS_FOUNDERS != 0 )
            {
                uint8_t tmp = 1;
                extralen += iguana_rwnum(1,&extraptr[extralen],sizeof(tmp),(void *)&tmp);
                if ( ASSETCHAINS_FOUNDERS > 1 )
                    extralen += iguana_rwnum(1,&extraptr[extralen],sizeof(ASSETCHAINS_FOUNDERS),(void *)&ASSETCHAINS_FOUNDERS);
            }
            if ( ASSETCHAINS_SCRIPTPUB.size() > 1 )
            {
                decode_hex(&extraptr[extralen],ASSETCHAINS_SCRIPTPUB.size()/2,(char *)ASSETCHAINS_SCRIPTPUB.c_str());
                extralen += ASSETCHAINS_SCRIPTPUB.size()/2;
                //extralen += iguana_rwnum(1,&extraptr[extralen],(int32_t)ASSETCHAINS_SCRIPTPUB.size(),(void *)ASSETCHAINS_SCRIPTPUB.c_str());
                fprintf(stderr,"append ac_script %s\n",ASSETCHAINS_SCRIPTPUB.c_str());
            }
        }

        addn = GetArg("-seednode","");
        if ( strlen(addn.c_str()) > 0 )
            ASSETCHAINS_SEED = 1;

        strncpy(ASSETCHAINS_SYMBOL,name.c_str(),sizeof(ASSETCHAINS_SYMBOL)-1);

        MAX_MONEY = komodo_max_money();

        if ( (baseid = komodo_baseid(ASSETCHAINS_SYMBOL)) >= 0 && baseid < 32 )
        {
            //komodo_maxallowed(baseid);
            printf("baseid.%d MAX_MONEY.%s %.8f\n",baseid,ASSETCHAINS_SYMBOL,(double)MAX_MONEY/SATOSHIDEN);
        }

        if ( ASSETCHAINS_CC >= KOMODO_FIRSTFUNGIBLEID && MAX_MONEY < 1000000LL*SATOSHIDEN )
            MAX_MONEY = 1000000LL*SATOSHIDEN;
        if ( MAX_MONEY <= 0 || MAX_MONEY > 10000100000LL*SATOSHIDEN )
            MAX_MONEY = 10000100000LL*SATOSHIDEN;
        //fprintf(stderr,"MAX_MONEY %llu %.8f\n",(long long)MAX_MONEY,(double)MAX_MONEY/SATOSHIDEN);
        //printf("baseid.%d MAX_MONEY.%s %.8f\n",baseid,ASSETCHAINS_SYMBOL,(double)MAX_MONEY/SATOSHIDEN);
        ASSETCHAINS_P2PPORT = komodo_port(ASSETCHAINS_SYMBOL,ASSETCHAINS_SUPPLY,&ASSETCHAINS_MAGIC,extraptr,extralen);
        while ( (dirname= (char *)GetDataDir(false).string().c_str()) == 0 || dirname[0] == 0 )
        {
            fprintf(stderr,"waiting for datadir\n");
#ifndef _WIN32
            sleep(3);
#else
            boost::this_thread::sleep(boost::posix_time::milliseconds(3000));
#endif
        }
        //fprintf(stderr,"Got datadir.(%s)\n",dirname);
        if ( ASSETCHAINS_SYMBOL[0] != 0 )
        {
            int32_t komodo_baseid(char *origbase);
            extern int COINBASE_MATURITY;
            if ( strcmp(ASSETCHAINS_SYMBOL,"KMD") == 0 )
            {
                fprintf(stderr,"cant have assetchain named KMD\n");
                exit(0);
            }
            if ( (port= komodo_userpass(ASSETCHAINS_USERPASS,ASSETCHAINS_SYMBOL)) != 0 )
                ASSETCHAINS_RPCPORT = port;
            else komodo_configfile(ASSETCHAINS_SYMBOL,ASSETCHAINS_P2PPORT + 1);
            if (ASSETCHAINS_LASTERA == 0)
                COINBASE_MATURITY = 1;
            //fprintf(stderr,"ASSETCHAINS_RPCPORT (%s) %u\n",ASSETCHAINS_SYMBOL,ASSETCHAINS_RPCPORT);
        }
        if ( ASSETCHAINS_RPCPORT == 0 )
            ASSETCHAINS_RPCPORT = ASSETCHAINS_P2PPORT + 1;
        //ASSETCHAINS_NOTARIES = GetArg("-ac_notaries","");
        //komodo_assetchain_pubkeys((char *)ASSETCHAINS_NOTARIES.c_str());
        iguana_rwnum(1,magic,sizeof(ASSETCHAINS_MAGIC),(void *)&ASSETCHAINS_MAGIC);
        for (i=0; i<4; i++)
            sprintf(&magicstr[i<<1],"%02x",magic[i]);
        magicstr[8] = 0;
#ifndef FROM_CLI
        sprintf(fname,"%s_7776",ASSETCHAINS_SYMBOL);
        if ( (fp= fopen(fname,"wb")) != 0 )
        {
            fprintf(fp,iguanafmtstr,name.c_str(),name.c_str(),name.c_str(),name.c_str(),magicstr,ASSETCHAINS_P2PPORT,ASSETCHAINS_RPCPORT,"78.47.196.146");
            fclose(fp);
            //printf("created (%s)\n",fname);
        } else printf("error creating (%s)\n",fname);
#endif
        if ( KOMODO_CCACTIVATE != 0 && ASSETCHAINS_CC < 2 )
        {
            ASSETCHAINS_CC = 2;
            fprintf(stderr,"smart utxo CC contracts will activate at height.%d\n",KOMODO_CCACTIVATE);
        }
    }
    else
    {
        char fname[512],username[512],password[4096]; int32_t iter; FILE *fp;
        ASSETCHAINS_P2PPORT = 7770;
        ASSETCHAINS_RPCPORT = 7771;
        for (iter=0; iter<2; iter++)
        {
            strcpy(fname,GetDataDir().string().c_str());
#ifdef _WIN32
            while ( fname[strlen(fname)-1] != '\\' )
                fname[strlen(fname)-1] = 0;
            if ( iter == 0 )
                strcat(fname,"Komodo\\komodo.conf");
            else strcat(fname,"Bitcoin\\bitcoin.conf");
#else
            while ( fname[strlen(fname)-1] != '/' )
                fname[strlen(fname)-1] = 0;
#ifdef __APPLE__
            if ( iter == 0 )
                strcat(fname,"Komodo/Komodo.conf");
            else strcat(fname,"Bitcoin/Bitcoin.conf");
#else
            if ( iter == 0 )
                strcat(fname,".komodo/komodo.conf");
            else strcat(fname,".bitcoin/bitcoin.conf");
#endif
#endif
            if ( (fp= fopen(fname,"rb")) != 0 )
            {
                _komodo_userpass(username,password,fp);
                sprintf(iter == 0 ? KMDUSERPASS : BTCUSERPASS,"%s:%s",username,password);
                fclose(fp);
                //printf("KOMODO.(%s) -> userpass.(%s)\n",fname,KMDUSERPASS);
            } //else printf("couldnt open.(%s)\n",fname);
            if ( IS_KOMODO_NOTARY == 0 )
                break;
        }
    }
    int32_t dpowconfs = KOMODO_DPOWCONFS;
    if ( ASSETCHAINS_SYMBOL[0] != 0 )
    {
        BITCOIND_RPCPORT = GetArg("-rpcport", ASSETCHAINS_RPCPORT);
        //fprintf(stderr,"(%s) port.%u chain params initialized\n",ASSETCHAINS_SYMBOL,BITCOIND_RPCPORT);
        if ( strcmp("PIRATE",ASSETCHAINS_SYMBOL) == 0 && ASSETCHAINS_HALVING[0] == 77777 )
        {
            ASSETCHAINS_HALVING[0] *= 5;
            fprintf(stderr,"PIRATE halving changed to %d %.1f days\n",(int32_t)ASSETCHAINS_HALVING[0],(double)ASSETCHAINS_HALVING[0]/1440);
        }
        else if ( strcmp("VRSC",ASSETCHAINS_SYMBOL) == 0 )
            dpowconfs = 0;
    } else BITCOIND_RPCPORT = GetArg("-rpcport", BaseParams().RPCPort());
    KOMODO_DPOWCONFS = GetArg("-dpowconfs",dpowconfs);
    if ( ASSETCHAINS_SYMBOL[0] == 0 || strcmp(ASSETCHAINS_SYMBOL,"SUPERNET") == 0 || strcmp(ASSETCHAINS_SYMBOL,"DEX") == 0 || strcmp(ASSETCHAINS_SYMBOL,"COQUI") == 0 || strcmp(ASSETCHAINS_SYMBOL,"PIRATE") == 0 || strcmp(ASSETCHAINS_SYMBOL,"KMDICE") == 0 )
        KOMODO_EXTRASATOSHI = 1;
}

void komodo_nameset(char *symbol,char *dest,char *source)
{
    if ( source[0] == 0 )
    {
        strcpy(symbol,(char *)"KMD");
        strcpy(dest,(char *)"BTC");
    }
    else
    {
        strcpy(symbol,source);
        strcpy(dest,(char *)"KMD");
    }
}

struct komodo_state *komodo_stateptrget(char *base)
{
    int32_t baseid;
    if ( base == 0 || base[0] == 0 || strcmp(base,(char *)"KMD") == 0 )
        return(&KOMODO_STATES[33]);
    else if ( (baseid= komodo_baseid(base)) >= 0 )
        return(&KOMODO_STATES[baseid+1]);
    else return(&KOMODO_STATES[0]);
}

struct komodo_state *komodo_stateptr(char *symbol,char *dest)
{
    int32_t baseid;
    komodo_nameset(symbol,dest,ASSETCHAINS_SYMBOL);
    return(komodo_stateptrget(symbol));
}

void komodo_prefetch(FILE *fp)
{
    long fsize,fpos; int32_t incr = 16*1024*1024;
    fpos = ftell(fp);
    fseek(fp,0,SEEK_END);
    fsize = ftell(fp);
    if ( fsize > incr )
    {
        char *ignore = (char *)malloc(incr);
        if ( ignore != 0 )
        {
            rewind(fp);
            while ( fread(ignore,1,incr,fp) == incr ) // prefetch
                fprintf(stderr,".");
            free(ignore);
        }
    }
    fseek(fp,fpos,SEEK_SET);
}<|MERGE_RESOLUTION|>--- conflicted
+++ resolved
@@ -1656,14 +1656,6 @@
 {
     extern const char *Notaries_elected1[][2];
     std::string name,addn; char *dirname,fname[512],arg0str[64],magicstr[9]; uint8_t magic[4],extrabuf[8192],*extraptr=0; FILE *fp; uint64_t val; uint16_t port; int32_t i,baseid,len,n,extralen = 0;
-<<<<<<< HEAD
-    IS_KOMODO_NOTARY = GetBoolArg("-notary", false);
-
-    if ( GetBoolArg("-gen", false) != 0 )
-    {
-        KOMODO_MININGTHREADS = GetArg("-genproclimit",-1);
-    }
-=======
   	IS_KOMODO_NOTARY = GetBoolArg("-notary", false);
 		IS_STAKED_NOTARY = GetArg("-stakednotary", -1);
 		if ( IS_STAKED_NOTARY != -1 && IS_KOMODO_NOTARY == true ) {
@@ -1673,9 +1665,9 @@
 		MIN_RECV_SATS = GetArg("-mintxvalue",-1);
 		WHITELIST_ADDRESS = GetArg("-whitelistaddress","");
     if ( GetBoolArg("-gen", false) != 0 )
-        KOMODO_MININGTHREADS = GetArg("-genproclimit",1);
->>>>>>> 3028d884
-    else KOMODO_MININGTHREADS = 0;
+    {
+        KOMODO_MININGTHREADS = GetArg("-genproclimit",-1);
+    }
     if ( (KOMODO_EXCHANGEWALLET= GetBoolArg("-exchange", false)) != 0 )
         fprintf(stderr,"KOMODO_EXCHANGEWALLET mode active\n");
     DONATION_PUBKEY = GetArg("-donation", "");
@@ -1690,12 +1682,9 @@
                 if ( strcmp(NOTARY_PUBKEY.c_str(),Notaries_elected1[i][1]) == 0 )
                 {
                     IS_KOMODO_NOTARY = 1;
-<<<<<<< HEAD
                     KOMODO_MININGTHREADS = 1;
                     mapArgs ["-genproclimit"] = itostr(KOMODO_MININGTHREADS);
-=======
 										IS_STAKED_NOTARY = -1;
->>>>>>> 3028d884
                     fprintf(stderr,"running as notary.%d %s\n",i,Notaries_elected1[i][0]);
                     break;
                 }
