// Copyright (c) 2016 The Zcash developers
// Distributed under the MIT software license, see the accompanying
// file COPYING or http://www.opensource.org/licenses/mit-license.php.

#include "metrics.h"

#include "chainparams.h"
#include "main.h"
#include "ui_interface.h"
#include "util.h"
#include "utiltime.h"
#include "utilmoneystr.h"

#include <boost/thread.hpp>
#include <boost/thread/synchronized_value.hpp>
#include <string>

#ifdef WIN32
#include <io.h>
#include <windows.h>
#else
#include <sys/ioctl.h>
#endif

#include <unistd.h>

CCriticalSection cs_metrics;

boost::synchronized_value<int64_t> nNodeStartTime;
boost::synchronized_value<int64_t> nNextRefresh;
AtomicCounter transactionsValidated;
AtomicCounter ehSolverRuns;
AtomicCounter solutionTargetChecks;
AtomicCounter minedBlocks;

boost::synchronized_value<std::list<uint256>> trackedBlocks;

boost::synchronized_value<std::list<std::string>> messageBox;
boost::synchronized_value<std::string> initMessage;
bool loaded = false;

extern int64_t GetNetworkHashPS(int lookup, int height);

void TrackMinedBlock(uint256 hash)
{
    LOCK(cs_metrics);
    minedBlocks.increment();
    trackedBlocks->push_back(hash);
}

void MarkStartTime()
{
    *nNodeStartTime = GetTime();
}

int64_t GetUptime()
{
    return GetTime() - *nNodeStartTime;
}

double GetLocalSolPS_INTERNAL(int64_t uptime)
{
    return uptime > 0 ? (double)solutionTargetChecks.get() / uptime : 0;
}

double GetLocalSolPS()
{
    return GetLocalSolPS_INTERNAL(GetUptime());
}

void TriggerRefresh()
{
    *nNextRefresh = GetTime();
    // Ensure that the refresh has started before we return
    MilliSleep(200);
}

static bool metrics_ThreadSafeMessageBox(const std::string& message,
                                      const std::string& caption,
                                      unsigned int style)
{
    // The SECURE flag has no effect in the metrics UI.
    style &= ~CClientUIInterface::SECURE;

    std::string strCaption;
    // Check for usage of predefined caption
    switch (style) {
    case CClientUIInterface::MSG_ERROR:
        strCaption += _("Error");
        break;
    case CClientUIInterface::MSG_WARNING:
        strCaption += _("Warning");
        break;
    case CClientUIInterface::MSG_INFORMATION:
        strCaption += _("Information");
        break;
    default:
        strCaption += caption; // Use supplied caption (can be empty)
    }

    boost::strict_lock_ptr<std::list<std::string>> u = messageBox.synchronize();
    u->push_back(strCaption + ": " + message);
    if (u->size() > 5) {
        u->pop_back();
    }

    TriggerRefresh();
    return false;
}

static void metrics_InitMessage(const std::string& message)
{
    *initMessage = message;
}

void ConnectMetricsScreen()
{
    uiInterface.ThreadSafeMessageBox.disconnect_all_slots();
    uiInterface.ThreadSafeMessageBox.connect(metrics_ThreadSafeMessageBox);
    uiInterface.InitMessage.disconnect_all_slots();
    uiInterface.InitMessage.connect(metrics_InitMessage);
}

int printNetworkStats()
{
    LOCK2(cs_main, cs_vNodes);

    std::cout << "           " << _("Block height") << " | " << chainActive.Height() << std::endl;
    std::cout << "  " << _("Network solution rate") << " | " << GetNetworkHashPS(120, -1) << " Sol/s" << std::endl;
    std::cout << "            " << _("Connections") << " | " << vNodes.size() << std::endl;
    std::cout << std::endl;

    return 4;
}

int printMiningStatus(bool mining)
{
#ifdef ENABLE_MINING
    // Number of lines that are always displayed
    int lines = 1;

    if (mining) {
        int nThreads = GetArg("-genproclimit", 1);
        if (nThreads < 0) {
            // In regtest threads defaults to 1
            if (Params().DefaultMinerThreads())
                nThreads = Params().DefaultMinerThreads();
            else
                nThreads = boost::thread::hardware_concurrency();
        }
        std::cout << strprintf(_("You are mining with the %s solver on %d threads."),
                               GetArg("-equihashsolver", "default"), nThreads) << std::endl;
        lines++;
    } else {
        std::cout << _("You are currently not mining.") << std::endl;
        std::cout << _("To enable mining, add 'gen=1' to your zcash.conf and restart.") << std::endl;
        lines += 2;
    }
    std::cout << std::endl;

    return lines;
#else // ENABLE_MINING
    return 0;
#endif // !ENABLE_MINING
}

int printMetrics(size_t cols, bool mining)
{
    // Number of lines that are always displayed
    int lines = 3;

    // Calculate uptime
    int64_t uptime = GetUptime();
    int days = uptime / (24 * 60 * 60);
    int hours = (uptime - (days * 24 * 60 * 60)) / (60 * 60);
    int minutes = (uptime - (((days * 24) + hours) * 60 * 60)) / 60;
    int seconds = uptime - (((((days * 24) + hours) * 60) + minutes) * 60);

    // Display uptime
    std::string duration;
    if (days > 0) {
        duration = strprintf(_("%d days, %d hours, %d minutes, %d seconds"), days, hours, minutes, seconds);
    } else if (hours > 0) {
        duration = strprintf(_("%d hours, %d minutes, %d seconds"), hours, minutes, seconds);
    } else if (minutes > 0) {
        duration = strprintf(_("%d minutes, %d seconds"), minutes, seconds);
    } else {
        duration = strprintf(_("%d seconds"), seconds);
    }
    std::string strDuration = strprintf(_("Since starting this node %s ago:"), duration);
    std::cout << strDuration << std::endl;
    lines += (strDuration.size() / cols);

    int validatedCount = transactionsValidated.get();
    if (validatedCount > 1) {
      std::cout << "- " << strprintf(_("You have validated %d transactions!"), validatedCount) << std::endl;
    } else if (validatedCount == 1) {
      std::cout << "- " << _("You have validated a transaction!") << std::endl;
    } else {
      std::cout << "- " << _("You have validated no transactions.") << std::endl;
    }

    if (mining && loaded) {
        double solps = GetLocalSolPS_INTERNAL(uptime);
        std::string strSolps = strprintf("%.4f Sol/s", solps);
        std::cout << "- " << strprintf(_("You have contributed %s on average to the network solution rate."), strSolps) << std::endl;
        std::cout << "- " << strprintf(_("You have completed %d Equihash solver runs."), ehSolverRuns.get()) << std::endl;
        lines += 2;

        int mined = 0;
        int orphaned = 0;
        CAmount immature {0};
        CAmount mature {0};
        {
            LOCK2(cs_main, cs_metrics);
            boost::strict_lock_ptr<std::list<uint256>> u = trackedBlocks.synchronize();
            auto consensusParams = Params().GetConsensus();
            auto tipHeight = chainActive.Height();

            // Update orphans and calculate subsidies
            std::list<uint256>::iterator it = u->begin();
            while (it != u->end()) {
                auto hash = *it;
                if (mapBlockIndex.count(hash) > 0 &&
                        chainActive.Contains(mapBlockIndex[hash])) {
                    int height = mapBlockIndex[hash]->nHeight;
                    CAmount subsidy = GetBlockSubsidy(height, consensusParams);
                    if ((height > 0) && (height <= consensusParams.GetLastFoundersRewardBlockHeight())) {
                        subsidy -= subsidy/5;
                    }
                    if (std::max(0, COINBASE_MATURITY - (tipHeight - height)) > 0) {
                        immature += subsidy;
                    } else {
                        mature += subsidy;
                    }
                    it++;
                } else {
                    it = u->erase(it);
                }
            }

            mined = minedBlocks.get();
            orphaned = mined - u->size();
        }

        if (mined > 0) {
            std::string units = Params().CurrencyUnits();
            std::cout << "- " << strprintf(_("You have mined %d blocks!"), mined) << std::endl;
            std::cout << "  "
                      << strprintf(_("Orphaned: %d blocks, Immature: %u %s, Mature: %u %s"),
                                     orphaned,
                                     FormatMoney(immature), units,
                                     FormatMoney(mature), units)
                      << std::endl;
            lines += 2;
        }
    }
    std::cout << std::endl;

    return lines;
}

int printMessageBox(size_t cols)
{
    boost::strict_lock_ptr<std::list<std::string>> u = messageBox.synchronize();

    if (u->size() == 0) {
        return 0;
    }

    int lines = 2 + u->size();
    std::cout << _("Messages:") << std::endl;
    for (auto it = u->cbegin(); it != u->cend(); ++it) {
        std::cout << *it << std::endl;
        // Handle newlines and wrapped lines
        size_t i = 0;
        size_t j = 0;
        while (j < it->size()) {
            i = it->find('\n', j);
            if (i == std::string::npos) {
                i = it->size();
            } else {
                // Newline
                lines++;
            }
            // Wrapped lines
            lines += ((i-j) / cols);
            j = i + 1;
        }
    }
    std::cout << std::endl;
    return lines;
}

int printInitMessage()
{
    if (loaded) {
        return 0;
    }

    std::string msg = *initMessage;
    std::cout << _("Init message:") << " " << msg << std::endl;
    std::cout << std::endl;

    if (msg == _("Done loading")) {
        loaded = true;
    }

    return 2;
}

void ThreadShowMetricsScreen()
{
    // Make this thread recognisable as the metrics screen thread
    RenameThread("zcash-metrics-screen");

    // Determine whether we should render a persistent UI or rolling metrics
    bool isTTY = isatty(STDOUT_FILENO);
    bool isScreen = GetBoolArg("-metricsui", isTTY);
    int64_t nRefresh = GetArg("-metricsrefreshtime", isTTY ? 1 : 600);

    if (isScreen) {
        // Clear screen
        std::cout << "\e[2J";

        // Print art
        std::cout << METRICS_ART << std::endl;
        std::cout << std::endl;

        // Thank you text
<<<<<<< HEAD
        std::cout << _("Thank you for running a Zclassic node!") << std::endl;
=======
        std::cout << _("Thank you for running a Zcash node!") << std::endl;
>>>>>>> be5ac316
        std::cout << _("You're helping to strengthen the network and contributing to a social good :)") << std::endl;
        std::cout << std::endl;
    }

    while (true) {
        // Number of lines that are always displayed
        int lines = 1;
        int cols = 80;

        // Get current window size
        if (isTTY) {
<<<<<<< HEAD
        #ifdef WIN32
	CONSOLE_SCREEN_BUFFER_INFO csbi;
	GetConsoleScreenBufferInfo(GetStdHandle(STD_OUTPUT_HANDLE), &csbi);
        cols = csbi.srWindow.Right - csbi.srWindow.Left + 1;
        #else
	  cols = 80;
=======
>>>>>>> be5ac316
            struct winsize w;
            w.ws_col = 0;
            if (ioctl(STDOUT_FILENO, TIOCGWINSZ, &w) != -1 && w.ws_col != 0) {
                cols = w.ws_col;
            }
        #endif
        }

        if (isScreen) {
            // Erase below current position
            std::cout << "\e[J";
        }

        // Miner status
#ifdef ENABLE_MINING
        bool mining = GetBoolArg("-gen", false);
#else
        bool mining = false;
#endif

        if (loaded) {
            lines += printNetworkStats();
        }
        lines += printMiningStatus(mining);
        lines += printMetrics(cols, mining);
        lines += printMessageBox(cols);
        lines += printInitMessage();

        if (isScreen) {
            // Explain how to exit
            std::cout << "[" << _("Press Ctrl+C to exit") << "] [" << _("Set 'showmetrics=0' to hide") << "]" << std::endl;
        } else {
            // Print delineator
            std::cout << "----------------------------------------" << std::endl;
        }

        *nNextRefresh = GetTime() + nRefresh;
        while (GetTime() < *nNextRefresh) {
            boost::this_thread::interruption_point();
            MilliSleep(200);
        }

        if (isScreen) {
            // Return to the top of the updating section
            std::cout << "\e[" << lines << "A";
        }
    }
}<|MERGE_RESOLUTION|>--- conflicted
+++ resolved
@@ -328,11 +328,7 @@
         std::cout << std::endl;
 
         // Thank you text
-<<<<<<< HEAD
         std::cout << _("Thank you for running a Zclassic node!") << std::endl;
-=======
-        std::cout << _("Thank you for running a Zcash node!") << std::endl;
->>>>>>> be5ac316
         std::cout << _("You're helping to strengthen the network and contributing to a social good :)") << std::endl;
         std::cout << std::endl;
     }
@@ -344,15 +340,12 @@
 
         // Get current window size
         if (isTTY) {
-<<<<<<< HEAD
         #ifdef WIN32
 	CONSOLE_SCREEN_BUFFER_INFO csbi;
 	GetConsoleScreenBufferInfo(GetStdHandle(STD_OUTPUT_HANDLE), &csbi);
         cols = csbi.srWindow.Right - csbi.srWindow.Left + 1;
         #else
 	  cols = 80;
-=======
->>>>>>> be5ac316
             struct winsize w;
             w.ws_col = 0;
             if (ioctl(STDOUT_FILENO, TIOCGWINSZ, &w) != -1 && w.ws_col != 0) {
