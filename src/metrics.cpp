--- conflicted
+++ resolved
@@ -308,27 +308,16 @@
     bool isScreen = GetBoolArg("-metricsui", isTTY);
     int64_t nRefresh = GetArg("-metricsrefreshtime", isTTY ? 1 : 600);
 
-<<<<<<< HEAD
-    // Don't Print art
-    //std::cout << METRICS_ART << std::endl;
-    //std::cout << std::endl;
-
-    // Thank you text
-    std::cout << _("Thank you for running a DeepWebCash node!") << std::endl;
-    std::cout << _("You're helping to strengthen the network and contributing to a social good :)") << std::endl;
-    std::cout << std::endl;
-=======
     if (isScreen) {
         // Clear screen
         std::cout << "\e[2J";
 
-        // Print art
-        std::cout << METRICS_ART << std::endl;
-        std::cout << std::endl;
->>>>>>> 499e34fc
+        // Don't Print art
+        //std::cout << METRICS_ART << std::endl;
+        //std::cout << std::endl;
 
         // Thank you text
-        std::cout << _("Thank you for running a Zcash node!") << std::endl;
+        std::cout << _("Thank you for running a DeepWebCash node!") << std::endl;
         std::cout << _("You're helping to strengthen the network and contributing to a social good :)") << std::endl;
         std::cout << std::endl;
     }
