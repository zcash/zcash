--- conflicted
+++ resolved
@@ -469,12 +469,7 @@
         std::cout << std::endl;
 
         // Thank you text
-<<<<<<< HEAD
-        std::string thanks = strprintf(_("Thank you for running %s!"), PACKAGE_STRING);
-        std::cout << thanks << std::endl;
-=======
-        std::cout << strprintf(_("Thank you for running a %s Zcash node!"), WhichNetwork()) << std::endl;
->>>>>>> fafc479f
+        std::cout << strprintf(_("Thank you for running %s %s!"), WhichNetwork(), PACKAGE_STRING) << std::endl;
         std::cout << _("You're helping to strengthen the network and contributing to a social good :)") << std::endl;
 
         // Privacy notice text
