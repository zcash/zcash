// Copyright (c) 2010 Satoshi Nakamoto
// Copyright (c) 2009-2014 The Bitcoin Core developers
// Distributed under the MIT software license, see the accompanying
// file COPYING or http://www.opensource.org/licenses/mit-license.php.

#include "amount.h"
#include "chainparams.h"
#include "consensus/consensus.h"
#include "consensus/validation.h"
#include "core_io.h"
#ifdef ENABLE_MINING
#include "crypto/equihash.h"
#endif
#include "init.h"
#include "main.h"
#include "metrics.h"
#include "miner.h"
#include "net.h"
#include "pow.h"
#include "rpc/server.h"
#include "txmempool.h"
#include "util.h"
#include "validationinterface.h"

#include <stdint.h>

#include <boost/assign/list_of.hpp>
#include <boost/shared_ptr.hpp>

#include <univalue.h>

using namespace std;

/**
 * Return average network hashes per second based on the last 'lookup' blocks,
 * or over the difficulty averaging window if 'lookup' is nonpositive.
 * If 'height' is nonnegative, compute the estimate at the time when a given block was found.
 */
int64_t GetNetworkHashPS(int lookup, int height) {
    CBlockIndex *pb = chainActive.Tip();

    if (height >= 0 && height < chainActive.Height())
        pb = chainActive[height];

    if (pb == NULL || !pb->nHeight)
        return 0;

    // If lookup is nonpositive, then use difficulty averaging window.
    if (lookup <= 0)
        lookup = Params().GetConsensus().nPowAveragingWindow;

    // If lookup is larger than chain, then set it to chain length.
    if (lookup > pb->nHeight)
        lookup = pb->nHeight;

    CBlockIndex *pb0 = pb;
    int64_t minTime = pb0->GetBlockTime();
    int64_t maxTime = minTime;
    for (int i = 0; i < lookup; i++) {
        pb0 = pb0->pprev;
        int64_t time = pb0->GetBlockTime();
        minTime = std::min(time, minTime);
        maxTime = std::max(time, maxTime);
    }

    // In case there's a situation where minTime == maxTime, we don't want a divide by zero exception.
    if (minTime == maxTime)
        return 0;

    arith_uint256 workDiff = pb->nChainWork - pb0->nChainWork;
    int64_t timeDiff = maxTime - minTime;

    return (int64_t)(workDiff.getdouble() / timeDiff);
}

UniValue getlocalsolps(const UniValue& params, bool fHelp)
{
    if (fHelp)
        throw runtime_error(
            "getlocalsolps\n"
            "\nReturns the average local solutions per second since this node was started.\n"
            "This is the same information shown on the metrics screen (if enabled).\n"
            "\nResult:\n"
            "xxx.xxxxx     (numeric) Solutions per second average\n"
            "\nExamples:\n"
            + HelpExampleCli("getlocalsolps", "")
            + HelpExampleRpc("getlocalsolps", "")
       );

    LOCK(cs_main);
    return GetLocalSolPS();
}

UniValue getnetworksolps(const UniValue& params, bool fHelp)
{
    if (fHelp || params.size() > 2)
        throw runtime_error(
            "getnetworksolps ( blocks height )\n"
            "\nReturns the estimated network solutions per second based on the last n blocks.\n"
            "Pass in [blocks] to override # of blocks, -1 specifies over difficulty averaging window.\n"
            "Pass in [height] to estimate the network speed at the time when a certain block was found.\n"
            "\nArguments:\n"
            "1. blocks     (numeric, optional, default=120) The number of blocks, or -1 for blocks over difficulty averaging window.\n"
            "2. height     (numeric, optional, default=-1) To estimate at the time of the given height.\n"
            "\nResult:\n"
            "x             (numeric) Solutions per second estimated\n"
            "\nExamples:\n"
            + HelpExampleCli("getnetworksolps", "")
            + HelpExampleRpc("getnetworksolps", "")
       );

    LOCK(cs_main);
    return GetNetworkHashPS(params.size() > 0 ? params[0].get_int() : 120, params.size() > 1 ? params[1].get_int() : -1);
}

UniValue getnetworkhashps(const UniValue& params, bool fHelp)
{
    if (fHelp || params.size() > 2)
        throw runtime_error(
            "getnetworkhashps ( blocks height )\n"
            "\nDEPRECATED - left for backwards-compatibility. Use getnetworksolps instead.\n"
            "\nReturns the estimated network solutions per second based on the last n blocks.\n"
            "Pass in [blocks] to override # of blocks, -1 specifies over difficulty averaging window.\n"
            "Pass in [height] to estimate the network speed at the time when a certain block was found.\n"
            "\nArguments:\n"
            "1. blocks     (numeric, optional, default=120) The number of blocks, or -1 for blocks over difficulty averaging window.\n"
            "2. height     (numeric, optional, default=-1) To estimate at the time of the given height.\n"
            "\nResult:\n"
            "x             (numeric) Solutions per second estimated\n"
            "\nExamples:\n"
            + HelpExampleCli("getnetworkhashps", "")
            + HelpExampleRpc("getnetworkhashps", "")
       );

    LOCK(cs_main);
    return GetNetworkHashPS(params.size() > 0 ? params[0].get_int() : 120, params.size() > 1 ? params[1].get_int() : -1);
}

#ifdef ENABLE_MINING
UniValue getgenerate(const UniValue& params, bool fHelp)
{
    if (fHelp || params.size() != 0)
        throw runtime_error(
            "getgenerate\n"
            "\nReturn if the server is set to generate coins or not. The default is false.\n"
            "It is set with the command line argument -gen (or ycash.conf setting gen)\n"
            "It can also be set with the setgenerate call.\n"
            "\nResult\n"
            "true|false      (boolean) If the server is set to generate coins or not\n"
            "\nExamples:\n"
            + HelpExampleCli("getgenerate", "")
            + HelpExampleRpc("getgenerate", "")
        );

    LOCK(cs_main);
    return GetBoolArg("-gen", false);
}

UniValue generate(const UniValue& params, bool fHelp)
{
    if (fHelp || params.size() < 1 || params.size() > 1)
        throw runtime_error(
            "generate numblocks\n"
            "\nMine blocks immediately (before the RPC call returns)\n"
            "\nNote: this function can only be used on the regtest network\n"
            "\nArguments:\n"
            "1. numblocks    (numeric) How many blocks are generated immediately.\n"
            "\nResult\n"
            "[ blockhashes ]     (array) hashes of blocks generated\n"
            "\nExamples:\n"
            "\nGenerate 11 blocks\n"
            + HelpExampleCli("generate", "11")
        );

    if (!Params().MineBlocksOnDemand())
        throw JSONRPCError(RPC_METHOD_NOT_FOUND, "This method can only be used on regtest");

    int nHeightStart = 0;
    int nHeightEnd = 0;
    int nHeight = 0;
    int nGenerate = params[0].get_int();

    boost::shared_ptr<CReserveScript> coinbaseScript;
    GetMainSignals().ScriptForMining(coinbaseScript);

    //throw an error if no script was provided
    if (!coinbaseScript->reserveScript.size())
        throw JSONRPCError(RPC_INTERNAL_ERROR, "No coinbase script available (mining requires a wallet or -mineraddress)");

    {   // Don't keep cs_main locked
        LOCK(cs_main);
        nHeightStart = chainActive.Height();
        nHeight = nHeightStart;
        nHeightEnd = nHeightStart+nGenerate;
    }
    unsigned int nExtraNonce = 0;
    UniValue blockHashes(UniValue::VARR);
<<<<<<< HEAD
    
    while (nHeight < nHeightEnd)
    {
        unsigned int n = Params().EquihashN(nHeight + 1);
        unsigned int k = Params().EquihashK(nHeight + 1);

        std::unique_ptr<CBlockTemplate> pblocktemplate(CreateNewBlock(coinbaseScript->reserveScript));
=======
    unsigned int n = Params().GetConsensus().nEquihashN;
    unsigned int k = Params().GetConsensus().nEquihashK;
    while (nHeight < nHeightEnd)
    {
        std::unique_ptr<CBlockTemplate> pblocktemplate(CreateNewBlock(Params(), coinbaseScript->reserveScript));
>>>>>>> ef8a62d9
        if (!pblocktemplate.get())
            throw JSONRPCError(RPC_INTERNAL_ERROR, "Couldn't create new block");
        CBlock *pblock = &pblocktemplate->block;
        {
            LOCK(cs_main);
            IncrementExtraNonce(pblock, chainActive.Tip(), nExtraNonce);
        }

        // Hash state
        crypto_generichash_blake2b_state eh_state;
        EhInitialiseState(n, k, eh_state);

        // I = the block header minus nonce and solution.
        CEquihashInput I{*pblock};
        CDataStream ss(SER_NETWORK, PROTOCOL_VERSION);
        ss << I;

        // H(I||...
        crypto_generichash_blake2b_update(&eh_state, (unsigned char*)&ss[0], ss.size());

        while (true) {
            // Yes, there is a chance every nonce could fail to satisfy the -regtest
            // target -- 1 in 2^(2^256). That ain't gonna happen
            pblock->nNonce = ArithToUint256(UintToArith256(pblock->nNonce) + 1);

            // H(I||V||...
            crypto_generichash_blake2b_state curr_state;
            curr_state = eh_state;
            crypto_generichash_blake2b_update(&curr_state,
                                              pblock->nNonce.begin(),
                                              pblock->nNonce.size());

            // (x_1, x_2, ...) = A(I, V, n, k)
            std::function<bool(std::vector<unsigned char>)> validBlock =
                    [&pblock](std::vector<unsigned char> soln) {
                pblock->nSolution = soln;
                solutionTargetChecks.increment();
                return CheckProofOfWork(pblock->GetHash(), pblock->nBits, Params().GetConsensus());
            };
            bool found = EhBasicSolveUncancellable(n, k, curr_state, validBlock);
            ehSolverRuns.increment();
            if (found) {
                goto endloop;
            }
        }
endloop:
        CValidationState state;
        if (!ProcessNewBlock(state, Params(), NULL, pblock, true, NULL))
            throw JSONRPCError(RPC_INTERNAL_ERROR, "ProcessNewBlock, block not accepted");
        ++nHeight;
        blockHashes.push_back(pblock->GetHash().GetHex());

        //mark script as important because it was used at least for one coinbase output
        coinbaseScript->KeepScript();
    }
    return blockHashes;
}

UniValue setgenerate(const UniValue& params, bool fHelp)
{
    if (fHelp || params.size() < 1 || params.size() > 2)
        throw runtime_error(
            "setgenerate generate ( genproclimit )\n"
            "\nSet 'generate' true or false to turn generation on or off.\n"
            "Generation is limited to 'genproclimit' processors, -1 is unlimited.\n"
            "See the getgenerate call for the current setting.\n"
            "\nArguments:\n"
            "1. generate         (boolean, required) Set to true to turn on generation, off to turn off.\n"
            "2. genproclimit     (numeric, optional) Set the processor limit for when generation is on. Can be -1 for unlimited.\n"
            "\nExamples:\n"
            "\nSet the generation on with a limit of one processor\n"
            + HelpExampleCli("setgenerate", "true 1") +
            "\nCheck the setting\n"
            + HelpExampleCli("getgenerate", "") +
            "\nTurn off generation\n"
            + HelpExampleCli("setgenerate", "false") +
            "\nUsing json rpc\n"
            + HelpExampleRpc("setgenerate", "true, 1")
        );

    if (Params().MineBlocksOnDemand())
        throw JSONRPCError(RPC_METHOD_NOT_FOUND, "Use the generate method instead of setgenerate on this network");

    bool fGenerate = true;
    if (params.size() > 0)
        fGenerate = params[0].get_bool();

    int nGenProcLimit = -1;
    if (params.size() > 1)
    {
        nGenProcLimit = params[1].get_int();
        if (nGenProcLimit == 0)
            fGenerate = false;
    }

    mapArgs["-gen"] = (fGenerate ? "1" : "0");
    mapArgs ["-genproclimit"] = itostr(nGenProcLimit);
    GenerateBitcoins(fGenerate, nGenProcLimit, Params());

    return NullUniValue;
}
#endif

UniValue getmininginfo(const UniValue& params, bool fHelp)
{
    if (fHelp || params.size() != 0)
        throw runtime_error(
            "getmininginfo\n"
            "\nReturns a json object containing mining-related information."
            "\nResult:\n"
            "{\n"
            "  \"blocks\": nnn,             (numeric) The current block\n"
            "  \"currentblocksize\": nnn,   (numeric) The last block size\n"
            "  \"currentblocktx\": nnn,     (numeric) The last block transaction\n"
            "  \"difficulty\": xxx.xxxxx    (numeric) The current difficulty\n"
            "  \"errors\": \"...\"          (string) Current errors\n"
            "  \"generate\": true|false     (boolean) If the generation is on or off (see getgenerate or setgenerate calls)\n"
            "  \"genproclimit\": n          (numeric) The processor limit for generation. -1 if no generation. (see getgenerate or setgenerate calls)\n"
            "  \"localsolps\": xxx.xxxxx    (numeric) The average local solution rate in Sol/s since this node was started\n"
            "  \"networksolps\": x          (numeric) The estimated network solution rate in Sol/s\n"
            "  \"pooledtx\": n              (numeric) The size of the mem pool\n"
            "  \"testnet\": true|false      (boolean) If using testnet or not\n"
            "  \"chain\": \"xxxx\",         (string) current network name as defined in BIP70 (main, test, regtest)\n"
            "}\n"
            "\nExamples:\n"
            + HelpExampleCli("getmininginfo", "")
            + HelpExampleRpc("getmininginfo", "")
        );


    LOCK(cs_main);

    UniValue obj(UniValue::VOBJ);
    obj.push_back(Pair("blocks",           (int)chainActive.Height()));
    obj.push_back(Pair("currentblocksize", (uint64_t)nLastBlockSize));
    obj.push_back(Pair("currentblocktx",   (uint64_t)nLastBlockTx));
    obj.push_back(Pair("difficulty",       (double)GetNetworkDifficulty()));
    obj.push_back(Pair("errors",           GetWarnings("statusbar")));
    obj.push_back(Pair("genproclimit",     (int)GetArg("-genproclimit", -1)));
    obj.push_back(Pair("localsolps"  ,     getlocalsolps(params, false)));
    obj.push_back(Pair("networksolps",     getnetworksolps(params, false)));
    obj.push_back(Pair("networkhashps",    getnetworksolps(params, false)));
    obj.push_back(Pair("pooledtx",         (uint64_t)mempool.size()));
    obj.push_back(Pair("testnet",          Params().TestnetToBeDeprecatedFieldRPC()));
    obj.push_back(Pair("chain",            Params().NetworkIDString()));
#ifdef ENABLE_MINING
    obj.push_back(Pair("generate",         getgenerate(params, false)));
#endif
    return obj;
}


// NOTE: Unlike wallet RPC (which use BTC values), mining RPCs follow GBT (BIP 22) in using satoshi amounts
UniValue prioritisetransaction(const UniValue& params, bool fHelp)
{
    if (fHelp || params.size() != 3)
        throw runtime_error(
            "prioritisetransaction <txid> <priority delta> <fee delta>\n"
            "Accepts the transaction into mined blocks at a higher (or lower) priority\n"
            "\nArguments:\n"
            "1. \"txid\"       (string, required) The transaction id.\n"
            "2. priority delta (numeric, required) The priority to add or subtract.\n"
            "                  The transaction selection algorithm considers the tx as it would have a higher priority.\n"
            "                  (priority of a transaction is calculated: coinage * value_in_satoshis / txsize) \n"
            "3. fee delta      (numeric, required) The fee value (in satoshis) to add (or subtract, if negative).\n"
            "                  The fee is not actually paid, only the algorithm for selecting transactions into a block\n"
            "                  considers the transaction as it would have paid a higher (or lower) fee.\n"
            "\nResult\n"
            "true              (boolean) Returns true\n"
            "\nExamples:\n"
            + HelpExampleCli("prioritisetransaction", "\"txid\" 0.0 10000")
            + HelpExampleRpc("prioritisetransaction", "\"txid\", 0.0, 10000")
        );

    LOCK(cs_main);

    uint256 hash = ParseHashStr(params[0].get_str(), "txid");
    CAmount nAmount = params[2].get_int64();

    mempool.PrioritiseTransaction(hash, params[0].get_str(), params[1].get_real(), nAmount);
    return true;
}


// NOTE: Assumes a conclusive result; if result is inconclusive, it must be handled by caller
static UniValue BIP22ValidationResult(const CValidationState& state)
{
    if (state.IsValid())
        return NullUniValue;

    std::string strRejectReason = state.GetRejectReason();
    if (state.IsError())
        throw JSONRPCError(RPC_VERIFY_ERROR, strRejectReason);
    if (state.IsInvalid())
    {
        if (strRejectReason.empty())
            return "rejected";
        return strRejectReason;
    }
    // Should be impossible
    return "valid?";
}

UniValue getblocktemplate(const UniValue& params, bool fHelp)
{
    if (fHelp || params.size() > 1)
        throw runtime_error(
            "getblocktemplate ( \"jsonrequestobject\" )\n"
            "\nIf the request parameters include a 'mode' key, that is used to explicitly select between the default 'template' request or a 'proposal'.\n"
            "It returns data needed to construct a block to work on.\n"
            "See https://en.bitcoin.it/wiki/BIP_0022 for full specification.\n"

            "\nArguments:\n"
            "1. \"jsonrequestobject\"       (string, optional) A json object in the following spec\n"
            "     {\n"
            "       \"mode\":\"template\"    (string, optional) This must be set to \"template\" or omitted\n"
            "       \"capabilities\":[       (array, optional) A list of strings\n"
            "           \"support\"           (string) client side supported feature, 'longpoll', 'coinbasetxn', 'coinbasevalue', 'proposal', 'serverlist', 'workid'\n"
            "           ,...\n"
            "         ]\n"
            "     }\n"
            "\n"

            "\nResult:\n"
            "{\n"
            "  \"version\" : n,                     (numeric) The block version\n"
            "  \"previousblockhash\" : \"xxxx\",    (string) The hash of current highest block\n"
            "  \"finalsaplingroothash\" : \"xxxx\", (string) The hash of the final sapling root\n"
            "  \"transactions\" : [                 (array) contents of non-coinbase transactions that should be included in the next block\n"
            "      {\n"
            "         \"data\" : \"xxxx\",          (string) transaction data encoded in hexadecimal (byte-for-byte)\n"
            "         \"hash\" : \"xxxx\",          (string) hash/id encoded in little-endian hexadecimal\n"
            "         \"depends\" : [              (array) array of numbers \n"
            "             n                        (numeric) transactions before this one (by 1-based index in 'transactions' list) that must be present in the final block if this one is\n"
            "             ,...\n"
            "         ],\n"
            "         \"fee\": n,                   (numeric) difference in value between transaction inputs and outputs (in Satoshis); for coinbase transactions, this is a negative Number of the total collected block fees (ie, not including the block subsidy); if key is not present, fee is unknown and clients MUST NOT assume there isn't one\n"
            "         \"sigops\" : n,               (numeric) total number of SigOps, as counted for purposes of block limits; if key is not present, sigop count is unknown and clients MUST NOT assume there aren't any\n"
            "         \"required\" : true|false     (boolean) if provided and true, this transaction must be in the final block\n"
            "      }\n"
            "      ,...\n"
            "  ],\n"
//            "  \"coinbaseaux\" : {                  (json object) data that should be included in the coinbase's scriptSig content\n"
//            "      \"flags\" : \"flags\"            (string) \n"
//            "  },\n"
//            "  \"coinbasevalue\" : n,               (numeric) maximum allowable input to coinbase transaction, including the generation award and transaction fees (in Satoshis)\n"
            "  \"coinbasetxn\" : { ... },           (json object) information for coinbase transaction\n"
            "  \"target\" : \"xxxx\",               (string) The hash target\n"
            "  \"mintime\" : xxx,                   (numeric) The minimum timestamp appropriate for next block time in seconds since epoch (Jan 1 1970 GMT)\n"
            "  \"mutable\" : [                      (array of string) list of ways the block template may be changed \n"
            "     \"value\"                         (string) A way the block template may be changed, e.g. 'time', 'transactions', 'prevblock'\n"
            "     ,...\n"
            "  ],\n"
            "  \"noncerange\" : \"00000000ffffffff\",   (string) A range of valid nonces\n"
            "  \"sigoplimit\" : n,                 (numeric) limit of sigops in blocks\n"
            "  \"sizelimit\" : n,                  (numeric) limit of block size\n"
            "  \"curtime\" : ttt,                  (numeric) current timestamp in seconds since epoch (Jan 1 1970 GMT)\n"
            "  \"bits\" : \"xxx\",                 (string) compressed target of next block\n"
            "  \"height\" : n                      (numeric) The height of the next block\n"
            "}\n"

            "\nExamples:\n"
            + HelpExampleCli("getblocktemplate", "")
            + HelpExampleRpc("getblocktemplate", "")
         );

    LOCK(cs_main);

    // Wallet or miner address is required because we support coinbasetxn
    if (GetArg("-mineraddress", "").empty()) {
#ifdef ENABLE_WALLET
        if (!pwalletMain) {
            throw JSONRPCError(RPC_METHOD_NOT_FOUND, "Wallet disabled and -mineraddress not set");
        }
#else
        throw JSONRPCError(RPC_METHOD_NOT_FOUND, "ycashd compiled without wallet and -mineraddress not set");
#endif
    }

    std::string strMode = "template";
    UniValue lpval = NullUniValue;
    // TODO: Re-enable coinbasevalue once a specification has been written
    bool coinbasetxn = true;
    if (params.size() > 0)
    {
        const UniValue& oparam = params[0].get_obj();
        const UniValue& modeval = find_value(oparam, "mode");
        if (modeval.isStr())
            strMode = modeval.get_str();
        else if (modeval.isNull())
        {
            /* Do nothing */
        }
        else
            throw JSONRPCError(RPC_INVALID_PARAMETER, "Invalid mode");
        lpval = find_value(oparam, "longpollid");

        if (strMode == "proposal")
        {
            const UniValue& dataval = find_value(oparam, "data");
            if (!dataval.isStr())
                throw JSONRPCError(RPC_TYPE_ERROR, "Missing data String key for proposal");

            CBlock block;
            if (!DecodeHexBlk(block, dataval.get_str()))
                throw JSONRPCError(RPC_DESERIALIZATION_ERROR, "Block decode failed");

            uint256 hash = block.GetHash();
            BlockMap::iterator mi = mapBlockIndex.find(hash);
            if (mi != mapBlockIndex.end()) {
                CBlockIndex *pindex = mi->second;
                if (pindex->IsValid(BLOCK_VALID_SCRIPTS))
                    return "duplicate";
                if (pindex->nStatus & BLOCK_FAILED_MASK)
                    return "duplicate-invalid";
                return "duplicate-inconclusive";
            }

            CBlockIndex* const pindexPrev = chainActive.Tip();
            // TestBlockValidity only supports blocks built on the current Tip
            if (block.hashPrevBlock != pindexPrev->GetBlockHash())
                return "inconclusive-not-best-prevblk";
            CValidationState state;
            TestBlockValidity(state, Params(), block, pindexPrev, false, true);
            return BIP22ValidationResult(state);
        }
    }

    if (strMode != "template")
        throw JSONRPCError(RPC_INVALID_PARAMETER, "Invalid mode");

    if (vNodes.empty())
        throw JSONRPCError(RPC_CLIENT_NOT_CONNECTED, "Ycash is not connected!");

<<<<<<< HEAD
    if (IsInitialBlockDownload())
        throw JSONRPCError(RPC_CLIENT_IN_INITIAL_DOWNLOAD, "Ycash is downloading blocks...");
=======
    if (IsInitialBlockDownload(Params()))
        throw JSONRPCError(RPC_CLIENT_IN_INITIAL_DOWNLOAD, "Zcash is downloading blocks...");
>>>>>>> ef8a62d9

    static unsigned int nTransactionsUpdatedLast;

    if (!lpval.isNull())
    {
        // Wait to respond until either the best block changes, OR a minute has passed and there are more transactions
        uint256 hashWatchedChain;
        boost::system_time checktxtime;
        unsigned int nTransactionsUpdatedLastLP;

        if (lpval.isStr())
        {
            // Format: <hashBestChain><nTransactionsUpdatedLast>
            std::string lpstr = lpval.get_str();

            hashWatchedChain.SetHex(lpstr.substr(0, 64));
            nTransactionsUpdatedLastLP = atoi64(lpstr.substr(64));
        }
        else
        {
            // NOTE: Spec does not specify behaviour for non-string longpollid, but this makes testing easier
            hashWatchedChain = chainActive.Tip()->GetBlockHash();
            nTransactionsUpdatedLastLP = nTransactionsUpdatedLast;
        }

        // Release the wallet and main lock while waiting
        LEAVE_CRITICAL_SECTION(cs_main);
        {
            checktxtime = boost::get_system_time() + boost::posix_time::minutes(1);

            boost::unique_lock<boost::mutex> lock(csBestBlock);
            while (chainActive.Tip()->GetBlockHash() == hashWatchedChain && IsRPCRunning())
            {
                if (!cvBlockChange.timed_wait(lock, checktxtime))
                {
                    // Timeout: Check transactions for update
                    if (mempool.GetTransactionsUpdated() != nTransactionsUpdatedLastLP)
                        break;
                    checktxtime += boost::posix_time::seconds(10);
                }
            }
        }
        ENTER_CRITICAL_SECTION(cs_main);

        if (!IsRPCRunning())
            throw JSONRPCError(RPC_CLIENT_NOT_CONNECTED, "Shutting down");
        // TODO: Maybe recheck connections/IBD and (if something wrong) send an expires-immediately template to stop miners?
    }

    // Update block
    static CBlockIndex* pindexPrev;
    static int64_t nStart;
    static CBlockTemplate* pblocktemplate;
    if (pindexPrev != chainActive.Tip() ||
        (mempool.GetTransactionsUpdated() != nTransactionsUpdatedLast && GetTime() - nStart > 5))
    {
        // Clear pindexPrev so future calls make a new block, despite any failures from here on
        pindexPrev = NULL;

        // Store the pindexBest used before CreateNewBlockWithKey, to avoid races
        nTransactionsUpdatedLast = mempool.GetTransactionsUpdated();
        CBlockIndex* pindexPrevNew = chainActive.Tip();
        nStart = GetTime();

        // Create new block
        if(pblocktemplate)
        {
            delete pblocktemplate;
            pblocktemplate = NULL;
        }

        boost::shared_ptr<CReserveScript> coinbaseScript;
        GetMainSignals().ScriptForMining(coinbaseScript);

        // Throw an error if no script was provided
        if (!coinbaseScript->reserveScript.size())
            throw JSONRPCError(RPC_INTERNAL_ERROR, "No coinbase script available (mining requires a wallet or -mineraddress)");

        pblocktemplate = CreateNewBlock(Params(), coinbaseScript->reserveScript);
        if (!pblocktemplate)
            throw JSONRPCError(RPC_OUT_OF_MEMORY, "Out of memory");

        // Mark script as important because it was used at least for one coinbase output
        coinbaseScript->KeepScript();

        // Need to update only after we know CreateNewBlock succeeded
        pindexPrev = pindexPrevNew;
    }
    CBlock* pblock = &pblocktemplate->block; // pointer for convenience

    // Update nTime
    UpdateTime(pblock, Params().GetConsensus(), pindexPrev);
    pblock->nNonce = uint256();

    UniValue aCaps(UniValue::VARR); aCaps.push_back("proposal");

    UniValue txCoinbase = NullUniValue;
    UniValue transactions(UniValue::VARR);
    map<uint256, int64_t> setTxIndex;
    int i = 0;
    BOOST_FOREACH (const CTransaction& tx, pblock->vtx) {
        uint256 txHash = tx.GetHash();
        setTxIndex[txHash] = i++;

        if (tx.IsCoinBase() && !coinbasetxn)
            continue;

        UniValue entry(UniValue::VOBJ);

        entry.push_back(Pair("data", EncodeHexTx(tx)));

        entry.push_back(Pair("hash", txHash.GetHex()));

        UniValue deps(UniValue::VARR);
        BOOST_FOREACH (const CTxIn &in, tx.vin)
        {
            if (setTxIndex.count(in.prevout.hash))
                deps.push_back(setTxIndex[in.prevout.hash]);
        }
        entry.push_back(Pair("depends", deps));

        int index_in_template = i - 1;
        entry.push_back(Pair("fee", pblocktemplate->vTxFees[index_in_template]));
        entry.push_back(Pair("sigops", pblocktemplate->vTxSigOps[index_in_template]));

        if (tx.IsCoinBase()) {
            // Show founders' reward if it is required
            if (pblock->vtx[0].vout.size() > 1) {
                // Correct this if GetBlockTemplate changes the order
                entry.push_back(Pair("foundersreward", (int64_t)tx.vout[1].nValue));
                entry.push_back(Pair("foundersaddress", Params().GetFoundersRewardAddressAtHeight(pindexPrev->nHeight+1)));
            }
            entry.push_back(Pair("required", true));
            txCoinbase = entry;
        } else {
            transactions.push_back(entry);
        }
    }

    UniValue aux(UniValue::VOBJ);
    aux.push_back(Pair("flags", HexStr(COINBASE_FLAGS.begin(), COINBASE_FLAGS.end())));

    arith_uint256 hashTarget = arith_uint256().SetCompact(pblock->nBits);

    static UniValue aMutable(UniValue::VARR);
    if (aMutable.empty())
    {
        aMutable.push_back("time");
        aMutable.push_back("transactions");
        aMutable.push_back("prevblock");
    }

    UniValue result(UniValue::VOBJ);
    result.push_back(Pair("capabilities", aCaps));
    result.push_back(Pair("version", pblock->nVersion));
    result.push_back(Pair("previousblockhash", pblock->hashPrevBlock.GetHex()));
    result.push_back(Pair("finalsaplingroothash", pblock->hashFinalSaplingRoot.GetHex()));
    result.push_back(Pair("transactions", transactions));
    if (coinbasetxn) {
        assert(txCoinbase.isObject());
        result.push_back(Pair("coinbasetxn", txCoinbase));
    } else {
        result.push_back(Pair("coinbaseaux", aux));
        result.push_back(Pair("coinbasevalue", (int64_t)pblock->vtx[0].vout[0].nValue));
    }
    result.push_back(Pair("longpollid", chainActive.Tip()->GetBlockHash().GetHex() + i64tostr(nTransactionsUpdatedLast)));
    result.push_back(Pair("target", hashTarget.GetHex()));
    result.push_back(Pair("mintime", (int64_t)pindexPrev->GetMedianTimePast()+1));
    result.push_back(Pair("mutable", aMutable));
    result.push_back(Pair("noncerange", "00000000ffffffff"));
    result.push_back(Pair("sigoplimit", (int64_t)MAX_BLOCK_SIGOPS));
    result.push_back(Pair("sizelimit", (int64_t)MAX_BLOCK_SIZE));
    result.push_back(Pair("curtime", pblock->GetBlockTime()));
    result.push_back(Pair("bits", strprintf("%08x", pblock->nBits)));
    result.push_back(Pair("height", (int64_t)(pindexPrev->nHeight+1)));

    return result;
}

class submitblock_StateCatcher : public CValidationInterface
{
public:
    uint256 hash;
    bool found;
    CValidationState state;

    submitblock_StateCatcher(const uint256 &hashIn) : hash(hashIn), found(false), state() {};

protected:
    virtual void BlockChecked(const CBlock& block, const CValidationState& stateIn) {
        if (block.GetHash() != hash)
            return;
        found = true;
        state = stateIn;
    };
};

UniValue submitblock(const UniValue& params, bool fHelp)
{
    if (fHelp || params.size() < 1 || params.size() > 2)
        throw runtime_error(
            "submitblock \"hexdata\" ( \"jsonparametersobject\" )\n"
            "\nAttempts to submit new block to network.\n"
            "The 'jsonparametersobject' parameter is currently ignored.\n"
            "See https://en.bitcoin.it/wiki/BIP_0022 for full specification.\n"

            "\nArguments\n"
            "1. \"hexdata\"    (string, required) the hex-encoded block data to submit\n"
            "2. \"jsonparametersobject\"     (string, optional) object of optional parameters\n"
            "    {\n"
            "      \"workid\" : \"id\"    (string, optional) if the server provided a workid, it MUST be included with submissions\n"
            "    }\n"
            "\nResult:\n"
            "\"duplicate\" - node already has valid copy of block\n"
            "\"duplicate-invalid\" - node already has block, but it is invalid\n"
            "\"duplicate-inconclusive\" - node already has block but has not validated it\n"
            "\"inconclusive\" - node has not validated the block, it may not be on the node's current best chain\n"
            "\"rejected\" - block was rejected as invalid\n"
            "For more information on submitblock parameters and results, see: https://github.com/bitcoin/bips/blob/master/bip-0022.mediawiki#block-submission\n"
            "\nExamples:\n"
            + HelpExampleCli("submitblock", "\"mydata\"")
            + HelpExampleRpc("submitblock", "\"mydata\"")
        );

    CBlock block;
    if (!DecodeHexBlk(block, params[0].get_str()))
        throw JSONRPCError(RPC_DESERIALIZATION_ERROR, "Block decode failed");

    uint256 hash = block.GetHash();
    bool fBlockPresent = false;
    {
        LOCK(cs_main);
        BlockMap::iterator mi = mapBlockIndex.find(hash);
        if (mi != mapBlockIndex.end()) {
            CBlockIndex *pindex = mi->second;
            if (pindex->IsValid(BLOCK_VALID_SCRIPTS))
                return "duplicate";
            if (pindex->nStatus & BLOCK_FAILED_MASK)
                return "duplicate-invalid";
            // Otherwise, we might only have the header - process the block before returning
            fBlockPresent = true;
        }
    }

    CValidationState state;
    submitblock_StateCatcher sc(block.GetHash());
    RegisterValidationInterface(&sc);
    bool fAccepted = ProcessNewBlock(state, Params(), NULL, &block, true, NULL);
    UnregisterValidationInterface(&sc);
    if (fBlockPresent)
    {
        if (fAccepted && !sc.found)
            return "duplicate-inconclusive";
        return "duplicate";
    }
    if (fAccepted)
    {
        if (!sc.found)
            return "inconclusive";
        state = sc.state;
    }
    return BIP22ValidationResult(state);
}

UniValue estimatefee(const UniValue& params, bool fHelp)
{
    if (fHelp || params.size() != 1)
        throw runtime_error(
            "estimatefee nblocks\n"
            "\nEstimates the approximate fee per kilobyte\n"
            "needed for a transaction to begin confirmation\n"
            "within nblocks blocks.\n"
            "\nArguments:\n"
            "1. nblocks     (numeric)\n"
            "\nResult:\n"
            "n :    (numeric) estimated fee-per-kilobyte\n"
            "\n"
            "-1.0 is returned if not enough transactions and\n"
            "blocks have been observed to make an estimate.\n"
            "\nExample:\n"
            + HelpExampleCli("estimatefee", "6")
            );

    RPCTypeCheck(params, boost::assign::list_of(UniValue::VNUM));

    int nBlocks = params[0].get_int();
    if (nBlocks < 1)
        nBlocks = 1;

    CFeeRate feeRate = mempool.estimateFee(nBlocks);
    if (feeRate == CFeeRate(0))
        return -1.0;

    return ValueFromAmount(feeRate.GetFeePerK());
}

UniValue estimatepriority(const UniValue& params, bool fHelp)
{
    if (fHelp || params.size() != 1)
        throw runtime_error(
            "estimatepriority nblocks\n"
            "\nEstimates the approximate priority\n"
            "a zero-fee transaction needs to begin confirmation\n"
            "within nblocks blocks.\n"
            "\nArguments:\n"
            "1. nblocks     (numeric)\n"
            "\nResult:\n"
            "n :    (numeric) estimated priority\n"
            "\n"
            "-1.0 is returned if not enough transactions and\n"
            "blocks have been observed to make an estimate.\n"
            "\nExample:\n"
            + HelpExampleCli("estimatepriority", "6")
            );

    RPCTypeCheck(params, boost::assign::list_of(UniValue::VNUM));

    int nBlocks = params[0].get_int();
    if (nBlocks < 1)
        nBlocks = 1;

    return mempool.estimatePriority(nBlocks);
}

UniValue getblocksubsidy(const UniValue& params, bool fHelp)
{
    if (fHelp || params.size() > 1)
        throw runtime_error(
            "getblocksubsidy height\n"
            "\nReturns block subsidy reward, taking into account the mining slow start and the founders reward, of block at index provided.\n"
            "\nArguments:\n"
            "1. height         (numeric, optional) The block height.  If not provided, defaults to the current height of the chain.\n"
            "\nResult:\n"
            "{\n"
            "  \"miner\" : x.xxx           (numeric) The mining reward amount in " + CURRENCY_UNIT + ".\n"
            "  \"founders\" : x.xxx        (numeric) The founders reward amount in " + CURRENCY_UNIT + ".\n"
            "  \"foundersaddress\" : xxx   (string)  The founders reward address for the block height .\n"  
            "}\n"
            "\nExamples:\n"
            + HelpExampleCli("getblocksubsidy", "1000")
            + HelpExampleRpc("getblockubsidy", "1000")
        );

    LOCK(cs_main);
    int nHeight = (params.size()==1) ? params[0].get_int() : chainActive.Height();
    if (nHeight < 0)
        throw JSONRPCError(RPC_INVALID_PARAMETER, "Block height out of range");

    CAmount nReward = GetBlockSubsidy(nHeight, Params().GetConsensus());
    CAmount nFoundersReward = 0;
    UniValue result(UniValue::VOBJ);

    if (CurrentEpoch(nHeight, Params().GetConsensus()) < Consensus::UPGRADE_YCASH) {
        if ((nHeight > 0) && (nHeight <= Params().GetConsensus().GetLastFoundersRewardBlockHeight())) {
            nFoundersReward = nReward/5;
            nReward -= nFoundersReward;            
        }

        result.push_back(Pair("miner", ValueFromAmount(nReward)));
        result.push_back(Pair("founders", ValueFromAmount(nFoundersReward)));
        if (nFoundersReward > 0) {
            result.push_back(Pair("founderaddress", Params().GetFoundersRewardAddressAtHeight(nHeight)));
        }
    } else {
        nFoundersReward = nReward/20;   // 5% perpetual
        nReward -= nFoundersReward;
        
        result.push_back(Pair("miner", ValueFromAmount(nReward)));
        result.push_back(Pair("founders", ValueFromAmount(nFoundersReward)));
        result.push_back(Pair("founderaddress", Params().GetFoundersRewardAddressAtHeight(nHeight)));
    }

    return result;
}

static const CRPCCommand commands[] =
{ //  category              name                      actor (function)         okSafeMode
  //  --------------------- ------------------------  -----------------------  ----------
    { "mining",             "getlocalsolps",          &getlocalsolps,          true  },
    { "mining",             "getnetworksolps",        &getnetworksolps,        true  },
    { "mining",             "getnetworkhashps",       &getnetworkhashps,       true  },
    { "mining",             "getmininginfo",          &getmininginfo,          true  },
    { "mining",             "prioritisetransaction",  &prioritisetransaction,  true  },
    { "mining",             "getblocktemplate",       &getblocktemplate,       true  },
    { "mining",             "submitblock",            &submitblock,            true  },
    { "mining",             "getblocksubsidy",        &getblocksubsidy,        true  },

#ifdef ENABLE_MINING
    { "generating",         "getgenerate",            &getgenerate,            true  },
    { "generating",         "setgenerate",            &setgenerate,            true  },
    { "generating",         "generate",               &generate,               true  },
#endif

    { "util",               "estimatefee",            &estimatefee,            true  },
    { "util",               "estimatepriority",       &estimatepriority,       true  },
};

void RegisterMiningRPCCommands(CRPCTable &tableRPC)
{
    for (unsigned int vcidx = 0; vcidx < ARRAYLEN(commands); vcidx++)
        tableRPC.appendCommand(commands[vcidx].name, &commands[vcidx]);
}<|MERGE_RESOLUTION|>--- conflicted
+++ resolved
@@ -195,21 +195,12 @@
     }
     unsigned int nExtraNonce = 0;
     UniValue blockHashes(UniValue::VARR);
-<<<<<<< HEAD
     
-    while (nHeight < nHeightEnd)
-    {
-        unsigned int n = Params().EquihashN(nHeight + 1);
-        unsigned int k = Params().EquihashK(nHeight + 1);
-
-        std::unique_ptr<CBlockTemplate> pblocktemplate(CreateNewBlock(coinbaseScript->reserveScript));
-=======
-    unsigned int n = Params().GetConsensus().nEquihashN;
-    unsigned int k = Params().GetConsensus().nEquihashK;
+    unsigned int n = Params().EquihashN(nHeight + 1);
+    unsigned int k = Params().EquihashK(nHeight + 1);
     while (nHeight < nHeightEnd)
     {
         std::unique_ptr<CBlockTemplate> pblocktemplate(CreateNewBlock(Params(), coinbaseScript->reserveScript));
->>>>>>> ef8a62d9
         if (!pblocktemplate.get())
             throw JSONRPCError(RPC_INTERNAL_ERROR, "Couldn't create new block");
         CBlock *pblock = &pblocktemplate->block;
@@ -544,13 +535,8 @@
     if (vNodes.empty())
         throw JSONRPCError(RPC_CLIENT_NOT_CONNECTED, "Ycash is not connected!");
 
-<<<<<<< HEAD
-    if (IsInitialBlockDownload())
+    if (IsInitialBlockDownload(Params()))
         throw JSONRPCError(RPC_CLIENT_IN_INITIAL_DOWNLOAD, "Ycash is downloading blocks...");
-=======
-    if (IsInitialBlockDownload(Params()))
-        throw JSONRPCError(RPC_CLIENT_IN_INITIAL_DOWNLOAD, "Zcash is downloading blocks...");
->>>>>>> ef8a62d9
 
     static unsigned int nTransactionsUpdatedLast;
 
