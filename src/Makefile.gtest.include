TESTS += dwcash-gtest
bin_PROGRAMS += dwcash-gtest

<<<<<<< HEAD
# tool for generating our public parameters
=======
# tool for generating our public parameters.
# test_checktransaction.cpp MUST be before
# any test that calls SelectParams().
>>>>>>> 17823654
dwcash_gtest_SOURCES = \
	gtest/main.cpp \
	gtest/utils.cpp \
	gtest/test_checktransaction.cpp \
	gtest/json_test_vectors.cpp \
	gtest/json_test_vectors.h \
	gtest/test_foundersreward.cpp \
	gtest/test_wallet_zkeys.cpp \
	gtest/test_jsonspirit.cpp \
	gtest/test_tautology.cpp \
	gtest/test_equihash.cpp \
	gtest/test_joinsplit.cpp \
	gtest/test_keystore.cpp \
	gtest/test_noteencryption.cpp \
	gtest/test_merkletree.cpp \
	gtest/test_pow.cpp \
	gtest/test_random.cpp \
	gtest/test_rpc.cpp \
	gtest/test_transaction.cpp \
	gtest/test_circuit.cpp \
	gtest/test_txid.cpp \
	gtest/test_libdwcash_utils.cpp \
	gtest/test_proofs.cpp \
	gtest/test_checkblock.cpp \
	wallet/gtest/test_wallet.cpp

dwcash_gtest_CPPFLAGS = -DMULTICORE -fopenmp -DBINARY_OUTPUT -DCURVE_ALT_BN128 -DSTATIC

dwcash_gtest_LDADD = -lgtest -lgmock $(LIBBITCOIN_SERVER) $(LIBBITCOIN_CLI) $(LIBBITCOIN_COMMON) $(LIBBITCOIN_UTIL) $(LIBBITCOIN_CRYPTO) $(LIBBITCOIN_UNIVALUE) $(LIBLEVELDB) $(LIBMEMENV) \
  $(BOOST_LIBS) $(BOOST_UNIT_TEST_FRAMEWORK_LIB) $(LIBSECP256K1)
if ENABLE_WALLET
dwcash_gtest_LDADD += $(LIBBITCOIN_WALLET)
endif

dwcash_gtest_LDADD += $(LIBDWCASH_CONSENSUS) $(BDB_LIBS) $(SSL_LIBS) $(CRYPTO_LIBS) $(MINIUPNPC_LIBS) $(LIBDWCASH) $(LIBDWCASH_LIBS)

dwcash_gtest_LDFLAGS = $(RELDFLAGS) $(AM_LDFLAGS) $(LIBTOOL_APP_LDFLAGS) -static

dwcash-gtest_check: dwcash-gtest FORCE
	./dwcash-gtest

dwcash-gtest-expected-failures: dwcash-gtest FORCE
	./dwcash-gtest --gtest_filter=*DISABLED_* --gtest_also_run_disabled_tests<|MERGE_RESOLUTION|>--- conflicted
+++ resolved
@@ -1,13 +1,9 @@
 TESTS += dwcash-gtest
 bin_PROGRAMS += dwcash-gtest
 
-<<<<<<< HEAD
-# tool for generating our public parameters
-=======
 # tool for generating our public parameters.
 # test_checktransaction.cpp MUST be before
 # any test that calls SelectParams().
->>>>>>> 17823654
 dwcash_gtest_SOURCES = \
 	gtest/main.cpp \
 	gtest/utils.cpp \
