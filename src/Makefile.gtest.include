<<<<<<< HEAD
TESTS += dwcash-gtest
bin_PROGRAMS += dwcash-gtest
=======
TESTS += zcash-gtest
noinst_PROGRAMS += zcash-gtest
>>>>>>> 499e34fc

# tool for generating our public parameters.
# test_checktransaction.cpp MUST be before
# any test that calls SelectParams().
dwcash_gtest_SOURCES = \
	gtest/main.cpp \
	gtest/utils.cpp \
	gtest/test_checktransaction.cpp \
	gtest/json_test_vectors.cpp \
	gtest/json_test_vectors.h \
	gtest/test_foundersreward.cpp
# These tests are order-dependent, because they
# depend on global state (see #1539)
if ENABLE_WALLET
zcash_gtest_SOURCES += \
	wallet/gtest/test_wallet_zkeys.cpp
endif
zcash_gtest_SOURCES += \
	gtest/test_jsonspirit.cpp \
	gtest/test_tautology.cpp \
	gtest/test_equihash.cpp \
	gtest/test_joinsplit.cpp \
	gtest/test_keystore.cpp \
	gtest/test_noteencryption.cpp \
	gtest/test_merkletree.cpp \
	gtest/test_metrics.cpp \
	gtest/test_pow.cpp \
	gtest/test_random.cpp \
	gtest/test_rpc.cpp \
	gtest/test_transaction.cpp \
	gtest/test_circuit.cpp \
	gtest/test_txid.cpp \
	gtest/test_libdwcash_utils.cpp \
	gtest/test_proofs.cpp \
	gtest/test_checkblock.cpp
if ENABLE_WALLET
zcash_gtest_SOURCES += \
	wallet/gtest/test_wallet.cpp
endif

dwcash_gtest_CPPFLAGS = -DMULTICORE -fopenmp -DBINARY_OUTPUT -DCURVE_ALT_BN128 -DSTATIC

dwcash_gtest_LDADD = -lgtest -lgmock $(LIBBITCOIN_SERVER) $(LIBBITCOIN_CLI) $(LIBBITCOIN_COMMON) $(LIBBITCOIN_UTIL) $(LIBBITCOIN_CRYPTO) $(LIBBITCOIN_UNIVALUE) $(LIBLEVELDB) $(LIBMEMENV) \
  $(BOOST_LIBS) $(BOOST_UNIT_TEST_FRAMEWORK_LIB) $(LIBSECP256K1)
if ENABLE_WALLET
dwcash_gtest_LDADD += $(LIBBITCOIN_WALLET)
endif

dwcash_gtest_LDADD += $(LIBDWCASH_CONSENSUS) $(BDB_LIBS) $(SSL_LIBS) $(CRYPTO_LIBS) $(MINIUPNPC_LIBS) $(LIBDWCASH) $(LIBDWCASH_LIBS)

dwcash_gtest_LDFLAGS = $(RELDFLAGS) $(AM_LDFLAGS) $(LIBTOOL_APP_LDFLAGS) -static

dwcash-gtest_check: dwcash-gtest FORCE
	./dwcash-gtest

dwcash-gtest-expected-failures: dwcash-gtest FORCE
	./dwcash-gtest --gtest_filter=*DISABLED_* --gtest_also_run_disabled_tests<|MERGE_RESOLUTION|>--- conflicted
+++ resolved
@@ -1,10 +1,5 @@
-<<<<<<< HEAD
 TESTS += dwcash-gtest
-bin_PROGRAMS += dwcash-gtest
-=======
-TESTS += zcash-gtest
-noinst_PROGRAMS += zcash-gtest
->>>>>>> 499e34fc
+noinst_PROGRAMS += dwcash-gtest
 
 # tool for generating our public parameters.
 # test_checktransaction.cpp MUST be before
@@ -19,10 +14,10 @@
 # These tests are order-dependent, because they
 # depend on global state (see #1539)
 if ENABLE_WALLET
-zcash_gtest_SOURCES += \
+dwcash_gtest_SOURCES += \
 	wallet/gtest/test_wallet_zkeys.cpp
 endif
-zcash_gtest_SOURCES += \
+dwcash_gtest_SOURCES += \
 	gtest/test_jsonspirit.cpp \
 	gtest/test_tautology.cpp \
 	gtest/test_equihash.cpp \
@@ -41,7 +36,7 @@
 	gtest/test_proofs.cpp \
 	gtest/test_checkblock.cpp
 if ENABLE_WALLET
-zcash_gtest_SOURCES += \
+dwcash_gtest_SOURCES += \
 	wallet/gtest/test_wallet.cpp
 endif
 
