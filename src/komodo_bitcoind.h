/******************************************************************************
 * Copyright © 2014-2018 The SuperNET Developers.                             *
 *                                                                            *
 * See the AUTHORS, DEVELOPER-AGREEMENT and LICENSE files at                  *
 * the top-level directory of this distribution for the individual copyright  *
 * holder information and the developer policies on copyright and licensing.  *
 *                                                                            *
 * Unless otherwise agreed in a custom licensing agreement, no part of the    *
 * SuperNET software, including this file may be copied, modified, propagated *
 * or distributed except according to the terms contained in the LICENSE file *
 *                                                                            *
 * Removal or modification of this copyright notice is prohibited.            *
 *                                                                            *
 ******************************************************************************/

// komodo functions that interact with bitcoind C++

#ifdef _WIN32
#include <curl/curl.h>
#include <curl/easy.h>
#else
#include <curl/curl.h>
#include <curl/easy.h>
#endif

#include "komodo_defs.h"

int32_t komodo_notaries(uint8_t pubkeys[64][33],int32_t height,uint32_t timestamp);
int32_t komodo_electednotary(int32_t *numnotariesp,uint8_t *pubkey33,int32_t height,uint32_t timestamp);

//#define issue_curl(cmdstr) bitcoind_RPC(0,(char *)"curl",(char *)"http://127.0.0.1:7776",0,0,(char *)(cmdstr))

struct MemoryStruct { char *memory; size_t size; };
struct return_string { char *ptr; size_t len; };

// return data from the server
#define CURL_GLOBAL_ALL (CURL_GLOBAL_SSL|CURL_GLOBAL_WIN32)
#define CURL_GLOBAL_SSL (1<<0)
#define CURL_GLOBAL_WIN32 (1<<1)


/************************************************************************
 *
 * Initialize the string handler so that it is thread safe
 *
 ************************************************************************/

void init_string(struct return_string *s)
{
    s->len = 0;
    s->ptr = (char *)calloc(1,s->len+1);
    if ( s->ptr == NULL )
    {
        fprintf(stderr,"init_string malloc() failed\n");
        exit(-1);
    }
    s->ptr[0] = '\0';
}

/************************************************************************
 *
 * Use the "writer" to accumulate text until done
 *
 ************************************************************************/

size_t accumulatebytes(void *ptr,size_t size,size_t nmemb,struct return_string *s)
{
    size_t new_len = s->len + size*nmemb;
    s->ptr = (char *)realloc(s->ptr,new_len+1);
    if ( s->ptr == NULL )
    {
        fprintf(stderr, "accumulate realloc() failed\n");
        exit(-1);
    }
    memcpy(s->ptr+s->len,ptr,size*nmemb);
    s->ptr[new_len] = '\0';
    s->len = new_len;
    return(size * nmemb);
}

/************************************************************************
 *
 * return the current system time in milliseconds
 *
 ************************************************************************/

#define EXTRACT_BITCOIND_RESULT  // if defined, ensures error is null and returns the "result" field
#ifdef EXTRACT_BITCOIND_RESULT

/************************************************************************
 *
 * perform post processing of the results
 *
 ************************************************************************/

char *post_process_bitcoind_RPC(char *debugstr,char *command,char *rpcstr,char *params)
{
    long i,j,len; char *retstr = 0; cJSON *json,*result,*error;
    //printf("<<<<<<<<<<< bitcoind_RPC: %s post_process_bitcoind_RPC.%s.[%s]\n",debugstr,command,rpcstr);
    if ( command == 0 || rpcstr == 0 || rpcstr[0] == 0 )
    {
        if ( strcmp(command,"signrawtransaction") != 0 )
            printf("<<<<<<<<<<< bitcoind_RPC: %s post_process_bitcoind_RPC.%s.[%s]\n",debugstr,command,rpcstr);
        return(rpcstr);
    }
    json = cJSON_Parse(rpcstr);
    if ( json == 0 )
    {
        printf("<<<<<<<<<<< bitcoind_RPC: %s post_process_bitcoind_RPC.%s can't parse.(%s) params.(%s)\n",debugstr,command,rpcstr,params);
        free(rpcstr);
        return(0);
    }
    result = cJSON_GetObjectItem(json,"result");
    error = cJSON_GetObjectItem(json,"error");
    if ( error != 0 && result != 0 )
    {
        if ( (error->type&0xff) == cJSON_NULL && (result->type&0xff) != cJSON_NULL )
        {
            retstr = cJSON_Print(result);
            len = strlen(retstr);
            if ( retstr[0] == '"' && retstr[len-1] == '"' )
            {
                for (i=1,j=0; i<len-1; i++,j++)
                    retstr[j] = retstr[i];
                retstr[j] = 0;
            }
        }
        else if ( (error->type&0xff) != cJSON_NULL || (result->type&0xff) != cJSON_NULL )
        {
            if ( strcmp(command,"signrawtransaction") != 0 )
                printf("<<<<<<<<<<< bitcoind_RPC: %s post_process_bitcoind_RPC (%s) error.%s\n",debugstr,command,rpcstr);
        }
        free(rpcstr);
    } else retstr = rpcstr;
    free_json(json);
    //fprintf(stderr,"<<<<<<<<<<< bitcoind_RPC: postprocess returns.(%s)\n",retstr);
    return(retstr);
}
#endif

/************************************************************************
 *
 * perform the query
 *
 ************************************************************************/

char *bitcoind_RPC(char **retstrp,char *debugstr,char *url,char *userpass,char *command,char *params)
{
    static int didinit,count,count2; static double elapsedsum,elapsedsum2;
    struct curl_slist *headers = NULL; struct return_string s; CURLcode res; CURL *curl_handle;
    char *bracket0,*bracket1,*databuf = 0; long len; int32_t specialcase,numretries; double starttime;
    if ( didinit == 0 )
    {
        didinit = 1;
        curl_global_init(CURL_GLOBAL_ALL); //init the curl session
    }
    numretries = 0;
    if ( debugstr != 0 && strcmp(debugstr,"BTCD") == 0 && command != 0 && strcmp(command,"SuperNET") ==  0 )
        specialcase = 1;
    else specialcase = 0;
    if ( url[0] == 0 )
        strcpy(url,"http://127.0.0.1:7876/nxt");
    if ( specialcase != 0 && 0 )
        printf("<<<<<<<<<<< bitcoind_RPC: debug.(%s) url.(%s) command.(%s) params.(%s)\n",debugstr,url,command,params);
try_again:
    if ( retstrp != 0 )
        *retstrp = 0;
    starttime = OS_milliseconds();
    curl_handle = curl_easy_init();
    init_string(&s);
    headers = curl_slist_append(0,"Expect:");
    
    curl_easy_setopt(curl_handle,CURLOPT_USERAGENT,"mozilla/4.0");//"Mozilla/4.0 (compatible; )");
    curl_easy_setopt(curl_handle,CURLOPT_HTTPHEADER,	headers);
    curl_easy_setopt(curl_handle,CURLOPT_URL,		url);
    curl_easy_setopt(curl_handle,CURLOPT_WRITEFUNCTION,	(void *)accumulatebytes); 		// send all data to this function
    curl_easy_setopt(curl_handle,CURLOPT_WRITEDATA,		&s); 			// we pass our 's' struct to the callback
    curl_easy_setopt(curl_handle,CURLOPT_NOSIGNAL,		1L);   			// supposed to fix "Alarm clock" and long jump crash
    curl_easy_setopt(curl_handle,CURLOPT_NOPROGRESS,	1L);			// no progress callback
    if ( strncmp(url,"https",5) == 0 )
    {
        curl_easy_setopt(curl_handle,CURLOPT_SSL_VERIFYPEER,0);
        curl_easy_setopt(curl_handle,CURLOPT_SSL_VERIFYHOST,0);
    }
    if ( userpass != 0 )
        curl_easy_setopt(curl_handle,CURLOPT_USERPWD,	userpass);
    databuf = 0;
    if ( params != 0 )
    {
        if ( command != 0 && specialcase == 0 )
        {
            len = strlen(params);
            if ( len > 0 && params[0] == '[' && params[len-1] == ']' ) {
                bracket0 = bracket1 = (char *)"";
            }
            else
            {
                bracket0 = (char *)"[";
                bracket1 = (char *)"]";
            }
            
            databuf = (char *)malloc(256 + strlen(command) + strlen(params));
            sprintf(databuf,"{\"id\":\"jl777\",\"method\":\"%s\",\"params\":%s%s%s}",command,bracket0,params,bracket1);
            //printf("url.(%s) userpass.(%s) databuf.(%s)\n",url,userpass,databuf);
            //
        } //else if ( specialcase != 0 ) fprintf(stderr,"databuf.(%s)\n",params);
        curl_easy_setopt(curl_handle,CURLOPT_POST,1L);
        if ( databuf != 0 )
            curl_easy_setopt(curl_handle,CURLOPT_POSTFIELDS,databuf);
        else curl_easy_setopt(curl_handle,CURLOPT_POSTFIELDS,params);
    }
    //laststart = milliseconds();
    res = curl_easy_perform(curl_handle);
    curl_slist_free_all(headers);
    curl_easy_cleanup(curl_handle);
    if ( databuf != 0 ) // clean up temporary buffer
    {
        free(databuf);
        databuf = 0;
    }
    if ( res != CURLE_OK )
    {
        numretries++;
        if ( specialcase != 0 )
        {
            printf("<<<<<<<<<<< bitcoind_RPC.(%s): BTCD.%s timeout params.(%s) s.ptr.(%s) err.%d\n",url,command,params,s.ptr,res);
            free(s.ptr);
            return(0);
        }
        else if ( numretries >= 1 )
        {
            //printf("Maximum number of retries exceeded!\n");
            free(s.ptr);
            return(0);
        }
        if ( (rand() % 1000) == 0 )
            printf( "curl_easy_perform() failed: %s %s.(%s %s), retries: %d\n",curl_easy_strerror(res),debugstr,url,command,numretries);
        free(s.ptr);
        sleep((1<<numretries));
        goto try_again;
        
    }
    else
    {
        if ( command != 0 && specialcase == 0 )
        {
            count++;
            elapsedsum += (OS_milliseconds() - starttime);
            if ( (count % 1000000) == 0)
                printf("%d: ave %9.6f | elapsed %.3f millis | bitcoind_RPC.(%s) url.(%s)\n",count,elapsedsum/count,(OS_milliseconds() - starttime),command,url);
            if ( retstrp != 0 )
            {
                *retstrp = s.ptr;
                return(s.ptr);
            }
            return(post_process_bitcoind_RPC(debugstr,command,s.ptr,params));
        }
        else
        {
            if ( 0 && specialcase != 0 )
                fprintf(stderr,"<<<<<<<<<<< bitcoind_RPC: BTCD.(%s) -> (%s)\n",params,s.ptr);
            count2++;
            elapsedsum2 += (OS_milliseconds() - starttime);
            if ( (count2 % 10000) == 0)
                printf("%d: ave %9.6f | elapsed %.3f millis | NXT calls.(%s) cmd.(%s)\n",count2,elapsedsum2/count2,(double)(OS_milliseconds() - starttime),url,command);
            return(s.ptr);
        }
    }
    printf("bitcoind_RPC: impossible case\n");
    free(s.ptr);
    return(0);
}

static size_t WriteMemoryCallback(void *ptr,size_t size,size_t nmemb,void *data)
{
    size_t realsize = (size * nmemb);
    struct MemoryStruct *mem = (struct MemoryStruct *)data;
    mem->memory = (char *)((ptr != 0) ? realloc(mem->memory,mem->size + realsize + 1) : malloc(mem->size + realsize + 1));
    if ( mem->memory != 0 )
    {
        if ( ptr != 0 )
            memcpy(&(mem->memory[mem->size]),ptr,realsize);
        mem->size += realsize;
        mem->memory[mem->size] = 0;
    }
    //printf("got %d bytes\n",(int32_t)(size*nmemb));
    return(realsize);
}

char *curl_post(CURL **cHandlep,char *url,char *userpass,char *postfields,char *hdr0,char *hdr1,char *hdr2,char *hdr3)
{
    struct MemoryStruct chunk; CURL *cHandle; long code; struct curl_slist *headers = 0;
    if ( (cHandle= *cHandlep) == NULL )
        *cHandlep = cHandle = curl_easy_init();
    else curl_easy_reset(cHandle);
    //#ifdef DEBUG
    //curl_easy_setopt(cHandle,CURLOPT_VERBOSE, 1);
    //#endif
    curl_easy_setopt(cHandle,CURLOPT_USERAGENT,"mozilla/4.0");//"Mozilla/4.0 (compatible; )");
    curl_easy_setopt(cHandle,CURLOPT_SSL_VERIFYPEER,0);
    //curl_easy_setopt(cHandle,CURLOPT_SSLVERSION,1);
    curl_easy_setopt(cHandle,CURLOPT_URL,url);
    curl_easy_setopt(cHandle,CURLOPT_CONNECTTIMEOUT,10);
    if ( userpass != 0 && userpass[0] != 0 )
        curl_easy_setopt(cHandle,CURLOPT_USERPWD,userpass);
    if ( postfields != 0 && postfields[0] != 0 )
    {
        curl_easy_setopt(cHandle,CURLOPT_POST,1);
        curl_easy_setopt(cHandle,CURLOPT_POSTFIELDS,postfields);
    }
    if ( hdr0 != NULL && hdr0[0] != 0 )
    {
        //printf("HDR0.(%s) HDR1.(%s) HDR2.(%s) HDR3.(%s)\n",hdr0!=0?hdr0:"",hdr1!=0?hdr1:"",hdr2!=0?hdr2:"",hdr3!=0?hdr3:"");
        headers = curl_slist_append(headers,hdr0);
        if ( hdr1 != 0 && hdr1[0] != 0 )
            headers = curl_slist_append(headers,hdr1);
        if ( hdr2 != 0 && hdr2[0] != 0 )
            headers = curl_slist_append(headers,hdr2);
        if ( hdr3 != 0 && hdr3[0] != 0 )
            headers = curl_slist_append(headers,hdr3);
    } //headers = curl_slist_append(0,"Expect:");
    if ( headers != 0 )
        curl_easy_setopt(cHandle,CURLOPT_HTTPHEADER,headers);
    //res = curl_easy_perform(cHandle);
    memset(&chunk,0,sizeof(chunk));
    curl_easy_setopt(cHandle,CURLOPT_WRITEFUNCTION,WriteMemoryCallback);
    curl_easy_setopt(cHandle,CURLOPT_WRITEDATA,(void *)&chunk);
    curl_easy_perform(cHandle);
    curl_easy_getinfo(cHandle,CURLINFO_RESPONSE_CODE,&code);
    if ( headers != 0 )
        curl_slist_free_all(headers);
    if ( code != 200 )
        printf("(%s) server responded with code %ld (%s)\n",url,code,chunk.memory);
    return(chunk.memory);
}

char *komodo_issuemethod(char *userpass,char *method,char *params,uint16_t port)
{
    //static void *cHandle;
    char url[512],*retstr=0,*retstr2=0,postdata[8192];
    if ( params == 0 || params[0] == 0 )
        params = (char *)"[]";
    if ( strlen(params) < sizeof(postdata)-128 )
    {
        sprintf(url,(char *)"http://127.0.0.1:%u",port);
        sprintf(postdata,"{\"method\":\"%s\",\"params\":%s}",method,params);
        //printf("[%s] (%s) postdata.(%s) params.(%s) USERPASS.(%s)\n",ASSETCHAINS_SYMBOL,url,postdata,params,KMDUSERPASS);
        retstr2 = bitcoind_RPC(&retstr,(char *)"debug",url,userpass,method,params);
        //retstr = curl_post(&cHandle,url,USERPASS,postdata,0,0,0,0);
    }
    return(retstr2);
}

int32_t notarizedtxid_height(char *dest,char *txidstr,int32_t *kmdnotarized_heightp)
{
    char *jsonstr,params[256],*userpass; uint16_t port; cJSON *json,*item; int32_t height = 0,txid_height = 0,txid_confirmations = 0;
    params[0] = 0;
    *kmdnotarized_heightp = 0;
    if ( strcmp(dest,"KMD") == 0 )
    {
        port = KMD_PORT;
        userpass = KMDUSERPASS;
    }
    else if ( strcmp(dest,"BTC") == 0 )
    {
        port = 8332;
        userpass = BTCUSERPASS;
    }
    else return(0);
    if ( userpass[0] != 0 )
    {
        if ( (jsonstr= komodo_issuemethod(userpass,(char *)"getinfo",params,port)) != 0 )
        {
            //printf("(%s)\n",jsonstr);
            if ( (json= cJSON_Parse(jsonstr)) != 0 )
            {
                if ( (item= jobj(json,(char *)"result")) != 0 )
                {
                    height = jint(item,(char *)"blocks");
                    *kmdnotarized_heightp = strcmp(dest,"KMD") == 0 ? jint(item,(char *)"notarized") : height;
                }
                free_json(json);
            }
            free(jsonstr);
        }
        sprintf(params,"[\"%s\", 1]",txidstr);
        if ( (jsonstr= komodo_issuemethod(userpass,(char *)"getrawtransaction",params,port)) != 0 )
        {
            //printf("(%s)\n",jsonstr);
            if ( (json= cJSON_Parse(jsonstr)) != 0 )
            {
                if ( (item= jobj(json,(char *)"result")) != 0 )
                {
                    txid_confirmations = jint(item,(char *)"confirmations");
                    if ( txid_confirmations > 0 && height > txid_confirmations )
                        txid_height = height - txid_confirmations;
                    else txid_height = height;
                    //printf("height.%d tconfs.%d txid_height.%d\n",height,txid_confirmations,txid_height);
                }
                free_json(json);
            }
            free(jsonstr);
        }
    }
    return(txid_height);
}

int32_t komodo_verifynotarizedscript(int32_t height,uint8_t *script,int32_t len,uint256 NOTARIZED_HASH)
{
    int32_t i; uint256 hash; char params[256];
    for (i=0; i<32; i++)
        ((uint8_t *)&hash)[i] = script[2+i];
    if ( hash == NOTARIZED_HASH )
        return(0);
    for (i=0; i<32; i++)
        printf("%02x",((uint8_t *)&NOTARIZED_HASH)[i]);
    printf(" notarized, ");
    for (i=0; i<32; i++)
        printf("%02x",((uint8_t *)&hash)[i]);
    printf(" opreturn from [%s] ht.%d MISMATCHED\n",ASSETCHAINS_SYMBOL,height);
    return(-1);
}

int32_t komodo_verifynotarization(char *symbol,char *dest,int32_t height,int32_t NOTARIZED_HEIGHT,uint256 NOTARIZED_HASH,uint256 NOTARIZED_DESTTXID)
{
    char params[256],*jsonstr,*hexstr; uint8_t *script,_script[8192]; int32_t n,len,retval = -1; cJSON *json,*txjson,*vouts,*vout,*skey;
    script = _script;
    /*params[0] = '[';
     params[1] = '"';
     for (i=0; i<32; i++)
     sprintf(&params[i*2 + 2],"%02x",((uint8_t *)&NOTARIZED_DESTTXID)[31-i]);
     strcat(params,"\", 1]");*/
    sprintf(params,"[\"%s\", 1]",NOTARIZED_DESTTXID.ToString().c_str());
    if ( strcmp(symbol,ASSETCHAINS_SYMBOL[0]==0?(char *)"KMD":ASSETCHAINS_SYMBOL) != 0 )
        return(0);
    if ( 0 && ASSETCHAINS_SYMBOL[0] != 0 )
        printf("[%s] src.%s dest.%s params.[%s] ht.%d notarized.%d\n",ASSETCHAINS_SYMBOL,symbol,dest,params,height,NOTARIZED_HEIGHT);
    if ( strcmp(dest,"KMD") == 0 )
    {
        if ( KMDUSERPASS[0] != 0 )
        {
            if ( ASSETCHAINS_SYMBOL[0] != 0 )
            {
                jsonstr = komodo_issuemethod(KMDUSERPASS,(char *)"getrawtransaction",params,KMD_PORT);
                //printf("userpass.(%s) got (%s)\n",KMDUSERPASS,jsonstr);
            }
        }//else jsonstr = _dex_getrawtransaction();
        else return(0); // need universal way to issue DEX* API, since notaries mine most blocks, this ok
    }
    else if ( strcmp(dest,"BTC") == 0 )
    {
        if ( BTCUSERPASS[0] != 0 )
        {
            //printf("BTCUSERPASS.(%s)\n",BTCUSERPASS);
            jsonstr = komodo_issuemethod(BTCUSERPASS,(char *)"getrawtransaction",params,8332);
        }
        //else jsonstr = _dex_getrawtransaction();
        else return(0);
    }
    else
    {
        printf("[%s] verifynotarization error unexpected dest.(%s)\n",ASSETCHAINS_SYMBOL,dest);
        return(-1);
    }
    if ( jsonstr != 0 )
    {
        if ( (json= cJSON_Parse(jsonstr)) != 0 )
        {
            if ( (txjson= jobj(json,(char *)"result")) != 0 && (vouts= jarray(&n,txjson,(char *)"vout")) > 0 )
            {
                vout = jitem(vouts,n-1);
                if ( 0 && ASSETCHAINS_SYMBOL[0] != 0 )
                    printf("vout.(%s)\n",jprint(vout,0));
                if ( (skey= jobj(vout,(char *)"scriptPubKey")) != 0 )
                {
                    if ( (hexstr= jstr(skey,(char *)"hex")) != 0 )
                    {
                        //printf("HEX.(%s) vs hash.%s\n",hexstr,NOTARIZED_HASH.ToString().c_str());
                        len = strlen(hexstr) >> 1;
                        decode_hex(script,len,hexstr);
                        if ( script[1] == 0x4c )
                        {
                            script++;
                            len--;
                        }
                        else if ( script[1] == 0x4d )
                        {
                            script += 2;
                            len -= 2;
                        }
                        retval = komodo_verifynotarizedscript(height,script,len,NOTARIZED_HASH);
                    }
                }
            }
            free_json(txjson);
        }
        free(jsonstr);
    }
    return(retval);
}

/*uint256 komodo_getblockhash(int32_t height)
 {
 uint256 hash; char params[128],*hexstr,*jsonstr; cJSON *result; int32_t i; uint8_t revbuf[32];
 memset(&hash,0,sizeof(hash));
 sprintf(params,"[%d]",height);
 if ( (jsonstr= komodo_issuemethod(KMDUSERPASS,(char *)"getblockhash",params,BITCOIND_PORT)) != 0 )
 {
 if ( (result= cJSON_Parse(jsonstr)) != 0 )
 {
 if ( (hexstr= jstr(result,(char *)"result")) != 0 )
 {
 if ( is_hexstr(hexstr,0) == 64 )
 {
 decode_hex(revbuf,32,hexstr);
 for (i=0; i<32; i++)
 ((uint8_t *)&hash)[i] = revbuf[31-i];
 }
 }
 free_json(result);
 }
 printf("KMD hash.%d (%s) %x\n",height,jsonstr,*(uint32_t *)&hash);
 free(jsonstr);
 }
 return(hash);
 }
 
 uint256 _komodo_getblockhash(int32_t height);*/

uint64_t komodo_seed(int32_t height)
{
    uint64_t seed = 0;
    /*if ( 0 ) // problem during init time, seeds are needed for loading blockindex, so null seeds...
     {
     uint256 hash,zero; CBlockIndex *pindex;
     memset(&hash,0,sizeof(hash));
     memset(&zero,0,sizeof(zero));
     if ( height > 10 )
     height -= 10;
     if ( ASSETCHAINS_SYMBOL[0] == 0 )
     hash = _komodo_getblockhash(height);
     if ( memcmp(&hash,&zero,sizeof(hash)) == 0 )
     hash = komodo_getblockhash(height);
     int32_t i;
     for (i=0; i<32; i++)
     printf("%02x",((uint8_t *)&hash)[i]);
     printf(" seed.%d\n",height);
     seed = arith_uint256(hash.GetHex()).GetLow64();
     }
     else*/
    {
        seed = (height << 13) ^ (height << 2);
        seed <<= 21;
        seed |= (height & 0xffffffff);
        seed ^= (seed << 17) ^ (seed << 1);
    }
    return(seed);
}

uint32_t komodo_txtime(uint64_t *valuep,uint256 hash,int32_t n,char *destaddr)
{
    CTxDestination address; CTransaction tx; uint256 hashBlock;
    *valuep = 0;
    if (!GetTransaction(hash, tx,
#ifndef KOMODO_ZCASH
                        Params().GetConsensus(),
#endif
                        hashBlock, true))
    {
        fprintf(stderr,"ERROR: %s/v%d locktime.%u\n",hash.ToString().c_str(),n,(uint32_t)tx.nLockTime);
        return(0);
    }
    //fprintf(stderr,"%s/v%d locktime.%u\n",hash.ToString().c_str(),n,(uint32_t)tx.nLockTime);
    if ( n < tx.vout.size() )
    {
        *valuep = tx.vout[n].nValue;
        if (ExtractDestination(tx.vout[n].scriptPubKey, address))
            strcpy(destaddr,CBitcoinAddress(address).ToString().c_str());
    }
    return(tx.nLockTime);
}

void komodo_disconnect(CBlockIndex *pindex,CBlock& block)
{
    char symbol[KOMODO_ASSETCHAIN_MAXLEN],dest[KOMODO_ASSETCHAIN_MAXLEN]; struct komodo_state *sp;
    //fprintf(stderr,"disconnect ht.%d\n",pindex->nHeight);
    komodo_init(pindex->nHeight);
    if ( (sp= komodo_stateptr(symbol,dest)) != 0 )
    {
        //sp->rewinding = pindex->nHeight;
        //fprintf(stderr,"-%d ",pindex->nHeight);
    } else printf("komodo_disconnect: ht.%d cant get komodo_state.(%s)\n",pindex->nHeight,ASSETCHAINS_SYMBOL);
}


int32_t komodo_is_notarytx(const CTransaction& tx)
{
    uint8_t *ptr; static uint8_t crypto777[33];
    if ( tx.vout.size() > 0 )
    {
#ifdef KOMODO_ZCASH
        ptr = (uint8_t *)tx.vout[0].scriptPubKey.data();
#else
        ptr = (uint8_t *)&tx.vout[0].scriptPubKey[0];
#endif
        if ( ptr != 0 )
        {
            if ( crypto777[0] == 0 )
                decode_hex(crypto777,33,(char *)CRYPTO777_PUBSECPSTR);
            if ( memcmp(ptr+1,crypto777,33) == 0 )
            {
                //printf("found notarytx\n");
                return(1);
            }
        }
    }
    return(0);
}

int32_t komodo_block2height(CBlock *block)
{
    static uint32_t match,mismatch;
    int32_t i,n,height2=-1,height = 0; uint8_t *ptr; CBlockIndex *pindex;
    if ( (pindex= mapBlockIndex[block->GetHash()]) != 0 )
    {
        height2 = (int32_t)pindex->nHeight;
        if ( height2 >= 0 )
            return(height2);
    }
    if ( block->vtx[0].vin.size() > 0 )
    {
#ifdef KOMODO_ZCASH
        ptr = (uint8_t *)block->vtx[0].vin[0].scriptSig.data();
#else
        ptr = (uint8_t *)&block->vtx[0].vin[0].scriptSig[0];
#endif
        if ( ptr != 0 && block->vtx[0].vin[0].scriptSig.size() > 5 )
        {
            //for (i=0; i<6; i++)
            //    printf("%02x",ptr[i]);
            n = ptr[0];
            for (i=0; i<n; i++) // looks strange but this works
            {
                //03bb81000101(bb 187) (81 48001) (00 12288256)  <- coinbase.6 ht.12288256
                height += ((uint32_t)ptr[i+1] << (i*8));
                //printf("(%02x %x %d) ",ptr[i+1],((uint32_t)ptr[i+1] << (i*8)),height);
            }
            //printf(" <- coinbase.%d ht.%d\n",(int32_t)block->vtx[0].vin[0].scriptSig.size(),height);
        }
        //komodo_init(height);
    }
    if ( height != height2 )
    {
<<<<<<< HEAD
        //fprintf(stderr,"block2height height.%d vs height2.%d, match.%d mismatch.%d\n",height,height2,match,mismatch);
=======
        fprintf(stderr,"block2height height.%d vs height2.%d, match.%d mismatch.%d\n",height,height2,match,mismatch);
>>>>>>> 61071757
        mismatch++;
        if ( height2 >= 0 )
            height = height2;
    } else match++;
    return(height);
}

void komodo_block2pubkey33(uint8_t *pubkey33,CBlock *block)
{
    int32_t n;
    if ( KOMODO_LOADINGBLOCKS == 0 )
        memset(pubkey33,0xff,33);
    else memset(pubkey33,0,33);
    if ( block->vtx[0].vout.size() > 0 )
    {
#ifdef KOMODO_ZCASH
        uint8_t *ptr = (uint8_t *)block->vtx[0].vout[0].scriptPubKey.data();
#else
        uint8_t *ptr = (uint8_t *)&block->vtx[0].vout[0].scriptPubKey[0];
#endif
        //komodo_init(0);
        n = block->vtx[0].vout[0].scriptPubKey.size();
        if ( n == 35 )
            memcpy(pubkey33,ptr+1,33);
    }
}

int32_t komodo_blockload(CBlock& block,CBlockIndex *pindex)
{
    block.SetNull();
    // Open history file to read
    CAutoFile filein(OpenBlockFile(pindex->GetBlockPos(),true),SER_DISK,CLIENT_VERSION);
    if (filein.IsNull())
        return(-1);
    // Read block
    try { filein >> block; }
    catch (const std::exception& e)
    {
        fprintf(stderr,"readblockfromdisk err B\n");
        return(-1);
    }
    return(0);
}

uint32_t komodo_chainactive_timestamp()
{
    if ( chainActive.Tip() != 0 )
        return((uint32_t)chainActive.Tip()->GetBlockTime());
    else return(0);
}

CBlockIndex *komodo_chainactive(int32_t height)
{
    if ( chainActive.Tip() != 0 )
    {
        if ( height <= chainActive.Tip()->nHeight )
            return(chainActive[height]);
        // else fprintf(stderr,"komodo_chainactive height %d > active.%d\n",height,chainActive.Tip()->nHeight);
    }
    //fprintf(stderr,"komodo_chainactive null chainActive.Tip() height %d\n",height);
    return(0);
}

uint32_t komodo_heightstamp(int32_t height)
{
    CBlockIndex *ptr;
    if ( height > 0 && (ptr= komodo_chainactive(height)) != 0 )
        return(ptr->nTime);
    //else fprintf(stderr,"komodo_heightstamp null ptr for block.%d\n",height);
    return(0);
}

/*void komodo_pindex_init(CBlockIndex *pindex,int32_t height) gets data corrupted
 {
 int32_t i,num; uint8_t pubkeys[64][33]; CBlock block;
 if ( pindex->didinit != 0 )
 return;
 //printf("pindex.%d komodo_pindex_init notary.%d from height.%d\n",pindex->nHeight,pindex->notaryid,height);
 if ( pindex->didinit == 0 )
 {
 pindex->notaryid = -1;
 if ( KOMODO_LOADINGBLOCKS == 0 )
 memset(pindex->pubkey33,0xff,33);
 else memset(pindex->pubkey33,0,33);
 if ( komodo_blockload(block,pindex) == 0 )
 {
 komodo_block2pubkey33(pindex->pubkey33,&block);
 //for (i=0; i<33; i++)
 //    fprintf(stderr,"%02x",pindex->pubkey33[i]);
 //fprintf(stderr," set pubkey at height %d/%d\n",pindex->nHeight,height);
 //if ( pindex->pubkey33[0] == 2 || pindex->pubkey33[0] == 3 )
 //    pindex->didinit = (KOMODO_LOADINGBLOCKS == 0);
 } // else fprintf(stderr,"error loading block at %d/%d",pindex->nHeight,height);
 }
 if ( pindex->didinit != 0 && pindex->nHeight >= 0 && (num= komodo_notaries(pubkeys,(int32_t)pindex->nHeight,(uint32_t)pindex->nTime)) > 0 )
 {
 for (i=0; i<num; i++)
 {
 if ( memcmp(pubkeys[i],pindex->pubkey33,33) == 0 )
 {
 pindex->notaryid = i;
 break;
 }
 }
 if ( 0 && i == num )
 {
 for (i=0; i<33; i++)
 fprintf(stderr,"%02x",pindex->pubkey33[i]);
 fprintf(stderr," unmatched pubkey at height %d/%d\n",pindex->nHeight,height);
 }
 }
 }*/

void komodo_index2pubkey33(uint8_t *pubkey33,CBlockIndex *pindex,int32_t height)
{
    int32_t num,i; CBlock block;
    memset(pubkey33,0,33);
    if ( pindex != 0 )
    {
        if ( komodo_blockload(block,pindex) == 0 )
            komodo_block2pubkey33(pubkey33,&block);
    }
}

/*int8_t komodo_minerid(int32_t height,uint8_t *destpubkey33)
 {
 int32_t num,i,numnotaries; CBlockIndex *pindex; uint32_t timestamp=0; uint8_t pubkey33[33],pubkeys[64][33];
 if ( (pindex= chainActive[height]) != 0 )
 {
 if ( pindex->didinit != 0 )
 {
 if ( destpubkey33 != 0 )
 memcpy(destpubkey33,pindex->pubkey33,33);
 return(pindex->notaryid);
 }
 komodo_index2pubkey33(pubkey33,pindex,height);
 if ( destpubkey33 != 0 )
 memcpy(destpubkey33,pindex->pubkey33,33);
 if ( pindex->didinit != 0 )
 return(pindex->notaryid);
 timestamp = pindex->GetBlockTime();
 if ( (num= komodo_notaries(pubkeys,height,timestamp)) > 0 )
 {
 for (i=0; i<num; i++)
 if ( memcmp(pubkeys[i],pubkey33,33) == 0 )
 return(i);
 }
 }
 fprintf(stderr,"komodo_minerid height.%d null pindex\n",height);
 return(komodo_electednotary(&numnotaries,pubkey33,height,timestamp));
 }*/

int32_t komodo_eligiblenotary(uint8_t pubkeys[66][33],int32_t *mids,int32_t *nonzpkeysp,int32_t height)
{
    int32_t i,j,n,duplicate; CBlock block; CBlockIndex *pindex; uint8_t notarypubs33[64][33];
    memset(mids,-1,sizeof(*mids)*66);
    n = komodo_notaries(notarypubs33,height,0);
    for (i=duplicate=0; i<66; i++)
    {
        if ( (pindex= komodo_chainactive(height-i)) != 0 )
        {
            if ( komodo_blockload(block,pindex) == 0 )
            {
                komodo_block2pubkey33(pubkeys[i],&block);
                for (j=0; j<n; j++)
                {
                    if ( memcmp(notarypubs33[j],pubkeys[i],33) == 0 )
                    {
                        mids[i] = j;
                        (*nonzpkeysp)++;
                        break;
                    }
                }
            } else fprintf(stderr,"couldnt load block.%d\n",height);
            if ( mids[0] >= 0 && i > 0 && mids[i] == mids[0] )
                duplicate++;
        }
    }
    if ( i == 66 && duplicate == 0 && (height > 186233 || *nonzpkeysp > 0) )
        return(1);
    else return(0);
}

int32_t komodo_minerids(uint8_t *minerids,int32_t height,int32_t width) // deprecate
{
    /*int32_t i,n=0;
     for (i=0; i<width; i++,n++)
     {
     if ( height-i <= 0 )
     break;
     minerids[i] = komodo_minerid(height - i,0);
     }
     return(n);*/
    fprintf(stderr,"komodo_minerids is deprecated\n");
    return(-1);
}

int32_t komodo_is_special(uint8_t pubkeys[66][33],int32_t mids[66],int32_t height,uint8_t pubkey33[33],uint32_t timestamp)
{
    int32_t i,j,notaryid=0,minerid,limit,nid; uint8_t destpubkey33[33];
    komodo_chosennotary(&notaryid,height,pubkey33,timestamp);
    if ( height >= 82000 )
    {
        if ( notaryid >= 0 )
        {
            for (i=1; i<66; i++)
            {
                if ( mids[i] == notaryid )
                {
                    //for (j=0; j<66; j++)
                    //    fprintf(stderr,"%d ",mids[j]);
                    //fprintf(stderr,"ht.%d repeat notaryid.%d in mids[%d]\n",height,notaryid,i);
                    if ( height > 792000 )
                        return(-1);
                    else break;
                }
<<<<<<< HEAD
            }
            return(1);
        } else return(0);
    }
    else
    {
        if ( height >= 34000 && notaryid >= 0 )
        {
            if ( height < 79693 )
                limit = 64;
            else if ( height < 82000 )
                limit = 8;
            else limit = 66;
            for (i=1; i<limit; i++)
            {
                komodo_chosennotary(&nid,height-i,pubkey33,timestamp);
                if ( nid == notaryid )
                {
                    //for (j=0; j<66; j++)
                    //    fprintf(stderr,"%d ",mids[j]);
                    //fprintf(stderr,"ht.%d repeat mids[%d] nid.%d notaryid.%d\n",height-i,i,nid,notaryid);
                    if ( height > 225000 )
                        return(-1);
                }
            }
=======
            }
            return(1);
        } else return(0);
    }
    else
    {
        if ( height >= 34000 && notaryid >= 0 )
        {
            if ( height < 79693 )
                limit = 64;
            else if ( height < 82000 )
                limit = 8;
            else limit = 66;
            for (i=1; i<limit; i++)
            {
                komodo_chosennotary(&nid,height-i,pubkey33,timestamp);
                if ( nid == notaryid )
                {
                    //for (j=0; j<66; j++)
                    //    fprintf(stderr,"%d ",mids[j]);
                    //fprintf(stderr,"ht.%d repeat mids[%d] nid.%d notaryid.%d\n",height-i,i,nid,notaryid);
                    if ( height > 225000 )
                        return(-1);
                }
            }
>>>>>>> 61071757
            //fprintf(stderr,"special notaryid.%d ht.%d limit.%d\n",notaryid,height,limit);
            return(1);
        }
    }
    return(0);
}

<<<<<<< HEAD
int32_t komodo_MoM(int32_t *notarized_heightp,uint256 *MoMp,uint256 *kmdtxidp,int32_t nHeight,uint256 *MoMoMp,int32_t *MoMoMoffsetp,int32_t *MoMoMdepthp,int32_t *kmdstartip,int32_t *kmdendip)
=======
/*int32_t komodo_MoM(int32_t *notarized_heightp,uint256 *MoMp,uint256 *kmdtxidp,int32_t nHeight,uint256 *MoMoMp,int32_t *MoMoMoffsetp,int32_t *MoMoMdepthp,int32_t *kmdstartip,int32_t *kmdendip)
>>>>>>> 61071757
{
    int32_t depth,notarized_ht; uint256 MoM,kmdtxid;
    depth = komodo_MoMdata(&notarized_ht,&MoM,&kmdtxid,nHeight,MoMoMp,MoMoMoffsetp,MoMoMdepthp,kmdstartip,kmdendip);
    memset(MoMp,0,sizeof(*MoMp));
    memset(kmdtxidp,0,sizeof(*kmdtxidp));
    *notarized_heightp = 0;
    if ( depth > 0 && notarized_ht > 0 && nHeight > notarized_ht-depth && nHeight <= notarized_ht )
    {
        *MoMp = MoM;
        *notarized_heightp = notarized_ht;
        *kmdtxidp = kmdtxid;
    }
    return(depth);
<<<<<<< HEAD
}
=======
}*/
>>>>>>> 61071757

int32_t komodo_checkpoint(int32_t *notarized_heightp,int32_t nHeight,uint256 hash)
{
    int32_t notarized_height,MoMdepth; uint256 MoM,notarized_hash,notarized_desttxid; CBlockIndex *notary,*pindex;
    if ( (pindex= chainActive.Tip()) == 0 )
        return(-1);
    notarized_height = komodo_notarizeddata(pindex->nHeight,&notarized_hash,&notarized_desttxid);
    *notarized_heightp = notarized_height;
    if ( notarized_height >= 0 && notarized_height <= pindex->nHeight && (notary= mapBlockIndex[notarized_hash]) != 0 )
    {
        //printf("nHeight.%d -> (%d %s)\n",pindex->Tip()->nHeight,notarized_height,notarized_hash.ToString().c_str());
        if ( notary->nHeight == notarized_height ) // if notarized_hash not in chain, reorg
        {
            if ( nHeight < notarized_height )
            {
                //fprintf(stderr,"[%s] nHeight.%d < NOTARIZED_HEIGHT.%d\n",ASSETCHAINS_SYMBOL,nHeight,notarized_height);
                return(-1);
            }
            else if ( nHeight == notarized_height && memcmp(&hash,&notarized_hash,sizeof(hash)) != 0 )
            {
                fprintf(stderr,"[%s] nHeight.%d == NOTARIZED_HEIGHT.%d, diff hash\n",ASSETCHAINS_SYMBOL,nHeight,notarized_height);
                return(-1);
            }
        } else fprintf(stderr,"[%s] unexpected error notary_hash %s ht.%d at ht.%d\n",ASSETCHAINS_SYMBOL,notarized_hash.ToString().c_str(),notarized_height,notary->nHeight);
    }
    //else if ( notarized_height > 0 && notarized_height != 73880 && notarized_height >= 170000 )
    //    fprintf(stderr,"[%s] couldnt find notarized.(%s %d) ht.%d\n",ASSETCHAINS_SYMBOL,notarized_hash.ToString().c_str(),notarized_height,pindex->nHeight);
    return(0);
}

uint32_t komodo_interest_args(uint32_t *txheighttimep,int32_t *txheightp,uint32_t *tiptimep,uint64_t *valuep,uint256 hash,int32_t n)
{
    LOCK(cs_main);
    CTransaction tx; uint256 hashBlock; CBlockIndex *pindex,*tipindex;
    *txheighttimep = *txheightp = *tiptimep = 0;
    *valuep = 0;
    if ( !GetTransaction(hash,tx,hashBlock,true) )
        return(0);
    uint32_t locktime = 0;
    if ( n < tx.vout.size() )
    {
        if ( (pindex= mapBlockIndex[hashBlock]) != 0 )
        {
            *valuep = tx.vout[n].nValue;
            *txheightp = pindex->nHeight;
            *txheighttimep = pindex->nTime;
            if ( *tiptimep == 0 && (tipindex= chainActive.Tip()) != 0 )
                *tiptimep = (uint32_t)tipindex->nTime;
            locktime = tx.nLockTime;
            //fprintf(stderr,"tx locktime.%u %.8f height.%d | tiptime.%u\n",locktime,(double)*valuep/COIN,*txheightp,*tiptimep);
        }
    }
    return(locktime);
}

uint64_t komodo_interest(int32_t txheight,uint64_t nValue,uint32_t nLockTime,uint32_t tiptime);

uint64_t komodo_accrued_interest(int32_t *txheightp,uint32_t *locktimep,uint256 hash,int32_t n,int32_t checkheight,uint64_t checkvalue,int32_t tipheight)
{
    uint64_t value; uint32_t tiptime=0,txheighttimep; CBlockIndex *pindex;
    if ( (pindex= chainActive[tipheight]) != 0 )
        tiptime = (uint32_t)pindex->nTime;
    else fprintf(stderr,"cant find height[%d]\n",tipheight);
    if ( (*locktimep= komodo_interest_args(&txheighttimep,txheightp,&tiptime,&value,hash,n)) != 0 )
    {
        if ( (checkvalue == 0 || value == checkvalue) && (checkheight == 0 || *txheightp == checkheight) )
            return(komodo_interest(*txheightp,value,*locktimep,tiptime));
        //fprintf(stderr,"nValue %llu lock.%u:%u nTime.%u -> %llu\n",(long long)coins.vout[n].nValue,coins.nLockTime,timestamp,pindex->nTime,(long long)interest);
        else fprintf(stderr,"komodo_accrued_interest value mismatch %llu vs %llu or height mismatch %d vs %d\n",(long long)value,(long long)checkvalue,*txheightp,checkheight);
    }
    return(0);
}

int32_t komodo_isrealtime(int32_t *kmdheightp)
{
    struct komodo_state *sp; CBlockIndex *pindex;
    if ( (sp= komodo_stateptrget((char *)"KMD")) != 0 )
        *kmdheightp = sp->CURRENT_HEIGHT;
    else *kmdheightp = 0;
    if ( (pindex= chainActive.Tip()) != 0 && pindex->nHeight >= (int32_t)komodo_longestchain() )
        return(1);
    else return(0);
}

int32_t komodo_validate_interest(const CTransaction &tx,int32_t txheight,uint32_t nTime,int32_t dispflag)
{
    uint32_t cmptime = nTime;
    if ( KOMODO_REWIND == 0 && ASSETCHAINS_SYMBOL[0] == 0 && (int64_t)tx.nLockTime >= LOCKTIME_THRESHOLD ) //1473793441 )
    {
        if ( txheight > 246748 )
        {
            if ( txheight < 247205 )
                cmptime -= 16000;
            if ( (int64_t)tx.nLockTime < cmptime-3600 )
            {
                if ( tx.nLockTime != 1477258935 || dispflag != 0 )
                {
                    fprintf(stderr,"komodo_validate_interest.%d reject.%d [%d] locktime %u cmp2.%u\n",dispflag,txheight,(int32_t)(tx.nLockTime - (cmptime-3600)),(uint32_t)tx.nLockTime,cmptime);
                }
                return(-1);
            }
            if ( 0 && dispflag != 0 )
                fprintf(stderr,"validateinterest.%d accept.%d [%d] locktime %u cmp2.%u\n",dispflag,(int32_t)txheight,(int32_t)(tx.nLockTime - (cmptime-3600)),(int32_t)tx.nLockTime,cmptime);
        }
    }
    return(0);
}
<|MERGE_RESOLUTION|>--- conflicted
+++ resolved
@@ -651,11 +651,6 @@
     }
     if ( height != height2 )
     {
-<<<<<<< HEAD
-        //fprintf(stderr,"block2height height.%d vs height2.%d, match.%d mismatch.%d\n",height,height2,match,mismatch);
-=======
-        fprintf(stderr,"block2height height.%d vs height2.%d, match.%d mismatch.%d\n",height,height2,match,mismatch);
->>>>>>> 61071757
         mismatch++;
         if ( height2 >= 0 )
             height = height2;
@@ -872,7 +867,6 @@
                         return(-1);
                     else break;
                 }
-<<<<<<< HEAD
             }
             return(1);
         } else return(0);
@@ -898,33 +892,6 @@
                         return(-1);
                 }
             }
-=======
-            }
-            return(1);
-        } else return(0);
-    }
-    else
-    {
-        if ( height >= 34000 && notaryid >= 0 )
-        {
-            if ( height < 79693 )
-                limit = 64;
-            else if ( height < 82000 )
-                limit = 8;
-            else limit = 66;
-            for (i=1; i<limit; i++)
-            {
-                komodo_chosennotary(&nid,height-i,pubkey33,timestamp);
-                if ( nid == notaryid )
-                {
-                    //for (j=0; j<66; j++)
-                    //    fprintf(stderr,"%d ",mids[j]);
-                    //fprintf(stderr,"ht.%d repeat mids[%d] nid.%d notaryid.%d\n",height-i,i,nid,notaryid);
-                    if ( height > 225000 )
-                        return(-1);
-                }
-            }
->>>>>>> 61071757
             //fprintf(stderr,"special notaryid.%d ht.%d limit.%d\n",notaryid,height,limit);
             return(1);
         }
@@ -932,11 +899,7 @@
     return(0);
 }
 
-<<<<<<< HEAD
-int32_t komodo_MoM(int32_t *notarized_heightp,uint256 *MoMp,uint256 *kmdtxidp,int32_t nHeight,uint256 *MoMoMp,int32_t *MoMoMoffsetp,int32_t *MoMoMdepthp,int32_t *kmdstartip,int32_t *kmdendip)
-=======
 /*int32_t komodo_MoM(int32_t *notarized_heightp,uint256 *MoMp,uint256 *kmdtxidp,int32_t nHeight,uint256 *MoMoMp,int32_t *MoMoMoffsetp,int32_t *MoMoMdepthp,int32_t *kmdstartip,int32_t *kmdendip)
->>>>>>> 61071757
 {
     int32_t depth,notarized_ht; uint256 MoM,kmdtxid;
     depth = komodo_MoMdata(&notarized_ht,&MoM,&kmdtxid,nHeight,MoMoMp,MoMoMoffsetp,MoMoMdepthp,kmdstartip,kmdendip);
@@ -950,11 +913,8 @@
         *kmdtxidp = kmdtxid;
     }
     return(depth);
-<<<<<<< HEAD
-}
-=======
-}*/
->>>>>>> 61071757
+}
+*/
 
 int32_t komodo_checkpoint(int32_t *notarized_heightp,int32_t nHeight,uint256 hash)
 {
