/******************************************************************************
 * Copyright © 2014-2018 The SuperNET Developers.                             *
 *                                                                            *
 * See the AUTHORS, DEVELOPER-AGREEMENT and LICENSE files at                  *
 * the top-level directory of this distribution for the individual copyright  *
 * holder information and the developer policies on copyright and licensing.  *
 *                                                                            *
 * Unless otherwise agreed in a custom licensing agreement, no part of the    *
 * SuperNET software, including this file may be copied, modified, propagated *
 * or distributed except according to the terms contained in the LICENSE file *
 *                                                                            *
 * Removal or modification of this copyright notice is prohibited.            *
 *                                                                            *
 ******************************************************************************/

// komodo functions that interact with bitcoind C++

#ifdef _WIN32
#include <curl/curl.h>
#include <curl/easy.h>
#else
#include <curl/curl.h>
#include <curl/easy.h>
#endif

#include "komodo_defs.h"

int32_t komodo_notaries(uint8_t pubkeys[64][33],int32_t height,uint32_t timestamp);
int32_t komodo_electednotary(int32_t *numnotariesp,uint8_t *pubkey33,int32_t height,uint32_t timestamp);

//#define issue_curl(cmdstr) bitcoind_RPC(0,(char *)"curl",(char *)"http://127.0.0.1:7776",0,0,(char *)(cmdstr))

struct MemoryStruct { char *memory; size_t size; };
struct return_string { char *ptr; size_t len; };

// return data from the server
#define CURL_GLOBAL_ALL (CURL_GLOBAL_SSL|CURL_GLOBAL_WIN32)
#define CURL_GLOBAL_SSL (1<<0)
#define CURL_GLOBAL_WIN32 (1<<1)


/************************************************************************
 *
 * Initialize the string handler so that it is thread safe
 *
 ************************************************************************/

void init_string(struct return_string *s)
{
    s->len = 0;
    s->ptr = (char *)calloc(1,s->len+1);
    if ( s->ptr == NULL )
    {
        fprintf(stderr,"init_string malloc() failed\n");
        exit(-1);
    }
    s->ptr[0] = '\0';
}

/************************************************************************
 *
 * Use the "writer" to accumulate text until done
 *
 ************************************************************************/

size_t accumulatebytes(void *ptr,size_t size,size_t nmemb,struct return_string *s)
{
    size_t new_len = s->len + size*nmemb;
    s->ptr = (char *)realloc(s->ptr,new_len+1);
    if ( s->ptr == NULL )
    {
        fprintf(stderr, "accumulate realloc() failed\n");
        exit(-1);
    }
    memcpy(s->ptr+s->len,ptr,size*nmemb);
    s->ptr[new_len] = '\0';
    s->len = new_len;
    return(size * nmemb);
}

/************************************************************************
 *
 * return the current system time in milliseconds
 *
 ************************************************************************/

#define EXTRACT_BITCOIND_RESULT  // if defined, ensures error is null and returns the "result" field
#ifdef EXTRACT_BITCOIND_RESULT

/************************************************************************
 *
 * perform post processing of the results
 *
 ************************************************************************/

char *post_process_bitcoind_RPC(char *debugstr,char *command,char *rpcstr,char *params)
{
    long i,j,len; char *retstr = 0; cJSON *json,*result,*error;
    //printf("<<<<<<<<<<< bitcoind_RPC: %s post_process_bitcoind_RPC.%s.[%s]\n",debugstr,command,rpcstr);
    if ( command == 0 || rpcstr == 0 || rpcstr[0] == 0 )
    {
        if ( strcmp(command,"signrawtransaction") != 0 )
            printf("<<<<<<<<<<< bitcoind_RPC: %s post_process_bitcoind_RPC.%s.[%s]\n",debugstr,command,rpcstr);
        return(rpcstr);
    }
    json = cJSON_Parse(rpcstr);
    if ( json == 0 )
    {
        printf("<<<<<<<<<<< bitcoind_RPC: %s post_process_bitcoind_RPC.%s can't parse.(%s) params.(%s)\n",debugstr,command,rpcstr,params);
        free(rpcstr);
        return(0);
    }
    result = cJSON_GetObjectItem(json,"result");
    error = cJSON_GetObjectItem(json,"error");
    if ( error != 0 && result != 0 )
    {
        if ( (error->type&0xff) == cJSON_NULL && (result->type&0xff) != cJSON_NULL )
        {
            retstr = cJSON_Print(result);
            len = strlen(retstr);
            if ( retstr[0] == '"' && retstr[len-1] == '"' )
            {
                for (i=1,j=0; i<len-1; i++,j++)
                    retstr[j] = retstr[i];
                retstr[j] = 0;
            }
        }
        else if ( (error->type&0xff) != cJSON_NULL || (result->type&0xff) != cJSON_NULL )
        {
            if ( strcmp(command,"signrawtransaction") != 0 )
                printf("<<<<<<<<<<< bitcoind_RPC: %s post_process_bitcoind_RPC (%s) error.%s\n",debugstr,command,rpcstr);
        }
        free(rpcstr);
    } else retstr = rpcstr;
    free_json(json);
    //fprintf(stderr,"<<<<<<<<<<< bitcoind_RPC: postprocess returns.(%s)\n",retstr);
    return(retstr);
}
#endif

/************************************************************************
 *
 * perform the query
 *
 ************************************************************************/

char *bitcoind_RPC(char **retstrp,char *debugstr,char *url,char *userpass,char *command,char *params)
{
    static int didinit,count,count2; static double elapsedsum,elapsedsum2;
    struct curl_slist *headers = NULL; struct return_string s; CURLcode res; CURL *curl_handle;
    char *bracket0,*bracket1,*databuf = 0; long len; int32_t specialcase,numretries; double starttime;
    if ( didinit == 0 )
    {
        didinit = 1;
        curl_global_init(CURL_GLOBAL_ALL); //init the curl session
    }
    numretries = 0;
    if ( debugstr != 0 && strcmp(debugstr,"BTCD") == 0 && command != 0 && strcmp(command,"SuperNET") ==  0 )
        specialcase = 1;
    else specialcase = 0;
    if ( url[0] == 0 )
        strcpy(url,"http://127.0.0.1:7876/nxt");
    if ( specialcase != 0 && 0 )
        printf("<<<<<<<<<<< bitcoind_RPC: debug.(%s) url.(%s) command.(%s) params.(%s)\n",debugstr,url,command,params);
try_again:
    if ( retstrp != 0 )
        *retstrp = 0;
    starttime = OS_milliseconds();
    curl_handle = curl_easy_init();
    init_string(&s);
    headers = curl_slist_append(0,"Expect:");

    curl_easy_setopt(curl_handle,CURLOPT_USERAGENT,"mozilla/4.0");//"Mozilla/4.0 (compatible; )");
    curl_easy_setopt(curl_handle,CURLOPT_HTTPHEADER,	headers);
    curl_easy_setopt(curl_handle,CURLOPT_URL,		url);
    curl_easy_setopt(curl_handle,CURLOPT_WRITEFUNCTION,	(void *)accumulatebytes); 		// send all data to this function
    curl_easy_setopt(curl_handle,CURLOPT_WRITEDATA,		&s); 			// we pass our 's' struct to the callback
    curl_easy_setopt(curl_handle,CURLOPT_NOSIGNAL,		1L);   			// supposed to fix "Alarm clock" and long jump crash
    curl_easy_setopt(curl_handle,CURLOPT_NOPROGRESS,	1L);			// no progress callback
    if ( strncmp(url,"https",5) == 0 )
    {
        curl_easy_setopt(curl_handle,CURLOPT_SSL_VERIFYPEER,0);
        curl_easy_setopt(curl_handle,CURLOPT_SSL_VERIFYHOST,0);
    }
    if ( userpass != 0 )
        curl_easy_setopt(curl_handle,CURLOPT_USERPWD,	userpass);
    databuf = 0;
    if ( params != 0 )
    {
        if ( command != 0 && specialcase == 0 )
        {
            len = strlen(params);
            if ( len > 0 && params[0] == '[' && params[len-1] == ']' ) {
                bracket0 = bracket1 = (char *)"";
            }
            else
            {
                bracket0 = (char *)"[";
                bracket1 = (char *)"]";
            }

            databuf = (char *)malloc(256 + strlen(command) + strlen(params));
            sprintf(databuf,"{\"id\":\"jl777\",\"method\":\"%s\",\"params\":%s%s%s}",command,bracket0,params,bracket1);
            //printf("url.(%s) userpass.(%s) databuf.(%s)\n",url,userpass,databuf);
            //
        } //else if ( specialcase != 0 ) fprintf(stderr,"databuf.(%s)\n",params);
        curl_easy_setopt(curl_handle,CURLOPT_POST,1L);
        if ( databuf != 0 )
            curl_easy_setopt(curl_handle,CURLOPT_POSTFIELDS,databuf);
        else curl_easy_setopt(curl_handle,CURLOPT_POSTFIELDS,params);
    }
    //laststart = milliseconds();
    res = curl_easy_perform(curl_handle);
    curl_slist_free_all(headers);
    curl_easy_cleanup(curl_handle);
    if ( databuf != 0 ) // clean up temporary buffer
    {
        free(databuf);
        databuf = 0;
    }
    if ( res != CURLE_OK )
    {
        numretries++;
        if ( specialcase != 0 )
        {
            printf("<<<<<<<<<<< bitcoind_RPC.(%s): BTCD.%s timeout params.(%s) s.ptr.(%s) err.%d\n",url,command,params,s.ptr,res);
            free(s.ptr);
            return(0);
        }
        else if ( numretries >= 1 )
        {
            //printf("Maximum number of retries exceeded!\n");
            free(s.ptr);
            return(0);
        }
        if ( (rand() % 1000) == 0 )
            printf( "curl_easy_perform() failed: %s %s.(%s %s), retries: %d\n",curl_easy_strerror(res),debugstr,url,command,numretries);
        free(s.ptr);
        sleep((1<<numretries));
        goto try_again;

    }
    else
    {
        if ( command != 0 && specialcase == 0 )
        {
            count++;
            elapsedsum += (OS_milliseconds() - starttime);
            if ( (count % 1000000) == 0)
                printf("%d: ave %9.6f | elapsed %.3f millis | bitcoind_RPC.(%s) url.(%s)\n",count,elapsedsum/count,(OS_milliseconds() - starttime),command,url);
            if ( retstrp != 0 )
            {
                *retstrp = s.ptr;
                return(s.ptr);
            }
            return(post_process_bitcoind_RPC(debugstr,command,s.ptr,params));
        }
        else
        {
            if ( 0 && specialcase != 0 )
                fprintf(stderr,"<<<<<<<<<<< bitcoind_RPC: BTCD.(%s) -> (%s)\n",params,s.ptr);
            count2++;
            elapsedsum2 += (OS_milliseconds() - starttime);
            if ( (count2 % 10000) == 0)
                printf("%d: ave %9.6f | elapsed %.3f millis | NXT calls.(%s) cmd.(%s)\n",count2,elapsedsum2/count2,(double)(OS_milliseconds() - starttime),url,command);
            return(s.ptr);
        }
    }
    printf("bitcoind_RPC: impossible case\n");
    free(s.ptr);
    return(0);
}

static size_t WriteMemoryCallback(void *ptr,size_t size,size_t nmemb,void *data)
{
    size_t realsize = (size * nmemb);
    struct MemoryStruct *mem = (struct MemoryStruct *)data;
    mem->memory = (char *)((ptr != 0) ? realloc(mem->memory,mem->size + realsize + 1) : malloc(mem->size + realsize + 1));
    if ( mem->memory != 0 )
    {
        if ( ptr != 0 )
            memcpy(&(mem->memory[mem->size]),ptr,realsize);
        mem->size += realsize;
        mem->memory[mem->size] = 0;
    }
    //printf("got %d bytes\n",(int32_t)(size*nmemb));
    return(realsize);
}

char *curl_post(CURL **cHandlep,char *url,char *userpass,char *postfields,char *hdr0,char *hdr1,char *hdr2,char *hdr3)
{
    struct MemoryStruct chunk; CURL *cHandle; long code; struct curl_slist *headers = 0;
    if ( (cHandle= *cHandlep) == NULL )
        *cHandlep = cHandle = curl_easy_init();
    else curl_easy_reset(cHandle);
    //#ifdef DEBUG
    //curl_easy_setopt(cHandle,CURLOPT_VERBOSE, 1);
    //#endif
    curl_easy_setopt(cHandle,CURLOPT_USERAGENT,"mozilla/4.0");//"Mozilla/4.0 (compatible; )");
    curl_easy_setopt(cHandle,CURLOPT_SSL_VERIFYPEER,0);
    //curl_easy_setopt(cHandle,CURLOPT_SSLVERSION,1);
    curl_easy_setopt(cHandle,CURLOPT_URL,url);
    curl_easy_setopt(cHandle,CURLOPT_CONNECTTIMEOUT,10);
    if ( userpass != 0 && userpass[0] != 0 )
        curl_easy_setopt(cHandle,CURLOPT_USERPWD,userpass);
    if ( postfields != 0 && postfields[0] != 0 )
    {
        curl_easy_setopt(cHandle,CURLOPT_POST,1);
        curl_easy_setopt(cHandle,CURLOPT_POSTFIELDS,postfields);
    }
    if ( hdr0 != NULL && hdr0[0] != 0 )
    {
        //printf("HDR0.(%s) HDR1.(%s) HDR2.(%s) HDR3.(%s)\n",hdr0!=0?hdr0:"",hdr1!=0?hdr1:"",hdr2!=0?hdr2:"",hdr3!=0?hdr3:"");
        headers = curl_slist_append(headers,hdr0);
        if ( hdr1 != 0 && hdr1[0] != 0 )
            headers = curl_slist_append(headers,hdr1);
        if ( hdr2 != 0 && hdr2[0] != 0 )
            headers = curl_slist_append(headers,hdr2);
        if ( hdr3 != 0 && hdr3[0] != 0 )
            headers = curl_slist_append(headers,hdr3);
    } //headers = curl_slist_append(0,"Expect:");
    if ( headers != 0 )
        curl_easy_setopt(cHandle,CURLOPT_HTTPHEADER,headers);
    //res = curl_easy_perform(cHandle);
    memset(&chunk,0,sizeof(chunk));
    curl_easy_setopt(cHandle,CURLOPT_WRITEFUNCTION,WriteMemoryCallback);
    curl_easy_setopt(cHandle,CURLOPT_WRITEDATA,(void *)&chunk);
    curl_easy_perform(cHandle);
    curl_easy_getinfo(cHandle,CURLINFO_RESPONSE_CODE,&code);
    if ( headers != 0 )
        curl_slist_free_all(headers);
    if ( code != 200 )
        printf("(%s) server responded with code %ld (%s)\n",url,code,chunk.memory);
    return(chunk.memory);
}

char *komodo_issuemethod(char *userpass,char *method,char *params,uint16_t port)
{
    //static void *cHandle;
    char url[512],*retstr=0,*retstr2=0,postdata[8192];
    if ( params == 0 || params[0] == 0 )
        params = (char *)"[]";
    if ( strlen(params) < sizeof(postdata)-128 )
    {
        sprintf(url,(char *)"http://127.0.0.1:%u",port);
        sprintf(postdata,"{\"method\":\"%s\",\"params\":%s}",method,params);
        //printf("[%s] (%s) postdata.(%s) params.(%s) USERPASS.(%s)\n",ASSETCHAINS_SYMBOL,url,postdata,params,KMDUSERPASS);
        retstr2 = bitcoind_RPC(&retstr,(char *)"debug",url,userpass,method,params);
        //retstr = curl_post(&cHandle,url,USERPASS,postdata,0,0,0,0);
    }
    return(retstr2);
}

int32_t notarizedtxid_height(char *dest,char *txidstr,int32_t *kmdnotarized_heightp)
{
    char *jsonstr,params[256],*userpass; uint16_t port; cJSON *json,*item; int32_t height = 0,txid_height = 0,txid_confirmations = 0;
    params[0] = 0;
    *kmdnotarized_heightp = 0;
    if ( strcmp(dest,"KMD") == 0 )
    {
        port = KMD_PORT;
        userpass = KMDUSERPASS;
    }
    else if ( strcmp(dest,"BTC") == 0 )
    {
        port = 8332;
        userpass = BTCUSERPASS;
    }
    else return(0);
    if ( userpass[0] != 0 )
    {
        if ( (jsonstr= komodo_issuemethod(userpass,(char *)"getinfo",params,port)) != 0 )
        {
            //printf("(%s)\n",jsonstr);
            if ( (json= cJSON_Parse(jsonstr)) != 0 )
            {
                if ( (item= jobj(json,(char *)"result")) != 0 )
                {
                    height = jint(item,(char *)"blocks");
                    *kmdnotarized_heightp = strcmp(dest,"KMD") == 0 ? jint(item,(char *)"notarized") : height;
                }
                free_json(json);
            }
            free(jsonstr);
        }
        sprintf(params,"[\"%s\", 1]",txidstr);
        if ( (jsonstr= komodo_issuemethod(userpass,(char *)"getrawtransaction",params,port)) != 0 )
        {
            //printf("(%s)\n",jsonstr);
            if ( (json= cJSON_Parse(jsonstr)) != 0 )
            {
                if ( (item= jobj(json,(char *)"result")) != 0 )
                {
                    txid_confirmations = jint(item,(char *)"rawconfirmations");
                    if ( txid_confirmations > 0 && height > txid_confirmations )
                        txid_height = height - txid_confirmations;
                    else txid_height = height;
                    //printf("height.%d tconfs.%d txid_height.%d\n",height,txid_confirmations,txid_height);
                }
                free_json(json);
            }
            free(jsonstr);
        }
    }
    return(txid_height);
}

int32_t komodo_verifynotarizedscript(int32_t height,uint8_t *script,int32_t len,uint256 NOTARIZED_HASH)
{
    int32_t i; uint256 hash; char params[256];
    for (i=0; i<32; i++)
        ((uint8_t *)&hash)[i] = script[2+i];
    if ( hash == NOTARIZED_HASH )
        return(1);
    for (i=0; i<32; i++)
        printf("%02x",((uint8_t *)&NOTARIZED_HASH)[i]);
    printf(" notarized, ");
    for (i=0; i<32; i++)
        printf("%02x",((uint8_t *)&hash)[i]);
    printf(" opreturn from [%s] ht.%d MISMATCHED\n",ASSETCHAINS_SYMBOL,height);
    return(-1);
}

int32_t komodo_verifynotarization(char *symbol,char *dest,int32_t height,int32_t NOTARIZED_HEIGHT,uint256 NOTARIZED_HASH,uint256 NOTARIZED_DESTTXID)
{
    char params[256],*jsonstr,*hexstr; uint8_t *script,_script[8192]; int32_t n,len,retval = -1; cJSON *json,*txjson,*vouts,*vout,*skey;
    script = _script;
    /*params[0] = '[';
     params[1] = '"';
     for (i=0; i<32; i++)
     sprintf(&params[i*2 + 2],"%02x",((uint8_t *)&NOTARIZED_DESTTXID)[31-i]);
     strcat(params,"\", 1]");*/
    sprintf(params,"[\"%s\", 1]",NOTARIZED_DESTTXID.ToString().c_str());
    if ( strcmp(symbol,ASSETCHAINS_SYMBOL[0]==0?(char *)"KMD":ASSETCHAINS_SYMBOL) != 0 )
        return(0);
    if ( 0 && ASSETCHAINS_SYMBOL[0] != 0 )
        printf("[%s] src.%s dest.%s params.[%s] ht.%d notarized.%d\n",ASSETCHAINS_SYMBOL,symbol,dest,params,height,NOTARIZED_HEIGHT);
    if ( strcmp(dest,"KMD") == 0 )
    {
        if ( KMDUSERPASS[0] != 0 )
        {
            if ( ASSETCHAINS_SYMBOL[0] != 0 )
            {
                jsonstr = komodo_issuemethod(KMDUSERPASS,(char *)"getrawtransaction",params,KMD_PORT);
                //printf("userpass.(%s) got (%s)\n",KMDUSERPASS,jsonstr);
            }
        }//else jsonstr = _dex_getrawtransaction();
        else return(0); // need universal way to issue DEX* API, since notaries mine most blocks, this ok
    }
    else if ( strcmp(dest,"BTC") == 0 )
    {
        if ( BTCUSERPASS[0] != 0 )
        {
            //printf("BTCUSERPASS.(%s)\n",BTCUSERPASS);
            jsonstr = komodo_issuemethod(BTCUSERPASS,(char *)"getrawtransaction",params,8332);
        }
        //else jsonstr = _dex_getrawtransaction();
        else return(0);
    }
    else
    {
        printf("[%s] verifynotarization error unexpected dest.(%s)\n",ASSETCHAINS_SYMBOL,dest);
        return(-1);
    }
    if ( jsonstr != 0 )
    {
        if ( (json= cJSON_Parse(jsonstr)) != 0 )
        {
            if ( (txjson= jobj(json,(char *)"result")) != 0 && (vouts= jarray(&n,txjson,(char *)"vout")) > 0 )
            {
                vout = jitem(vouts,n-1);
                if ( 0 && ASSETCHAINS_SYMBOL[0] != 0 )
                    printf("vout.(%s)\n",jprint(vout,0));
                if ( (skey= jobj(vout,(char *)"scriptPubKey")) != 0 )
                {
                    if ( (hexstr= jstr(skey,(char *)"hex")) != 0 )
                    {
                        //printf("HEX.(%s) vs hash.%s\n",hexstr,NOTARIZED_HASH.ToString().c_str());
                        len = strlen(hexstr) >> 1;
                        decode_hex(script,len,hexstr);
                        if ( script[1] == 0x4c )
                        {
                            script++;
                            len--;
                        }
                        else if ( script[1] == 0x4d )
                        {
                            script += 2;
                            len -= 2;
                        }
                        retval = komodo_verifynotarizedscript(height,script,len,NOTARIZED_HASH);
                    }
                }
            }
            free_json(txjson);
        }
        free(jsonstr);
    }
    return(retval);
}

/*uint256 komodo_getblockhash(int32_t height)
 {
 uint256 hash; char params[128],*hexstr,*jsonstr; cJSON *result; int32_t i; uint8_t revbuf[32];
 memset(&hash,0,sizeof(hash));
 sprintf(params,"[%d]",height);
 if ( (jsonstr= komodo_issuemethod(KMDUSERPASS,(char *)"getblockhash",params,BITCOIND_RPCPORT)) != 0 )
 {
 if ( (result= cJSON_Parse(jsonstr)) != 0 )
 {
 if ( (hexstr= jstr(result,(char *)"result")) != 0 )
 {
 if ( is_hexstr(hexstr,0) == 64 )
 {
 decode_hex(revbuf,32,hexstr);
 for (i=0; i<32; i++)
 ((uint8_t *)&hash)[i] = revbuf[31-i];
 }
 }
 free_json(result);
 }
 printf("KMD hash.%d (%s) %x\n",height,jsonstr,*(uint32_t *)&hash);
 free(jsonstr);
 }
 return(hash);
 }

 uint256 _komodo_getblockhash(int32_t height);*/

uint64_t komodo_seed(int32_t height)
{
    uint64_t seed = 0;
    /*if ( 0 ) // problem during init time, seeds are needed for loading blockindex, so null seeds...
     {
     uint256 hash,zero; CBlockIndex *pindex;
     memset(&hash,0,sizeof(hash));
     memset(&zero,0,sizeof(zero));
     if ( height > 10 )
     height -= 10;
     if ( ASSETCHAINS_SYMBOL[0] == 0 )
     hash = _komodo_getblockhash(height);
     if ( memcmp(&hash,&zero,sizeof(hash)) == 0 )
     hash = komodo_getblockhash(height);
     int32_t i;
     for (i=0; i<32; i++)
     printf("%02x",((uint8_t *)&hash)[i]);
     printf(" seed.%d\n",height);
     seed = arith_uint256(hash.GetHex()).GetLow64();
     }
     else*/
    {
        seed = (height << 13) ^ (height << 2);
        seed <<= 21;
        seed |= (height & 0xffffffff);
        seed ^= (seed << 17) ^ (seed << 1);
    }
    return(seed);
}

uint32_t komodo_txtime(uint64_t *valuep,uint256 hash,int32_t n,char *destaddr)
{
    CTxDestination address; CTransaction tx; uint256 hashBlock;
    *valuep = 0;
    if (!GetTransaction(hash, tx,
#ifndef KOMODO_ZCASH
                        Params().GetConsensus(),
#endif
                        hashBlock, true))
    {
        //fprintf(stderr,"ERROR: %s/v%d locktime.%u\n",hash.ToString().c_str(),n,(uint32_t)tx.nLockTime);
        return(0);
    }
    //fprintf(stderr,"%s/v%d locktime.%u\n",hash.ToString().c_str(),n,(uint32_t)tx.nLockTime);
    if ( n < tx.vout.size() )
    {
        *valuep = tx.vout[n].nValue;
        if (ExtractDestination(tx.vout[n].scriptPubKey, address))
            strcpy(destaddr,CBitcoinAddress(address).ToString().c_str());
    }
    return(tx.nLockTime);
}

uint32_t komodo_txtime2(uint64_t *valuep,uint256 hash,int32_t n,char *destaddr)
{
    CTxDestination address; CBlockIndex *pindex; CTransaction tx; uint256 hashBlock; uint32_t txtime = 0;
    *valuep = 0;
    if (!GetTransaction(hash, tx,
#ifndef KOMODO_ZCASH
                        Params().GetConsensus(),
#endif
                        hashBlock, true))
    {
        //fprintf(stderr,"ERROR: %s/v%d locktime.%u\n",hash.ToString().c_str(),n,(uint32_t)tx.nLockTime);
        return(0);
    }
    if ( (pindex= mapBlockIndex[hashBlock]) != 0 )
        txtime = pindex->nTime;
    else txtime = tx.nLockTime;
    //fprintf(stderr,"%s/v%d locktime.%u\n",hash.ToString().c_str(),n,(uint32_t)tx.nLockTime);
    if ( n < tx.vout.size() )
    {
        *valuep = tx.vout[n].nValue;
        if (ExtractDestination(tx.vout[n].scriptPubKey, address))
            strcpy(destaddr,CBitcoinAddress(address).ToString().c_str());
    }
    return(txtime);
}

int32_t komodo_isPoS(CBlock *pblock)
{
    int32_t n,vout; uint32_t txtime; uint64_t value; char voutaddr[64],destaddr[64]; CTxDestination voutaddress; uint256 txid;
    if ( ASSETCHAINS_STAKED != 0 )
    {
        if ( (n= pblock->vtx.size()) > 1 && pblock->vtx[n-1].vin.size() == 1 && pblock->vtx[n-1].vout.size() == 1 )
        {
            txid = pblock->vtx[n-1].vin[0].prevout.hash;
            vout = pblock->vtx[n-1].vin[0].prevout.n;
            txtime = komodo_txtime(&value,txid,vout,destaddr);
            if ( ExtractDestination(pblock->vtx[n-1].vout[0].scriptPubKey,voutaddress) )
            {
                strcpy(voutaddr,CBitcoinAddress(voutaddress).ToString().c_str());
                if ( strcmp(destaddr,voutaddr) == 0 && pblock->vtx[n-1].vout[0].nValue == value )
                {
                    //fprintf(stderr,"is PoS block!\n");
                    return(1);
                }
            }
        }
    }
    return(0);
}

void komodo_disconnect(CBlockIndex *pindex,CBlock& block)
{
    char symbol[KOMODO_ASSETCHAIN_MAXLEN],dest[KOMODO_ASSETCHAIN_MAXLEN]; struct komodo_state *sp;
    //fprintf(stderr,"disconnect ht.%d\n",pindex->nHeight);
    komodo_init(pindex->nHeight);
    if ( (sp= komodo_stateptr(symbol,dest)) != 0 )
    {
        //sp->rewinding = pindex->nHeight;
        //fprintf(stderr,"-%d ",pindex->nHeight);
    } else printf("komodo_disconnect: ht.%d cant get komodo_state.(%s)\n",pindex->nHeight,ASSETCHAINS_SYMBOL);
}

int32_t komodo_is_notarytx(const CTransaction& tx)
{
    uint8_t *ptr; static uint8_t crypto777[33];
    if ( tx.vout.size() > 0 )
    {
#ifdef KOMODO_ZCASH
        ptr = (uint8_t *)tx.vout[0].scriptPubKey.data();
#else
        ptr = (uint8_t *)&tx.vout[0].scriptPubKey[0];
#endif
        if ( ptr != 0 )
        {
            if ( crypto777[0] == 0 )
                decode_hex(crypto777,33,(char *)CRYPTO777_PUBSECPSTR);
            if ( memcmp(ptr+1,crypto777,33) == 0 )
            {
                //printf("found notarytx\n");
                return(1);
            }
        }
    }
    return(0);
}

int32_t komodo_block2height(CBlock *block)
{
    static uint32_t match,mismatch;
    int32_t i,n,height2=-1,height = 0; uint8_t *ptr; CBlockIndex *pindex;
    if ( (pindex= mapBlockIndex[block->GetHash()]) != 0 )
    {
        height2 = (int32_t)pindex->nHeight;
        if ( height2 >= 0 )
            return(height2);
    }
    if ( block != 0 && block->vtx[0].vin.size() > 0 )
    {
#ifdef KOMODO_ZCASH
        ptr = (uint8_t *)block->vtx[0].vin[0].scriptSig.data();
#else
        ptr = (uint8_t *)&block->vtx[0].vin[0].scriptSig[0];
#endif
        if ( ptr != 0 && block->vtx[0].vin[0].scriptSig.size() > 5 )
        {
            //for (i=0; i<6; i++)
            //    printf("%02x",ptr[i]);
            n = ptr[0];
            for (i=0; i<n; i++) // looks strange but this works
            {
                //03bb81000101(bb 187) (81 48001) (00 12288256)  <- coinbase.6 ht.12288256
                height += ((uint32_t)ptr[i+1] << (i*8));
                //printf("(%02x %x %d) ",ptr[i+1],((uint32_t)ptr[i+1] << (i*8)),height);
            }
            //printf(" <- coinbase.%d ht.%d\n",(int32_t)block->vtx[0].vin[0].scriptSig.size(),height);
        }
        //komodo_init(height);
    }
    if ( height != height2 )
    {
        //fprintf(stderr,"block2height height.%d vs height2.%d, match.%d mismatch.%d\n",height,height2,match,mismatch);
        mismatch++;
        if ( height2 >= 0 )
            height = height2;
    } else match++;
    return(height);
}

int32_t komodo_block2pubkey33(uint8_t *pubkey33,CBlock *block)
{
    int32_t n;
    if ( KOMODO_LOADINGBLOCKS == 0 )
        memset(pubkey33,0xff,33);
    else memset(pubkey33,0,33);
    if ( block->vtx[0].vout.size() > 0 )
    {
#ifdef KOMODO_ZCASH
        uint8_t *ptr = (uint8_t *)block->vtx[0].vout[0].scriptPubKey.data();
#else
        uint8_t *ptr = (uint8_t *)&block->vtx[0].vout[0].scriptPubKey[0];
#endif
        //komodo_init(0);
        n = block->vtx[0].vout[0].scriptPubKey.size();
        if ( n == 35 )
        {
            memcpy(pubkey33,ptr+1,33);
            return(1);
        }
    }
    return(0);
}

int32_t komodo_blockload(CBlock& block,CBlockIndex *pindex)
{
    block.SetNull();
    // Open history file to read
    CAutoFile filein(OpenBlockFile(pindex->GetBlockPos(),true),SER_DISK,CLIENT_VERSION);
    if (filein.IsNull())
        return(-1);
    // Read block
    try { filein >> block; }
    catch (const std::exception& e)
    {
        fprintf(stderr,"readblockfromdisk err B\n");
        return(-1);
    }
    return(0);
}

uint32_t komodo_chainactive_timestamp()
{
    if ( chainActive.LastTip() != 0 )
        return((uint32_t)chainActive.LastTip()->GetBlockTime());
    else return(0);
}

CBlockIndex *komodo_chainactive(int32_t height)
{
    if ( chainActive.Tip() != 0 )
    {
        if ( height <= chainActive.LastTip()->nHeight )
            return(chainActive[height]);
        // else fprintf(stderr,"komodo_chainactive height %d > active.%d\n",height,chainActive.LastTip()->nHeight);
    }
    //fprintf(stderr,"komodo_chainactive null chainActive.LastTip() height %d\n",height);
    return(0);
}

uint32_t komodo_heightstamp(int32_t height)
{
    CBlockIndex *ptr;
    if ( height > 0 && (ptr= komodo_chainactive(height)) != 0 )
        return(ptr->nTime);
    //else fprintf(stderr,"komodo_heightstamp null ptr for block.%d\n",height);
    return(0);
}

/*void komodo_pindex_init(CBlockIndex *pindex,int32_t height) gets data corrupted
{
    int32_t i,num; uint8_t pubkeys[64][33]; CBlock block;
    if ( pindex->didinit != 0 )
        return;
    //printf("pindex.%d komodo_pindex_init notary.%d from height.%d\n",pindex->nHeight,pindex->notaryid,height);
    if ( pindex->didinit == 0 )
    {
        pindex->notaryid = -1;
        if ( KOMODO_LOADINGBLOCKS == 0 )
            memset(pindex->pubkey33,0xff,33);
        else memset(pindex->pubkey33,0,33);
        if ( komodo_blockload(block,pindex) == 0 )
        {
            komodo_block2pubkey33(pindex->pubkey33,&block);
            //for (i=0; i<33; i++)
            //    fprintf(stderr,"%02x",pindex->pubkey33[i]);
            //fprintf(stderr," set pubkey at height %d/%d\n",pindex->nHeight,height);
            //if ( pindex->pubkey33[0] == 2 || pindex->pubkey33[0] == 3 )
            //    pindex->didinit = (KOMODO_LOADINGBLOCKS == 0);
        } // else fprintf(stderr,"error loading block at %d/%d",pindex->nHeight,height);
    }
    if ( pindex->didinit != 0 && pindex->nHeight >= 0 && (num= komodo_notaries(pubkeys,(int32_t)pindex->nHeight,(uint32_t)pindex->nTime)) > 0 )
    {
        for (i=0; i<num; i++)
        {
            if ( memcmp(pubkeys[i],pindex->pubkey33,33) == 0 )
            {
                pindex->notaryid = i;
                break;
            }
        }
        if ( 0 && i == num )
        {
            for (i=0; i<33; i++)
                fprintf(stderr,"%02x",pindex->pubkey33[i]);
            fprintf(stderr," unmatched pubkey at height %d/%d\n",pindex->nHeight,height);
        }
    }
}*/

void komodo_index2pubkey33(uint8_t *pubkey33,CBlockIndex *pindex,int32_t height)
{
    int32_t num,i; CBlock block;
    memset(pubkey33,0,33);
    if ( pindex != 0 )
    {
        if ( komodo_blockload(block,pindex) == 0 )
            komodo_block2pubkey33(pubkey33,&block);
    }
}

/*int8_t komodo_minerid(int32_t height,uint8_t *destpubkey33)
{
    int32_t num,i,numnotaries; CBlockIndex *pindex; uint32_t timestamp=0; uint8_t pubkey33[33],pubkeys[64][33];
    if ( (pindex= chainActive[height]) != 0 )
    {
        if ( pindex->didinit != 0 )
        {
            if ( destpubkey33 != 0 )
                memcpy(destpubkey33,pindex->pubkey33,33);
            return(pindex->notaryid);
        }
        komodo_index2pubkey33(pubkey33,pindex,height);
        if ( destpubkey33 != 0 )
            memcpy(destpubkey33,pindex->pubkey33,33);
        if ( pindex->didinit != 0 )
            return(pindex->notaryid);
        timestamp = pindex->GetBlockTime();
        if ( (num= komodo_notaries(pubkeys,height,timestamp)) > 0 )
        {
            for (i=0; i<num; i++)
                if ( memcmp(pubkeys[i],pubkey33,33) == 0 )
                    return(i);
        }
    }
    fprintf(stderr,"komodo_minerid height.%d null pindex\n",height);
    return(komodo_electednotary(&numnotaries,pubkey33,height,timestamp));
}*/

int32_t komodo_eligiblenotary(uint8_t pubkeys[66][33],int32_t *mids,uint32_t blocktimes[66],int32_t *nonzpkeysp,int32_t height)
{
    int32_t i,j,n,duplicate; CBlock block; CBlockIndex *pindex; uint8_t notarypubs33[64][33];
    memset(mids,-1,sizeof(*mids)*66);
    n = komodo_notaries(notarypubs33,height,0);
    for (i=duplicate=0; i<66; i++)
    {
        if ( (pindex= komodo_chainactive(height-i)) != 0 )
        {
            blocktimes[i] = pindex->nTime;
            if ( komodo_blockload(block,pindex) == 0 )
            {
                komodo_block2pubkey33(pubkeys[i],&block);
                for (j=0; j<n; j++)
                {
                    if ( memcmp(notarypubs33[j],pubkeys[i],33) == 0 )
                    {
                        mids[i] = j;
                        (*nonzpkeysp)++;
                        break;
                    }
                }
            } else fprintf(stderr,"couldnt load block.%d\n",height);
            if ( mids[0] >= 0 && i > 0 && mids[i] == mids[0] )
                duplicate++;
        }
    }
    if ( i == 66 && duplicate == 0 && (height > 186233 || *nonzpkeysp > 0) )
        return(1);
    else return(0);
}

int32_t komodo_minerids(uint8_t *minerids,int32_t height,int32_t width)
{
    int32_t i,j,n,nonz,numnotaries; CBlock block; CBlockIndex *pindex; uint8_t notarypubs33[64][33],pubkey33[33];
    numnotaries = komodo_notaries(notarypubs33,height,0);
    for (i=nonz=0; i<width; i++,n++)
    {
        if ( height-i <= 0 )
            continue;
        if ( (pindex= komodo_chainactive(height-width+i+1)) != 0 )
        {
            if ( komodo_blockload(block,pindex) == 0 )
            {
                komodo_block2pubkey33(pubkey33,&block);
                for (j=0; j<numnotaries; j++)
                {
                    if ( memcmp(notarypubs33[j],pubkey33,33) == 0 )
                    {
                        minerids[nonz++] = j;
                        break;
                    }
                }
                if ( j == numnotaries )
                    minerids[nonz++] = j;
            } else fprintf(stderr,"couldnt load block.%d\n",height);
        }
    }
    return(nonz);
}

int32_t komodo_is_special(uint8_t pubkeys[66][33],int32_t mids[66],uint32_t blocktimes[66],int32_t height,uint8_t pubkey33[33],uint32_t blocktime)
{
    int32_t i,j,notaryid=0,minerid,limit,nid; uint8_t destpubkey33[33];
    komodo_chosennotary(&notaryid,height,pubkey33,blocktimes[0]);
    if ( height >= 82000 )
    {
        if ( notaryid >= 0 )
        {
            for (i=1; i<66; i++)
            {
                if ( mids[i] == notaryid )
                {
                    if ( height > 792000 )
                    {
                        for (j=0; j<66; j++)
                            fprintf(stderr,"%d ",mids[j]);
                        fprintf(stderr,"ht.%d repeat notaryid.%d in mids[%d]\n",height,notaryid,i);
                        return(-1);
                    } else break;
                }
            }
            if ( blocktime != 0 && blocktimes[1] != 0 && blocktime < blocktimes[1]+57 )
            {
                if ( height > 807000 )
                    return(-2);
            }
            return(1);
        } else return(0);
    }
    else
    {
        if ( height >= 34000 && notaryid >= 0 )
        {
            if ( height < 79693 )
                limit = 64;
            else if ( height < 82000 )
                limit = 8;
            else limit = 66;
            for (i=1; i<limit; i++)
            {
                komodo_chosennotary(&nid,height-i,pubkey33,blocktimes[i]);
                if ( nid == notaryid )
                {
                    //for (j=0; j<66; j++)
                    //    fprintf(stderr,"%d ",mids[j]);
                    //fprintf(stderr,"ht.%d repeat mids[%d] nid.%d notaryid.%d\n",height-i,i,nid,notaryid);
                    if ( height > 225000 )
                        return(-1);
                }
            }
            //fprintf(stderr,"special notaryid.%d ht.%d limit.%d\n",notaryid,height,limit);
            return(1);
        }
    }
    return(0);
}

int32_t komodo_MoM(int32_t *notarized_heightp,uint256 *MoMp,uint256 *kmdtxidp,int32_t nHeight,uint256 *MoMoMp,int32_t *MoMoMoffsetp,int32_t *MoMoMdepthp,int32_t *kmdstartip,int32_t *kmdendip)
{
    int32_t depth,notarized_ht; uint256 MoM,kmdtxid;
    depth = komodo_MoMdata(&notarized_ht,&MoM,&kmdtxid,nHeight,MoMoMp,MoMoMoffsetp,MoMoMdepthp,kmdstartip,kmdendip);
    memset(MoMp,0,sizeof(*MoMp));
    memset(kmdtxidp,0,sizeof(*kmdtxidp));
    *notarized_heightp = 0;
    if ( depth != 0 && notarized_ht > 0 && nHeight > notarized_ht-depth && nHeight <= notarized_ht )
    {
        *MoMp = MoM;
        *notarized_heightp = notarized_ht;
        *kmdtxidp = kmdtxid;
    }
    return(depth);
}

int32_t komodo_checkpoint(int32_t *notarized_heightp,int32_t nHeight,uint256 hash)
{
    int32_t notarized_height,MoMdepth; uint256 MoM,notarized_hash,notarized_desttxid; CBlockIndex *notary,*pindex;
    if ( (pindex= chainActive.LastTip()) == 0 )
        return(-1);
    notarized_height = komodo_notarizeddata(pindex->nHeight,&notarized_hash,&notarized_desttxid);
    *notarized_heightp = notarized_height;
    if ( notarized_height >= 0 && notarized_height <= pindex->nHeight && (notary= mapBlockIndex[notarized_hash]) != 0 )
    {
        //printf("nHeight.%d -> (%d %s)\n",pindex->Tip()->nHeight,notarized_height,notarized_hash.ToString().c_str());
        if ( notary->nHeight == notarized_height ) // if notarized_hash not in chain, reorg
        {
            if ( nHeight < notarized_height )
            {
                //fprintf(stderr,"[%s] nHeight.%d < NOTARIZED_HEIGHT.%d\n",ASSETCHAINS_SYMBOL,nHeight,notarized_height);
                return(-1);
            }
            else if ( nHeight == notarized_height && memcmp(&hash,&notarized_hash,sizeof(hash)) != 0 )
            {
                fprintf(stderr,"[%s] nHeight.%d == NOTARIZED_HEIGHT.%d, diff hash\n",ASSETCHAINS_SYMBOL,nHeight,notarized_height);
                return(-1);
            }
        } //else fprintf(stderr,"[%s] unexpected error notary_hash %s ht.%d at ht.%d\n",ASSETCHAINS_SYMBOL,notarized_hash.ToString().c_str(),notarized_height,notary->nHeight);
    }
    //else if ( notarized_height > 0 && notarized_height != 73880 && notarized_height >= 170000 )
    //    fprintf(stderr,"[%s] couldnt find notarized.(%s %d) ht.%d\n",ASSETCHAINS_SYMBOL,notarized_hash.ToString().c_str(),notarized_height,pindex->nHeight);
    return(0);
}

uint32_t komodo_interest_args(uint32_t *txheighttimep,int32_t *txheightp,uint32_t *tiptimep,uint64_t *valuep,uint256 hash,int32_t n)
{
    LOCK(cs_main);
    CTransaction tx; uint256 hashBlock; CBlockIndex *pindex,*tipindex;
    *txheighttimep = *txheightp = *tiptimep = 0;
    *valuep = 0;
    if ( !GetTransaction(hash,tx,hashBlock,true) )
        return(0);
    uint32_t locktime = 0;
    if ( n < tx.vout.size() )
    {
        if ( (pindex= mapBlockIndex[hashBlock]) != 0 )
        {
            *valuep = tx.vout[n].nValue;
            *txheightp = pindex->nHeight;
            *txheighttimep = pindex->nTime;
            if ( *tiptimep == 0 && (tipindex= chainActive.LastTip()) != 0 )
                *tiptimep = (uint32_t)tipindex->nTime;
            locktime = tx.nLockTime;
            //fprintf(stderr,"tx locktime.%u %.8f height.%d | tiptime.%u\n",locktime,(double)*valuep/COIN,*txheightp,*tiptimep);
        }
    }
    return(locktime);
}

uint64_t komodo_interest(int32_t txheight,uint64_t nValue,uint32_t nLockTime,uint32_t tiptime);

uint64_t komodo_accrued_interest(int32_t *txheightp,uint32_t *locktimep,uint256 hash,int32_t n,int32_t checkheight,uint64_t checkvalue,int32_t tipheight)
{
    uint64_t value; uint32_t tiptime=0,txheighttimep; CBlockIndex *pindex;
    if ( (pindex= chainActive[tipheight]) != 0 )
        tiptime = (uint32_t)pindex->nTime;
    else fprintf(stderr,"cant find height[%d]\n",tipheight);
    if ( (*locktimep= komodo_interest_args(&txheighttimep,txheightp,&tiptime,&value,hash,n)) != 0 )
    {
        if ( (checkvalue == 0 || value == checkvalue) && (checkheight == 0 || *txheightp == checkheight) )
            return(komodo_interest(*txheightp,value,*locktimep,tiptime));
        //fprintf(stderr,"nValue %llu lock.%u:%u nTime.%u -> %llu\n",(long long)coins.vout[n].nValue,coins.nLockTime,timestamp,pindex->nTime,(long long)interest);
        else fprintf(stderr,"komodo_accrued_interest value mismatch %llu vs %llu or height mismatch %d vs %d\n",(long long)value,(long long)checkvalue,*txheightp,checkheight);
    }
    return(0);
}

int32_t komodo_isrealtime(int32_t *kmdheightp)
{
    struct komodo_state *sp; CBlockIndex *pindex;
    if ( (sp= komodo_stateptrget((char *)"KMD")) != 0 )
        *kmdheightp = sp->CURRENT_HEIGHT;
    else *kmdheightp = 0;
    if ( (pindex= chainActive.LastTip()) != 0 && pindex->nHeight >= (int32_t)komodo_longestchain() )
        return(1);
    else return(0);
}

int32_t komodo_validate_interest(const CTransaction &tx,int32_t txheight,uint32_t cmptime,int32_t dispflag)
{
    if ( KOMODO_REWIND == 0 && ASSETCHAINS_SYMBOL[0] == 0 && (int64_t)tx.nLockTime >= LOCKTIME_THRESHOLD ) //1473793441 )
    {
        if ( txheight > 246748 )
        {
            if ( txheight < 247205 )
                cmptime -= 16000;
            if ( (int64_t)tx.nLockTime < cmptime-KOMODO_MAXMEMPOOLTIME )
            {
                if ( tx.nLockTime != 1477258935 && dispflag != 0 )
                {
                    fprintf(stderr,"komodo_validate_interest.%d reject.%d [%d] locktime %u cmp2.%u\n",dispflag,txheight,(int32_t)(tx.nLockTime - (cmptime-KOMODO_MAXMEMPOOLTIME)),(uint32_t)tx.nLockTime,cmptime);
                }
                return(-1);
            }
            if ( 0 && dispflag != 0 )
                fprintf(stderr,"validateinterest.%d accept.%d [%d] locktime %u cmp2.%u\n",dispflag,(int32_t)txheight,(int32_t)(tx.nLockTime - (cmptime-KOMODO_MAXMEMPOOLTIME)),(int32_t)tx.nLockTime,cmptime);
        }
    }
    return(0);
}

/*
 komodo_checkPOW (fast) is called early in the process and should only refer to data immediately available. it is a filter to prevent bad blocks from going into the local DB. The more blocks we can filter out at this stage, the less junk in the local DB that will just get purged later on.

 komodo_checkPOW (slow) is called right before connecting blocks so all prior blocks can be assumed to be there and all checks must pass

 commission must be in coinbase.vout[1] and must be >= 10000 sats
 PoS stake must be without txfee and in the last tx in the block at vout[0]
 */
extern int32_t ASSETCHAINS_STREAM;

CAmount GetBlockSubsidy(int nHeight, const Consensus::Params& consensusParams);

uint64_t komodo_commission(const CBlock *pblock,int32_t height)
{
    int32_t i,j,n=0,txn_count; int64_t nSubsidy; uint64_t commission,total = 0;
    txn_count = pblock->vtx.size();
    if ( ASSETCHAINS_STREAM == 0 )
    {
        if ( ASSETCHAINS_FOUNDERS != 0 )
        {
            nSubsidy = GetBlockSubsidy(height,Params().GetConsensus());
            //fprintf(stderr,"ht.%d nSubsidy %.8f prod %llu\n",height,(double)nSubsidy/COIN,(long long)(nSubsidy * ASSETCHAINS_COMMISSION));
            return((nSubsidy * ASSETCHAINS_COMMISSION) / COIN);
            n = pblock->vtx[0].vout.size();
            for (j=0; j<n; j++)
                if ( j != 1 )
                    total += pblock->vtx[0].vout[j].nValue;
        }
        else
        {
            for (i=0; i<txn_count; i++)
            {
                n = pblock->vtx[i].vout.size();
                for (j=0; j<n; j++)
                {
                    //fprintf(stderr,"(%d %.8f).%d ",i,dstr(block.vtx[i].vout[j].nValue),j);
                    if ( i != 0 || j != 1 )
                        total += pblock->vtx[i].vout[j].nValue;
                }
            }
        }
    }
    else
    {
        commission = 10000;
    }
    return(commission);
}

uint32_t komodo_segid32(char *coinaddr)
{
    bits256 addrhash;
    vcalc_sha256(0,(uint8_t *)&addrhash,(uint8_t *)coinaddr,(int32_t)strlen(coinaddr));
    return(addrhash.uints[0]);
}

int8_t komodo_segid(int32_t nocache,int32_t height)
{
    CTxDestination voutaddress; CBlock block; CBlockIndex *pindex; uint64_t value; uint32_t txtime; char voutaddr[64],destaddr[64]; int32_t txn_count,vout; uint256 txid; int8_t segid = -1;
    if ( height > 0 && (pindex= komodo_chainactive(height)) != 0 )
    {
        if ( nocache == 0 && pindex->segid >= -1 )
            return(pindex->segid);
        if ( komodo_blockload(block,pindex) == 0 )
        {
            txn_count = block.vtx.size();
            if ( txn_count > 1 && block.vtx[txn_count-1].vin.size() == 1 && block.vtx[txn_count-1].vout.size() == 1 )
            {
                txid = block.vtx[txn_count-1].vin[0].prevout.hash;
                vout = block.vtx[txn_count-1].vin[0].prevout.n;
                txtime = komodo_txtime(&value,txid,vout,destaddr);
                if ( ExtractDestination(block.vtx[txn_count-1].vout[0].scriptPubKey,voutaddress) )
                {
                    strcpy(voutaddr,CBitcoinAddress(voutaddress).ToString().c_str());
                    if ( strcmp(destaddr,voutaddr) == 0 && block.vtx[txn_count-1].vout[0].nValue == value )
                    {
                        segid = komodo_segid32(voutaddr) & 0x3f;
                        //fprintf(stderr,"komodo_segid.(%d) -> %02x\n",height,segid);
                    }
                } else fprintf(stderr,"komodo_segid ht.%d couldnt extract voutaddress\n",height);
            }
        }
    }
    return(segid);
}

void komodo_segids(uint8_t *hashbuf,int32_t height,int32_t n)
{
    static uint8_t prevhashbuf[100]; static int32_t prevheight;
    int32_t i;
    if ( height == prevheight && n == 100 )
        memcpy(hashbuf,prevhashbuf,100);
    else
    {
        memset(hashbuf,0xff,n);
        for (i=0; i<n; i++)
        {
            hashbuf[i] = (uint8_t)komodo_segid(1,height+i);
            //fprintf(stderr,"%02x ",hashbuf[i]);
        }
        if ( n == 100 )
        {
            memcpy(prevhashbuf,hashbuf,100);
            prevheight = height;
            //fprintf(stderr,"prevsegids.%d\n",height+n);
        }
    }
}

uint32_t komodo_stakehash(uint256 *hashp,char *address,uint8_t *hashbuf,uint256 txid,int32_t vout)
{
    bits256 addrhash;
    vcalc_sha256(0,(uint8_t *)&addrhash,(uint8_t *)address,(int32_t)strlen(address));
    memcpy(&hashbuf[100],&addrhash,sizeof(addrhash));
    memcpy(&hashbuf[100+sizeof(addrhash)],&txid,sizeof(txid));
    memcpy(&hashbuf[100+sizeof(addrhash)+sizeof(txid)],&vout,sizeof(vout));
    vcalc_sha256(0,(uint8_t *)hashp,hashbuf,100 + (int32_t)sizeof(uint256)*2 + sizeof(vout));
    return(addrhash.uints[0]);
}

uint32_t komodo_stake(int32_t validateflag,arith_uint256 bnTarget,int32_t nHeight,uint256 txid,int32_t vout,uint32_t blocktime,uint32_t prevtime,char *destaddr)
{
    bool fNegative,fOverflow; uint8_t hashbuf[256]; char address[64]; bits256 addrhash; arith_uint256 hashval,mindiff,ratio,coinage256; uint256 hash,pasthash; int32_t diff=0,segid,minage,i,iter=0; uint32_t txtime,segid32,winner = 0 ; uint64_t value,coinage;
    txtime = komodo_txtime2(&value,txid,vout,address);
    if ( validateflag == 0 )
    {
        //fprintf(stderr,"blocktime.%u -> ",blocktime);
        if ( blocktime < prevtime+3 )
            blocktime = prevtime+3;
        if ( blocktime < GetAdjustedTime()-60 )
            blocktime = GetAdjustedTime()+30;
        //fprintf(stderr,"blocktime.%u txtime.%u\n",blocktime,txtime);
    }
    if ( value == 0 || txtime == 0 || blocktime == 0 || prevtime == 0 )
    {
        //fprintf(stderr,"komodo_stake null %.8f %u %u %u\n",dstr(value),txtime,blocktime,prevtime);
        return(0);
    }
    if ( value < SATOSHIDEN )
        return(0);
    value /= SATOSHIDEN;
    mindiff.SetCompact(KOMODO_MINDIFF_NBITS,&fNegative,&fOverflow);
    ratio = (mindiff / bnTarget);
    if ( (minage= nHeight*3) > 6000 ) // about 100 blocks
        minage = 6000;
    komodo_segids(hashbuf,nHeight-101,100);
    segid32 = komodo_stakehash(&hash,address,hashbuf,txid,vout);
    segid = ((nHeight + segid32) & 0x3f);
    for (iter=0; iter<600; iter++)
    {
        if ( blocktime+iter+segid*2 < txtime+minage )
            continue;
        diff = (iter + blocktime - txtime - minage);
        if ( diff < 0 )
            diff = 60;
        else if ( diff > 3600*24*30 )
        {
            //printf("diff.%d (iter.%d blocktime.%u txtime.%u minage.%d)\n",(int32_t)diff,iter,blocktime,txtime,(int32_t)minage);
            diff = 3600*24*30;
        }
        if ( iter > 0 )
            diff += segid*2;
        coinage = (value * diff);
        if ( blocktime+iter+segid*2 > prevtime+480 )
            coinage *= ((blocktime+iter+segid*2) - (prevtime+400));
        coinage256 = arith_uint256(coinage+1);
        hashval = ratio * (UintToArith256(hash) / coinage256);
        if ( hashval <= bnTarget )
        {
            winner = 1;
            if ( validateflag == 0 )
            {
                //fprintf(stderr,"winner blocktime.%u iter.%d segid.%d\n",blocktime,iter,segid);
                blocktime += iter;
                blocktime += segid * 2;
            }
            break;
        }
        if ( validateflag != 0 )
        {
            /*for (i=31; i>=24; i--)
                fprintf(stderr,"%02x",((uint8_t *)&hashval)[i]);
            fprintf(stderr," vs ");
            for (i=31; i>=24; i--)
                fprintf(stderr,"%02x",((uint8_t *)&bnTarget)[i]);
            fprintf(stderr," segid.%d iter.%d winner.%d coinage.%llu %d ht.%d t.%u v%d diff.%d\n",segid,iter,winner,(long long)coinage,(int32_t)(blocktime - txtime),nHeight,blocktime,(int32_t)value,(int32_t)diff);*/
            break;
        }
    }
    //fprintf(stderr,"iterated until i.%d winner.%d\n",i,winner);
    if ( 0 && validateflag != 0 )
    {
        for (i=31; i>=24; i--)
            fprintf(stderr,"%02x",((uint8_t *)&hashval)[i]);
        fprintf(stderr," vs ");
        for (i=31; i>=24; i--)
            fprintf(stderr,"%02x",((uint8_t *)&bnTarget)[i]);
        fprintf(stderr," segid.%d iter.%d winner.%d coinage.%llu %d ht.%d t.%u v%d diff.%d ht.%d\n",segid,iter,winner,(long long)coinage,(int32_t)(blocktime - txtime),nHeight,blocktime,(int32_t)value,(int32_t)diff,nHeight);
    }
    if ( nHeight < 10 )
        return(blocktime);
    return(blocktime * winner);
}

arith_uint256 komodo_PoWtarget(int32_t *percPoSp,arith_uint256 target,int32_t height,int32_t goalperc)
{
    int32_t oldflag = 0,dispflag = 0;
    CBlockIndex *pindex; arith_uint256 easydiff,bnTarget,hashval,sum,ave; bool fNegative,fOverflow; int32_t i,n,m,ht,percPoS,diff,val;
    *percPoSp = percPoS = 0;
    if ( height <= 10 || (ASSETCHAINS_STAKED == 100 && height <= 100) )
        return(target);
    sum = arith_uint256(0);
    ave = sum;
    easydiff.SetCompact(KOMODO_MINDIFF_NBITS,&fNegative,&fOverflow);
    for (i=n=m=0; i<100; i++)
    {
        ht = height - 100 + i;
        if ( ht <= 1 )
            continue;
        if ( (pindex= komodo_chainactive(ht)) != 0 )
        {
            if ( komodo_segid(0,ht) >= 0 )
            {
                n++;
                percPoS++;
                if ( dispflag != 0 && ASSETCHAINS_STAKED < 100 )
                    fprintf(stderr,"0");
            }
            else
            {
                if ( dispflag != 0 && ASSETCHAINS_STAKED < 100 )
                    fprintf(stderr,"1");
                sum += UintToArith256(pindex->GetBlockHash());
                m++;
            }
        }
        if ( dispflag != 0 && ASSETCHAINS_STAKED < 100 && (i % 10) == 9 )
            fprintf(stderr," %d, ",percPoS);
    }
    if ( m+n < 100 )
        percPoS = ((percPoS * n) + (goalperc * (100-n))) / 100;
    if ( dispflag != 0 && ASSETCHAINS_STAKED < 100 )
        fprintf(stderr," -> %d%% percPoS vs goalperc.%d ht.%d\n",percPoS,goalperc,height);
    *percPoSp = percPoS;
    if ( m > 0 )
    {
        ave = (sum / arith_uint256(m));
        if ( ave > target )
            ave = target;
    } else ave = target; //easydiff; //else return(target);
    if ( percPoS == 0 )
        percPoS = 1;
    if ( percPoS < goalperc ) // increase PoW diff -> lower bnTarget
    {
        if ( oldflag != 0 )
            bnTarget = (ave / arith_uint256(goalperc * goalperc * goalperc)) * arith_uint256(percPoS * percPoS);
        else bnTarget = (ave / arith_uint256(goalperc * goalperc * goalperc * goalperc)) * arith_uint256(percPoS * percPoS);
        if ( dispflag != 0 && ASSETCHAINS_STAKED < 100 )
        {
            for (i=31; i>=24; i--)
                fprintf(stderr,"%02x",((uint8_t *)&ave)[i]);
            fprintf(stderr," increase diff -> ");
            for (i=31; i>=24; i--)
                fprintf(stderr,"%02x",((uint8_t *)&bnTarget)[i]);
            fprintf(stderr," floor diff ");
            for (i=31; i>=24; i--)
                fprintf(stderr,"%02x",((uint8_t *)&target)[i]);
            fprintf(stderr," ht.%d percPoS.%d vs goal.%d -> diff %d\n",height,percPoS,goalperc,goalperc - percPoS);
        }
    }
    else if ( percPoS > goalperc ) // decrease PoW diff -> raise bnTarget
    {
        if ( oldflag != 0 )
        {
            bnTarget = ((ave * arith_uint256(goalperc)) + (easydiff * arith_uint256(percPoS))) / arith_uint256(percPoS + goalperc);
            bnTarget = (bnTarget / arith_uint256(goalperc * goalperc)) * arith_uint256(percPoS * percPoS * percPoS);
        }
        else bnTarget = (ave / arith_uint256(goalperc * goalperc)) * arith_uint256(percPoS * percPoS * percPoS);
        if ( bnTarget > easydiff )
            bnTarget = easydiff;
        else if ( bnTarget < ave ) // overflow
        {
            bnTarget = ((ave * arith_uint256(goalperc)) + (easydiff * arith_uint256(percPoS))) / arith_uint256(percPoS + goalperc);
            if ( bnTarget < ave )
                bnTarget = ave;
        }
        if ( dispflag != 0 )
        {
            for (i=31; i>=24; i--)
                fprintf(stderr,"%02x",((uint8_t *)&ave)[i]);
            fprintf(stderr," decrease diff -> ");
            for (i=31; i>=24; i--)
                fprintf(stderr,"%02x",((uint8_t *)&bnTarget)[i]);
            fprintf(stderr," floor diff ");
            for (i=31; i>=24; i--)
                fprintf(stderr,"%02x",((uint8_t *)&target)[i]);
            fprintf(stderr," ht.%d percPoS.%d vs goal.%d -> diff %d\n",height,percPoS,goalperc,goalperc - percPoS);
        }
    }
    else bnTarget = ave; // recent ave is perfect
    return(bnTarget);
}

int32_t komodo_is_PoSblock(int32_t slowflag,int32_t height,CBlock *pblock,arith_uint256 bnTarget,arith_uint256 bhash)
{
    CBlockIndex *previndex,*pindex; char voutaddr[64],destaddr[64]; uint256 txid; uint32_t txtime,prevtime=0; int32_t vout,PoSperc,txn_count,eligible=0,isPoS = 0,segid; uint64_t value; CTxDestination voutaddress;
    if ( ASSETCHAINS_STAKED == 100 && height <= 10 )
        return(1);
    pindex = mapBlockIndex[pblock->GetHash()];
    if ( pindex != 0 && pindex->segid >= -1 )
    {
        if ( pindex->segid == -1 )
            return(0);
        else return(1);
    }
    txn_count = pblock->vtx.size();
    if ( txn_count > 1 && pblock->vtx[txn_count-1].vin.size() == 1 && pblock->vtx[txn_count-1].vout.size() == 1 )
    {
        if ( prevtime == 0 )
        {
            if ( (previndex= mapBlockIndex[pblock->hashPrevBlock]) != 0 )
                prevtime = (uint32_t)previndex->nTime;
        }
        txid = pblock->vtx[txn_count-1].vin[0].prevout.hash;
        vout = pblock->vtx[txn_count-1].vin[0].prevout.n;
        if ( prevtime != 0 )
        {
            if ( komodo_isPoS(pblock) != 0 )
            {
                eligible = komodo_stake(1,bnTarget,height,txid,vout,pblock->nTime,prevtime+27,(char *)"");
            }
            if ( eligible == 0 || eligible > pblock->nTime )
            {
                if ( 0 && ASSETCHAINS_STAKED < 100 )
                    fprintf(stderr,"komodo_is_PoSblock PoS failure ht.%d eligible.%u vs blocktime.%u, lag.%d -> check to see if it is PoW block\n",height,eligible,(uint32_t)pblock->nTime,(int32_t)(eligible - pblock->nTime));
                if ( slowflag != 0 && pindex != 0 )
                {
                    pindex->segid = -1;
                    fprintf(stderr,"PoW block detected set segid.%d <- %d\n",height,pindex->segid);
                }
            }
            else
            {
                isPoS = 2; // 2 means staking utxo validated
                if ( slowflag != 0 && height > 100 )
                {
                    segid = -3;
                    if ( pindex != 0 && pindex->segid == -2 && (segid= komodo_segid(1,height)) >= 0 )
                    {
                        pindex->segid = segid;
                        fprintf(stderr,"B set segid.%d <- %d\n",height,pindex->segid);
                    } //else fprintf(stderr,"unexpected null pindex for slowflag set ht.%d segid.%d:%d\n",height,pindex!=0?pindex->segid:-3,segid);
                }
            }
        }
        if ( slowflag == 0 && isPoS == 0 ) // maybe previous block is not seen yet, do the best approx
        {
            if ( komodo_isPoS(pblock) != 0 )
                isPoS = 1;
        }
        if ( slowflag != 0 && isPoS != 0 )
        {
            if ( isPoS != 2 )
            {
                fprintf(stderr,"ht.%d isPoS.%d utxo not validated -> must be PoW fake\n",height,isPoS);
                isPoS = 0;
            }
            else
            {
                bnTarget = komodo_PoWtarget(&PoSperc,bnTarget,height,ASSETCHAINS_STAKED);
                if ( bhash < bnTarget )
                {
                    //fprintf(stderr,"ht.%d isPoS but meets PoW diff!\n",height);
                    isPoS = 0;
                }
            }
        }
        //else return(-1);
    }
    //fprintf(stderr,"slow.%d ht.%d isPoS.%d\n",slowflag,height,isPoS);
    return(isPoS != 0);
}

int64_t komodo_checkcommission(CBlock *pblock,int32_t height)
{
    int64_t checktoshis=0; uint8_t *script,scripthex[8192]; int32_t scriptlen,matched = 0;
    if ( ASSETCHAINS_COMMISSION != 0 || ASSETCHAINS_STREAM != 0 )
    {
        checktoshis = komodo_commission(pblock,height);
        //fprintf(stderr,"height.%d commission %.8f\n",height,(double)checktoshis/COIN);
        /*if ( checktoshis > 10000 && pblock->vtx[0].vout.size() != 2 )  jl777: not sure why this was here
            return(-1);
        else*/ if ( checktoshis != 0 )
        {
            script = (uint8_t *)pblock->vtx[0].vout[1].scriptPubKey.data();
            scriptlen = (int32_t)pblock->vtx[0].vout[1].scriptPubKey.size();
            if ( ASSETCHAINS_SCRIPTPUB.size() > 1 )
            {
                if ( ASSETCHAINS_SCRIPTPUB.size()/2 == scriptlen && scriptlen < sizeof(scripthex) )
                {
                    decode_hex(scripthex,scriptlen,(char *)ASSETCHAINS_SCRIPTPUB.c_str());
                    if ( memcmp(scripthex,script,scriptlen) == 0 )
                        matched = scriptlen;
                }
            }
            else if ( scriptlen == 35 && script[0] == 33 && script[34] == OP_CHECKSIG && memcmp(script+1,ASSETCHAINS_OVERRIDE_PUBKEY33,33) == 0 )
                matched = 35;
            else if ( scriptlen == 25 && script[0] == OP_DUP && script[1] == OP_HASH160 && script[2] == 20 && script[23] == OP_EQUALVERIFY && script[24] == OP_CHECKSIG && memcmp(script+3,ASSETCHAINS_OVERRIDE_PUBKEYHASH,20) == 0 )
                matched = 25;
            if ( matched == 0 )
            {
                //int32_t i;
                //for (i=0; i<25; i++)
                //    fprintf(stderr,"%02x",script[i]);
                //fprintf(stderr," payment to wrong pubkey scriptlen.%d, scriptpub[%d]\n",scriptlen,(int32_t)ASSETCHAINS_SCRIPTPUB.size()/2);
                return(-1);

            }
            if ( pblock->vtx[0].vout[1].nValue != checktoshis )
            {
                fprintf(stderr,"ht.%d checktoshis %.8f vs actual vout[1] %.8f\n",height,dstr(checktoshis),dstr(pblock->vtx[0].vout[1].nValue));
                return(-1);
            }
        }
    }
    return(checktoshis);
}

bool KOMODO_TEST_ASSETCHAIN_SKIP_POW = 0;

int32_t komodo_checkPOW(int32_t slowflag,CBlock *pblock,int32_t height)
{
    uint256 hash; arith_uint256 bnTarget,bhash; bool fNegative,fOverflow; uint8_t *script,pubkey33[33],pubkeys[64][33]; int32_t i,possible,PoSperc,is_PoSblock=0,n,failed = 0,notaryid = -1; int64_t checktoshis,value; CBlockIndex *pprev;
    if ( KOMODO_TEST_ASSETCHAIN_SKIP_POW == 0 && Params().NetworkIDString() == "regtest" )
        KOMODO_TEST_ASSETCHAIN_SKIP_POW = 1;
    if ( !CheckEquihashSolution(pblock, Params()) )
    {
        fprintf(stderr,"komodo_checkPOW slowflag.%d ht.%d CheckEquihashSolution failed\n",slowflag,height);
        return(-1);
    }
    hash = pblock->GetHash();
    bnTarget.SetCompact(pblock->nBits,&fNegative,&fOverflow);
    bhash = UintToArith256(hash);
    possible = komodo_block2pubkey33(pubkey33,pblock);
    if ( height == 0 )
    {
        if ( slowflag != 0 )
        {
            fprintf(stderr,"height.%d slowflag.%d possible.%d cmp.%d\n",height,slowflag,possible,bhash > bnTarget);
            return(0);
        }
        if ( (pprev= mapBlockIndex[pblock->hashPrevBlock]) != 0 )
            height = pprev->nHeight + 1;
        if ( height == 0 )
            return(0);
    }
    if ( (ASSETCHAINS_SYMBOL[0] != 0 || height > 792000) && bhash > bnTarget )
    {
        failed = 1;
        if ( height > 0 && ASSETCHAINS_SYMBOL[0] == 0 ) // for the fast case
        {
            if ( (n= komodo_notaries(pubkeys,height,pblock->nTime)) > 0 )
            {
                for (i=0; i<n; i++)
                    if ( memcmp(pubkey33,pubkeys[i],33) == 0 )
                    {
                        notaryid = i;
                        break;
                    }
            }
        }
        else if ( possible == 0 || ASSETCHAINS_SYMBOL[0] != 0 )
        {
            if ( KOMODO_TEST_ASSETCHAIN_SKIP_POW )
                return(0);
            if ( ASSETCHAINS_STAKED == 0 ) // komodo_is_PoSblock will check bnTarget for staked chains
                return(-1);
        }
    }
    if ( ASSETCHAINS_STAKED != 0 && height >= 2 ) // must PoS or have at least 16x better PoW
    {
        if ( (is_PoSblock= komodo_is_PoSblock(slowflag,height,pblock,bnTarget,bhash)) == 0 )
        {
            if ( ASSETCHAINS_STAKED == 100 && height > 100 )  // only PoS allowed! POSTEST64
                return(-1);
            else
            {
                if ( slowflag == 0 ) // need all past 100 blocks to calculate PoW target
                    return(0);
                if ( slowflag != 0 )
                    bnTarget = komodo_PoWtarget(&PoSperc,bnTarget,height,ASSETCHAINS_STAKED);
                if ( bhash > bnTarget )
                {
                    for (i=31; i>=16; i--)
                        fprintf(stderr,"%02x",((uint8_t *)&bhash)[i]);
                    fprintf(stderr," > ");
                    for (i=31; i>=16; i--)
                        fprintf(stderr,"%02x",((uint8_t *)&bnTarget)[i]);
                    fprintf(stderr," ht.%d PoW diff violation PoSperc.%d vs goalperc.%d\n",height,PoSperc,(int32_t)ASSETCHAINS_STAKED);
                    return(-1);
                } else failed = 0;
            }
        }
        else if ( is_PoSblock < 0 )
        {
            fprintf(stderr,"unexpected negative is_PoSblock.%d\n",is_PoSblock);
            return(-1);
        }
    }
    if ( failed == 0 && ASSETCHAINS_COMMISSION != 0 ) //ASSETCHAINS_OVERRIDE_PUBKEY33[0] != 0 )
    {
        if ( height == 1 )
        {
<<<<<<< HEAD
            script = (uint8_t *)pblock->vtx[0].vout[0].scriptPubKey.data();
            if ( script[0] != 33 || script[34] != OP_CHECKSIG || memcmp(script+1,ASSETCHAINS_OVERRIDE_PUBKEY33,33) != 0 ) {
                return(-1);
=======
            if ( ASSETCHAINS_SCRIPTPUB.size() > 1 )
            {
                int32_t scriptlen; uint8_t scripthex[10000];
                if ( ASSETCHAINS_SCRIPTPUB.size()/2 == pblock->vtx[0].vout[0].scriptPubKey.size() && scriptlen < sizeof(scripthex) )
                {
                    decode_hex(scripthex,scriptlen,(char *)ASSETCHAINS_SCRIPTPUB.c_str());
                    if ( memcmp(scripthex,script,scriptlen) != 0 )
                        return(-1);
                } else return(-1);
            }
            else
            {
                script = (uint8_t *)pblock->vtx[0].vout[0].scriptPubKey.data();
                if ( script[0] != 33 || script[34] != OP_CHECKSIG || memcmp(script+1,ASSETCHAINS_OVERRIDE_PUBKEY33,33) != 0 )
                    return(-1);
>>>>>>> c1cf0231
            }
        }
        else
        {
            if ( komodo_checkcommission(pblock,height) < 0 )
                return(-1);
        }
        if ( ASSETCHAINS_STREAM != 0 && height > 128 )
        {
            int lasttx = ( pblock->vtx.size() -1 );
            printf("ABOUT TO CHECK LAST TX: %d\n",lasttx);
            if ( lasttx == 0 )
                return(-1);
            uint256 hash; CTransaction tx;
            if (GetTransaction(pblock->vtx[lasttx].vin[0].prevout.hash,tx,hash,false))
            {
                printf("CHECKING THE script pubkey\n");
                script = (uint8_t *)tx.vout[pblock->vtx[lasttx].vin[0].prevout.n].scriptPubKey.data();
                if ( script[0] != 33 || script[34] != OP_CHECKSIG || memcmp(script+1,ASSETCHAINS_OVERRIDE_PUBKEY33,33) != 0 ) {
                    printf("THE PUBKEY IS WRONG!\n");
                    return(-1);
                }
                printf("THE PUBKEY IS RIGHT! \n");
            }
        }
    }
    //fprintf(stderr,"komodo_checkPOW possible.%d slowflag.%d ht.%d notaryid.%d failed.%d\n",possible,slowflag,height,notaryid,failed);
    if ( failed != 0 && possible == 0 && notaryid < 0 )
        return(-1);
    else return(0);
}

int64_t komodo_newcoins(int64_t *zfundsp,int32_t nHeight,CBlock *pblock)
{
    CTxDestination address; int32_t i,j,m,n,vout; uint8_t *script; uint256 txid,hashBlock; int64_t zfunds=0,vinsum=0,voutsum=0;
    n = pblock->vtx.size();
    for (i=0; i<n; i++)
    {
        CTransaction vintx,&tx = pblock->vtx[i];
        zfunds += (tx.GetJoinSplitValueOut() - tx.GetJoinSplitValueIn());
        if ( (m= tx.vin.size()) > 0 )
        {
            for (j=0; j<m; j++)
            {
                if ( i == 0 )
                    continue;
                txid = tx.vin[j].prevout.hash;
                vout = tx.vin[j].prevout.n;
                if ( !GetTransaction(txid,vintx,hashBlock, false) || vout >= vintx.vout.size() )
                {
                    fprintf(stderr,"ERROR: %s/v%d cant find\n",txid.ToString().c_str(),vout);
                    return(0);
                }
                vinsum += vintx.vout[vout].nValue;
            }
        }
        if ( (m= tx.vout.size()) > 0 )
        {
            for (j=0; j<m-1; j++)
            {
                if ( ExtractDestination(tx.vout[j].scriptPubKey,address) != 0 && strcmp("RD6GgnrMpPaTSMn8vai6yiGA7mN4QGPVMY",CBitcoinAddress(address).ToString().c_str()) != 0 )
                    voutsum += tx.vout[j].nValue;
                else printf("skip %.8f -> %s\n",dstr(tx.vout[j].nValue),CBitcoinAddress(address).ToString().c_str());
            }
            script = (uint8_t *)tx.vout[j].scriptPubKey.data();
            if ( script == 0 || script[0] != 0x6a )
            {
                if ( ExtractDestination(tx.vout[j].scriptPubKey,address) != 0 && strcmp("RD6GgnrMpPaTSMn8vai6yiGA7mN4QGPVMY",CBitcoinAddress(address).ToString().c_str()) != 0 )
                    voutsum += tx.vout[j].nValue;
            }
        }
    }
    *zfundsp = zfunds;
    if ( ASSETCHAINS_SYMBOL[0] == 0 && (voutsum-vinsum) == 100003*SATOSHIDEN ) // 15 times
        return(3 * SATOSHIDEN);
    //if ( voutsum-vinsum+zfunds > 100000*SATOSHIDEN || voutsum-vinsum+zfunds < 0 )
    //.    fprintf(stderr,"ht.%d vins %.8f, vouts %.8f -> %.8f zfunds %.8f\n",nHeight,dstr(vinsum),dstr(voutsum),dstr(voutsum)-dstr(vinsum),dstr(zfunds));
    return(voutsum - vinsum);
}

int64_t komodo_coinsupply(int64_t *zfundsp,int32_t height)
{
    CBlockIndex *pindex; CBlock block; int64_t zfunds=0,supply = 0;
    //fprintf(stderr,"coinsupply %d\n",height);
    *zfundsp = 0;
    if ( (pindex= komodo_chainactive(height)) != 0 )
    {
        while ( pindex != 0 && pindex->nHeight > 0 )
        {
            if ( pindex->newcoins == 0 && pindex->zfunds == 0 )
            {
                if ( komodo_blockload(block,pindex) == 0 )
                    pindex->newcoins = komodo_newcoins(&pindex->zfunds,pindex->nHeight,&block);
                else
                {
                    fprintf(stderr,"error loading block.%d\n",pindex->nHeight);
                    return(0);
                }
            }
            supply += pindex->newcoins;
            zfunds += pindex->zfunds;
            //printf("start ht.%d new %.8f -> supply %.8f zfunds %.8f -> %.8f\n",pindex->nHeight,dstr(pindex->newcoins),dstr(supply),dstr(pindex->zfunds),dstr(zfunds));
            pindex = pindex->pprev;
        }
    }
    *zfundsp = zfunds;
    return(supply);
}<|MERGE_RESOLUTION|>--- conflicted
+++ resolved
@@ -1610,11 +1610,6 @@
     {
         if ( height == 1 )
         {
-<<<<<<< HEAD
-            script = (uint8_t *)pblock->vtx[0].vout[0].scriptPubKey.data();
-            if ( script[0] != 33 || script[34] != OP_CHECKSIG || memcmp(script+1,ASSETCHAINS_OVERRIDE_PUBKEY33,33) != 0 ) {
-                return(-1);
-=======
             if ( ASSETCHAINS_SCRIPTPUB.size() > 1 )
             {
                 int32_t scriptlen; uint8_t scripthex[10000];
@@ -1630,7 +1625,6 @@
                 script = (uint8_t *)pblock->vtx[0].vout[0].scriptPubKey.data();
                 if ( script[0] != 33 || script[34] != OP_CHECKSIG || memcmp(script+1,ASSETCHAINS_OVERRIDE_PUBKEY33,33) != 0 )
                     return(-1);
->>>>>>> c1cf0231
             }
         }
         else
@@ -1641,19 +1635,15 @@
         if ( ASSETCHAINS_STREAM != 0 && height > 128 )
         {
             int lasttx = ( pblock->vtx.size() -1 );
-            printf("ABOUT TO CHECK LAST TX: %d\n",lasttx);
             if ( lasttx == 0 )
                 return(-1);
             uint256 hash; CTransaction tx;
             if (GetTransaction(pblock->vtx[lasttx].vin[0].prevout.hash,tx,hash,false))
             {
-                printf("CHECKING THE script pubkey\n");
                 script = (uint8_t *)tx.vout[pblock->vtx[lasttx].vin[0].prevout.n].scriptPubKey.data();
                 if ( script[0] != 33 || script[34] != OP_CHECKSIG || memcmp(script+1,ASSETCHAINS_OVERRIDE_PUBKEY33,33) != 0 ) {
-                    printf("THE PUBKEY IS WRONG!\n");
                     return(-1);
                 }
-                printf("THE PUBKEY IS RIGHT! \n");
             }
         }
     }
