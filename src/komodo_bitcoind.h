/******************************************************************************
 * Copyright © 2014-2019 The SuperNET Developers.                             *
 *                                                                            *
 * See the AUTHORS, DEVELOPER-AGREEMENT and LICENSE files at                  *
 * the top-level directory of this distribution for the individual copyright  *
 * holder information and the developer policies on copyright and licensing.  *
 *                                                                            *
 * Unless otherwise agreed in a custom licensing agreement, no part of the    *
 * SuperNET software, including this file may be copied, modified, propagated *
 * or distributed except according to the terms contained in the LICENSE file *
 *                                                                            *
 * Removal or modification of this copyright notice is prohibited.            *
 *                                                                            *
 ******************************************************************************/

// komodo functions that interact with bitcoind C++

#include <curl/curl.h>
#include <curl/easy.h>
#include "primitives/nonce.h"
#include "consensus/params.h"
#include "komodo_defs.h"
#include "script/standard.h"
#include "cc/CCinclude.h"

int32_t komodo_notaries(uint8_t pubkeys[64][33],int32_t height,uint32_t timestamp);
int32_t komodo_electednotary(int32_t *numnotariesp,uint8_t *pubkey33,int32_t height,uint32_t timestamp);
unsigned int lwmaGetNextPOSRequired(const CBlockIndex* pindexLast, const Consensus::Params& params);
bool EnsureWalletIsAvailable(bool avoidException);
extern bool fRequestShutdown;
//#define issue_curl(cmdstr) bitcoind_RPC(0,(char *)"curl",(char *)"http://127.0.0.1:7776",0,0,(char *)(cmdstr))

struct MemoryStruct { char *memory; size_t size; };
struct return_string { char *ptr; size_t len; };

// return data from the server
#define CURL_GLOBAL_ALL (CURL_GLOBAL_SSL|CURL_GLOBAL_WIN32)
#define CURL_GLOBAL_SSL (1<<0)
#define CURL_GLOBAL_WIN32 (1<<1)


/************************************************************************
 *
 * Initialize the string handler so that it is thread safe
 *
 ************************************************************************/

void init_string(struct return_string *s)
{
    s->len = 0;
    s->ptr = (char *)calloc(1,s->len+1);
    if ( s->ptr == NULL )
    {
        fprintf(stderr,"init_string malloc() failed\n");
        exit(-1);
    }
    s->ptr[0] = '\0';
}

/************************************************************************
 *
 * Use the "writer" to accumulate text until done
 *
 ************************************************************************/

size_t accumulatebytes(void *ptr,size_t size,size_t nmemb,struct return_string *s)
{
    size_t new_len = s->len + size*nmemb;
    s->ptr = (char *)realloc(s->ptr,new_len+1);
    if ( s->ptr == NULL )
    {
        fprintf(stderr, "accumulate realloc() failed\n");
        exit(-1);
    }
    memcpy(s->ptr+s->len,ptr,size*nmemb);
    s->ptr[new_len] = '\0';
    s->len = new_len;
    return(size * nmemb);
}

/************************************************************************
 *
 * return the current system time in milliseconds
 *
 ************************************************************************/

#define EXTRACT_BITCOIND_RESULT  // if defined, ensures error is null and returns the "result" field
#ifdef EXTRACT_BITCOIND_RESULT

/************************************************************************
 *
 * perform post processing of the results
 *
 ************************************************************************/

char *post_process_bitcoind_RPC(char *debugstr,char *command,char *rpcstr,char *params)
{
    long i,j,len; char *retstr = 0; cJSON *json,*result,*error;
    //printf("<<<<<<<<<<< bitcoind_RPC: %s post_process_bitcoind_RPC.%s.[%s]\n",debugstr,command,rpcstr);
    if ( command == 0 || rpcstr == 0 || rpcstr[0] == 0 )
    {
        if ( strcmp(command,"signrawtransaction") != 0 )
            printf("<<<<<<<<<<< bitcoind_RPC: %s post_process_bitcoind_RPC.%s.[%s]\n",debugstr,command,rpcstr);
        return(rpcstr);
    }
    json = cJSON_Parse(rpcstr);
    if ( json == 0 )
    {
        printf("<<<<<<<<<<< bitcoind_RPC: %s post_process_bitcoind_RPC.%s can't parse.(%s) params.(%s)\n",debugstr,command,rpcstr,params);
        free(rpcstr);
        return(0);
    }
    result = cJSON_GetObjectItem(json,"result");
    error = cJSON_GetObjectItem(json,"error");
    if ( error != 0 && result != 0 )
    {
        if ( (error->type&0xff) == cJSON_NULL && (result->type&0xff) != cJSON_NULL )
        {
            retstr = cJSON_Print(result);
            len = strlen(retstr);
            if ( retstr[0] == '"' && retstr[len-1] == '"' )
            {
                for (i=1,j=0; i<len-1; i++,j++)
                    retstr[j] = retstr[i];
                retstr[j] = 0;
            }
        }
        else if ( (error->type&0xff) != cJSON_NULL || (result->type&0xff) != cJSON_NULL )
        {
            if ( strcmp(command,"signrawtransaction") != 0 )
                printf("<<<<<<<<<<< bitcoind_RPC: %s post_process_bitcoind_RPC (%s) error.%s\n",debugstr,command,rpcstr);
        }
        free(rpcstr);
    } else retstr = rpcstr;
    free_json(json);
    //fprintf(stderr,"<<<<<<<<<<< bitcoind_RPC: postprocess returns.(%s)\n",retstr);
    return(retstr);
}
#endif

/************************************************************************
 *
 * perform the query
 *
 ************************************************************************/

char *bitcoind_RPC(char **retstrp,char *debugstr,char *url,char *userpass,char *command,char *params)
{
    static int didinit,count,count2; static double elapsedsum,elapsedsum2;
    struct curl_slist *headers = NULL; struct return_string s; CURLcode res; CURL *curl_handle;
    char *bracket0,*bracket1,*databuf = 0; long len; int32_t specialcase,numretries; double starttime;
    if ( didinit == 0 )
    {
        didinit = 1;
        curl_global_init(CURL_GLOBAL_ALL); //init the curl session
    }
    numretries = 0;
    if ( debugstr != 0 && strcmp(debugstr,"BTCD") == 0 && command != 0 && strcmp(command,"SuperNET") ==  0 )
        specialcase = 1;
    else specialcase = 0;
    if ( url[0] == 0 )
        strcpy(url,"http://127.0.0.1:7876/nxt");
    if ( specialcase != 0 && 0 )
        printf("<<<<<<<<<<< bitcoind_RPC: debug.(%s) url.(%s) command.(%s) params.(%s)\n",debugstr,url,command,params);
try_again:
    if ( retstrp != 0 )
        *retstrp = 0;
    starttime = OS_milliseconds();
    curl_handle = curl_easy_init();
    init_string(&s);
    headers = curl_slist_append(0,"Expect:");

    curl_easy_setopt(curl_handle,CURLOPT_USERAGENT,"mozilla/4.0");//"Mozilla/4.0 (compatible; )");
    curl_easy_setopt(curl_handle,CURLOPT_HTTPHEADER,	headers);
    curl_easy_setopt(curl_handle,CURLOPT_URL,		url);
    curl_easy_setopt(curl_handle,CURLOPT_WRITEFUNCTION,	(void *)accumulatebytes); 		// send all data to this function
    curl_easy_setopt(curl_handle,CURLOPT_WRITEDATA,		&s); 			// we pass our 's' struct to the callback
    curl_easy_setopt(curl_handle,CURLOPT_NOSIGNAL,		1L);   			// supposed to fix "Alarm clock" and long jump crash
    curl_easy_setopt(curl_handle,CURLOPT_NOPROGRESS,	1L);			// no progress callback
    if ( strncmp(url,"https",5) == 0 )
    {
        curl_easy_setopt(curl_handle,CURLOPT_SSL_VERIFYPEER,0);
        curl_easy_setopt(curl_handle,CURLOPT_SSL_VERIFYHOST,0);
    }
    if ( userpass != 0 )
        curl_easy_setopt(curl_handle,CURLOPT_USERPWD,	userpass);
    databuf = 0;
    if ( params != 0 )
    {
        if ( command != 0 && specialcase == 0 )
        {
            len = strlen(params);
            if ( len > 0 && params[0] == '[' && params[len-1] == ']' ) {
                bracket0 = bracket1 = (char *)"";
            }
            else
            {
                bracket0 = (char *)"[";
                bracket1 = (char *)"]";
            }

            databuf = (char *)malloc(256 + strlen(command) + strlen(params));
            sprintf(databuf,"{\"id\":\"jl777\",\"method\":\"%s\",\"params\":%s%s%s}",command,bracket0,params,bracket1);
            //printf("url.(%s) userpass.(%s) databuf.(%s)\n",url,userpass,databuf);
            //
        } //else if ( specialcase != 0 ) fprintf(stderr,"databuf.(%s)\n",params);
        curl_easy_setopt(curl_handle,CURLOPT_POST,1L);
        if ( databuf != 0 )
            curl_easy_setopt(curl_handle,CURLOPT_POSTFIELDS,databuf);
        else curl_easy_setopt(curl_handle,CURLOPT_POSTFIELDS,params);
    }
    //laststart = milliseconds();
    res = curl_easy_perform(curl_handle);
    curl_slist_free_all(headers);
    curl_easy_cleanup(curl_handle);
    if ( databuf != 0 ) // clean up temporary buffer
    {
        free(databuf);
        databuf = 0;
    }
    if ( res != CURLE_OK )
    {
        numretries++;
        if ( specialcase != 0 )
        {
            printf("<<<<<<<<<<< bitcoind_RPC.(%s): BTCD.%s timeout params.(%s) s.ptr.(%s) err.%d\n",url,command,params,s.ptr,res);
            free(s.ptr);
            return(0);
        }
        else if ( numretries >= 1 )
        {
            //printf("Maximum number of retries exceeded!\n");
            free(s.ptr);
            return(0);
        }
        if ( (rand() % 1000) == 0 )
            printf( "curl_easy_perform() failed: %s %s.(%s %s), retries: %d\n",curl_easy_strerror(res),debugstr,url,command,numretries);
        free(s.ptr);
        sleep((1<<numretries));
        goto try_again;

    }
    else
    {
        if ( command != 0 && specialcase == 0 )
        {
            count++;
            elapsedsum += (OS_milliseconds() - starttime);
            if ( (count % 1000000) == 0)
                printf("%d: ave %9.6f | elapsed %.3f millis | bitcoind_RPC.(%s) url.(%s)\n",count,elapsedsum/count,(OS_milliseconds() - starttime),command,url);
            if ( retstrp != 0 )
            {
                *retstrp = s.ptr;
                return(s.ptr);
            }
            return(post_process_bitcoind_RPC(debugstr,command,s.ptr,params));
        }
        else
        {
            if ( 0 && specialcase != 0 )
                fprintf(stderr,"<<<<<<<<<<< bitcoind_RPC: BTCD.(%s) -> (%s)\n",params,s.ptr);
            count2++;
            elapsedsum2 += (OS_milliseconds() - starttime);
            if ( (count2 % 10000) == 0)
                printf("%d: ave %9.6f | elapsed %.3f millis | NXT calls.(%s) cmd.(%s)\n",count2,elapsedsum2/count2,(double)(OS_milliseconds() - starttime),url,command);
            return(s.ptr);
        }
    }
    printf("bitcoind_RPC: impossible case\n");
    free(s.ptr);
    return(0);
}

static size_t WriteMemoryCallback(void *ptr,size_t size,size_t nmemb,void *data)
{
    size_t realsize = (size * nmemb);
    struct MemoryStruct *mem = (struct MemoryStruct *)data;
    mem->memory = (char *)((ptr != 0) ? realloc(mem->memory,mem->size + realsize + 1) : malloc(mem->size + realsize + 1));
    if ( mem->memory != 0 )
    {
        if ( ptr != 0 )
            memcpy(&(mem->memory[mem->size]),ptr,realsize);
        mem->size += realsize;
        mem->memory[mem->size] = 0;
    }
    //printf("got %d bytes\n",(int32_t)(size*nmemb));
    return(realsize);
}

char *curl_post(CURL **cHandlep,char *url,char *userpass,char *postfields,char *hdr0,char *hdr1,char *hdr2,char *hdr3)
{
    struct MemoryStruct chunk; CURL *cHandle; long code; struct curl_slist *headers = 0;
    if ( (cHandle= *cHandlep) == NULL )
        *cHandlep = cHandle = curl_easy_init();
    else curl_easy_reset(cHandle);
    //#ifdef DEBUG
    //curl_easy_setopt(cHandle,CURLOPT_VERBOSE, 1);
    //#endif
    curl_easy_setopt(cHandle,CURLOPT_USERAGENT,"mozilla/4.0");//"Mozilla/4.0 (compatible; )");
    curl_easy_setopt(cHandle,CURLOPT_SSL_VERIFYPEER,0);
    //curl_easy_setopt(cHandle,CURLOPT_SSLVERSION,1);
    curl_easy_setopt(cHandle,CURLOPT_URL,url);
    curl_easy_setopt(cHandle,CURLOPT_CONNECTTIMEOUT,10);
    if ( userpass != 0 && userpass[0] != 0 )
        curl_easy_setopt(cHandle,CURLOPT_USERPWD,userpass);
    if ( postfields != 0 && postfields[0] != 0 )
    {
        curl_easy_setopt(cHandle,CURLOPT_POST,1);
        curl_easy_setopt(cHandle,CURLOPT_POSTFIELDS,postfields);
    }
    if ( hdr0 != NULL && hdr0[0] != 0 )
    {
        //printf("HDR0.(%s) HDR1.(%s) HDR2.(%s) HDR3.(%s)\n",hdr0!=0?hdr0:"",hdr1!=0?hdr1:"",hdr2!=0?hdr2:"",hdr3!=0?hdr3:"");
        headers = curl_slist_append(headers,hdr0);
        if ( hdr1 != 0 && hdr1[0] != 0 )
            headers = curl_slist_append(headers,hdr1);
        if ( hdr2 != 0 && hdr2[0] != 0 )
            headers = curl_slist_append(headers,hdr2);
        if ( hdr3 != 0 && hdr3[0] != 0 )
            headers = curl_slist_append(headers,hdr3);
    } //headers = curl_slist_append(0,"Expect:");
    if ( headers != 0 )
        curl_easy_setopt(cHandle,CURLOPT_HTTPHEADER,headers);
    //res = curl_easy_perform(cHandle);
    memset(&chunk,0,sizeof(chunk));
    curl_easy_setopt(cHandle,CURLOPT_WRITEFUNCTION,WriteMemoryCallback);
    curl_easy_setopt(cHandle,CURLOPT_WRITEDATA,(void *)&chunk);
    curl_easy_perform(cHandle);
    curl_easy_getinfo(cHandle,CURLINFO_RESPONSE_CODE,&code);
    if ( headers != 0 )
        curl_slist_free_all(headers);
    if ( code != 200 )
        printf("(%s) server responded with code %ld (%s)\n",url,code,chunk.memory);
    return(chunk.memory);
}

char *komodo_issuemethod(char *userpass,char *method,char *params,uint16_t port)
{
    //static void *cHandle;
    char url[512],*retstr=0,*retstr2=0,postdata[8192];
    if ( params == 0 || params[0] == 0 )
        params = (char *)"[]";
    if ( strlen(params) < sizeof(postdata)-128 )
    {
        sprintf(url,(char *)"http://127.0.0.1:%u",port);
        sprintf(postdata,"{\"method\":\"%s\",\"params\":%s}",method,params);
        //printf("[%s] (%s) postdata.(%s) params.(%s) USERPASS.(%s)\n",ASSETCHAINS_SYMBOL,url,postdata,params,KMDUSERPASS);
        retstr2 = bitcoind_RPC(&retstr,(char *)"debug",url,userpass,method,params);
        //retstr = curl_post(&cHandle,url,USERPASS,postdata,0,0,0,0);
    }
    return(retstr2);
}

int32_t notarizedtxid_height(char *dest,char *txidstr,int32_t *kmdnotarized_heightp)
{
    char *jsonstr,params[256],*userpass; uint16_t port; cJSON *json,*item; int32_t height = 0,txid_height = 0,txid_confirmations = 0;
    params[0] = 0;
    *kmdnotarized_heightp = 0;
    if ( strcmp(dest,"KMD") == 0 )
    {
        port = KMD_PORT;
        userpass = KMDUSERPASS;
    }
    else if ( strcmp(dest,"BTC") == 0 )
    {
        port = 8332;
        userpass = BTCUSERPASS;
    }
    else return(0);
    if ( userpass[0] != 0 )
    {
        if ( (jsonstr= komodo_issuemethod(userpass,(char *)"getinfo",params,port)) != 0 )
        {
            //printf("(%s)\n",jsonstr);
            if ( (json= cJSON_Parse(jsonstr)) != 0 )
            {
                if ( (item= jobj(json,(char *)"result")) != 0 )
                {
                    height = jint(item,(char *)"blocks");
                    *kmdnotarized_heightp = strcmp(dest,"KMD") == 0 ? jint(item,(char *)"notarized") : height;
                }
                free_json(json);
            }
            free(jsonstr);
        }
        sprintf(params,"[\"%s\", 1]",txidstr);
        if ( (jsonstr= komodo_issuemethod(userpass,(char *)"getrawtransaction",params,port)) != 0 )
        {
            //printf("(%s)\n",jsonstr);
            if ( (json= cJSON_Parse(jsonstr)) != 0 )
            {
                if ( (item= jobj(json,(char *)"result")) != 0 )
                {
                    txid_confirmations = jint(item,(char *)"rawconfirmations");
                    if ( txid_confirmations > 0 && height > txid_confirmations )
                        txid_height = height - txid_confirmations;
                    else txid_height = height;
                    //printf("height.%d tconfs.%d txid_height.%d\n",height,txid_confirmations,txid_height);
                }
                free_json(json);
            }
            free(jsonstr);
        }
    }
    return(txid_height);
}

int32_t komodo_verifynotarizedscript(int32_t height,uint8_t *script,int32_t len,uint256 NOTARIZED_HASH)
{
    int32_t i; uint256 hash; char params[256];
    for (i=0; i<32; i++)
        ((uint8_t *)&hash)[i] = script[2+i];
    if ( hash == NOTARIZED_HASH )
        return(1);
    for (i=0; i<32; i++)
        printf("%02x",((uint8_t *)&NOTARIZED_HASH)[i]);
    printf(" notarized, ");
    for (i=0; i<32; i++)
        printf("%02x",((uint8_t *)&hash)[i]);
    printf(" opreturn from [%s] ht.%d MISMATCHED\n",ASSETCHAINS_SYMBOL,height);
    return(-1);
}

int32_t komodo_verifynotarization(char *symbol,char *dest,int32_t height,int32_t NOTARIZED_HEIGHT,uint256 NOTARIZED_HASH,uint256 NOTARIZED_DESTTXID)
{
    char params[256],*jsonstr,*hexstr; uint8_t *script,_script[8192]; int32_t n,len,retval = -1; cJSON *json,*txjson,*vouts,*vout,*skey;
    script = _script;
    /*params[0] = '[';
     params[1] = '"';
     for (i=0; i<32; i++)
     sprintf(&params[i*2 + 2],"%02x",((uint8_t *)&NOTARIZED_DESTTXID)[31-i]);
     strcat(params,"\", 1]");*/
    sprintf(params,"[\"%s\", 1]",NOTARIZED_DESTTXID.ToString().c_str());
    if ( strcmp(symbol,ASSETCHAINS_SYMBOL[0]==0?(char *)"KMD":ASSETCHAINS_SYMBOL) != 0 )
        return(0);
    if ( 0 && ASSETCHAINS_SYMBOL[0] != 0 )
        printf("[%s] src.%s dest.%s params.[%s] ht.%d notarized.%d\n",ASSETCHAINS_SYMBOL,symbol,dest,params,height,NOTARIZED_HEIGHT);
    if ( strcmp(dest,"KMD") == 0 )
    {
        if ( KMDUSERPASS[0] != 0 )
        {
            if ( ASSETCHAINS_SYMBOL[0] != 0 )
            {
                jsonstr = komodo_issuemethod(KMDUSERPASS,(char *)"getrawtransaction",params,KMD_PORT);
                //printf("userpass.(%s) got (%s)\n",KMDUSERPASS,jsonstr);
            }
        }//else jsonstr = _dex_getrawtransaction();
        else return(0); // need universal way to issue DEX* API, since notaries mine most blocks, this ok
    }
    else if ( strcmp(dest,"BTC") == 0 )
    {
        if ( BTCUSERPASS[0] != 0 )
        {
            //printf("BTCUSERPASS.(%s)\n",BTCUSERPASS);
            jsonstr = komodo_issuemethod(BTCUSERPASS,(char *)"getrawtransaction",params,8332);
        }
        //else jsonstr = _dex_getrawtransaction();
        else return(0);
    }
    else
    {
        printf("[%s] verifynotarization error unexpected dest.(%s)\n",ASSETCHAINS_SYMBOL,dest);
        return(-1);
    }
    if ( jsonstr != 0 )
    {
        if ( (json= cJSON_Parse(jsonstr)) != 0 )
        {
            if ( (txjson= jobj(json,(char *)"result")) != 0 && (vouts= jarray(&n,txjson,(char *)"vout")) > 0 )
            {
                vout = jitem(vouts,n-1);
                if ( 0 && ASSETCHAINS_SYMBOL[0] != 0 )
                    printf("vout.(%s)\n",jprint(vout,0));
                if ( (skey= jobj(vout,(char *)"scriptPubKey")) != 0 )
                {
                    if ( (hexstr= jstr(skey,(char *)"hex")) != 0 )
                    {
                        //printf("HEX.(%s) vs hash.%s\n",hexstr,NOTARIZED_HASH.ToString().c_str());
                        len = strlen(hexstr) >> 1;
                        decode_hex(script,len,hexstr);
                        if ( script[1] == 0x4c )
                        {
                            script++;
                            len--;
                        }
                        else if ( script[1] == 0x4d )
                        {
                            script += 2;
                            len -= 2;
                        }
                        retval = komodo_verifynotarizedscript(height,script,len,NOTARIZED_HASH);
                    }
                }
            }
            free_json(txjson);
        }
        free(jsonstr);
    }
    return(retval);
}

/*uint256 komodo_getblockhash(int32_t height)
 {
 uint256 hash; char params[128],*hexstr,*jsonstr; cJSON *result; int32_t i; uint8_t revbuf[32];
 memset(&hash,0,sizeof(hash));
 sprintf(params,"[%d]",height);
 if ( (jsonstr= komodo_issuemethod(KMDUSERPASS,(char *)"getblockhash",params,BITCOIND_RPCPORT)) != 0 )
 {
 if ( (result= cJSON_Parse(jsonstr)) != 0 )
 {
 if ( (hexstr= jstr(result,(char *)"result")) != 0 )
 {
 if ( is_hexstr(hexstr,0) == 64 )
 {
 decode_hex(revbuf,32,hexstr);
 for (i=0; i<32; i++)
 ((uint8_t *)&hash)[i] = revbuf[31-i];
 }
 }
 free_json(result);
 }
 printf("KMD hash.%d (%s) %x\n",height,jsonstr,*(uint32_t *)&hash);
 free(jsonstr);
 }
 return(hash);
 }

 uint256 _komodo_getblockhash(int32_t height);*/

uint64_t komodo_seed(int32_t height)
{
    uint64_t seed = 0;
    /*if ( 0 ) // problem during init time, seeds are needed for loading blockindex, so null seeds...
     {
     uint256 hash,zero; CBlockIndex *pindex;
     memset(&hash,0,sizeof(hash));
     memset(&zero,0,sizeof(zero));
     if ( height > 10 )
     height -= 10;
     if ( ASSETCHAINS_SYMBOL[0] == 0 )
     hash = _komodo_getblockhash(height);
     if ( memcmp(&hash,&zero,sizeof(hash)) == 0 )
     hash = komodo_getblockhash(height);
     int32_t i;
     for (i=0; i<32; i++)
     printf("%02x",((uint8_t *)&hash)[i]);
     printf(" seed.%d\n",height);
     seed = arith_uint256(hash.GetHex()).GetLow64();
     }
     else*/
    {
        seed = (height << 13) ^ (height << 2);
        seed <<= 21;
        seed |= (height & 0xffffffff);
        seed ^= (seed << 17) ^ (seed << 1);
    }
    return(seed);
}

uint32_t komodo_txtime(CScript &opret,uint64_t *valuep,uint256 hash, int32_t n, char *destaddr)
{
    CTxDestination address; CTransaction tx; uint256 hashBlock; int32_t numvouts;
    *valuep = 0;
    if (!GetTransaction(hash, tx,
#ifndef KOMODO_ZCASH
                        Params().GetConsensus(),
#endif
                        hashBlock, true))
    {
        //fprintf(stderr,"ERROR: %s/v%d locktime.%u\n",hash.ToString().c_str(),n,(uint32_t)tx.nLockTime);
        return(0);
    }
    numvouts = tx.vout.size();
    //fprintf(stderr,"%s/v%d locktime.%u\n",hash.ToString().c_str(),n,(uint32_t)tx.nLockTime);
    if ( n < numvouts )
    {
        *valuep = tx.vout[n].nValue;
        opret = tx.vout[numvouts-1].scriptPubKey;
        if (ExtractDestination(tx.vout[n].scriptPubKey, address))
            strcpy(destaddr,CBitcoinAddress(address).ToString().c_str());
    }
    return(tx.nLockTime);
}

CBlockIndex *komodo_getblockindex(uint256 hash)
{
    BlockMap::const_iterator it = mapBlockIndex.find(hash);
    return((it != mapBlockIndex.end()) ? it->second : NULL);
}

uint32_t komodo_txtime2(uint64_t *valuep,uint256 hash,int32_t n,char *destaddr)
{
    CTxDestination address; CBlockIndex *pindex; CTransaction tx; uint256 hashBlock; uint32_t txtime = 0;
    *valuep = 0;
    if (!GetTransaction(hash, tx,
#ifndef KOMODO_ZCASH
                        Params().GetConsensus(),
#endif
                        hashBlock, true))
    {
        //fprintf(stderr,"ERROR: %s/v%d locktime.%u\n",hash.ToString().c_str(),n,(uint32_t)tx.nLockTime);
        return(0);
    }
    if ( (pindex= komodo_getblockindex(hashBlock)) != 0 )
        txtime = pindex->nTime;
    else txtime = tx.nLockTime;
    //fprintf(stderr,"%s/v%d locktime.%u\n",hash.ToString().c_str(),n,(uint32_t)tx.nLockTime);
    if ( n < tx.vout.size() )
    {
        *valuep = tx.vout[n].nValue;
        if (ExtractDestination(tx.vout[n].scriptPubKey, address))
            strcpy(destaddr,CBitcoinAddress(address).ToString().c_str());
    }
    return(txtime);
}

int32_t komodo_WhoStaked(CBlock *pblock, CTxDestination &addressout)
{
    int32_t n,vout; uint32_t txtime; uint64_t value; char voutaddr[64],destaddr[64]; CTxDestination voutaddress; uint256 txid; CScript opret;
    if ( (n= pblock->vtx.size()) > 1 && pblock->vtx[n-1].vin.size() == 1 && pblock->vtx[n-1].vout.size() == 1 )
    {
        txid = pblock->vtx[n-1].vin[0].prevout.hash;
        vout = pblock->vtx[n-1].vin[0].prevout.n;
        txtime = komodo_txtime(opret,&value,txid,vout,destaddr);
        if ( ExtractDestination(pblock->vtx[n-1].vout[0].scriptPubKey,voutaddress) )
        {
            strcpy(voutaddr,CBitcoinAddress(voutaddress).ToString().c_str());
            if ( strcmp(destaddr,voutaddr) == 0 && pblock->vtx[n-1].vout[0].nValue == value )
            {
                //fprintf(stderr,"is PoS block!\n");
                addressout = voutaddress;
                return(1);
            }
        }
    }
    return(0);
}

bool MarmaraPoScheck(char *destaddr,CScript opret,CTransaction staketx);

int32_t komodo_isPoS(CBlock *pblock,int32_t height)
{
    int32_t n,vout,numvouts; uint32_t txtime; uint64_t value; char voutaddr[64],destaddr[64]; CTxDestination voutaddress; uint256 txid; CScript opret;
    if ( ASSETCHAINS_STAKED != 0 )
    {
        n = pblock->vtx.size();
        //fprintf(stderr,"ht.%d check for PoS numtx.%d numvins.%d numvouts.%d\n",height,n,(int32_t)pblock->vtx[n-1].vin.size(),(int32_t)pblock->vtx[n-1].vout.size());
        if ( n > 1 && pblock->vtx[n-1].vin.size() == 1 && pblock->vtx[n-1].vout.size() == 1+(ASSETCHAINS_MARMARA!=0) )
        {
            txid = pblock->vtx[n-1].vin[0].prevout.hash;
            vout = pblock->vtx[n-1].vin[0].prevout.n;
            txtime = komodo_txtime(opret,&value,txid,vout,destaddr);
            if ( ExtractDestination(pblock->vtx[n-1].vout[0].scriptPubKey,voutaddress) )
            {
                strcpy(voutaddr,CBitcoinAddress(voutaddress).ToString().c_str());
                //fprintf(stderr,"voutaddr.%s vs destaddr.%s\n",voutaddr,destaddr);
                if ( pblock->vtx[n-1].vout[0].nValue == value && strcmp(destaddr,voutaddr) == 0 )
                {
                    if ( ASSETCHAINS_MARMARA == 0 )
                        return(1);
                    else
                    {
                        if ( pblock->vtx[n-1].vout[0].scriptPubKey.IsPayToCryptoCondition() != 0 && (numvouts= pblock->vtx[n-1].vout.size()) == 2 )
                        {
//fprintf(stderr,"validate proper %s %s signature and unlockht preservation\n",voutaddr,destaddr);
                            return(MarmaraPoScheck(destaddr,opret,pblock->vtx[n-1]));
                        }
                        else
                        {
                            fprintf(stderr,"reject ht.%d PoS block\n",height);
                            return(strcmp(ASSETCHAINS_SYMBOL,"MTST2") == 0); // allow until MTST3
                        }
                    }
                }
            }
        }
    }
    return(0);
}

void komodo_disconnect(CBlockIndex *pindex,CBlock& block)
{
    char symbol[KOMODO_ASSETCHAIN_MAXLEN],dest[KOMODO_ASSETCHAIN_MAXLEN]; struct komodo_state *sp;
    //fprintf(stderr,"disconnect ht.%d\n",pindex->GetHeight());
    komodo_init(pindex->GetHeight());
    if ( (sp= komodo_stateptr(symbol,dest)) != 0 )
    {
        //sp->rewinding = pindex->GetHeight();
        //fprintf(stderr,"-%d ",pindex->GetHeight());
    } else printf("komodo_disconnect: ht.%d cant get komodo_state.(%s)\n",pindex->GetHeight(),ASSETCHAINS_SYMBOL);
}

int32_t komodo_is_notarytx(const CTransaction& tx)
{
    uint8_t *ptr; static uint8_t crypto777[33];
    if ( tx.vout.size() > 0 )
    {
        ptr = (uint8_t *)&tx.vout[0].scriptPubKey[0];
        if ( ptr != 0 )
        {
            if ( crypto777[0] == 0 )
                decode_hex(crypto777,33,(char *)CRYPTO777_PUBSECPSTR);
            if ( memcmp(ptr+1,crypto777,33) == 0 )
            {
                //printf("found notarytx\n");
                return(1);
            }
        }
    }
    return(0);
}

int32_t komodo_block2height(CBlock *block)
{
    static uint32_t match,mismatch;
    int32_t i,n,height2=-1,height = 0; uint8_t *ptr; CBlockIndex *pindex = NULL;
    BlockMap::const_iterator it = mapBlockIndex.find(block->GetHash());
    if ( it != mapBlockIndex.end() && (pindex = it->second) != 0 )
    {
        height2 = (int32_t)pindex->GetHeight();
        if ( height2 >= 0 )
            return(height2);
    }
    if ( pindex && block != 0 && block->vtx[0].vin.size() > 0 )
    {
        ptr = (uint8_t *)&block->vtx[0].vin[0].scriptSig[0];
        if ( ptr != 0 && block->vtx[0].vin[0].scriptSig.size() > 5 )
        {
            //for (i=0; i<6; i++)
            //    printf("%02x",ptr[i]);
            n = ptr[0];
            for (i=0; i<n; i++) // looks strange but this works
            {
                //03bb81000101(bb 187) (81 48001) (00 12288256)  <- coinbase.6 ht.12288256
                height += ((uint32_t)ptr[i+1] << (i*8));
                //printf("(%02x %x %d) ",ptr[i+1],((uint32_t)ptr[i+1] << (i*8)),height);
            }
            //printf(" <- coinbase.%d ht.%d\n",(int32_t)block->vtx[0].vin[0].scriptSig.size(),height);
        }
        //komodo_init(height);
    }
    if ( height != height2 )
    {
        //fprintf(stderr,"block2height height.%d vs height2.%d, match.%d mismatch.%d\n",height,height2,match,mismatch);
        mismatch++;
        if ( height2 >= 0 )
            height = height2;
    } else match++;
    return(height);
}

int32_t komodo_block2pubkey33(uint8_t *pubkey33,CBlock *block)
{
    int32_t n;
    if ( KOMODO_LOADINGBLOCKS == 0 )
        memset(pubkey33,0xff,33);
    else memset(pubkey33,0,33);
    if ( block->vtx[0].vout.size() > 0 )
    {
        txnouttype whichType;
        vector<vector<unsigned char>> vch = vector<vector<unsigned char>>();
        if (Solver(block->vtx[0].vout[0].scriptPubKey, whichType, vch) && whichType == TX_PUBKEY)
        {
            CPubKey pubKey(vch[0]);
            if (pubKey.IsValid())
            {
                memcpy(pubkey33,vch[0].data(),33);
                return true;
            }
            else memset(pubkey33,0,33);
        }
        else memset(pubkey33,0,33);
    }
    return(0);
}

int32_t komodo_blockload(CBlock& block,CBlockIndex *pindex)
{
    block.SetNull();
    // Open history file to read
    CAutoFile filein(OpenBlockFile(pindex->GetBlockPos(),true),SER_DISK,CLIENT_VERSION);
    if (filein.IsNull())
        return(-1);
    // Read block
    try { filein >> block; }
    catch (const std::exception& e)
    {
        fprintf(stderr,"readblockfromdisk err B\n");
        return(-1);
    }
    return(0);
}

uint32_t komodo_chainactive_timestamp()
{
    if ( chainActive.LastTip() != 0 )
        return((uint32_t)chainActive.LastTip()->GetBlockTime());
    else return(0);
}

CBlockIndex *komodo_chainactive(int32_t height)
{
    if ( chainActive.LastTip() != 0 )
    {
        if ( height <= chainActive.LastTip()->GetHeight() )
            return(chainActive[height]);
        // else fprintf(stderr,"komodo_chainactive height %d > active.%d\n",height,chainActive.LastTip()->GetHeight());
    }
    //fprintf(stderr,"komodo_chainactive null chainActive.LastTip() height %d\n",height);
    return(0);
}

uint32_t komodo_heightstamp(int32_t height)
{
    CBlockIndex *ptr;
    if ( height > 0 && (ptr= komodo_chainactive(height)) != 0 )
        return(ptr->nTime);
    //else fprintf(stderr,"komodo_heightstamp null ptr for block.%d\n",height);
    return(0);
}

/*void komodo_pindex_init(CBlockIndex *pindex,int32_t height) gets data corrupted
{
    int32_t i,num; uint8_t pubkeys[64][33]; CBlock block;
    if ( pindex->didinit != 0 )
        return;
    //printf("pindex.%d komodo_pindex_init notary.%d from height.%d\n",pindex->GetHeight(),pindex->notaryid,height);
    if ( pindex->didinit == 0 )
    {
        pindex->notaryid = -1;
        if ( KOMODO_LOADINGBLOCKS == 0 )
            memset(pindex->pubkey33,0xff,33);
        else memset(pindex->pubkey33,0,33);
        if ( komodo_blockload(block,pindex) == 0 )
        {
            komodo_block2pubkey33(pindex->pubkey33,&block);
            //for (i=0; i<33; i++)
            //    fprintf(stderr,"%02x",pindex->pubkey33[i]);
            //fprintf(stderr," set pubkey at height %d/%d\n",pindex->GetHeight(),height);
            //if ( pindex->pubkey33[0] == 2 || pindex->pubkey33[0] == 3 )
            //    pindex->didinit = (KOMODO_LOADINGBLOCKS == 0);
        } // else fprintf(stderr,"error loading block at %d/%d",pindex->GetHeight(),height);
    }
    if ( pindex->didinit != 0 && pindex->GetHeight() >= 0 && (num= komodo_notaries(pubkeys,(int32_t)pindex->GetHeight(),(uint32_t)pindex->nTime)) > 0 )
    {
        for (i=0; i<num; i++)
        {
            if ( memcmp(pubkeys[i],pindex->pubkey33,33) == 0 )
            {
                pindex->notaryid = i;
                break;
            }
        }
        if ( 0 && i == num )
        {
            for (i=0; i<33; i++)
                fprintf(stderr,"%02x",pindex->pubkey33[i]);
            fprintf(stderr," unmatched pubkey at height %d/%d\n",pindex->GetHeight(),height);
        }
    }
}*/

void komodo_index2pubkey33(uint8_t *pubkey33,CBlockIndex *pindex,int32_t height)
{
    int32_t num,i; CBlock block;
    memset(pubkey33,0,33);
    if ( pindex != 0 )
    {
        if ( komodo_blockload(block,pindex) == 0 )
            komodo_block2pubkey33(pubkey33,&block);
    }
}

/*int8_t komodo_minerid(int32_t height,uint8_t *destpubkey33)
{
    int32_t num,i,numnotaries; CBlockIndex *pindex; uint32_t timestamp=0; uint8_t pubkey33[33],pubkeys[64][33];
    if ( (pindex= chainActive[height]) != 0 )
    {
        if ( pindex->didinit != 0 )
        {
            if ( destpubkey33 != 0 )
                memcpy(destpubkey33,pindex->pubkey33,33);
            return(pindex->notaryid);
        }
        komodo_index2pubkey33(pubkey33,pindex,height);
        if ( destpubkey33 != 0 )
            memcpy(destpubkey33,pindex->pubkey33,33);
        if ( pindex->didinit != 0 )
            return(pindex->notaryid);
        timestamp = pindex->GetBlockTime();
        if ( (num= komodo_notaries(pubkeys,height,timestamp)) > 0 )
        {
            for (i=0; i<num; i++)
                if ( memcmp(pubkeys[i],pubkey33,33) == 0 )
                    return(i);
        }
    }
    fprintf(stderr,"komodo_minerid height.%d null pindex\n",height);
    return(komodo_electednotary(&numnotaries,pubkey33,height,timestamp));
}*/

int32_t komodo_eligiblenotary(uint8_t pubkeys[66][33],int32_t *mids,uint32_t blocktimes[66],int32_t *nonzpkeysp,int32_t height)
{
    int32_t i,j,n,duplicate; CBlock block; CBlockIndex *pindex; uint8_t notarypubs33[64][33];
    memset(mids,-1,sizeof(*mids)*66);
    n = komodo_notaries(notarypubs33,height,0);
    for (i=duplicate=0; i<66; i++)
    {
        if ( (pindex= komodo_chainactive(height-i)) != 0 )
        {
            blocktimes[i] = pindex->nTime;
            if ( komodo_blockload(block,pindex) == 0 )
            {
                komodo_block2pubkey33(pubkeys[i],&block);
                for (j=0; j<n; j++)
                {
                    if ( memcmp(notarypubs33[j],pubkeys[i],33) == 0 )
                    {
                        mids[i] = j;
                        (*nonzpkeysp)++;
                        break;
                    }
                }
            } else fprintf(stderr,"couldnt load block.%d\n",height);
            if ( mids[0] >= 0 && i > 0 && mids[i] == mids[0] )
                duplicate++;
        }
    }
    if ( i == 66 && duplicate == 0 && (height > 186233 || *nonzpkeysp > 0) )
        return(1);
    else return(0);
}

int32_t komodo_minerids(uint8_t *minerids,int32_t height,int32_t width)
{
    int32_t i,j,nonz,numnotaries; CBlock block; CBlockIndex *pindex; uint8_t notarypubs33[64][33],pubkey33[33];
    numnotaries = komodo_notaries(notarypubs33,height,0);
    for (i=nonz=0; i<width; i++)
    {
        if ( height-i <= 0 )
            continue;
        if ( (pindex= komodo_chainactive(height-width+i+1)) != 0 )
        {
            if ( komodo_blockload(block,pindex) == 0 )
            {
                komodo_block2pubkey33(pubkey33,&block);
                for (j=0; j<numnotaries; j++)
                {
                    if ( memcmp(notarypubs33[j],pubkey33,33) == 0 )
                    {
                        minerids[nonz++] = j;
                        break;
                    }
                }
                if ( j == numnotaries )
                    minerids[nonz++] = j;
            } else fprintf(stderr,"couldnt load block.%d\n",height);
        }
    }
    return(nonz);
}

int32_t komodo_is_special(uint8_t pubkeys[66][33],int32_t mids[66],uint32_t blocktimes[66],int32_t height,uint8_t pubkey33[33],uint32_t blocktime)
{
    int32_t i,j,notaryid=0,minerid,limit,nid; uint8_t destpubkey33[33];
    komodo_chosennotary(&notaryid,height,pubkey33,blocktimes[0]);
    if ( height >= 82000 )
    {
        if ( notaryid >= 0 )
        {
            for (i=1; i<66; i++)
            {
                if ( mids[i] == notaryid )
                {
                    if ( height > 792000 )
                    {
                        for (j=0; j<66; j++)
                            fprintf(stderr,"%d ",mids[j]);
                        fprintf(stderr,"ht.%d repeat notaryid.%d in mids[%d]\n",height,notaryid,i);
                        return(-1);
                    } else break;
                }
            }
            if ( blocktime != 0 && blocktimes[1] != 0 && blocktime < blocktimes[1]+57 )
            {
                if ( height > 807000 )
                    return(-2);
            }
            return(1);
        } else return(0);
    }
    else
    {
        if ( height >= 34000 && notaryid >= 0 )
        {
            if ( height < 79693 )
                limit = 64;
            else if ( height < 82000 )
                limit = 8;
            else limit = 66;
            for (i=1; i<limit; i++)
            {
                komodo_chosennotary(&nid,height-i,pubkey33,blocktimes[i]);
                if ( nid == notaryid )
                {
                    //for (j=0; j<66; j++)
                    //    fprintf(stderr,"%d ",mids[j]);
                    //fprintf(stderr,"ht.%d repeat mids[%d] nid.%d notaryid.%d\n",height-i,i,nid,notaryid);
                    if ( height > 225000 )
                        return(-1);
                }
            }
            //fprintf(stderr,"special notaryid.%d ht.%d limit.%d\n",notaryid,height,limit);
            return(1);
        }
    }
    return(0);
}

int32_t komodo_MoM(int32_t *notarized_heightp,uint256 *MoMp,uint256 *kmdtxidp,int32_t nHeight,uint256 *MoMoMp,int32_t *MoMoMoffsetp,int32_t *MoMoMdepthp,int32_t *kmdstartip,int32_t *kmdendip)
{
    int32_t depth,notarized_ht; uint256 MoM,kmdtxid;
    depth = komodo_MoMdata(&notarized_ht,&MoM,&kmdtxid,nHeight,MoMoMp,MoMoMoffsetp,MoMoMdepthp,kmdstartip,kmdendip);
    memset(MoMp,0,sizeof(*MoMp));
    memset(kmdtxidp,0,sizeof(*kmdtxidp));
    *notarized_heightp = 0;
    if ( depth != 0 && notarized_ht > 0 && nHeight > notarized_ht-depth && nHeight <= notarized_ht )
    {
        *MoMp = MoM;
        *notarized_heightp = notarized_ht;
        *kmdtxidp = kmdtxid;
    }
    return(depth);
}

int32_t komodo_checkpoint(int32_t *notarized_heightp,int32_t nHeight,uint256 hash)
{
    int32_t notarized_height,MoMdepth; uint256 MoM,notarized_hash,notarized_desttxid; CBlockIndex *notary,*pindex;
    if ( (pindex= chainActive.LastTip()) == 0 )
        return(-1);
    notarized_height = komodo_notarizeddata(pindex->GetHeight(),&notarized_hash,&notarized_desttxid);
    *notarized_heightp = notarized_height;
    BlockMap::const_iterator it;
    if ( notarized_height >= 0 && notarized_height <= pindex->GetHeight() && (it = mapBlockIndex.find(notarized_hash)) != mapBlockIndex.end() && (notary = it->second) != NULL )
    {
        //printf("nHeight.%d -> (%d %s)\n",pindex->Tip()->GetHeight(),notarized_height,notarized_hash.ToString().c_str());
        if ( notary->GetHeight() == notarized_height ) // if notarized_hash not in chain, reorg
        {
            if ( nHeight < notarized_height )
            {
                //fprintf(stderr,"[%s] nHeight.%d < NOTARIZED_HEIGHT.%d\n",ASSETCHAINS_SYMBOL,nHeight,notarized_height);
                return(-1);
            }
            else if ( nHeight == notarized_height && memcmp(&hash,&notarized_hash,sizeof(hash)) != 0 )
            {
                fprintf(stderr,"[%s] nHeight.%d == NOTARIZED_HEIGHT.%d, diff hash\n",ASSETCHAINS_SYMBOL,nHeight,notarized_height);
                return(-1);
            }
        } //else fprintf(stderr,"[%s] unexpected error notary_hash %s ht.%d at ht.%d\n",ASSETCHAINS_SYMBOL,notarized_hash.ToString().c_str(),notarized_height,notary->GetHeight());
    }
    //else if ( notarized_height > 0 && notarized_height != 73880 && notarized_height >= 170000 )
    //    fprintf(stderr,"[%s] couldnt find notarized.(%s %d) ht.%d\n",ASSETCHAINS_SYMBOL,notarized_hash.ToString().c_str(),notarized_height,pindex->GetHeight());
    return(0);
}

uint32_t komodo_interest_args(uint32_t *txheighttimep,int32_t *txheightp,uint32_t *tiptimep,uint64_t *valuep,uint256 hash,int32_t n)
{
    LOCK(cs_main);
    CTransaction tx; uint256 hashBlock; CBlockIndex *pindex,*tipindex;
    *txheighttimep = *txheightp = *tiptimep = 0;
    *valuep = 0;
    if ( !GetTransaction(hash,tx,hashBlock,true) )
        return(0);
    uint32_t locktime = 0;
    if ( n < tx.vout.size() )
    {
        if ( (pindex= komodo_getblockindex(hashBlock)) != 0 )
        {
            *valuep = tx.vout[n].nValue;
            *txheightp = pindex->GetHeight();
            *txheighttimep = pindex->nTime;
            if ( *tiptimep == 0 && (tipindex= chainActive.LastTip()) != 0 )
                *tiptimep = (uint32_t)tipindex->nTime;
            locktime = tx.nLockTime;
            //fprintf(stderr,"tx locktime.%u %.8f height.%d | tiptime.%u\n",locktime,(double)*valuep/COIN,*txheightp,*tiptimep);
        }
    }
    return(locktime);
}

uint64_t komodo_interest(int32_t txheight,uint64_t nValue,uint32_t nLockTime,uint32_t tiptime);

uint64_t komodo_accrued_interest(int32_t *txheightp,uint32_t *locktimep,uint256 hash,int32_t n,int32_t checkheight,uint64_t checkvalue,int32_t tipheight)
{
    uint64_t value; uint32_t tiptime=0,txheighttimep; CBlockIndex *pindex;
    if ( (pindex= chainActive[tipheight]) != 0 )
        tiptime = (uint32_t)pindex->nTime;
    else fprintf(stderr,"cant find height[%d]\n",tipheight);
    if ( (*locktimep= komodo_interest_args(&txheighttimep,txheightp,&tiptime,&value,hash,n)) != 0 )
    {
        if ( (checkvalue == 0 || value == checkvalue) && (checkheight == 0 || *txheightp == checkheight) )
            return(komodo_interest(*txheightp,value,*locktimep,tiptime));
        //fprintf(stderr,"nValue %llu lock.%u:%u nTime.%u -> %llu\n",(long long)coins.vout[n].nValue,coins.nLockTime,timestamp,pindex->nTime,(long long)interest);
        else fprintf(stderr,"komodo_accrued_interest value mismatch %llu vs %llu or height mismatch %d vs %d\n",(long long)value,(long long)checkvalue,*txheightp,checkheight);
    }
    return(0);
}

int32_t komodo_nextheight()
{
    CBlockIndex *pindex; int32_t ht,longest = komodo_longestchain();
    if ( (pindex= chainActive.LastTip()) != 0 && (ht= pindex->GetHeight()) >= longest )
        return(ht+1);
    else return(longest + 1);
}

int32_t komodo_isrealtime(int32_t *kmdheightp)
{
    struct komodo_state *sp; CBlockIndex *pindex;
    if ( (sp= komodo_stateptrget((char *)"KMD")) != 0 )
        *kmdheightp = sp->CURRENT_HEIGHT;
    else *kmdheightp = 0;
    if ( (pindex= chainActive.LastTip()) != 0 && pindex->GetHeight() >= (int32_t)komodo_longestchain() )
        return(1);
    else return(0);
}

int32_t komodo_validate_interest(const CTransaction &tx,int32_t txheight,uint32_t cmptime,int32_t dispflag)
{
    if ( KOMODO_REWIND == 0 && ASSETCHAINS_SYMBOL[0] == 0 && (int64_t)tx.nLockTime >= LOCKTIME_THRESHOLD ) //1473793441 )
    {
        if ( txheight > 246748 )
        {
            if ( txheight < 247205 )
                cmptime -= 16000;
            if ( (int64_t)tx.nLockTime < cmptime-KOMODO_MAXMEMPOOLTIME )
            {
                if ( tx.nLockTime != 1477258935 && dispflag != 0 )
                {
                    fprintf(stderr,"komodo_validate_interest.%d reject.%d [%d] locktime %u cmp2.%u\n",dispflag,txheight,(int32_t)(tx.nLockTime - (cmptime-KOMODO_MAXMEMPOOLTIME)),(uint32_t)tx.nLockTime,cmptime);
                }
                return(-1);
            }
            if ( 0 && dispflag != 0 )
                fprintf(stderr,"validateinterest.%d accept.%d [%d] locktime %u cmp2.%u\n",dispflag,(int32_t)txheight,(int32_t)(tx.nLockTime - (cmptime-KOMODO_MAXMEMPOOLTIME)),(int32_t)tx.nLockTime,cmptime);
        }
    }
    return(0);
}

/*
 komodo_checkPOW (fast) is called early in the process and should only refer to data immediately available. it is a filter to prevent bad blocks from going into the local DB. The more blocks we can filter out at this stage, the less junk in the local DB that will just get purged later on.

 komodo_checkPOW (slow) is called right before connecting blocks so all prior blocks can be assumed to be there and all checks must pass

 commission must be in coinbase.vout[1] and must be >= 10000 sats
 PoS stake must be without txfee and in the last tx in the block at vout[0]
 */

CAmount GetBlockSubsidy(int nHeight, const Consensus::Params& consensusParams);

uint64_t komodo_commission(const CBlock *pblock,int32_t height)
{
    int32_t i,j,n=0,txn_count; int64_t nSubsidy; uint64_t commission,total = 0;
    txn_count = pblock->vtx.size();
    if ( ASSETCHAINS_FOUNDERS != 0 )
    {
        nSubsidy = GetBlockSubsidy(height,Params().GetConsensus());
        //fprintf(stderr,"ht.%d nSubsidy %.8f prod %llu\n",height,(double)nSubsidy/COIN,(long long)(nSubsidy * ASSETCHAINS_COMMISSION));
        commission = ((nSubsidy * ASSETCHAINS_COMMISSION) / COIN);
        if ( ASSETCHAINS_FOUNDERS > 1 )
        {
            if ( (height % ASSETCHAINS_FOUNDERS) == 0 )
                commission = commission * ASSETCHAINS_FOUNDERS;
            else commission = 0;
        }
    }
    else
    {
        for (i=0; i<txn_count; i++)
        {
            n = pblock->vtx[i].vout.size();
            for (j=0; j<n; j++)
            {
                //fprintf(stderr,"(%d %.8f).%d ",i,dstr(pblock->vtx[i].vout[j].nValue),j);
                if ( i != 0 || j != 1 )
                    total += pblock->vtx[i].vout[j].nValue;
                if ( total > 1000000 * COIN )
                {
                    total = 1000000 * COIN;
                    break;
                }
            }
        }
        commission = ((total / 10000) * ASSETCHAINS_COMMISSION) / 10000;
        //commission = ((total * ASSETCHAINS_COMMISSION) / COIN);
    }
    if ( commission < 10000 )
        commission = 0;
    //fprintf(stderr,"-> %.8f\n",(double)commission/COIN);
    return(commission);
}

uint32_t komodo_segid32(char *coinaddr)
{
    bits256 addrhash;
    vcalc_sha256(0,(uint8_t *)&addrhash,(uint8_t *)coinaddr,(int32_t)strlen(coinaddr));
    return(addrhash.uints[0]);
}

int8_t komodo_segid(int32_t nocache,int32_t height)
{
    CTxDestination voutaddress; CBlock block; CBlockIndex *pindex; uint64_t value; uint32_t txtime; char voutaddr[64],destaddr[64]; int32_t txn_count,vout; uint256 txid; CScript opret; int8_t segid = -1;
    if ( height > 0 && (pindex= komodo_chainactive(height)) != 0 )
    {
        if ( nocache == 0 && pindex->segid >= -1 )
            return(pindex->segid);
        if ( komodo_blockload(block,pindex) == 0 )
        {
            txn_count = block.vtx.size();
            if ( txn_count > 1 && block.vtx[txn_count-1].vin.size() == 1 && block.vtx[txn_count-1].vout.size() == 1 )
            {
                txid = block.vtx[txn_count-1].vin[0].prevout.hash;
                vout = block.vtx[txn_count-1].vin[0].prevout.n;
                txtime = komodo_txtime(opret,&value,txid,vout,destaddr);
                if ( ExtractDestination(block.vtx[txn_count-1].vout[0].scriptPubKey,voutaddress) )
                {
                    strcpy(voutaddr,CBitcoinAddress(voutaddress).ToString().c_str());
                    if ( strcmp(destaddr,voutaddr) == 0 && block.vtx[txn_count-1].vout[0].nValue == value )
                    {
                        segid = komodo_segid32(voutaddr) & 0x3f;
                        pindex->segid = segid;
                        //fprintf(stderr,"komodo_segid.(%d) -> %d\n",height,pindex->segid);
                    }
                } else fprintf(stderr,"komodo_segid ht.%d couldnt extract voutaddress\n",height);
            }
        }
    }
    return(segid);
}

void komodo_segids(uint8_t *hashbuf,int32_t height,int32_t n)
{
    static uint8_t prevhashbuf[100]; static int32_t prevheight;
    int32_t i;
    if ( height == prevheight && n == 100 )
        memcpy(hashbuf,prevhashbuf,100);
    else
    {
        memset(hashbuf,0xff,n);
        for (i=0; i<n; i++)
        {
            hashbuf[i] = (uint8_t)komodo_segid(1,height+i);
            //fprintf(stderr,"%02x ",hashbuf[i]);
        }
        if ( n == 100 )
        {
            memcpy(prevhashbuf,hashbuf,100);
            prevheight = height;
            //fprintf(stderr,"prevsegids.%d\n",height+n);
        }
    }
}

uint32_t komodo_stakehash(uint256 *hashp,char *address,uint8_t *hashbuf,uint256 txid,int32_t vout)
{
    bits256 addrhash;
    vcalc_sha256(0,(uint8_t *)&addrhash,(uint8_t *)address,(int32_t)strlen(address));
    memcpy(&hashbuf[100],&addrhash,sizeof(addrhash));
    memcpy(&hashbuf[100+sizeof(addrhash)],&txid,sizeof(txid));
    memcpy(&hashbuf[100+sizeof(addrhash)+sizeof(txid)],&vout,sizeof(vout));
    vcalc_sha256(0,(uint8_t *)hashp,hashbuf,100 + (int32_t)sizeof(uint256)*2 + sizeof(vout));
    return(addrhash.uints[0]);
}

uint32_t komodo_stake(int32_t validateflag,arith_uint256 bnTarget,int32_t nHeight,uint256 txid,int32_t vout,uint32_t blocktime,uint32_t prevtime,char *destaddr)
{
    bool fNegative,fOverflow; uint8_t hashbuf[256]; char address[64]; bits256 addrhash; arith_uint256 hashval,mindiff,ratio,coinage256; uint256 hash,pasthash; int32_t diff=0,segid,minage,i,iter=0; uint32_t txtime,segid32,winner = 0 ; uint64_t value,coinage;
    txtime = komodo_txtime2(&value,txid,vout,address);
    if ( validateflag == 0 )
    {
        //fprintf(stderr,"blocktime.%u -> ",blocktime);
        if ( blocktime < prevtime+3 )
            blocktime = prevtime+3;
        if ( blocktime < GetAdjustedTime()-60 )
            blocktime = GetAdjustedTime()+30;
        //fprintf(stderr,"blocktime.%u txtime.%u\n",blocktime,txtime);
    }
    if ( value == 0 || txtime == 0 || blocktime == 0 || prevtime == 0 )
    {
        //fprintf(stderr,"komodo_stake null %.8f %u %u %u\n",dstr(value),txtime,blocktime,prevtime);
        return(0);
    }
    if ( value < SATOSHIDEN )
        return(0);
    value /= SATOSHIDEN;
    mindiff.SetCompact(KOMODO_MINDIFF_NBITS,&fNegative,&fOverflow);
    ratio = (mindiff / bnTarget);
    if ( (minage= nHeight*3) > 6000 ) // about 100 blocks
        minage = 6000;
    komodo_segids(hashbuf,nHeight-101,100);
    segid32 = komodo_stakehash(&hash,address,hashbuf,txid,vout);
    segid = ((nHeight + segid32) & 0x3f);
    for (iter=0; iter<600; iter++)
    {
        if ( blocktime+iter+segid*2 < txtime+minage )
            continue;
        diff = (iter + blocktime - txtime - minage);
        if ( diff < 0 )
            diff = 60;
        else if ( diff > 3600*24*30 )
        {
            //printf("diff.%d (iter.%d blocktime.%u txtime.%u minage.%d)\n",(int32_t)diff,iter,blocktime,txtime,(int32_t)minage);
            diff = 3600*24*30;
        }
        if ( iter > 0 )
            diff += segid*2;
        coinage = (value * diff);
        if ( blocktime+iter+segid*2 > prevtime+480 )
            coinage *= ((blocktime+iter+segid*2) - (prevtime+400));
        coinage256 = arith_uint256(coinage+1);
        hashval = ratio * (UintToArith256(hash) / coinage256);
        if ( hashval <= bnTarget )
        {
            winner = 1;
            if ( validateflag == 0 )
            {
                //fprintf(stderr,"winner blocktime.%u iter.%d segid.%d\n",blocktime,iter,segid);
                blocktime += iter;
                blocktime += segid * 2;
            }
            break;
        }
        if ( validateflag != 0 )
        {
            /*for (i=31; i>=24; i--)
                fprintf(stderr,"%02x",((uint8_t *)&hashval)[i]);
            fprintf(stderr," vs ");
            for (i=31; i>=24; i--)
                fprintf(stderr,"%02x",((uint8_t *)&bnTarget)[i]);
            fprintf(stderr," segid.%d iter.%d winner.%d coinage.%llu %d ht.%d t.%u v%d diff.%d\n",segid,iter,winner,(long long)coinage,(int32_t)(blocktime - txtime),nHeight,blocktime,(int32_t)value,(int32_t)diff);*/
            break;
        }
    }
    //fprintf(stderr,"iterated until i.%d winner.%d\n",i,winner);
    if ( 0 && validateflag != 0 )
    {
        for (i=31; i>=24; i--)
            fprintf(stderr,"%02x",((uint8_t *)&hashval)[i]);
        fprintf(stderr," vs ");
        for (i=31; i>=24; i--)
            fprintf(stderr,"%02x",((uint8_t *)&bnTarget)[i]);
        fprintf(stderr," segid.%d iter.%d winner.%d coinage.%llu %d ht.%d t.%u v%d diff.%d ht.%d\n",segid,iter,winner,(long long)coinage,(int32_t)(blocktime - txtime),nHeight,blocktime,(int32_t)value,(int32_t)diff,nHeight);
    }
    if ( nHeight < 10 )
        return(blocktime);
    return(blocktime * winner);
}

arith_uint256 komodo_PoWtarget(int32_t *percPoSp,arith_uint256 target,int32_t height,int32_t goalperc)
{
    int32_t oldflag = 0,dispflag = 0;
    CBlockIndex *pindex; arith_uint256 easydiff,bnTarget,hashval,sum,ave; bool fNegative,fOverflow; int32_t i,n,m,ht,percPoS,diff,val;
    *percPoSp = percPoS = 0;
    if ( height <= 10 || (ASSETCHAINS_STAKED == 100 && height <= 100) )
        return(target);
    sum = arith_uint256(0);
    ave = sum;
    easydiff.SetCompact(KOMODO_MINDIFF_NBITS,&fNegative,&fOverflow);
    for (i=n=m=0; i<100; i++)
    {
        ht = height - 100 + i;
        if ( ht <= 1 )
            continue;
        if ( (pindex= komodo_chainactive(ht)) != 0 )
        {
            if ( komodo_segid(0,ht) >= 0 )
            {
                n++;
                percPoS++;
                if ( dispflag != 0 && ASSETCHAINS_STAKED < 100 )
                    fprintf(stderr,"0");
            }
            else
            {
                if ( dispflag != 0 && ASSETCHAINS_STAKED < 100 )
                    fprintf(stderr,"1");
                sum += UintToArith256(pindex->GetBlockHash());
                m++;
            }
        }
        if ( dispflag != 0 && ASSETCHAINS_STAKED < 100 && (i % 10) == 9 )
            fprintf(stderr," %d, ",percPoS);
    }
    if ( m+n < 100 )
        percPoS = ((percPoS * n) + (goalperc * (100-n))) / 100;
    if ( dispflag != 0 && ASSETCHAINS_STAKED < 100 )
        fprintf(stderr," -> %d%% percPoS vs goalperc.%d ht.%d\n",percPoS,goalperc,height);
    *percPoSp = percPoS;
    if ( m > 0 )
    {
        ave = (sum / arith_uint256(m));
        if ( ave > target )
            ave = target;
    } else ave = target; //easydiff; //else return(target);
    if ( percPoS == 0 )
        percPoS = 1;
    if ( percPoS < goalperc ) // increase PoW diff -> lower bnTarget
    {
        if ( oldflag != 0 )
            bnTarget = (ave / arith_uint256(goalperc * goalperc * goalperc)) * arith_uint256(percPoS * percPoS);
        else bnTarget = (ave / arith_uint256(goalperc * goalperc * goalperc * goalperc)) * arith_uint256(percPoS * percPoS);
        if ( dispflag != 0 && ASSETCHAINS_STAKED < 100 )
        {
            for (i=31; i>=24; i--)
                fprintf(stderr,"%02x",((uint8_t *)&ave)[i]);
            fprintf(stderr," increase diff -> ");
            for (i=31; i>=24; i--)
                fprintf(stderr,"%02x",((uint8_t *)&bnTarget)[i]);
            fprintf(stderr," floor diff ");
            for (i=31; i>=24; i--)
                fprintf(stderr,"%02x",((uint8_t *)&target)[i]);
            fprintf(stderr," ht.%d percPoS.%d vs goal.%d -> diff %d\n",height,percPoS,goalperc,goalperc - percPoS);
        }
    }
    else if ( percPoS > goalperc ) // decrease PoW diff -> raise bnTarget
    {
        if ( oldflag != 0 )
        {
            bnTarget = ((ave * arith_uint256(goalperc)) + (easydiff * arith_uint256(percPoS))) / arith_uint256(percPoS + goalperc);
            bnTarget = (bnTarget / arith_uint256(goalperc * goalperc)) * arith_uint256(percPoS * percPoS * percPoS);
        }
        else bnTarget = (ave / arith_uint256(goalperc * goalperc)) * arith_uint256(percPoS * percPoS * percPoS);
        if ( bnTarget > easydiff )
            bnTarget = easydiff;
        else if ( bnTarget < ave ) // overflow
        {
            bnTarget = ((ave * arith_uint256(goalperc)) + (easydiff * arith_uint256(percPoS))) / arith_uint256(percPoS + goalperc);
            if ( bnTarget < ave )
                bnTarget = ave;
        }
        if ( dispflag != 0 )
        {
            for (i=31; i>=24; i--)
                fprintf(stderr,"%02x",((uint8_t *)&ave)[i]);
            fprintf(stderr," decrease diff -> ");
            for (i=31; i>=24; i--)
                fprintf(stderr,"%02x",((uint8_t *)&bnTarget)[i]);
            fprintf(stderr," floor diff ");
            for (i=31; i>=24; i--)
                fprintf(stderr,"%02x",((uint8_t *)&target)[i]);
            fprintf(stderr," ht.%d percPoS.%d vs goal.%d -> diff %d\n",height,percPoS,goalperc,goalperc - percPoS);
        }
    }
    else bnTarget = ave; // recent ave is perfect
    return(bnTarget);
}

int32_t komodo_is_PoSblock(int32_t slowflag,int32_t height,CBlock *pblock,arith_uint256 bnTarget,arith_uint256 bhash)
{
    CBlockIndex *previndex,*pindex; char voutaddr[64],destaddr[64]; uint256 txid; uint32_t txtime,prevtime=0; int32_t vout,PoSperc,txn_count,eligible=0,isPoS = 0,segid; uint64_t value; CTxDestination voutaddress;
    if ( ASSETCHAINS_STAKED == 100 && height <= 10 )
        return(1);
    BlockMap::const_iterator it = mapBlockIndex.find(pblock->GetHash());
    pindex = it != mapBlockIndex.end() ? it->second : NULL;
    if ( pindex != 0 && pindex->segid >= -1 )
    {
        //fprintf(stderr,"isPoSblock segid.%d\n",pindex->segid);
        if ( pindex->segid == -1 )
            return(0);
        else return(1);
    }
    txn_count = pblock->vtx.size();
    //fprintf(stderr,"checkblock n.%d vins.%d vouts.%d %.8f %.8f\n",txn_count,(int32_t)pblock->vtx[txn_count-1].vin.size(),(int32_t)pblock->vtx[txn_count-1].vout.size(),(double)pblock->vtx[txn_count-1].vout[0].nValue/COIN,(double)pblock->vtx[txn_count-1].vout[1].nValue/COIN);
    if ( txn_count > 1 && pblock->vtx[txn_count-1].vin.size() == 1 && pblock->vtx[txn_count-1].vout.size() == 1 + (ASSETCHAINS_MARMARA!=0) )
    {
        it = mapBlockIndex.find(pblock->hashPrevBlock);
        if ( it != mapBlockIndex.end() && (previndex = it->second) != NULL )
            prevtime = (uint32_t)previndex->nTime;

        txid = pblock->vtx[txn_count-1].vin[0].prevout.hash;
        vout = pblock->vtx[txn_count-1].vin[0].prevout.n;
        if ( prevtime != 0 )
        {
            if ( komodo_isPoS(pblock,height) != 0 )
            {
                eligible = komodo_stake(1,bnTarget,height,txid,vout,pblock->nTime,prevtime+27,(char *)"");
            }
            if ( eligible == 0 || eligible > pblock->nTime )
            {
                if ( 0 && ASSETCHAINS_STAKED < 100 )
                    fprintf(stderr,"komodo_is_PoSblock PoS failure ht.%d eligible.%u vs blocktime.%u, lag.%d -> check to see if it is PoW block\n",height,eligible,(uint32_t)pblock->nTime,(int32_t)(eligible - pblock->nTime));
                if ( slowflag != 0 && pindex != 0 && height > 100)
                {
                    pindex->segid = -1;
                    //fprintf(stderr,"PoW block detected set segid.%d <- %d\n",height,pindex->segid);
                }
            }
            else
            {
                isPoS = 2; // 2 means staking utxo validated
                if ( slowflag != 0 && height > 100 )
                {
                    CTxDestination voutaddress; char voutaddr[64];
                    if ( ExtractDestination(pblock->vtx[txn_count-1].vout[0].scriptPubKey,voutaddress) )
                    {
                        strcpy(voutaddr,CBitcoinAddress(voutaddress).ToString().c_str());
                        segid = komodo_segid32(voutaddr) & 0x3f;
                    }
                    if ( pindex != 0 && segid >= 0 )
                    {
                        pindex->segid = segid;
                        //fprintf(stderr,"PoS block set segid.%d <- %d\n",height,pindex->segid);
                    } //else fprintf(stderr,"unexpected null pindex for slowflag set ht.%d segid.%d:%d\n",height,pindex!=0?pindex->segid:-3,segid);
                }
            }
        }
        if ( slowflag == 0 && isPoS == 0 ) // maybe previous block is not seen yet, do the best approx
        {
            if ( komodo_isPoS(pblock,height) != 0 )
                isPoS = 1;
        }
        if ( slowflag != 0 && isPoS != 0 )
        {
            if ( isPoS != 2 )
            {
                fprintf(stderr,"ht.%d isPoS.%d utxo not validated -> must be PoW fake\n",height,isPoS);
                isPoS = 0;
            }
            else
            {
                bnTarget = komodo_PoWtarget(&PoSperc,bnTarget,height,ASSETCHAINS_STAKED);
                if ( bhash < bnTarget )
                {
                    //fprintf(stderr,"ht.%d isPoS but meets PoW diff!\n",height);
                    isPoS = 0;
                }
            }
        }
        //else return(-1);
    }
    //fprintf(stderr,"slow.%d ht.%d isPoS.%d\n",slowflag,height,isPoS);
    return(isPoS != 0);
}

bool GetStakeParams(const CTransaction &stakeTx, CStakeParams &stakeParams);
bool ValidateMatchingStake(const CTransaction &ccTx, uint32_t voutNum, const CTransaction &stakeTx, bool &cheating);

// for now, we will ignore slowFlag in the interest of keeping success/fail simpler for security purposes
bool verusCheckPOSBlock(int32_t slowflag, CBlock *pblock, int32_t height)
{
    CBlockIndex *pastBlockIndex;
    uint256 txid, blkHash;
    int32_t txn_count;
    uint32_t voutNum;
    CAmount value;
    bool isPOS = false;
    CTxDestination voutaddress, destaddress, cbaddress;
    arith_uint256 target, hash;
    CTransaction tx;

    if (!pblock->IsVerusPOSBlock())
    {
        printf("%s, height %d not POS block\n", pblock->nNonce.GetHex().c_str(), height);
        //pblock->nNonce.SetPOSTarget(pblock->nNonce.GetPOSTarget());
        //printf("%s after setting POS target\n", pblock->nNonce.GetHex().c_str());
        return false;
    }

    char voutaddr[64], destaddr[64], cbaddr[64];

    txn_count = pblock->vtx.size();

    if ( txn_count > 1 )
    {
        target.SetCompact(pblock->GetVerusPOSTarget());
        txid = pblock->vtx[txn_count-1].vin[0].prevout.hash;
        voutNum = pblock->vtx[txn_count-1].vin[0].prevout.n;
        value = pblock->vtx[txn_count-1].vout[0].nValue;

        {
            bool validHash = (value != 0);
            bool enablePOSNonce = CPOSNonce::NewPOSActive(height);
            uint256 rawHash;
            arith_uint256 posHash;

            if (validHash && enablePOSNonce)
            {
                validHash = pblock->GetRawVerusPOSHash(rawHash, height);
                posHash = UintToArith256(rawHash) / value;
                if (!validHash || posHash > target)
                {
                    validHash = false;
                    printf("ERROR: invalid nonce value for PoS block\nnNonce: %s\nrawHash: %s\nposHash: %s\nvalue: %lu\n",
                            pblock->nNonce.GetHex().c_str(), rawHash.GetHex().c_str(), posHash.GetHex().c_str(), value);
                }
            }
            if (validHash)
            {
                if (slowflag == 0)
                {
                    isPOS = true;
                }
                else if (!(pastBlockIndex = komodo_chainactive(height - 100)))
                {
                    fprintf(stderr,"ERROR: chain not fully loaded or invalid PoS block %s - no past block found\n",blkHash.ToString().c_str());
                }
                else
#ifndef KOMODO_ZCASH
                if (!GetTransaction(txid, tx, Params().GetConsensus(), blkHash, true))
#else
                if (!GetTransaction(txid, tx, blkHash, true))
#endif
                {
                    fprintf(stderr,"ERROR: invalid PoS block %s - no source transaction\n",blkHash.ToString().c_str());
                }
                else
                {
                    CBlockHeader bh = pastBlockIndex->GetBlockHeader();
                    uint256 pastHash = bh.GetVerusEntropyHash(height - 100);

                    // if height is over when Nonce is required to be the new format, we check that the new format is correct
                    // if over when we have the new POS hash function, we validate that as well
                    // they are 100 blocks apart
                    CPOSNonce nonce = pblock->nNonce;

                    //printf("before nNonce: %s, height: %d\n", pblock->nNonce.GetHex().c_str(), height);
                    //validHash = pblock->GetRawVerusPOSHash(rawHash, height);
                    //hash = UintToArith256(rawHash) / tx.vout[voutNum].nValue;
                    //printf("Raw POShash:   %s\n", hash.GetHex().c_str());

                    hash = UintToArith256(tx.GetVerusPOSHash(&nonce, voutNum, height, pastHash));

                    //printf("after nNonce:  %s, height: %d\n", nonce.GetHex().c_str(), height);
                    //printf("POShash:       %s\n\n", hash.GetHex().c_str());

                    if (posHash == hash && hash <= target)
                    {
                        BlockMap::const_iterator it = mapBlockIndex.find(blkHash);
                        if ((it == mapBlockIndex.end()) ||
                            !(pastBlockIndex = it->second) ||
                            (height - pastBlockIndex->GetHeight()) < VERUS_MIN_STAKEAGE)
                        {
                            fprintf(stderr,"ERROR: invalid PoS block %s - stake source too new or not found\n",blkHash.ToString().c_str());
                        }
                        else
                        {
                            // make sure we have the right target
                            CBlockIndex *previndex;
                            it = mapBlockIndex.find(pblock->hashPrevBlock);
                            if (it == mapBlockIndex.end() || !(previndex = it->second))
                            {
                                fprintf(stderr,"ERROR: invalid PoS block %s - no prev block found\n",blkHash.ToString().c_str());
                            }
                            else
                            {
                                arith_uint256 cTarget;
                                uint32_t nBits = lwmaGetNextPOSRequired(previndex, Params().GetConsensus());
                                cTarget.SetCompact(nBits);
                                bool nonceOK = true;

                                // check to see how many fail
                                //if (nonce != pblock->nNonce)
                                //    printf("Mismatched nNonce: %s\nblkHash: %s, height: %d\n", nonce.GetHex().c_str(), pblock->GetHash().GetHex().c_str(), height);

                                if (CPOSNonce::NewNonceActive(height) && !nonce.CheckPOSEntropy(pastHash, txid, voutNum))
                                {
                                    fprintf(stderr,"ERROR: invalid PoS block %s - nonce entropy corrupted or forged\n",blkHash.ToString().c_str());
                                    nonceOK = false;
                                }
                                else
                                {
                                    if (cTarget != target)
                                    {
                                        fprintf(stderr,"ERROR: invalid PoS block %s - invalid diff target\n",blkHash.ToString().c_str());
                                        nonceOK = false;
                                    }
                                }
                                if ( nonceOK && ExtractDestination(pblock->vtx[txn_count-1].vout[0].scriptPubKey, voutaddress) &&
                                        ExtractDestination(tx.vout[voutNum].scriptPubKey, destaddress) )
                                {
                                    strcpy(voutaddr, CBitcoinAddress(voutaddress).ToString().c_str());
                                    strcpy(destaddr, CBitcoinAddress(destaddress).ToString().c_str());
                                    if ( !strcmp(destaddr,voutaddr) )
                                    {
                                        isPOS = true;
                                        CTransaction &cbtx = pblock->vtx[0];
                                        for (int i = 0; i < cbtx.vout.size(); i++)
                                        {
                                            if (CScriptExt::ExtractVoutDestination(cbtx, i, cbaddress))
                                            {
                                                strcpy(cbaddr, CBitcoinAddress(cbaddress).ToString().c_str());
                                                if (!strcmp(destaddr,cbaddr))
                                                    continue;
                                            }
                                            else
                                            {
                                                if (cbtx.vout[i].scriptPubKey.IsOpReturn())
                                                    continue;
                                                isPOS = false;
                                                break;
                                            }
                                        }
                                    }
                                    else
                                    {
                                        fprintf(stderr,"ERROR: invalid PoS block %s - invalid stake or coinbase destination\n",blkHash.ToString().c_str());
                                    }
                                }
                            }
                        }
                    }
                    else
                    {
                        printf("ERROR: malformed nonce value for PoS block\nnNonce: %s\nrawHash: %s\nposHash: %s\nvalue: %lu\n",
                            pblock->nNonce.GetHex().c_str(), rawHash.GetHex().c_str(), posHash.GetHex().c_str(), value);
                    }
                }
            }
        }
    }
    return(isPOS);
}

int64_t komodo_checkcommission(CBlock *pblock,int32_t height)
{
    int64_t checktoshis=0; uint8_t *script,scripthex[8192]; int32_t scriptlen,matched = 0;
    if ( ASSETCHAINS_COMMISSION != 0 )
    {
        checktoshis = komodo_commission(pblock,height);
<<<<<<< HEAD
        //fprintf(stderr,"height.%d commission %.8f\n",height,(double)checktoshis/COIN);
        if ( checktoshis != 0 )
=======
        if ( checktoshis >= 10000 && pblock->vtx[0].vout.size() < 2 )
        {
            //fprintf(stderr,"komodo_checkcommission vsize.%d height.%d commission %.8f\n",(int32_t)pblock->vtx[0].vout.size(),height,(double)checktoshis/COIN);
            return(-1);
        }
        else if ( checktoshis != 0 )
>>>>>>> 3cc3cb20
        {
            script = (uint8_t *)&pblock->vtx[0].vout[1].scriptPubKey[0];
            scriptlen = (int32_t)pblock->vtx[0].vout[1].scriptPubKey.size();
            //int32_t i;
            //for (i=0; i<scriptlen; i++)
            //    fprintf(stderr,"%02x",script[i]);
            //fprintf(stderr," vout[1] %.8f vs %.8f\n",(double)checktoshis/COIN,(double)pblock->vtx[0].vout[1].nValue/COIN);
            if ( ASSETCHAINS_SCRIPTPUB.size() > 1 )
            {
                if ( ASSETCHAINS_SCRIPTPUB.size()/2 == scriptlen && scriptlen < sizeof(scripthex) )
                {
                    decode_hex(scripthex,scriptlen,(char *)ASSETCHAINS_SCRIPTPUB.c_str());
                    if ( memcmp(scripthex,script,scriptlen) == 0 )
                        matched = scriptlen;
                }
            }
            else if ( scriptlen == 35 && script[0] == 33 && script[34] == OP_CHECKSIG && memcmp(script+1,ASSETCHAINS_OVERRIDE_PUBKEY33,33) == 0 )
                matched = 35;
            else if ( scriptlen == 25 && script[0] == OP_DUP && script[1] == OP_HASH160 && script[2] == 20 && script[23] == OP_EQUALVERIFY && script[24] == OP_CHECKSIG && memcmp(script+3,ASSETCHAINS_OVERRIDE_PUBKEYHASH,20) == 0 )
                matched = 25;
            if ( matched == 0 )
            {
                fprintf(stderr," payment to wrong pubkey scriptlen.%d, scriptpub[%d] checktoshis.%llu\n",scriptlen,(int32_t)ASSETCHAINS_SCRIPTPUB.size()/2,(long long)checktoshis);
                return(-1);

            }
            if ( pblock->vtx[0].vout[1].nValue != checktoshis )
            {
                fprintf(stderr,"ht.%d checktoshis %.8f vs actual vout[1] %.8f\n",height,dstr(checktoshis),dstr(pblock->vtx[0].vout[1].nValue));
                return(-1);
            }
        }
    }
    return(checktoshis);
}

bool KOMODO_TEST_ASSETCHAIN_SKIP_POW = 0;

int32_t komodo_checkPOW(int32_t slowflag,CBlock *pblock,int32_t height)
{
    uint256 hash; arith_uint256 bnTarget,bhash; bool fNegative,fOverflow; uint8_t *script,pubkey33[33],pubkeys[64][33]; int32_t i,scriptlen,possible,PoSperc,is_PoSblock=0,n,failed = 0,notaryid = -1; int64_t checktoshis,value; CBlockIndex *pprev;
    if ( KOMODO_TEST_ASSETCHAIN_SKIP_POW == 0 && Params().NetworkIDString() == "regtest" )
        KOMODO_TEST_ASSETCHAIN_SKIP_POW = 1;
    if ( !CheckEquihashSolution(pblock, Params()) )
    {
        fprintf(stderr,"komodo_checkPOW slowflag.%d ht.%d CheckEquihashSolution failed\n",slowflag,height);
        return(-1);
    }
    hash = pblock->GetHash();
    bnTarget.SetCompact(pblock->nBits,&fNegative,&fOverflow);
    bhash = UintToArith256(hash);
    possible = komodo_block2pubkey33(pubkey33,pblock);
    if ( height == 0 )
    {
        if ( slowflag != 0 )
        {
            fprintf(stderr,"height.%d slowflag.%d possible.%d cmp.%d\n",height,slowflag,possible,bhash > bnTarget);
            return(0);
        }
        BlockMap::const_iterator it = mapBlockIndex.find(pblock->hashPrevBlock);
        if ( it != mapBlockIndex.end() && (pprev= it->second) != 0 )
            height = pprev->GetHeight() + 1;
        if ( height == 0 )
            return(0);
    }
    if ( ASSETCHAINS_LWMAPOS != 0 && bhash > bnTarget )
    {
        // if proof of stake is active, check if this is a valid PoS block before we fail
        if (verusCheckPOSBlock(slowflag, pblock, height))
        {
            return(0);
        }
    }
    if ( (ASSETCHAINS_SYMBOL[0] != 0 || height > 792000) && bhash > bnTarget )
    {
        failed = 1;
        if ( height > 0 && ASSETCHAINS_SYMBOL[0] == 0 ) // for the fast case
        {
            if ( (n= komodo_notaries(pubkeys,height,pblock->nTime)) > 0 )
            {
                for (i=0; i<n; i++)
                    if ( memcmp(pubkey33,pubkeys[i],33) == 0 )
                    {
                        notaryid = i;
                        break;
                    }
            }
        }
        else if ( possible == 0 || ASSETCHAINS_SYMBOL[0] != 0 )
        {
            if ( KOMODO_TEST_ASSETCHAIN_SKIP_POW )
                return(0);
            if ( ASSETCHAINS_STAKED == 0 ) // komodo_is_PoSblock will check bnTarget for staked chains
                return(-1);
        }
    }
    //fprintf(stderr,"ASSETCHAINS_STAKED.%d ht.%d\n",(int32_t)ASSETCHAINS_STAKED,height);
    if ( ASSETCHAINS_STAKED != 0 && height >= 2 ) // must PoS or have at least 16x better PoW
    {
        if ( (is_PoSblock= komodo_is_PoSblock(slowflag,height,pblock,bnTarget,bhash)) == 0 )
        {
            if ( slowflag == 0 ) // need all past 100 blocks to calculate PoW target
                return(0);
            if ( ASSETCHAINS_STAKED == 100 && height > 100 )  // only PoS allowed! POSTEST64
                return(-1);
            else
            {
                if ( slowflag != 0 )
                    bnTarget = komodo_PoWtarget(&PoSperc,bnTarget,height,ASSETCHAINS_STAKED);
                if ( bhash > bnTarget )
                {
                    for (i=31; i>=16; i--)
                        fprintf(stderr,"%02x",((uint8_t *)&bhash)[i]);
                    fprintf(stderr," > ");
                    for (i=31; i>=16; i--)
                        fprintf(stderr,"%02x",((uint8_t *)&bnTarget)[i]);
                    fprintf(stderr," ht.%d PoW diff violation PoSperc.%d vs goalperc.%d\n",height,PoSperc,(int32_t)ASSETCHAINS_STAKED);
                    return(-1);
                } else
                {
                    // I think this means the block is valid PoW. We need to set the pindex->segid here.
                    failed = 0; 
                    CBlockIndex *pindex; 
                    BlockMap::const_iterator it = mapBlockIndex.find(pblock->GetHash());
                    pindex = it != mapBlockIndex.end() ? it->second : NULL;
                    if ( pindex != 0 && height > 100 && pindex->segid == -2  ) {
                        pindex->segid = -1;
                        //fprintf(stderr,"PoW block detected set segid.%d <- %d\n",height,pindex->segid);
                    }
                } 
            }
        }
        else if ( is_PoSblock < 0 )
        {
            fprintf(stderr,"unexpected negative is_PoSblock.%d\n",is_PoSblock);
            return(-1);
        }
        else if ( ASSETCHAINS_STAKED != 0 )
            failed = 0;
    }
    if ( failed == 0 && ASSETCHAINS_COMMISSION != 0 ) //ASSETCHAINS_OVERRIDE_PUBKEY33[0] != 0 )
    {
        if ( height == 1 )
        {
            if ( ASSETCHAINS_SCRIPTPUB.size() > 1 )
            {
                int32_t scriptlen; uint8_t scripthex[10000];
                script = (uint8_t *)&pblock->vtx[0].vout[0].scriptPubKey[0];
                scriptlen = (int32_t)pblock->vtx[0].vout[0].scriptPubKey.size();
                if ( ASSETCHAINS_SCRIPTPUB.size()/2 == scriptlen && scriptlen < sizeof(scripthex) )
                {
                    decode_hex(scripthex,scriptlen,(char *)ASSETCHAINS_SCRIPTPUB.c_str());
                    if ( memcmp(scripthex,script,scriptlen) != 0 )
                        return(-1);
                } else return(-1);
            }
            else
            {
                script = (uint8_t *)&pblock->vtx[0].vout[0].scriptPubKey[0];
                scriptlen = (int32_t)pblock->vtx[0].vout[0].scriptPubKey.size();
                if ( scriptlen != 35 || script[0] != 33 || script[34] != OP_CHECKSIG || memcmp(script+1,ASSETCHAINS_OVERRIDE_PUBKEY33,33) != 0 )
                    return(-1);
            }
        }
        else
        {
            if ( komodo_checkcommission(pblock,height) < 0 )
                return(-1);
        }
    }
//fprintf(stderr,"komodo_checkPOW possible.%d slowflag.%d ht.%d notaryid.%d failed.%d\n",possible,slowflag,height,notaryid,failed);
    if ( failed != 0 && possible == 0 && notaryid < 0 )
        return(-1);
    else return(0);
}

int32_t komodo_acpublic(uint32_t tiptime)
{
    int32_t acpublic = ASSETCHAINS_PUBLIC; CBlockIndex *pindex;
    if ( acpublic == 0 )
    {
        if ( tiptime == 0 )
        {
            if ( (pindex= chainActive.LastTip()) != 0 )
                tiptime = pindex->nTime;
        }
        if ( (ASSETCHAINS_SYMBOL[0] == 0 || strcmp(ASSETCHAINS_SYMBOL,"ZEX") == 0) && tiptime >= KOMODO_SAPLING_DEADLINE )
            acpublic = 1;
    }
    return(acpublic);
}

int64_t komodo_newcoins(int64_t *zfundsp,int64_t *sproutfundsp,int32_t nHeight,CBlock *pblock)
{
    CTxDestination address; int32_t i,j,m,n,vout; uint8_t *script; uint256 txid,hashBlock; int64_t zfunds=0,vinsum=0,voutsum=0,sproutfunds=0;
    n = pblock->vtx.size();
    for (i=0; i<n; i++)
    {
        CTransaction vintx,&tx = pblock->vtx[i];
        if ( (m= tx.vin.size()) > 0 )
        {
            for (j=0; j<m; j++)
            {
                if ( i == 0 )
                    continue;
                txid = tx.vin[j].prevout.hash;
                vout = tx.vin[j].prevout.n;
                if ( !GetTransaction(txid,vintx,hashBlock, false) || vout >= vintx.vout.size() )
                {
                    fprintf(stderr,"ERROR: %s/v%d cant find\n",txid.ToString().c_str(),vout);
                    return(0);
                }
                vinsum += vintx.vout[vout].nValue;
            }
        }
        if ( (m= tx.vout.size()) > 0 )
        {
            for (j=0; j<m-1; j++)
            {
                if ( ExtractDestination(tx.vout[j].scriptPubKey,address) != 0 && strcmp("RD6GgnrMpPaTSMn8vai6yiGA7mN4QGPVMY",CBitcoinAddress(address).ToString().c_str()) != 0 )
                    voutsum += tx.vout[j].nValue;
                else printf("skip %.8f -> %s\n",dstr(tx.vout[j].nValue),CBitcoinAddress(address).ToString().c_str());
            }
            script = (uint8_t *)&tx.vout[j].scriptPubKey[0];
            if ( script == 0 || script[0] != 0x6a )
            {
                if ( ExtractDestination(tx.vout[j].scriptPubKey,address) != 0 && strcmp("RD6GgnrMpPaTSMn8vai6yiGA7mN4QGPVMY",CBitcoinAddress(address).ToString().c_str()) != 0 )
                    voutsum += tx.vout[j].nValue;
            }
        }
        BOOST_FOREACH(const JSDescription& joinsplit, tx.vjoinsplit)
        {
            zfunds -= joinsplit.vpub_new;
            zfunds += joinsplit.vpub_old;
            sproutfunds -= joinsplit.vpub_new;
            sproutfunds += joinsplit.vpub_old;
        }
        zfunds -= tx.valueBalance;
    }
    *zfundsp = zfunds;
    *sproutfundsp = sproutfunds;
    if ( ASSETCHAINS_SYMBOL[0] == 0 && (voutsum-vinsum) == 100003*SATOSHIDEN ) // 15 times
        return(3 * SATOSHIDEN);
    //if ( voutsum-vinsum+zfunds > 100000*SATOSHIDEN || voutsum-vinsum+zfunds < 0 )
    //.    fprintf(stderr,"ht.%d vins %.8f, vouts %.8f -> %.8f zfunds %.8f\n",nHeight,dstr(vinsum),dstr(voutsum),dstr(voutsum)-dstr(vinsum),dstr(zfunds));
    return(voutsum - vinsum);
}

int64_t komodo_coinsupply(int64_t *zfundsp,int64_t *sproutfundsp,int32_t height)
{
    CBlockIndex *pindex; CBlock block; int64_t zfunds=0,sproutfunds=0,supply = 0;
    //fprintf(stderr,"coinsupply %d\n",height);
    *zfundsp = *sproutfundsp = 0;
    if ( (pindex= komodo_chainactive(height)) != 0 )
    {
        while ( pindex != 0 && pindex->GetHeight() > 0 )
        {
            if ( pindex->newcoins == 0 && pindex->zfunds == 0 )
            {
                if ( komodo_blockload(block,pindex) == 0 )
                    pindex->newcoins = komodo_newcoins(&pindex->zfunds,&pindex->sproutfunds,pindex->GetHeight(),&block);
                else
                {
                    fprintf(stderr,"error loading block.%d\n",pindex->GetHeight());
                    return(0);
                }
            }
            supply += pindex->newcoins;
            zfunds += pindex->zfunds;
            sproutfunds += pindex->sproutfunds;
            //printf("start ht.%d new %.8f -> supply %.8f zfunds %.8f -> %.8f\n",pindex->GetHeight(),dstr(pindex->newcoins),dstr(supply),dstr(pindex->zfunds),dstr(zfunds));
            pindex = pindex->pprev;
        }
    }
    *zfundsp = zfunds;
    *sproutfundsp = sproutfunds;
    return(supply);
}
struct komodo_staking
{
    char address[64];
    uint256 txid;
    arith_uint256 hashval;
    uint64_t nValue;
    uint32_t segid32,txtime;
    int32_t vout;
    CScript scriptPubKey;
};

struct komodo_staking *komodo_addutxo(struct komodo_staking *array,int32_t *numkp,int32_t *maxkp,uint32_t txtime,uint64_t nValue,uint256 txid,int32_t vout,char *address,uint8_t *hashbuf,CScript pk)
{
    uint256 hash; uint32_t segid32; struct komodo_staking *kp;
    segid32 = komodo_stakehash(&hash,address,hashbuf,txid,vout);
    if ( *numkp >= *maxkp )
    {
        *maxkp += 1000;
        array = (struct komodo_staking *)realloc(array,sizeof(*array) * (*maxkp));
        //fprintf(stderr,"realloc max.%d array.%p\n",*maxkp,array);
    }
    kp = &array[(*numkp)++];
    //fprintf(stderr,"kp.%p num.%d\n",kp,*numkp);
    memset(kp,0,sizeof(*kp));
    strcpy(kp->address,address);
    kp->txid = txid;
    kp->vout = vout;
    kp->hashval = UintToArith256(hash);
    kp->txtime = txtime;
    kp->segid32 = segid32;
    kp->nValue = nValue;
    kp->scriptPubKey = pk;
    return(array);
}

arith_uint256 _komodo_eligible(struct komodo_staking *kp,arith_uint256 ratio,uint32_t blocktime,int32_t iter,int32_t minage,int32_t segid,int32_t nHeight,uint32_t prevtime)
{
    int32_t diff; uint64_t coinage; arith_uint256 coinage256,hashval;
    diff = (iter + blocktime - kp->txtime - minage);
    if ( diff < 0 )
        diff = 60;
    else if ( diff > 3600*24*30 )
        diff = 3600*24*30;
    if ( iter > 0 )
        diff += segid*2;
    coinage = ((uint64_t)kp->nValue * diff);
    if ( blocktime+iter+segid*2 > prevtime+480 )
        coinage *= ((blocktime+iter+segid*2) - (prevtime+400));
    coinage256 = arith_uint256(coinage+1);
    hashval = ratio * (kp->hashval / coinage256);
    return(hashval);
}

uint32_t komodo_eligible(arith_uint256 bnTarget,arith_uint256 ratio,struct komodo_staking *kp,int32_t nHeight,uint32_t blocktime,uint32_t prevtime,int32_t minage,uint8_t *hashbuf)
{
    int32_t maxiters = 600; uint256 hash;
    int32_t segid,iter,diff; uint64_t coinage; arith_uint256 hashval,coinage256;
    komodo_stakehash(&hash,kp->address,hashbuf,kp->txid,kp->vout);
    kp->hashval = UintToArith256(hash);
    segid = ((nHeight + kp->segid32) & 0x3f);
    hashval = _komodo_eligible(kp,ratio,blocktime,maxiters,minage,segid,nHeight,prevtime);
    /*for (int i=31; i>=16; i--)
        fprintf(stderr,"%02x",((uint8_t *)&hashval)[i]);
    fprintf(stderr," vs ");
    for (int i=31; i>=16; i--)
        fprintf(stderr,"%02x",((uint8_t *)&bnTarget)[i]);
    fprintf(stderr," b.%u minage.%d segid.%d ht.%d prev.%u\n",blocktime,minage,segid,nHeight,prevtime);*/
    if ( hashval <= bnTarget )
    {
        for (iter=0; iter<maxiters; iter++)
        {
            if ( blocktime+iter+segid*2 < kp->txtime+minage )
                continue;
            hashval = _komodo_eligible(kp,ratio,blocktime,iter,minage,segid,nHeight,prevtime);
            if ( hashval <= bnTarget )
            {
                //fprintf(stderr,"winner %.8f blocktime.%u iter.%d segid.%d\n",(double)kp->nValue/COIN,blocktime,iter,segid);
                blocktime += iter;
                blocktime += segid * 2;
                return(blocktime);
            }
        }
    } //else fprintf(stderr,"maxiters is not good enough\n");
    return(0);
}

int32_t MarmaraSignature(uint8_t *utxosig,CMutableTransaction &txNew);
uint8_t DecodeMaramaraCoinbaseOpRet(const CScript scriptPubKey,CPubKey &pk,int32_t &height,int32_t &unlockht);

int32_t komodo_staked(CMutableTransaction &txNew,uint32_t nBits,uint32_t *blocktimep,uint32_t *txtimep,uint256 *utxotxidp,int32_t *utxovoutp,uint64_t *utxovaluep,uint8_t *utxosig)
{
    static struct komodo_staking *array; static int32_t numkp,maxkp; static uint32_t lasttime;
    set<CBitcoinAddress> setAddress; struct komodo_staking *kp; int32_t winners,segid,minage,nHeight,counter=0,i,m,siglen=0,nMinDepth = 1,nMaxDepth = 99999999; vector<COutput> vecOutputs; uint32_t block_from_future_rejecttime,besttime,eligible,eligible2,earliest = 0; CScript best_scriptPubKey; arith_uint256 mindiff,ratio,bnTarget; CBlockIndex *tipindex,*pindex; CTxDestination address; bool fNegative,fOverflow; uint8_t hashbuf[256]; CTransaction tx; uint256 hashBlock;
    if (!EnsureWalletIsAvailable(0))
        return 0;

    bnTarget.SetCompact(nBits, &fNegative, &fOverflow);
    mindiff.SetCompact(KOMODO_MINDIFF_NBITS,&fNegative,&fOverflow);
    ratio = (mindiff / bnTarget);
    assert(pwalletMain != NULL);
    *utxovaluep = 0;
    memset(utxotxidp,0,sizeof(*utxotxidp));
    memset(utxovoutp,0,sizeof(*utxovoutp));
    memset(utxosig,0,72);
    if ( (tipindex= chainActive.Tip()) == 0 )
        return(0);
    nHeight = tipindex->GetHeight() + 1;
    if ( (minage= nHeight*3) > 6000 ) // about 100 blocks
        minage = 6000;
    komodo_segids(hashbuf,nHeight-101,100);
    if ( *blocktimep < tipindex->nTime+60 )
        *blocktimep = tipindex->nTime+60;
//fprintf(stderr,"Start scan of utxo for staking %u ht.%d\n",(uint32_t)time(NULL),nHeight);

    bool resetstaker = false;
    if ( array != 0 )
    {
        CBlockIndex* pblockindex = chainActive[tipindex->GetHeight()];
        CBlock block; CTxDestination addressout;
        if( ReadBlockFromDisk(block, pblockindex, 1) && komodo_WhoStaked(&block, addressout) != 0 && IsMine(*pwalletMain,addressout) != 0 )
        {
              resetstaker = true;
              fprintf(stderr, "Reset ram staker after mining a block!\n");
        }
    }

    if ( time(NULL) > lasttime+600 || array == 0 || resetstaker )
    {
        LOCK2(cs_main, pwalletMain->cs_wallet);
        pwalletMain->AvailableCoins(vecOutputs, false, NULL, true);
        if ( array != 0 )
        {
            free(array);
            array = 0;
            maxkp = numkp = 0;
            lasttime = 0;
        }
        if ( ASSETCHAINS_MARMARA == 0 )
        {
            BOOST_FOREACH(const COutput& out, vecOutputs)
            {
<<<<<<< HEAD
                //fprintf(stderr,"komodo_staked invalid depth %d\n",(int32_t)out.nDepth);
                continue;
=======
                if ( (tipindex= chainActive.Tip()) == 0 || tipindex->GetHeight()+1 > nHeight )
                {
                    fprintf(stderr,"chain tip changed during staking loop t.%u counter.%d\n",(uint32_t)time(NULL),counter);
                    return(0);
                }
                counter++;
                if ( out.nDepth < nMinDepth || out.nDepth > nMaxDepth )
                {
                    fprintf(stderr,"komodo_staked invalid depth %d\n",(int32_t)out.nDepth);
                    continue;
                }
                CAmount nValue = out.tx->vout[out.i].nValue;
                if ( nValue < COIN  || !out.fSpendable )
                    continue;
                const CScript& pk = out.tx->vout[out.i].scriptPubKey;
                if ( ExtractDestination(pk,address) != 0 )
                {
                    if ( IsMine(*pwalletMain,address) == 0 )
                        continue;
                    if ( GetTransaction(out.tx->GetHash(),tx,hashBlock,true) != 0 && (pindex= komodo_getblockindex(hashBlock)) != 0 )
                    {
                        array = komodo_addutxo(array,&numkp,&maxkp,(uint32_t)pindex->nTime,(uint64_t)nValue,out.tx->GetHash(),out.i,(char *)CBitcoinAddress(address).ToString().c_str(),hashbuf,(CScript)pk);
                        //fprintf(stderr,"addutxo numkp.%d vs max.%d\n",numkp,maxkp);
                    }
                }
>>>>>>> 3cc3cb20
            }
        }
        else
        {
            struct CCcontract_info *cp,C; uint256 txid; int32_t vout,ht,unlockht; CAmount nValue; char coinaddr[64]; CPubKey mypk,Marmarapk,pk;
            std::vector<std::pair<CAddressUnspentKey, CAddressUnspentValue> > unspentOutputs;
            cp = CCinit(&C,EVAL_MARMARA);
            mypk = pubkey2pk(Mypubkey());
            Marmarapk = GetUnspendable(cp,0);
            GetCCaddress1of2(cp,coinaddr,Marmarapk,mypk);
            SetCCunspents(unspentOutputs,coinaddr);
            for (std::vector<std::pair<CAddressUnspentKey, CAddressUnspentValue> >::const_iterator it=unspentOutputs.begin(); it!=unspentOutputs.end(); it++)
            {
                txid = it->first.txhash;
                vout = (int32_t)it->first.index;
                if ( (nValue= it->second.satoshis) < COIN )
                    continue;
                if ( GetTransaction(txid,tx,hashBlock,true) != 0 && (pindex= komodo_getblockindex(hashBlock)) != 0 && myIsutxo_spentinmempool(txid,vout) == 0 )
                {
                    const CScript &scriptPubKey = tx.vout[vout].scriptPubKey;
                    if ( DecodeMaramaraCoinbaseOpRet(tx.vout[tx.vout.size()-1].scriptPubKey,pk,ht,unlockht) != 0 && pk == mypk )
                    {
                        array = komodo_addutxo(array,&numkp,&maxkp,(uint32_t)pindex->nTime,(uint64_t)nValue,txid,vout,coinaddr,hashbuf,(CScript)scriptPubKey);
                    }
                    // else fprintf(stderr,"SKIP addutxo %.8f numkp.%d vs max.%d\n",(double)nValue/COIN,numkp,maxkp);
                }
            }
        }
        lasttime = (uint32_t)time(NULL);
//fprintf(stderr,"finished kp data of utxo for staking %u ht.%d numkp.%d maxkp.%d\n",(uint32_t)time(NULL),nHeight,numkp,maxkp);
    }
//fprintf(stderr,"numkp.%d blocktime.%u\n",numkp,*blocktimep);
    block_from_future_rejecttime = (uint32_t)GetAdjustedTime() + 57;
    for (i=winners=0; i<numkp; i++)
    {
        if (fRequestShutdown)
            break;
        if ( (tipindex= chainActive.Tip()) == 0 || tipindex->GetHeight()+1 > nHeight )
        {
            fprintf(stderr,"chain tip changed during staking loop t.%u counter.%d\n",(uint32_t)time(NULL),counter);
            return(0);
        }
        kp = &array[i];
        if ( (eligible2= komodo_eligible(bnTarget,ratio,kp,nHeight,*blocktimep,(uint32_t)tipindex->nTime+27,minage,hashbuf)) == 0 )
            continue;
        eligible = komodo_stake(0,bnTarget,nHeight,kp->txid,kp->vout,0,(uint32_t)tipindex->nTime+27,kp->address);
//fprintf(stderr,"i.%d %u vs %u\n",i,eligible2,eligible);
        if ( eligible > 0 )
        {
            besttime = m = 0;
            if ( eligible == komodo_stake(1,bnTarget,nHeight,kp->txid,kp->vout,eligible,(uint32_t)tipindex->nTime+27,kp->address) )
            {
                while ( eligible == komodo_stake(1,bnTarget,nHeight,kp->txid,kp->vout,eligible,(uint32_t)tipindex->nTime+27,kp->address) )
                {
                    besttime = eligible;
                    eligible--;
                    if ( eligible < block_from_future_rejecttime ) // nothing gained by going earlier
                        break;
                    m++;
//fprintf(stderr,"m.%d ht.%d validated winning blocktime %u -> %.8f eligible.%u test prior\n",m,nHeight,*blocktimep,(double)kp->nValue/COIN,eligible);
                }
            }
            else
            {
                //fprintf(stderr,"ht.%d error validating winning blocktime %u -> %.8f eligible.%u test prior\n",nHeight,*blocktimep,(double)kp->nValue/COIN,eligible);
                continue;
            }
            eligible = besttime;
            winners++;
//fprintf(stderr,"ht.%d validated winning [%d] -> %.8f eligible.%u test prior\n",nHeight,(int32_t)(eligible - tipindex->nTime),(double)kp->nValue/COIN,eligible);
            if ( earliest == 0 || eligible < earliest || (eligible == earliest && (*utxovaluep == 0 || kp->nValue < *utxovaluep)) )
            {
                earliest = eligible;
                best_scriptPubKey = kp->scriptPubKey; //out.tx->vout[out.i].scriptPubKey;
                *utxovaluep = (uint64_t)kp->nValue;
                //decode_hex((uint8_t *)utxotxidp,32,(char *)out.tx->GetHash().GetHex().c_str());
                decode_hex((uint8_t *)utxotxidp,32,(char *)kp->txid.GetHex().c_str());
                *utxovoutp = kp->vout;
                *txtimep = kp->txtime;//(uint32_t)out.tx->nLockTime;
                //fprintf(stderr,"ht.%d earliest.%u [%d].%d (%s) nValue %.8f locktime.%u counter.%d winners.%d\n",nHeight,earliest,(int32_t)(earliest - tipindex->nTime),m,kp->address,(double)kp->nValue/COIN,*txtimep,counter,winners);
            }
        } //else fprintf(stderr,"utxo not eligible\n");
    }
    if ( numkp < 1000 && array != 0 )
    {
        free(array);
        array = 0;
        maxkp = numkp = 0;
        lasttime = 0;
    }
    if ( earliest != 0 )
    {
        bool signSuccess; SignatureData sigdata; uint64_t txfee; uint8_t *ptr; uint256 revtxid,utxotxid;
        auto consensusBranchId = CurrentEpochBranchId(chainActive.Height() + 1, Params().GetConsensus());
        const CKeyStore& keystore = *pwalletMain;
        txNew.vin.resize(1);
        txNew.vout.resize(1);
        txfee = 0;
        for (i=0; i<32; i++)
            ((uint8_t *)&revtxid)[i] = ((uint8_t *)utxotxidp)[31 - i];
        txNew.vin[0].prevout.hash = revtxid;
        txNew.vin[0].prevout.n = *utxovoutp;
        txNew.vout[0].scriptPubKey = best_scriptPubKey;// CScript() << ParseHex(NOTARY_PUBKEY) << OP_CHECKSIG;
        txNew.vout[0].nValue = *utxovaluep - txfee;
        txNew.nLockTime = earliest;
        CTransaction txNewConst(txNew);
        if ( ASSETCHAINS_MARMARA == 0 )
        {
            signSuccess = ProduceSignature(TransactionSignatureCreator(&keystore, &txNewConst, 0, *utxovaluep, SIGHASH_ALL), best_scriptPubKey, sigdata, consensusBranchId);
            UpdateTransaction(txNew,0,sigdata);
            ptr = (uint8_t *)&sigdata.scriptSig[0];
            siglen = sigdata.scriptSig.size();
            for (i=0; i<siglen; i++)
                utxosig[i] = ptr[i];//, fprintf(stderr,"%02x",ptr[i]);
        }
        else
        {
            siglen = MarmaraSignature(utxosig,txNew);
            if ( siglen > 0 )
                signSuccess = true;
            else signSuccess = false;
        }
        if (!signSuccess)
            fprintf(stderr,"failed to create signature\n");
        else
        {
            //fprintf(stderr," siglen.%d\n",siglen);
//fprintf(stderr,"best %u from %u, gap %d lag.%d\n",earliest,*blocktimep,(int32_t)(earliest - *blocktimep),(int32_t)(time(NULL) - *blocktimep));
            *blocktimep = earliest;
        }
    } //else fprintf(stderr,"no earliest utxo for staking\n");
    //fprintf(stderr,"end scan of utxo for staking t.%u counter.%d numkp.%d winners.%d\n",(uint32_t)time(NULL),counter,numkp,winners);
    return(siglen);
}<|MERGE_RESOLUTION|>--- conflicted
+++ resolved
@@ -1728,17 +1728,12 @@
     if ( ASSETCHAINS_COMMISSION != 0 )
     {
         checktoshis = komodo_commission(pblock,height);
-<<<<<<< HEAD
-        //fprintf(stderr,"height.%d commission %.8f\n",height,(double)checktoshis/COIN);
-        if ( checktoshis != 0 )
-=======
         if ( checktoshis >= 10000 && pblock->vtx[0].vout.size() < 2 )
         {
             //fprintf(stderr,"komodo_checkcommission vsize.%d height.%d commission %.8f\n",(int32_t)pblock->vtx[0].vout.size(),height,(double)checktoshis/COIN);
             return(-1);
         }
         else if ( checktoshis != 0 )
->>>>>>> 3cc3cb20
         {
             script = (uint8_t *)&pblock->vtx[0].vout[1].scriptPubKey[0];
             scriptlen = (int32_t)pblock->vtx[0].vout[1].scriptPubKey.size();
@@ -2158,10 +2153,6 @@
         {
             BOOST_FOREACH(const COutput& out, vecOutputs)
             {
-<<<<<<< HEAD
-                //fprintf(stderr,"komodo_staked invalid depth %d\n",(int32_t)out.nDepth);
-                continue;
-=======
                 if ( (tipindex= chainActive.Tip()) == 0 || tipindex->GetHeight()+1 > nHeight )
                 {
                     fprintf(stderr,"chain tip changed during staking loop t.%u counter.%d\n",(uint32_t)time(NULL),counter);
@@ -2170,7 +2161,7 @@
                 counter++;
                 if ( out.nDepth < nMinDepth || out.nDepth > nMaxDepth )
                 {
-                    fprintf(stderr,"komodo_staked invalid depth %d\n",(int32_t)out.nDepth);
+                    //fprintf(stderr,"komodo_staked invalid depth %d\n",(int32_t)out.nDepth);
                     continue;
                 }
                 CAmount nValue = out.tx->vout[out.i].nValue;
@@ -2187,7 +2178,6 @@
                         //fprintf(stderr,"addutxo numkp.%d vs max.%d\n",numkp,maxkp);
                     }
                 }
->>>>>>> 3cc3cb20
             }
         }
         else
