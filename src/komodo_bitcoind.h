--- conflicted
+++ resolved
@@ -887,12 +887,6 @@
             }
             if ( blocktime != 0 && blocktimes[1] != 0 && blocktime < blocktimes[1]+57 )
             {
-<<<<<<< HEAD
-                //if ( height > 790000 )
-                //    fprintf(stderr,"lag.%d ht.%d n.%d blocktimes[%u vs %u %u]\n",blocktime-blocktimes[1],height,notaryid,blocktime,blocktimes[0],blocktimes[1]);
-=======
-                //fprintf(stderr,"lag.%d ht.%d n.%d blocktimes[%u vs %u %u]\n",blocktime-blocktimes[1],height,notaryid,blocktime,blocktimes[0],blocktimes[1]);
->>>>>>> 95819099
                 if ( height > 807000 )
                     return(-2);
             }
@@ -927,7 +921,7 @@
     return(0);
 }
 
-/*int32_t komodo_MoM(int32_t *notarized_heightp,uint256 *MoMp,uint256 *kmdtxidp,int32_t nHeight,uint256 *MoMoMp,int32_t *MoMoMoffsetp,int32_t *MoMoMdepthp,int32_t *kmdstartip,int32_t *kmdendip)
+int32_t komodo_MoM(int32_t *notarized_heightp,uint256 *MoMp,uint256 *kmdtxidp,int32_t nHeight,uint256 *MoMoMp,int32_t *MoMoMoffsetp,int32_t *MoMoMdepthp,int32_t *kmdstartip,int32_t *kmdendip)
 {
     int32_t depth,notarized_ht; uint256 MoM,kmdtxid;
     depth = komodo_MoMdata(&notarized_ht,&MoM,&kmdtxid,nHeight,MoMoMp,MoMoMoffsetp,MoMoMdepthp,kmdstartip,kmdendip);
@@ -941,7 +935,7 @@
         *kmdtxidp = kmdtxid;
     }
     return(depth);
-}*/
+}
 
 int32_t komodo_checkpoint(int32_t *notarized_heightp,int32_t nHeight,uint256 hash)
 {
