/******************************************************************************
 * Copyright © 2014-2018 The SuperNET Developers.                             *
 *                                                                            *
 * See the AUTHORS, DEVELOPER-AGREEMENT and LICENSE files at                  *
 * the top-level directory of this distribution for the individual copyright  *
 * holder information and the developer policies on copyright and licensing.  *
 *                                                                            *
 * Unless otherwise agreed in a custom licensing agreement, no part of the    *
 * SuperNET software, including this file may be copied, modified, propagated *
 * or distributed except according to the terms contained in the LICENSE file *
 *                                                                            *
 * Removal or modification of this copyright notice is prohibited.            *
 *                                                                            *
 ******************************************************************************/

// komodo functions that interact with bitcoind C++

#include <curl/curl.h>
#include <curl/easy.h>
#include "primitives/nonce.h"
#include "consensus/params.h"
#include "komodo_defs.h"
#include "script/standard.h"

int32_t komodo_notaries(uint8_t pubkeys[64][33],int32_t height,uint32_t timestamp);
int32_t komodo_electednotary(int32_t *numnotariesp,uint8_t *pubkey33,int32_t height,uint32_t timestamp);
unsigned int lwmaGetNextPOSRequired(const CBlockIndex* pindexLast, const Consensus::Params& params);

//#define issue_curl(cmdstr) bitcoind_RPC(0,(char *)"curl",(char *)"http://127.0.0.1:7776",0,0,(char *)(cmdstr))

struct MemoryStruct { char *memory; size_t size; };
struct return_string { char *ptr; size_t len; };

// return data from the server
#define CURL_GLOBAL_ALL (CURL_GLOBAL_SSL|CURL_GLOBAL_WIN32)
#define CURL_GLOBAL_SSL (1<<0)
#define CURL_GLOBAL_WIN32 (1<<1)


/************************************************************************
 *
 * Initialize the string handler so that it is thread safe
 *
 ************************************************************************/

void init_string(struct return_string *s)
{
    s->len = 0;
    s->ptr = (char *)calloc(1,s->len+1);
    if ( s->ptr == NULL )
    {
        fprintf(stderr,"init_string malloc() failed\n");
        exit(-1);
    }
    s->ptr[0] = '\0';
}

/************************************************************************
 *
 * Use the "writer" to accumulate text until done
 *
 ************************************************************************/

size_t accumulatebytes(void *ptr,size_t size,size_t nmemb,struct return_string *s)
{
    size_t new_len = s->len + size*nmemb;
    s->ptr = (char *)realloc(s->ptr,new_len+1);
    if ( s->ptr == NULL )
    {
        fprintf(stderr, "accumulate realloc() failed\n");
        exit(-1);
    }
    memcpy(s->ptr+s->len,ptr,size*nmemb);
    s->ptr[new_len] = '\0';
    s->len = new_len;
    return(size * nmemb);
}

/************************************************************************
 *
 * return the current system time in milliseconds
 *
 ************************************************************************/

#define EXTRACT_BITCOIND_RESULT  // if defined, ensures error is null and returns the "result" field
#ifdef EXTRACT_BITCOIND_RESULT

/************************************************************************
 *
 * perform post processing of the results
 *
 ************************************************************************/

char *post_process_bitcoind_RPC(char *debugstr,char *command,char *rpcstr,char *params)
{
    long i,j,len; char *retstr = 0; cJSON *json,*result,*error;
    //printf("<<<<<<<<<<< bitcoind_RPC: %s post_process_bitcoind_RPC.%s.[%s]\n",debugstr,command,rpcstr);
    if ( command == 0 || rpcstr == 0 || rpcstr[0] == 0 )
    {
        if ( strcmp(command,"signrawtransaction") != 0 )
            printf("<<<<<<<<<<< bitcoind_RPC: %s post_process_bitcoind_RPC.%s.[%s]\n",debugstr,command,rpcstr);
        return(rpcstr);
    }
    json = cJSON_Parse(rpcstr);
    if ( json == 0 )
    {
        printf("<<<<<<<<<<< bitcoind_RPC: %s post_process_bitcoind_RPC.%s can't parse.(%s) params.(%s)\n",debugstr,command,rpcstr,params);
        free(rpcstr);
        return(0);
    }
    result = cJSON_GetObjectItem(json,"result");
    error = cJSON_GetObjectItem(json,"error");
    if ( error != 0 && result != 0 )
    {
        if ( (error->type&0xff) == cJSON_NULL && (result->type&0xff) != cJSON_NULL )
        {
            retstr = cJSON_Print(result);
            len = strlen(retstr);
            if ( retstr[0] == '"' && retstr[len-1] == '"' )
            {
                for (i=1,j=0; i<len-1; i++,j++)
                    retstr[j] = retstr[i];
                retstr[j] = 0;
            }
        }
        else if ( (error->type&0xff) != cJSON_NULL || (result->type&0xff) != cJSON_NULL )
        {
            if ( strcmp(command,"signrawtransaction") != 0 )
                printf("<<<<<<<<<<< bitcoind_RPC: %s post_process_bitcoind_RPC (%s) error.%s\n",debugstr,command,rpcstr);
        }
        free(rpcstr);
    } else retstr = rpcstr;
    free_json(json);
    //fprintf(stderr,"<<<<<<<<<<< bitcoind_RPC: postprocess returns.(%s)\n",retstr);
    return(retstr);
}
#endif

/************************************************************************
 *
 * perform the query
 *
 ************************************************************************/

char *bitcoind_RPC(char **retstrp,char *debugstr,char *url,char *userpass,char *command,char *params)
{
    static int didinit,count,count2; static double elapsedsum,elapsedsum2;
    struct curl_slist *headers = NULL; struct return_string s; CURLcode res; CURL *curl_handle;
    char *bracket0,*bracket1,*databuf = 0; long len; int32_t specialcase,numretries; double starttime;
    if ( didinit == 0 )
    {
        didinit = 1;
        curl_global_init(CURL_GLOBAL_ALL); //init the curl session
    }
    numretries = 0;
    if ( debugstr != 0 && strcmp(debugstr,"BTCD") == 0 && command != 0 && strcmp(command,"SuperNET") ==  0 )
        specialcase = 1;
    else specialcase = 0;
    if ( url[0] == 0 )
        strcpy(url,"http://127.0.0.1:7876/nxt");
    if ( specialcase != 0 && 0 )
        printf("<<<<<<<<<<< bitcoind_RPC: debug.(%s) url.(%s) command.(%s) params.(%s)\n",debugstr,url,command,params);
try_again:
    if ( retstrp != 0 )
        *retstrp = 0;
    starttime = OS_milliseconds();
    curl_handle = curl_easy_init();
    init_string(&s);
    headers = curl_slist_append(0,"Expect:");
    
    curl_easy_setopt(curl_handle,CURLOPT_USERAGENT,"mozilla/4.0");//"Mozilla/4.0 (compatible; )");
    curl_easy_setopt(curl_handle,CURLOPT_HTTPHEADER,	headers);
    curl_easy_setopt(curl_handle,CURLOPT_URL,		url);
    curl_easy_setopt(curl_handle,CURLOPT_WRITEFUNCTION,	(void *)accumulatebytes); 		// send all data to this function
    curl_easy_setopt(curl_handle,CURLOPT_WRITEDATA,		&s); 			// we pass our 's' struct to the callback
    curl_easy_setopt(curl_handle,CURLOPT_NOSIGNAL,		1L);   			// supposed to fix "Alarm clock" and long jump crash
    curl_easy_setopt(curl_handle,CURLOPT_NOPROGRESS,	1L);			// no progress callback
    if ( strncmp(url,"https",5) == 0 )
    {
        curl_easy_setopt(curl_handle,CURLOPT_SSL_VERIFYPEER,0);
        curl_easy_setopt(curl_handle,CURLOPT_SSL_VERIFYHOST,0);
    }
    if ( userpass != 0 )
        curl_easy_setopt(curl_handle,CURLOPT_USERPWD,	userpass);
    databuf = 0;
    if ( params != 0 )
    {
        if ( command != 0 && specialcase == 0 )
        {
            len = strlen(params);
            if ( len > 0 && params[0] == '[' && params[len-1] == ']' ) {
                bracket0 = bracket1 = (char *)"";
            }
            else
            {
                bracket0 = (char *)"[";
                bracket1 = (char *)"]";
            }
            
            databuf = (char *)malloc(256 + strlen(command) + strlen(params));
            sprintf(databuf,"{\"id\":\"jl777\",\"method\":\"%s\",\"params\":%s%s%s}",command,bracket0,params,bracket1);
            //printf("url.(%s) userpass.(%s) databuf.(%s)\n",url,userpass,databuf);
            //
        } //else if ( specialcase != 0 ) fprintf(stderr,"databuf.(%s)\n",params);
        curl_easy_setopt(curl_handle,CURLOPT_POST,1L);
        if ( databuf != 0 )
            curl_easy_setopt(curl_handle,CURLOPT_POSTFIELDS,databuf);
        else curl_easy_setopt(curl_handle,CURLOPT_POSTFIELDS,params);
    }
    //laststart = milliseconds();
    res = curl_easy_perform(curl_handle);
    curl_slist_free_all(headers);
    curl_easy_cleanup(curl_handle);
    if ( databuf != 0 ) // clean up temporary buffer
    {
        free(databuf);
        databuf = 0;
    }
    if ( res != CURLE_OK )
    {
        numretries++;
        if ( specialcase != 0 )
        {
            printf("<<<<<<<<<<< bitcoind_RPC.(%s): BTCD.%s timeout params.(%s) s.ptr.(%s) err.%d\n",url,command,params,s.ptr,res);
            free(s.ptr);
            return(0);
        }
        else if ( numretries >= 1 )
        {
            //printf("Maximum number of retries exceeded!\n");
            free(s.ptr);
            return(0);
        }
        if ( (rand() % 1000) == 0 )
            printf( "curl_easy_perform() failed: %s %s.(%s %s), retries: %d\n",curl_easy_strerror(res),debugstr,url,command,numretries);
        free(s.ptr);
        sleep((1<<numretries));
        goto try_again;
        
    }
    else
    {
        if ( command != 0 && specialcase == 0 )
        {
            count++;
            elapsedsum += (OS_milliseconds() - starttime);
            if ( (count % 1000000) == 0)
                printf("%d: ave %9.6f | elapsed %.3f millis | bitcoind_RPC.(%s) url.(%s)\n",count,elapsedsum/count,(OS_milliseconds() - starttime),command,url);
            if ( retstrp != 0 )
            {
                *retstrp = s.ptr;
                return(s.ptr);
            }
            return(post_process_bitcoind_RPC(debugstr,command,s.ptr,params));
        }
        else
        {
            if ( 0 && specialcase != 0 )
                fprintf(stderr,"<<<<<<<<<<< bitcoind_RPC: BTCD.(%s) -> (%s)\n",params,s.ptr);
            count2++;
            elapsedsum2 += (OS_milliseconds() - starttime);
            if ( (count2 % 10000) == 0)
                printf("%d: ave %9.6f | elapsed %.3f millis | NXT calls.(%s) cmd.(%s)\n",count2,elapsedsum2/count2,(double)(OS_milliseconds() - starttime),url,command);
            return(s.ptr);
        }
    }
    printf("bitcoind_RPC: impossible case\n");
    free(s.ptr);
    return(0);
}

static size_t WriteMemoryCallback(void *ptr,size_t size,size_t nmemb,void *data)
{
    size_t realsize = (size * nmemb);
    struct MemoryStruct *mem = (struct MemoryStruct *)data;
    mem->memory = (char *)((ptr != 0) ? realloc(mem->memory,mem->size + realsize + 1) : malloc(mem->size + realsize + 1));
    if ( mem->memory != 0 )
    {
        if ( ptr != 0 )
            memcpy(&(mem->memory[mem->size]),ptr,realsize);
        mem->size += realsize;
        mem->memory[mem->size] = 0;
    }
    //printf("got %d bytes\n",(int32_t)(size*nmemb));
    return(realsize);
}

char *curl_post(CURL **cHandlep,char *url,char *userpass,char *postfields,char *hdr0,char *hdr1,char *hdr2,char *hdr3)
{
    struct MemoryStruct chunk; CURL *cHandle; long code; struct curl_slist *headers = 0;
    if ( (cHandle= *cHandlep) == NULL )
        *cHandlep = cHandle = curl_easy_init();
    else curl_easy_reset(cHandle);
    //#ifdef DEBUG
    //curl_easy_setopt(cHandle,CURLOPT_VERBOSE, 1);
    //#endif
    curl_easy_setopt(cHandle,CURLOPT_USERAGENT,"mozilla/4.0");//"Mozilla/4.0 (compatible; )");
    curl_easy_setopt(cHandle,CURLOPT_SSL_VERIFYPEER,0);
    //curl_easy_setopt(cHandle,CURLOPT_SSLVERSION,1);
    curl_easy_setopt(cHandle,CURLOPT_URL,url);
    curl_easy_setopt(cHandle,CURLOPT_CONNECTTIMEOUT,10);
    if ( userpass != 0 && userpass[0] != 0 )
        curl_easy_setopt(cHandle,CURLOPT_USERPWD,userpass);
    if ( postfields != 0 && postfields[0] != 0 )
    {
        curl_easy_setopt(cHandle,CURLOPT_POST,1);
        curl_easy_setopt(cHandle,CURLOPT_POSTFIELDS,postfields);
    }
    if ( hdr0 != NULL && hdr0[0] != 0 )
    {
        //printf("HDR0.(%s) HDR1.(%s) HDR2.(%s) HDR3.(%s)\n",hdr0!=0?hdr0:"",hdr1!=0?hdr1:"",hdr2!=0?hdr2:"",hdr3!=0?hdr3:"");
        headers = curl_slist_append(headers,hdr0);
        if ( hdr1 != 0 && hdr1[0] != 0 )
            headers = curl_slist_append(headers,hdr1);
        if ( hdr2 != 0 && hdr2[0] != 0 )
            headers = curl_slist_append(headers,hdr2);
        if ( hdr3 != 0 && hdr3[0] != 0 )
            headers = curl_slist_append(headers,hdr3);
    } //headers = curl_slist_append(0,"Expect:");
    if ( headers != 0 )
        curl_easy_setopt(cHandle,CURLOPT_HTTPHEADER,headers);
    //res = curl_easy_perform(cHandle);
    memset(&chunk,0,sizeof(chunk));
    curl_easy_setopt(cHandle,CURLOPT_WRITEFUNCTION,WriteMemoryCallback);
    curl_easy_setopt(cHandle,CURLOPT_WRITEDATA,(void *)&chunk);
    curl_easy_perform(cHandle);
    curl_easy_getinfo(cHandle,CURLINFO_RESPONSE_CODE,&code);
    if ( headers != 0 )
        curl_slist_free_all(headers);
    if ( code != 200 )
        printf("(%s) server responded with code %ld (%s)\n",url,code,chunk.memory);
    return(chunk.memory);
}

char *komodo_issuemethod(char *userpass,char *method,char *params,uint16_t port)
{
    //static void *cHandle;
    char url[512],*retstr=0,*retstr2=0,postdata[8192];
    if ( params == 0 || params[0] == 0 )
        params = (char *)"[]";
    if ( strlen(params) < sizeof(postdata)-128 )
    {
        sprintf(url,(char *)"http://127.0.0.1:%u",port);
        sprintf(postdata,"{\"method\":\"%s\",\"params\":%s}",method,params);
        //printf("[%s] (%s) postdata.(%s) params.(%s) USERPASS.(%s)\n",ASSETCHAINS_SYMBOL,url,postdata,params,KMDUSERPASS);
        retstr2 = bitcoind_RPC(&retstr,(char *)"debug",url,userpass,method,params);
        //retstr = curl_post(&cHandle,url,USERPASS,postdata,0,0,0,0);
    }
    return(retstr2);
}

int32_t notarizedtxid_height(char *dest,char *txidstr,int32_t *kmdnotarized_heightp)
{
    char *jsonstr,params[256],*userpass; uint16_t port; cJSON *json,*item; int32_t height = 0,txid_height = 0,txid_confirmations = 0;
    params[0] = 0;
    *kmdnotarized_heightp = 0;
    if ( strcmp(dest,"KMD") == 0 )
    {
        port = KMD_PORT;
        userpass = KMDUSERPASS;
    }
    else if ( strcmp(dest,"BTC") == 0 )
    {
        port = 8332;
        userpass = BTCUSERPASS;
    }
    else return(0);
    if ( userpass[0] != 0 )
    {
        if ( (jsonstr= komodo_issuemethod(userpass,(char *)"getinfo",params,port)) != 0 )
        {
            //printf("(%s)\n",jsonstr);
            if ( (json= cJSON_Parse(jsonstr)) != 0 )
            {
                if ( (item= jobj(json,(char *)"result")) != 0 )
                {
                    height = jint(item,(char *)"blocks");
                    *kmdnotarized_heightp = strcmp(dest,"KMD") == 0 ? jint(item,(char *)"notarized") : height;
                }
                free_json(json);
            }
            free(jsonstr);
        }
        sprintf(params,"[\"%s\", 1]",txidstr);
        if ( (jsonstr= komodo_issuemethod(userpass,(char *)"getrawtransaction",params,port)) != 0 )
        {
            //printf("(%s)\n",jsonstr);
            if ( (json= cJSON_Parse(jsonstr)) != 0 )
            {
                if ( (item= jobj(json,(char *)"result")) != 0 )
                {
                    txid_confirmations = jint(item,(char *)"rawconfirmations");
                    if ( txid_confirmations > 0 && height > txid_confirmations )
                        txid_height = height - txid_confirmations;
                    else txid_height = height;
                    //printf("height.%d tconfs.%d txid_height.%d\n",height,txid_confirmations,txid_height);
                }
                free_json(json);
            }
            free(jsonstr);
        }
    }
    return(txid_height);
}

int32_t komodo_verifynotarizedscript(int32_t height,uint8_t *script,int32_t len,uint256 NOTARIZED_HASH)
{
    int32_t i; uint256 hash; char params[256];
    for (i=0; i<32; i++)
        ((uint8_t *)&hash)[i] = script[2+i];
    if ( hash == NOTARIZED_HASH )
        return(1);
    for (i=0; i<32; i++)
        printf("%02x",((uint8_t *)&NOTARIZED_HASH)[i]);
    printf(" notarized, ");
    for (i=0; i<32; i++)
        printf("%02x",((uint8_t *)&hash)[i]);
    printf(" opreturn from [%s] ht.%d MISMATCHED\n",ASSETCHAINS_SYMBOL,height);
    return(-1);
}

int32_t komodo_verifynotarization(char *symbol,char *dest,int32_t height,int32_t NOTARIZED_HEIGHT,uint256 NOTARIZED_HASH,uint256 NOTARIZED_DESTTXID)
{
    char params[256],*jsonstr,*hexstr; uint8_t *script,_script[8192]; int32_t n,len,retval = -1; cJSON *json,*txjson,*vouts,*vout,*skey;
    script = _script;
    /*params[0] = '[';
     params[1] = '"';
     for (i=0; i<32; i++)
     sprintf(&params[i*2 + 2],"%02x",((uint8_t *)&NOTARIZED_DESTTXID)[31-i]);
     strcat(params,"\", 1]");*/
    sprintf(params,"[\"%s\", 1]",NOTARIZED_DESTTXID.ToString().c_str());
    if ( strcmp(symbol,ASSETCHAINS_SYMBOL[0]==0?(char *)"KMD":ASSETCHAINS_SYMBOL) != 0 )
        return(0);
    if ( 0 && ASSETCHAINS_SYMBOL[0] != 0 )
        printf("[%s] src.%s dest.%s params.[%s] ht.%d notarized.%d\n",ASSETCHAINS_SYMBOL,symbol,dest,params,height,NOTARIZED_HEIGHT);
    if ( strcmp(dest,"KMD") == 0 )
    {
        if ( KMDUSERPASS[0] != 0 )
        {
            if ( ASSETCHAINS_SYMBOL[0] != 0 )
            {
                jsonstr = komodo_issuemethod(KMDUSERPASS,(char *)"getrawtransaction",params,KMD_PORT);
                //printf("userpass.(%s) got (%s)\n",KMDUSERPASS,jsonstr);
            }
        }//else jsonstr = _dex_getrawtransaction();
        else return(0); // need universal way to issue DEX* API, since notaries mine most blocks, this ok
    }
    else if ( strcmp(dest,"BTC") == 0 )
    {
        if ( BTCUSERPASS[0] != 0 )
        {
            //printf("BTCUSERPASS.(%s)\n",BTCUSERPASS);
            jsonstr = komodo_issuemethod(BTCUSERPASS,(char *)"getrawtransaction",params,8332);
        }
        //else jsonstr = _dex_getrawtransaction();
        else return(0);
    }
    else
    {
        printf("[%s] verifynotarization error unexpected dest.(%s)\n",ASSETCHAINS_SYMBOL,dest);
        return(-1);
    }
    if ( jsonstr != 0 )
    {
        if ( (json= cJSON_Parse(jsonstr)) != 0 )
        {
            if ( (txjson= jobj(json,(char *)"result")) != 0 && (vouts= jarray(&n,txjson,(char *)"vout")) > 0 )
            {
                vout = jitem(vouts,n-1);
                if ( 0 && ASSETCHAINS_SYMBOL[0] != 0 )
                    printf("vout.(%s)\n",jprint(vout,0));
                if ( (skey= jobj(vout,(char *)"scriptPubKey")) != 0 )
                {
                    if ( (hexstr= jstr(skey,(char *)"hex")) != 0 )
                    {
                        //printf("HEX.(%s) vs hash.%s\n",hexstr,NOTARIZED_HASH.ToString().c_str());
                        len = strlen(hexstr) >> 1;
                        decode_hex(script,len,hexstr);
                        if ( script[1] == 0x4c )
                        {
                            script++;
                            len--;
                        }
                        else if ( script[1] == 0x4d )
                        {
                            script += 2;
                            len -= 2;
                        }
                        retval = komodo_verifynotarizedscript(height,script,len,NOTARIZED_HASH);
                    }
                }
            }
            free_json(txjson);
        }
        free(jsonstr);
    }
    return(retval);
}

/*uint256 komodo_getblockhash(int32_t height)
 {
 uint256 hash; char params[128],*hexstr,*jsonstr; cJSON *result; int32_t i; uint8_t revbuf[32];
 memset(&hash,0,sizeof(hash));
 sprintf(params,"[%d]",height);
 if ( (jsonstr= komodo_issuemethod(KMDUSERPASS,(char *)"getblockhash",params,BITCOIND_RPCPORT)) != 0 )
 {
 if ( (result= cJSON_Parse(jsonstr)) != 0 )
 {
 if ( (hexstr= jstr(result,(char *)"result")) != 0 )
 {
 if ( is_hexstr(hexstr,0) == 64 )
 {
 decode_hex(revbuf,32,hexstr);
 for (i=0; i<32; i++)
 ((uint8_t *)&hash)[i] = revbuf[31-i];
 }
 }
 free_json(result);
 }
 printf("KMD hash.%d (%s) %x\n",height,jsonstr,*(uint32_t *)&hash);
 free(jsonstr);
 }
 return(hash);
 }
 
 uint256 _komodo_getblockhash(int32_t height);*/

uint64_t komodo_seed(int32_t height)
{
    uint64_t seed = 0;
    /*if ( 0 ) // problem during init time, seeds are needed for loading blockindex, so null seeds...
     {
     uint256 hash,zero; CBlockIndex *pindex;
     memset(&hash,0,sizeof(hash));
     memset(&zero,0,sizeof(zero));
     if ( height > 10 )
     height -= 10;
     if ( ASSETCHAINS_SYMBOL[0] == 0 )
     hash = _komodo_getblockhash(height);
     if ( memcmp(&hash,&zero,sizeof(hash)) == 0 )
     hash = komodo_getblockhash(height);
     int32_t i;
     for (i=0; i<32; i++)
     printf("%02x",((uint8_t *)&hash)[i]);
     printf(" seed.%d\n",height);
     seed = arith_uint256(hash.GetHex()).GetLow64();
     }
     else*/
    {
        seed = (height << 13) ^ (height << 2);
        seed <<= 21;
        seed |= (height & 0xffffffff);
        seed ^= (seed << 17) ^ (seed << 1);
    }
    return(seed);
}

uint32_t komodo_txtime(uint64_t *valuep,uint256 hash, int32_t n, char *destaddr)
{
    CTxDestination address; CTransaction tx; uint256 hashBlock;
    *valuep = 0;
    if (!GetTransaction(hash, tx,
#ifndef KOMODO_ZCASH
                        Params().GetConsensus(),
#endif
                        hashBlock, true))
    {
        //fprintf(stderr,"ERROR: %s/v%d locktime.%u\n",hash.ToString().c_str(),n,(uint32_t)tx.nLockTime);
        return(0);
    }
    //fprintf(stderr,"%s/v%d locktime.%u\n",hash.ToString().c_str(),n,(uint32_t)tx.nLockTime);
    if ( n < tx.vout.size() )
    {
        *valuep = tx.vout[n].nValue;
        if (ExtractDestination(tx.vout[n].scriptPubKey, address))
            strcpy(destaddr,CBitcoinAddress(address).ToString().c_str());
    }
    return(tx.nLockTime);
}

uint32_t komodo_txtime2(uint64_t *valuep,uint256 hash,int32_t n,char *destaddr)
{
    CTxDestination address; CBlockIndex *pindex; CTransaction tx; uint256 hashBlock; uint32_t txtime = 0;
    *valuep = 0;
    if (!GetTransaction(hash, tx,
#ifndef KOMODO_ZCASH
                        Params().GetConsensus(),
#endif
                        hashBlock, true))
    {
        //fprintf(stderr,"ERROR: %s/v%d locktime.%u\n",hash.ToString().c_str(),n,(uint32_t)tx.nLockTime);
        return(0);
    }
    if ( (pindex= mapBlockIndex[hashBlock]) != 0 )
        txtime = pindex->nTime;
    else txtime = tx.nLockTime;
    //fprintf(stderr,"%s/v%d locktime.%u\n",hash.ToString().c_str(),n,(uint32_t)tx.nLockTime);
    if ( n < tx.vout.size() )
    {
        *valuep = tx.vout[n].nValue;
        if (ExtractDestination(tx.vout[n].scriptPubKey, address))
            strcpy(destaddr,CBitcoinAddress(address).ToString().c_str());
    }
    return(txtime);
}

int32_t komodo_isPoS(CBlock *pblock)
{
    int32_t n,vout; uint32_t txtime; uint64_t value; char voutaddr[64],destaddr[64]; CTxDestination voutaddress; uint256 txid;
    if ( ASSETCHAINS_STAKED != 0 )
    {
        if ( (n= pblock->vtx.size()) > 1 && pblock->vtx[n-1].vin.size() == 1 && pblock->vtx[n-1].vout.size() == 1 )
        {
            txid = pblock->vtx[n-1].vin[0].prevout.hash;
            vout = pblock->vtx[n-1].vin[0].prevout.n;
            txtime = komodo_txtime(&value,txid,vout,destaddr);
            if ( ExtractDestination(pblock->vtx[n-1].vout[0].scriptPubKey,voutaddress) )
            {
                strcpy(voutaddr,CBitcoinAddress(voutaddress).ToString().c_str());
                if ( strcmp(destaddr,voutaddr) == 0 && pblock->vtx[n-1].vout[0].nValue == value )
                {
                    //fprintf(stderr,"is PoS block!\n");
                    return(1);
                }
            }
        }
    }
    return(0);
}

void komodo_disconnect(CBlockIndex *pindex,CBlock& block)
{
    char symbol[KOMODO_ASSETCHAIN_MAXLEN],dest[KOMODO_ASSETCHAIN_MAXLEN]; struct komodo_state *sp;
    //fprintf(stderr,"disconnect ht.%d\n",pindex->GetHeight());
    komodo_init(pindex->GetHeight());
    if ( (sp= komodo_stateptr(symbol,dest)) != 0 )
    {
        //sp->rewinding = pindex->GetHeight();
        //fprintf(stderr,"-%d ",pindex->GetHeight());
    } else printf("komodo_disconnect: ht.%d cant get komodo_state.(%s)\n",pindex->GetHeight(),ASSETCHAINS_SYMBOL);
}

int32_t komodo_is_notarytx(const CTransaction& tx)
{
    uint8_t *ptr; static uint8_t crypto777[33];
    if ( tx.vout.size() > 0 )
    {
        ptr = (uint8_t *)&tx.vout[0].scriptPubKey[0];
        if ( ptr != 0 )
        {
            if ( crypto777[0] == 0 )
                decode_hex(crypto777,33,(char *)CRYPTO777_PUBSECPSTR);
            if ( memcmp(ptr+1,crypto777,33) == 0 )
            {
                //printf("found notarytx\n");
                return(1);
            }
        }
    }
    return(0);
}

int32_t komodo_block2height(CBlock *block)
{
    static uint32_t match,mismatch;
    int32_t i,n,height2=-1,height = 0; uint8_t *ptr; CBlockIndex *pindex = NULL;
    BlockMap::const_iterator it = mapBlockIndex.find(block->GetHash());
    if ( it != mapBlockIndex.end() && (pindex = it->second) != 0 )
    {
        height2 = (int32_t)pindex->GetHeight();
        if ( height2 >= 0 )
            return(height2);
    }
    if ( pindex && block != 0 && block->vtx[0].vin.size() > 0 )
    {
        ptr = (uint8_t *)&block->vtx[0].vin[0].scriptSig[0];
        if ( ptr != 0 && block->vtx[0].vin[0].scriptSig.size() > 5 )
        {
            //for (i=0; i<6; i++)
            //    printf("%02x",ptr[i]);
            n = ptr[0];
            for (i=0; i<n; i++) // looks strange but this works
            {
                //03bb81000101(bb 187) (81 48001) (00 12288256)  <- coinbase.6 ht.12288256
                height += ((uint32_t)ptr[i+1] << (i*8));
                //printf("(%02x %x %d) ",ptr[i+1],((uint32_t)ptr[i+1] << (i*8)),height);
            }
            //printf(" <- coinbase.%d ht.%d\n",(int32_t)block->vtx[0].vin[0].scriptSig.size(),height);
        }
        //komodo_init(height);
    }
    if ( height != height2 )
    {
        //fprintf(stderr,"block2height height.%d vs height2.%d, match.%d mismatch.%d\n",height,height2,match,mismatch);
        mismatch++;
        if ( height2 >= 0 )
            height = height2;
    } else match++;
    return(height);
}

int32_t komodo_block2pubkey33(uint8_t *pubkey33,CBlock *block)
{
    int32_t n;
    if ( KOMODO_LOADINGBLOCKS == 0 )
        memset(pubkey33,0xff,33);
    else memset(pubkey33,0,33);
    if ( block->vtx[0].vout.size() > 0 )
    {
        txnouttype whichType;
        vector<vector<unsigned char>> vch = vector<vector<unsigned char>>();
        if (Solver(block->vtx[0].vout[0].scriptPubKey, whichType, vch) && whichType == TX_PUBKEY)
        {
            CPubKey pubKey(vch[0]);
            if (pubKey.IsValid())
            {
                memcpy(pubkey33,vch[0].data(),33);
                return true;
            }
            else memset(pubkey33,0,33);
        }
        else memset(pubkey33,0,33);
    }
    return(0);
}

int32_t komodo_blockload(CBlock& block,CBlockIndex *pindex)
{
    block.SetNull();
    // Open history file to read
    CAutoFile filein(OpenBlockFile(pindex->GetBlockPos(),true),SER_DISK,CLIENT_VERSION);
    if (filein.IsNull())
        return(-1);
    // Read block
    try { filein >> block; }
    catch (const std::exception& e)
    {
        fprintf(stderr,"readblockfromdisk err B\n");
        return(-1);
    }
    return(0);
}

uint32_t komodo_chainactive_timestamp()
{
    if ( chainActive.LastTip() != 0 )
        return((uint32_t)chainActive.LastTip()->GetBlockTime());
    else return(0);
}

CBlockIndex *komodo_chainactive(int32_t height)
{
    if ( chainActive.LastTip() != 0 )
    {
        if ( height <= chainActive.LastTip()->GetHeight() )
            return(chainActive[height]);
        // else fprintf(stderr,"komodo_chainactive height %d > active.%d\n",height,chainActive.LastTip()->GetHeight());
    }
    //fprintf(stderr,"komodo_chainactive null chainActive.LastTip() height %d\n",height);
    return(0);
}

uint32_t komodo_heightstamp(int32_t height)
{
    CBlockIndex *ptr;
    if ( height > 0 && (ptr= komodo_chainactive(height)) != 0 )
        return(ptr->nTime);
    //else fprintf(stderr,"komodo_heightstamp null ptr for block.%d\n",height);
    return(0);
}

/*void komodo_pindex_init(CBlockIndex *pindex,int32_t height) gets data corrupted
{
    int32_t i,num; uint8_t pubkeys[64][33]; CBlock block;
    if ( pindex->didinit != 0 )
        return;
    //printf("pindex.%d komodo_pindex_init notary.%d from height.%d\n",pindex->GetHeight(),pindex->notaryid,height);
    if ( pindex->didinit == 0 )
    {
        pindex->notaryid = -1;
        if ( KOMODO_LOADINGBLOCKS == 0 )
            memset(pindex->pubkey33,0xff,33);
        else memset(pindex->pubkey33,0,33);
        if ( komodo_blockload(block,pindex) == 0 )
        {
            komodo_block2pubkey33(pindex->pubkey33,&block);
            //for (i=0; i<33; i++)
            //    fprintf(stderr,"%02x",pindex->pubkey33[i]);
            //fprintf(stderr," set pubkey at height %d/%d\n",pindex->GetHeight(),height);
            //if ( pindex->pubkey33[0] == 2 || pindex->pubkey33[0] == 3 )
            //    pindex->didinit = (KOMODO_LOADINGBLOCKS == 0);
        } // else fprintf(stderr,"error loading block at %d/%d",pindex->GetHeight(),height);
    }
    if ( pindex->didinit != 0 && pindex->GetHeight() >= 0 && (num= komodo_notaries(pubkeys,(int32_t)pindex->GetHeight(),(uint32_t)pindex->nTime)) > 0 )
    {
        for (i=0; i<num; i++)
        {
            if ( memcmp(pubkeys[i],pindex->pubkey33,33) == 0 )
            {
                pindex->notaryid = i;
                break;
            }
        }
        if ( 0 && i == num )
        {
            for (i=0; i<33; i++)
                fprintf(stderr,"%02x",pindex->pubkey33[i]);
            fprintf(stderr," unmatched pubkey at height %d/%d\n",pindex->GetHeight(),height);
        }
    }
}*/

void komodo_index2pubkey33(uint8_t *pubkey33,CBlockIndex *pindex,int32_t height)
{
    int32_t num,i; CBlock block;
    memset(pubkey33,0,33);
    if ( pindex != 0 )
    {
        if ( komodo_blockload(block,pindex) == 0 )
            komodo_block2pubkey33(pubkey33,&block);
    }
}

/*int8_t komodo_minerid(int32_t height,uint8_t *destpubkey33)
{
    int32_t num,i,numnotaries; CBlockIndex *pindex; uint32_t timestamp=0; uint8_t pubkey33[33],pubkeys[64][33];
    if ( (pindex= chainActive[height]) != 0 )
    {
        if ( pindex->didinit != 0 )
        {
            if ( destpubkey33 != 0 )
                memcpy(destpubkey33,pindex->pubkey33,33);
            return(pindex->notaryid);
        }
        komodo_index2pubkey33(pubkey33,pindex,height);
        if ( destpubkey33 != 0 )
            memcpy(destpubkey33,pindex->pubkey33,33);
        if ( pindex->didinit != 0 )
            return(pindex->notaryid);
        timestamp = pindex->GetBlockTime();
        if ( (num= komodo_notaries(pubkeys,height,timestamp)) > 0 )
        {
            for (i=0; i<num; i++)
                if ( memcmp(pubkeys[i],pubkey33,33) == 0 )
                    return(i);
        }
    }
    fprintf(stderr,"komodo_minerid height.%d null pindex\n",height);
    return(komodo_electednotary(&numnotaries,pubkey33,height,timestamp));
}*/

int32_t komodo_eligiblenotary(uint8_t pubkeys[66][33],int32_t *mids,uint32_t blocktimes[66],int32_t *nonzpkeysp,int32_t height)
{
    int32_t i,j,n,duplicate; CBlock block; CBlockIndex *pindex; uint8_t notarypubs33[64][33];
    memset(mids,-1,sizeof(*mids)*66);
    n = komodo_notaries(notarypubs33,height,0);
    for (i=duplicate=0; i<66; i++)
    {
        if ( (pindex= komodo_chainactive(height-i)) != 0 )
        {
            blocktimes[i] = pindex->nTime;
            if ( komodo_blockload(block,pindex) == 0 )
            {
                komodo_block2pubkey33(pubkeys[i],&block);
                for (j=0; j<n; j++)
                {
                    if ( memcmp(notarypubs33[j],pubkeys[i],33) == 0 )
                    {
                        mids[i] = j;
                        (*nonzpkeysp)++;
                        break;
                    }
                }
            } else fprintf(stderr,"couldnt load block.%d\n",height);
            if ( mids[0] >= 0 && i > 0 && mids[i] == mids[0] )
                duplicate++;
        }
    }
    if ( i == 66 && duplicate == 0 && (height > 186233 || *nonzpkeysp > 0) )
        return(1);
    else return(0);
}

int32_t komodo_minerids(uint8_t *minerids,int32_t height,int32_t width)
{
    int32_t i,j,n,nonz,numnotaries; CBlock block; CBlockIndex *pindex; uint8_t notarypubs33[64][33],pubkey33[33];
    numnotaries = komodo_notaries(notarypubs33,height,0);
    for (i=nonz=0; i<width; i++,n++)
    {
        if ( height-i <= 0 )
            continue;
        if ( (pindex= komodo_chainactive(height-width+i+1)) != 0 )
        {
            if ( komodo_blockload(block,pindex) == 0 )
            {
                komodo_block2pubkey33(pubkey33,&block);
                for (j=0; j<numnotaries; j++)
                {
                    if ( memcmp(notarypubs33[j],pubkey33,33) == 0 )
                    {
                        minerids[nonz++] = j;
                        break;
                    }
                }
                if ( j == numnotaries )
                    minerids[nonz++] = j;
            } else fprintf(stderr,"couldnt load block.%d\n",height);
        }
    }
    return(nonz);
}

int32_t komodo_is_special(uint8_t pubkeys[66][33],int32_t mids[66],uint32_t blocktimes[66],int32_t height,uint8_t pubkey33[33],uint32_t blocktime)
{
    int32_t i,j,notaryid=0,minerid,limit,nid; uint8_t destpubkey33[33];
    komodo_chosennotary(&notaryid,height,pubkey33,blocktimes[0]);
    if ( height >= 82000 )
    {
        if ( notaryid >= 0 )
        {
            for (i=1; i<66; i++)
            {
                if ( mids[i] == notaryid )
                {
                    if ( height > 792000 )
                    {
                        for (j=0; j<66; j++)
                            fprintf(stderr,"%d ",mids[j]);
                        fprintf(stderr,"ht.%d repeat notaryid.%d in mids[%d]\n",height,notaryid,i);
                        return(-1);
                    } else break;
                }
            }
            if ( blocktime != 0 && blocktimes[1] != 0 && blocktime < blocktimes[1]+57 )
            {
                if ( height > 807000 )
                    return(-2);
            }
            return(1);
        } else return(0);
    }
    else
    {
        if ( height >= 34000 && notaryid >= 0 )
        {
            if ( height < 79693 )
                limit = 64;
            else if ( height < 82000 )
                limit = 8;
            else limit = 66;
            for (i=1; i<limit; i++)
            {
                komodo_chosennotary(&nid,height-i,pubkey33,blocktimes[i]);
                if ( nid == notaryid )
                {
                    //for (j=0; j<66; j++)
                    //    fprintf(stderr,"%d ",mids[j]);
                    //fprintf(stderr,"ht.%d repeat mids[%d] nid.%d notaryid.%d\n",height-i,i,nid,notaryid);
                    if ( height > 225000 )
                        return(-1);
                }
            }
            //fprintf(stderr,"special notaryid.%d ht.%d limit.%d\n",notaryid,height,limit);
            return(1);
        }
    }
    return(0);
}

int32_t komodo_MoM(int32_t *notarized_heightp,uint256 *MoMp,uint256 *kmdtxidp,int32_t nHeight,uint256 *MoMoMp,int32_t *MoMoMoffsetp,int32_t *MoMoMdepthp,int32_t *kmdstartip,int32_t *kmdendip)
{
    int32_t depth,notarized_ht; uint256 MoM,kmdtxid;
    depth = komodo_MoMdata(&notarized_ht,&MoM,&kmdtxid,nHeight,MoMoMp,MoMoMoffsetp,MoMoMdepthp,kmdstartip,kmdendip);
    memset(MoMp,0,sizeof(*MoMp));
    memset(kmdtxidp,0,sizeof(*kmdtxidp));
    *notarized_heightp = 0;
    if ( depth != 0 && notarized_ht > 0 && nHeight > notarized_ht-depth && nHeight <= notarized_ht )
    {
        *MoMp = MoM;
        *notarized_heightp = notarized_ht;
        *kmdtxidp = kmdtxid;
    }
    return(depth);
}

int32_t komodo_checkpoint(int32_t *notarized_heightp,int32_t nHeight,uint256 hash)
{
    int32_t notarized_height,MoMdepth; uint256 MoM,notarized_hash,notarized_desttxid; CBlockIndex *notary,*pindex;
    if ( (pindex= chainActive.LastTip()) == 0 )
        return(-1);
    notarized_height = komodo_notarizeddata(pindex->GetHeight(),&notarized_hash,&notarized_desttxid);
    *notarized_heightp = notarized_height;
    BlockMap::const_iterator it;
    if ( notarized_height >= 0 && notarized_height <= pindex->GetHeight() && (it = mapBlockIndex.find(notarized_hash)) != mapBlockIndex.end() && (notary = it->second) != NULL )
    {
        //printf("nHeight.%d -> (%d %s)\n",pindex->Tip()->GetHeight(),notarized_height,notarized_hash.ToString().c_str());
        if ( notary->GetHeight() == notarized_height ) // if notarized_hash not in chain, reorg
        {
            if ( nHeight < notarized_height )
            {
                //fprintf(stderr,"[%s] nHeight.%d < NOTARIZED_HEIGHT.%d\n",ASSETCHAINS_SYMBOL,nHeight,notarized_height);
                return(-1);
            }
            else if ( nHeight == notarized_height && memcmp(&hash,&notarized_hash,sizeof(hash)) != 0 )
            {
                fprintf(stderr,"[%s] nHeight.%d == NOTARIZED_HEIGHT.%d, diff hash\n",ASSETCHAINS_SYMBOL,nHeight,notarized_height);
                return(-1);
            }
        } //else fprintf(stderr,"[%s] unexpected error notary_hash %s ht.%d at ht.%d\n",ASSETCHAINS_SYMBOL,notarized_hash.ToString().c_str(),notarized_height,notary->GetHeight());
    }
    //else if ( notarized_height > 0 && notarized_height != 73880 && notarized_height >= 170000 )
    //    fprintf(stderr,"[%s] couldnt find notarized.(%s %d) ht.%d\n",ASSETCHAINS_SYMBOL,notarized_hash.ToString().c_str(),notarized_height,pindex->GetHeight());
    return(0);
}

uint32_t komodo_interest_args(uint32_t *txheighttimep,int32_t *txheightp,uint32_t *tiptimep,uint64_t *valuep,uint256 hash,int32_t n)
{
    LOCK(cs_main);
    CTransaction tx; uint256 hashBlock; CBlockIndex *pindex,*tipindex;
    *txheighttimep = *txheightp = *tiptimep = 0;
    *valuep = 0;
    if ( !GetTransaction(hash,tx,hashBlock,true) )
        return(0);
    uint32_t locktime = 0;
    if ( n < tx.vout.size() )
    {
        if ( (pindex= mapBlockIndex[hashBlock]) != 0 )
        {
            *valuep = tx.vout[n].nValue;
            *txheightp = pindex->GetHeight();
            *txheighttimep = pindex->nTime;
            if ( *tiptimep == 0 && (tipindex= chainActive.LastTip()) != 0 )
                *tiptimep = (uint32_t)tipindex->nTime;
            locktime = tx.nLockTime;
            //fprintf(stderr,"tx locktime.%u %.8f height.%d | tiptime.%u\n",locktime,(double)*valuep/COIN,*txheightp,*tiptimep);
        }
    }
    return(locktime);
}

uint64_t komodo_interest(int32_t txheight,uint64_t nValue,uint32_t nLockTime,uint32_t tiptime);

uint64_t komodo_accrued_interest(int32_t *txheightp,uint32_t *locktimep,uint256 hash,int32_t n,int32_t checkheight,uint64_t checkvalue,int32_t tipheight)
{
    uint64_t value; uint32_t tiptime=0,txheighttimep; CBlockIndex *pindex;
    if ( (pindex= chainActive[tipheight]) != 0 )
        tiptime = (uint32_t)pindex->nTime;
    else fprintf(stderr,"cant find height[%d]\n",tipheight);
    if ( (*locktimep= komodo_interest_args(&txheighttimep,txheightp,&tiptime,&value,hash,n)) != 0 )
    {
        if ( (checkvalue == 0 || value == checkvalue) && (checkheight == 0 || *txheightp == checkheight) )
            return(komodo_interest(*txheightp,value,*locktimep,tiptime));
        //fprintf(stderr,"nValue %llu lock.%u:%u nTime.%u -> %llu\n",(long long)coins.vout[n].nValue,coins.nLockTime,timestamp,pindex->nTime,(long long)interest);
        else fprintf(stderr,"komodo_accrued_interest value mismatch %llu vs %llu or height mismatch %d vs %d\n",(long long)value,(long long)checkvalue,*txheightp,checkheight);
    }
    return(0);
}

int32_t komodo_isrealtime(int32_t *kmdheightp)
{
    struct komodo_state *sp; CBlockIndex *pindex;
    if ( (sp= komodo_stateptrget((char *)"KMD")) != 0 )
        *kmdheightp = sp->CURRENT_HEIGHT;
    else *kmdheightp = 0;
    if ( (pindex= chainActive.LastTip()) != 0 && pindex->GetHeight() >= (int32_t)komodo_longestchain() )
        return(1);
    else return(0);
}

int32_t komodo_validate_interest(const CTransaction &tx,int32_t txheight,uint32_t cmptime,int32_t dispflag)
{
    if ( KOMODO_REWIND == 0 && ASSETCHAINS_SYMBOL[0] == 0 && (int64_t)tx.nLockTime >= LOCKTIME_THRESHOLD ) //1473793441 )
    {
        if ( txheight > 246748 )
        {
            if ( txheight < 247205 )
                cmptime -= 16000;
            if ( (int64_t)tx.nLockTime < cmptime-KOMODO_MAXMEMPOOLTIME )
            {
                if ( tx.nLockTime != 1477258935 && dispflag != 0 )
                {
                    fprintf(stderr,"komodo_validate_interest.%d reject.%d [%d] locktime %u cmp2.%u\n",dispflag,txheight,(int32_t)(tx.nLockTime - (cmptime-KOMODO_MAXMEMPOOLTIME)),(uint32_t)tx.nLockTime,cmptime);
                }
                return(-1);
            }
            if ( 0 && dispflag != 0 )
                fprintf(stderr,"validateinterest.%d accept.%d [%d] locktime %u cmp2.%u\n",dispflag,(int32_t)txheight,(int32_t)(tx.nLockTime - (cmptime-KOMODO_MAXMEMPOOLTIME)),(int32_t)tx.nLockTime,cmptime);
        }
    }
    return(0);
}

/*
 komodo_checkPOW (fast) is called early in the process and should only refer to data immediately available. it is a filter to prevent bad blocks from going into the local DB. The more blocks we can filter out at this stage, the less junk in the local DB that will just get purged later on.
 
 komodo_checkPOW (slow) is called right before connecting blocks so all prior blocks can be assumed to be there and all checks must pass
 
 commission must be in coinbase.vout[1] and must be >= 10000 sats
 PoS stake must be without txfee and in the last tx in the block at vout[0]
 */

CAmount GetBlockSubsidy(int nHeight, const Consensus::Params& consensusParams);

uint64_t komodo_commission(const CBlock *pblock,int32_t height)
{
    int32_t i,j,n=0,txn_count; int64_t nSubsidy; uint64_t commission,total = 0;
    txn_count = pblock->vtx.size();
    if ( ASSETCHAINS_FOUNDERS != 0 )
    {
        nSubsidy = GetBlockSubsidy(height,Params().GetConsensus());
        fprintf(stderr,"ht.%d nSubsidy %.8f prod %llu\n",height,(double)nSubsidy/COIN,(long long)(nSubsidy * ASSETCHAINS_COMMISSION));
        return((nSubsidy * ASSETCHAINS_COMMISSION) / COIN);
        n = pblock->vtx[0].vout.size();
        for (j=0; j<n; j++)
            if ( j != 1 )
                total += pblock->vtx[0].vout[j].nValue;
    }
    else
    {
        for (i=0; i<txn_count; i++)
        {
            n = pblock->vtx[i].vout.size();
            for (j=0; j<n; j++)
            {
                //fprintf(stderr,"(%d %.8f).%d ",i,dstr(block.vtx[i].vout[j].nValue),j);
                if ( i != 0 || j != 1 )
                    total += pblock->vtx[i].vout[j].nValue;
            }
        }
    }
    //fprintf(stderr,"txn.%d n.%d commission total %.8f -> %.8f\n",txn_count,n,dstr(total),dstr((total * ASSETCHAINS_COMMISSION) / COIN));
    commission = ((total * ASSETCHAINS_COMMISSION) / COIN);
    if ( commission < 10000 )
        commission = 0;
    return(commission);
}

uint32_t komodo_segid32(char *coinaddr)
{
    bits256 addrhash;
    vcalc_sha256(0,(uint8_t *)&addrhash,(uint8_t *)coinaddr,(int32_t)strlen(coinaddr));
    return(addrhash.uints[0]);
}

int8_t komodo_segid(int32_t nocache,int32_t height)
{
    CTxDestination voutaddress; CBlock block; CBlockIndex *pindex; uint64_t value; uint32_t txtime; char voutaddr[64],destaddr[64]; int32_t txn_count,vout; uint256 txid; int8_t segid = -1;
    if ( height > 0 && (pindex= komodo_chainactive(height)) != 0 )
    {
        if ( nocache == 0 && pindex->segid >= -1 )
            return(pindex->segid);
        if ( komodo_blockload(block,pindex) == 0 )
        {
            txn_count = block.vtx.size();
            if ( txn_count > 1 && block.vtx[txn_count-1].vin.size() == 1 && block.vtx[txn_count-1].vout.size() == 1 )
            {
                txid = block.vtx[txn_count-1].vin[0].prevout.hash;
                vout = block.vtx[txn_count-1].vin[0].prevout.n;
                txtime = komodo_txtime(&value,txid,vout,destaddr);
                if ( ExtractDestination(block.vtx[txn_count-1].vout[0].scriptPubKey,voutaddress) )
                {
                    strcpy(voutaddr,CBitcoinAddress(voutaddress).ToString().c_str());
                    if ( strcmp(destaddr,voutaddr) == 0 && block.vtx[txn_count-1].vout[0].nValue == value )
                    {
                        segid = komodo_segid32(voutaddr) & 0x3f;
                        //fprintf(stderr,"komodo_segid.(%d) -> %02x\n",height,segid);
                    }
                } else fprintf(stderr,"komodo_segid ht.%d couldnt extract voutaddress\n",height);
            }
        }
    }
    return(segid);
}

void komodo_segids(uint8_t *hashbuf,int32_t height,int32_t n)
{
    static uint8_t prevhashbuf[100]; static int32_t prevheight;
    int32_t i;
    if ( height == prevheight && n == 100 )
        memcpy(hashbuf,prevhashbuf,100);
    else
    {
        memset(hashbuf,0xff,n);
        for (i=0; i<n; i++)
        {
            hashbuf[i] = (uint8_t)komodo_segid(1,height+i);
            //fprintf(stderr,"%02x ",hashbuf[i]);
        }
        if ( n == 100 )
        {
            memcpy(prevhashbuf,hashbuf,100);
            prevheight = height;
            //fprintf(stderr,"prevsegids.%d\n",height+n);
        }
    }
}

uint32_t komodo_stakehash(uint256 *hashp,char *address,uint8_t *hashbuf,uint256 txid,int32_t vout)
{
    bits256 addrhash;
    vcalc_sha256(0,(uint8_t *)&addrhash,(uint8_t *)address,(int32_t)strlen(address));
    memcpy(&hashbuf[100],&addrhash,sizeof(addrhash));
    memcpy(&hashbuf[100+sizeof(addrhash)],&txid,sizeof(txid));
    memcpy(&hashbuf[100+sizeof(addrhash)+sizeof(txid)],&vout,sizeof(vout));
    vcalc_sha256(0,(uint8_t *)hashp,hashbuf,100 + (int32_t)sizeof(uint256)*2 + sizeof(vout));
    return(addrhash.uints[0]);
}

uint32_t komodo_stake(int32_t validateflag,arith_uint256 bnTarget,int32_t nHeight,uint256 txid,int32_t vout,uint32_t blocktime,uint32_t prevtime,char *destaddr)
{
    bool fNegative,fOverflow; uint8_t hashbuf[256]; char address[64]; bits256 addrhash; arith_uint256 hashval,mindiff,ratio,coinage256; uint256 hash,pasthash; int32_t diff=0,segid,minage,i,iter=0; uint32_t txtime,segid32,winner = 0 ; uint64_t value,coinage;
    txtime = komodo_txtime2(&value,txid,vout,address);
    if ( validateflag == 0 )
    {
        //fprintf(stderr,"blocktime.%u -> ",blocktime);
        if ( blocktime < prevtime+3 )
            blocktime = prevtime+3;
        if ( blocktime < GetAdjustedTime()-60 )
            blocktime = GetAdjustedTime()+30;
        //fprintf(stderr,"blocktime.%u txtime.%u\n",blocktime,txtime);
    }
    if ( value == 0 || txtime == 0 || blocktime == 0 || prevtime == 0 )
    {
        //fprintf(stderr,"komodo_stake null %.8f %u %u %u\n",dstr(value),txtime,blocktime,prevtime);
        return(0);
    }
    if ( value < SATOSHIDEN )
        return(0);
    value /= SATOSHIDEN;
    mindiff.SetCompact(KOMODO_MINDIFF_NBITS,&fNegative,&fOverflow);
    ratio = (mindiff / bnTarget);
    if ( (minage= nHeight*3) > 6000 ) // about 100 blocks
        minage = 6000;
    komodo_segids(hashbuf,nHeight-101,100);
    segid32 = komodo_stakehash(&hash,address,hashbuf,txid,vout);
    segid = ((nHeight + segid32) & 0x3f);
    for (iter=0; iter<600; iter++)
    {
        if ( blocktime+iter+segid*2 < txtime+minage )
            continue;
        diff = (iter + blocktime - txtime - minage);
        if ( diff < 0 )
            diff = 60;
        else if ( diff > 3600*24*30 )
        {
            //printf("diff.%d (iter.%d blocktime.%u txtime.%u minage.%d)\n",(int32_t)diff,iter,blocktime,txtime,(int32_t)minage);
            diff = 3600*24*30;
        }
        if ( iter > 0 )
            diff += segid*2;
        coinage = (value * diff);
        if ( blocktime+iter+segid*2 > prevtime+480 )
            coinage *= ((blocktime+iter+segid*2) - (prevtime+400));
        coinage256 = arith_uint256(coinage+1);
        hashval = ratio * (UintToArith256(hash) / coinage256);
        if ( hashval <= bnTarget )
        {
            winner = 1;
            if ( validateflag == 0 )
            {
                //fprintf(stderr,"winner blocktime.%u iter.%d segid.%d\n",blocktime,iter,segid);
                blocktime += iter;
                blocktime += segid * 2;
            }
            break;
        }
        if ( validateflag != 0 )
        {
            /*for (i=31; i>=24; i--)
                fprintf(stderr,"%02x",((uint8_t *)&hashval)[i]);
            fprintf(stderr," vs ");
            for (i=31; i>=24; i--)
                fprintf(stderr,"%02x",((uint8_t *)&bnTarget)[i]);
            fprintf(stderr," segid.%d iter.%d winner.%d coinage.%llu %d ht.%d t.%u v%d diff.%d\n",segid,iter,winner,(long long)coinage,(int32_t)(blocktime - txtime),nHeight,blocktime,(int32_t)value,(int32_t)diff);*/
            break;
        }
    }
    //fprintf(stderr,"iterated until i.%d winner.%d\n",i,winner);
    if ( 0 && validateflag != 0 )
    {
        for (i=31; i>=24; i--)
            fprintf(stderr,"%02x",((uint8_t *)&hashval)[i]);
        fprintf(stderr," vs ");
        for (i=31; i>=24; i--)
            fprintf(stderr,"%02x",((uint8_t *)&bnTarget)[i]);
        fprintf(stderr," segid.%d iter.%d winner.%d coinage.%llu %d ht.%d t.%u v%d diff.%d ht.%d\n",segid,iter,winner,(long long)coinage,(int32_t)(blocktime - txtime),nHeight,blocktime,(int32_t)value,(int32_t)diff,nHeight);
    }
    if ( nHeight < 10 )
        return(blocktime);
    return(blocktime * winner);
}

arith_uint256 komodo_PoWtarget(int32_t *percPoSp,arith_uint256 target,int32_t height,int32_t goalperc)
{
    int32_t oldflag = 0,dispflag = 0;
    CBlockIndex *pindex; arith_uint256 easydiff,bnTarget,hashval,sum,ave; bool fNegative,fOverflow; int32_t i,n,m,ht,percPoS,diff,val;
    *percPoSp = percPoS = 0;
    if ( height <= 10 || (ASSETCHAINS_STAKED == 100 && height <= 100) )
        return(target);
    sum = arith_uint256(0);
    ave = sum;
    easydiff.SetCompact(KOMODO_MINDIFF_NBITS,&fNegative,&fOverflow);
    for (i=n=m=0; i<100; i++)
    {
        ht = height - 100 + i;
        if ( ht <= 1 )
            continue;
        if ( (pindex= komodo_chainactive(ht)) != 0 )
        {
            if ( komodo_segid(0,ht) >= 0 )
            {
                n++;
                percPoS++;
                if ( dispflag != 0 && ASSETCHAINS_STAKED < 100 )
                    fprintf(stderr,"0");
            }
            else
            {
                if ( dispflag != 0 && ASSETCHAINS_STAKED < 100 )
                    fprintf(stderr,"1");
                sum += UintToArith256(pindex->GetBlockHash());
                m++;
            }
        }
        if ( dispflag != 0 && ASSETCHAINS_STAKED < 100 && (i % 10) == 9 )
            fprintf(stderr," %d, ",percPoS);
    }
    if ( m+n < 100 )
        percPoS = ((percPoS * n) + (goalperc * (100-n))) / 100;
    if ( dispflag != 0 && ASSETCHAINS_STAKED < 100 )
        fprintf(stderr," -> %d%% percPoS vs goalperc.%d ht.%d\n",percPoS,goalperc,height);
    *percPoSp = percPoS;
    if ( m > 0 )
    {
        ave = (sum / arith_uint256(m));
        if ( ave > target )
            ave = target;
    } else ave = target; //easydiff; //else return(target);
    if ( percPoS == 0 )
        percPoS = 1;
    if ( percPoS < goalperc ) // increase PoW diff -> lower bnTarget
    {
        if ( oldflag != 0 )
            bnTarget = (ave / arith_uint256(goalperc * goalperc * goalperc)) * arith_uint256(percPoS * percPoS);
        else bnTarget = (ave / arith_uint256(goalperc * goalperc * goalperc * goalperc)) * arith_uint256(percPoS * percPoS);
        if ( dispflag != 0 && ASSETCHAINS_STAKED < 100 )
        {
            for (i=31; i>=24; i--)
                fprintf(stderr,"%02x",((uint8_t *)&ave)[i]);
            fprintf(stderr," increase diff -> ");
            for (i=31; i>=24; i--)
                fprintf(stderr,"%02x",((uint8_t *)&bnTarget)[i]);
            fprintf(stderr," floor diff ");
            for (i=31; i>=24; i--)
                fprintf(stderr,"%02x",((uint8_t *)&target)[i]);
            fprintf(stderr," ht.%d percPoS.%d vs goal.%d -> diff %d\n",height,percPoS,goalperc,goalperc - percPoS);
        }
    }
    else if ( percPoS > goalperc ) // decrease PoW diff -> raise bnTarget
    {
        if ( oldflag != 0 )
        {
            bnTarget = ((ave * arith_uint256(goalperc)) + (easydiff * arith_uint256(percPoS))) / arith_uint256(percPoS + goalperc);
            bnTarget = (bnTarget / arith_uint256(goalperc * goalperc)) * arith_uint256(percPoS * percPoS * percPoS);
        }
        else bnTarget = (ave / arith_uint256(goalperc * goalperc)) * arith_uint256(percPoS * percPoS * percPoS);
        if ( bnTarget > easydiff )
            bnTarget = easydiff;
        else if ( bnTarget < ave ) // overflow
        {
            bnTarget = ((ave * arith_uint256(goalperc)) + (easydiff * arith_uint256(percPoS))) / arith_uint256(percPoS + goalperc);
            if ( bnTarget < ave )
                bnTarget = ave;
        }
        if ( dispflag != 0 )
        {
            for (i=31; i>=24; i--)
                fprintf(stderr,"%02x",((uint8_t *)&ave)[i]);
            fprintf(stderr," decrease diff -> ");
            for (i=31; i>=24; i--)
                fprintf(stderr,"%02x",((uint8_t *)&bnTarget)[i]);
            fprintf(stderr," floor diff ");
            for (i=31; i>=24; i--)
                fprintf(stderr,"%02x",((uint8_t *)&target)[i]);
            fprintf(stderr," ht.%d percPoS.%d vs goal.%d -> diff %d\n",height,percPoS,goalperc,goalperc - percPoS);
        }
    }
    else bnTarget = ave; // recent ave is perfect
    return(bnTarget);
}

int32_t komodo_is_PoSblock(int32_t slowflag,int32_t height,CBlock *pblock,arith_uint256 bnTarget,arith_uint256 bhash)
{
    CBlockIndex *previndex,*pindex; char voutaddr[64],destaddr[64]; uint256 txid; uint32_t txtime,prevtime=0; int32_t vout,PoSperc,txn_count,eligible=0,isPoS = 0,segid; uint64_t value; CTxDestination voutaddress;
    if ( ASSETCHAINS_STAKED == 100 && height <= 10 )
        return(1);
    BlockMap::const_iterator it = mapBlockIndex.find(pblock->GetHash());
    pindex = it != mapBlockIndex.end() ? it->second : NULL;
    if ( pindex != 0 && pindex->segid >= -1 )
    {
        if ( pindex->segid == -1 )
            return(0);
        else return(1);
    }
    txn_count = pblock->vtx.size();
    if ( txn_count > 1 && pblock->vtx[txn_count-1].vin.size() == 1 && pblock->vtx[txn_count-1].vout.size() == 1 )
    {
        it = mapBlockIndex.find(pblock->hashPrevBlock);
        if ( it != mapBlockIndex.end() && (previndex = it->second) != NULL )
            prevtime = (uint32_t)previndex->nTime;

        txid = pblock->vtx[txn_count-1].vin[0].prevout.hash;
        vout = pblock->vtx[txn_count-1].vin[0].prevout.n;
        if ( prevtime != 0 )
        {
            if ( komodo_isPoS(pblock) != 0 )
            {
                eligible = komodo_stake(1,bnTarget,height,txid,vout,pblock->nTime,prevtime+27,(char *)"");
            }
            if ( eligible == 0 || eligible > pblock->nTime )
            {
                if ( 0 && ASSETCHAINS_STAKED < 100 )
                    fprintf(stderr,"komodo_is_PoSblock PoS failure ht.%d eligible.%u vs blocktime.%u, lag.%d -> check to see if it is PoW block\n",height,eligible,(uint32_t)pblock->nTime,(int32_t)(eligible - pblock->nTime));
                if ( slowflag != 0 && pindex != 0 )
                {
                    pindex->segid = -1;
                    fprintf(stderr,"PoW block detected set segid.%d <- %d\n",height,pindex->segid);
                }
            }
            else
            {
                isPoS = 2; // 2 means staking utxo validated
                if ( slowflag != 0 && height > 100 )
                {
                    segid = -3;
                    if ( pindex != 0 && pindex->segid == -2 && (segid= komodo_segid(1,height)) >= 0 )
                    {
                        pindex->segid = segid;
                        fprintf(stderr,"B set segid.%d <- %d\n",height,pindex->segid);
                    } //else fprintf(stderr,"unexpected null pindex for slowflag set ht.%d segid.%d:%d\n",height,pindex!=0?pindex->segid:-3,segid);
                }
            }
        }
        if ( slowflag == 0 && isPoS == 0 ) // maybe previous block is not seen yet, do the best approx
        {
            if ( komodo_isPoS(pblock) != 0 )
                isPoS = 1;
        }
        if ( slowflag != 0 && isPoS != 0 )
        {
            if ( isPoS != 2 )
            {
                fprintf(stderr,"ht.%d isPoS.%d utxo not validated -> must be PoW fake\n",height,isPoS);
                isPoS = 0;
            }
            else
            {
                bnTarget = komodo_PoWtarget(&PoSperc,bnTarget,height,ASSETCHAINS_STAKED);
                if ( bhash < bnTarget )
                {
                    //fprintf(stderr,"ht.%d isPoS but meets PoW diff!\n",height);
                    isPoS = 0;
                }
            }
        }
        //else return(-1);
    }
    //fprintf(stderr,"slow.%d ht.%d isPoS.%d\n",slowflag,height,isPoS);
    return(isPoS != 0);
}

bool GetStakeParams(const CTransaction &stakeTx, CStakeParams &stakeParams);
bool ValidateMatchingStake(const CTransaction &ccTx, uint32_t voutNum, const CTransaction &stakeTx, bool &cheating);
bool ValidateStakeTransaction(const CTransaction &stakeTx, CStakeParams &stakeParams, bool validateSig = true);

// for now, we will ignore slowFlag in the interest of keeping success/fail simpler for security purposes
bool verusCheckPOSBlock(int32_t slowflag, CBlock *pblock, int32_t height)
{
    CBlockIndex *pastBlockIndex;
    uint256 txid, blkHash;
    int32_t txn_count;
    uint32_t voutNum;
    CAmount value;
    bool isPOS = false;
    CTxDestination voutaddress, destaddress, cbaddress;
    arith_uint256 target, hash;
    CTransaction tx;

    if (!pblock->IsVerusPOSBlock())
    {
        printf("%s, height %d not POS block\n", pblock->nNonce.GetHex().c_str(), height);
        //pblock->nNonce.SetPOSTarget(pblock->nNonce.GetPOSTarget());
        //printf("%s after setting POS target\n", pblock->nNonce.GetHex().c_str());
        return false;
    }

    char voutaddr[64], destaddr[64], cbaddr[64];

    txn_count = pblock->vtx.size();

    if ( txn_count > 1 )
    {
        target.SetCompact(pblock->GetVerusPOSTarget());
        txid = pblock->vtx[txn_count-1].vin[0].prevout.hash;
        voutNum = pblock->vtx[txn_count-1].vin[0].prevout.n;
        value = pblock->vtx[txn_count-1].vout[0].nValue;

        {
            bool validHash = (value != 0);
            bool enablePOSNonce = CPOSNonce::NewPOSActive(height);
            bool newPOSEnforcement = enablePOSNonce && (Params().GetConsensus().vUpgrades[Consensus::UPGRADE_SAPLING].nActivationHeight <= height);
            uint256 rawHash;
            arith_uint256 posHash;

            if (validHash && newPOSEnforcement)
            {
                validHash = pblock->GetRawVerusPOSHash(rawHash, height);
                posHash = UintToArith256(rawHash) / value;
                if (!validHash || posHash > target)
                {
                    validHash = false;
                    printf("ERROR: invalid nonce value for PoS block\nnNonce: %s\nrawHash: %s\nposHash: %s\nvalue: %lu\n",
                            pblock->nNonce.GetHex().c_str(), rawHash.GetHex().c_str(), posHash.GetHex().c_str(), value);
                }
                // make sure prev block hash and block height are correct
                CStakeParams p;
                if (validHash && (validHash = GetStakeParams(pblock->vtx[txn_count-1], p)))
                {
                    for (int i = 0; validHash && i < pblock->vtx[0].vout.size(); i++)
                    {
                        validHash = false;
                        if (ValidateMatchingStake(pblock->vtx[0], i, pblock->vtx[txn_count-1], validHash) && !validHash)
                        {
                            if ((p.prevHash == pblock->hashPrevBlock) && (int32_t)p.blkHeight == height)
                            {
                                validHash = true;
                            }
                            else
                            {
                                printf("ERROR: invalid block data for stake tx\nblkHash:   %s\ntxBlkHash: %s\nblkHeight: %d, txBlkHeight: %d\n",
                                        pblock->hashPrevBlock.GetHex().c_str(), p.prevHash.GetHex().c_str(), height, p.blkHeight);
                                validHash = false;
                            }
                        }
                        else validHash = false;
                    }
                }
            }
            if (validHash)
            {
                if (slowflag == 0)
                {
                    isPOS = true;
                }
                else if (!(pastBlockIndex = komodo_chainactive(height - 100)))
                {
                    fprintf(stderr,"ERROR: chain not fully loaded or invalid PoS block %s - no past block found\n",blkHash.ToString().c_str());
                }
                else 
#ifndef KOMODO_ZCASH
                if (!GetTransaction(txid, tx, Params().GetConsensus(), blkHash, true))
#else
                if (!GetTransaction(txid, tx, blkHash, true))
#endif
                {
                    fprintf(stderr,"ERROR: invalid PoS block %s - no source transaction\n",blkHash.ToString().c_str());
                }
                else
                {
                    CBlockHeader bh = pastBlockIndex->GetBlockHeader();
                    uint256 pastHash = bh.GetVerusEntropyHash(height - 100);

                    // if height is over when Nonce is required to be the new format, we check that the new format is correct
                    // if over when we have the new POS hash function, we validate that as well
                    // they are 100 blocks apart
                    CPOSNonce nonce = pblock->nNonce;

                    //printf("before nNonce: %s, height: %d\n", pblock->nNonce.GetHex().c_str(), height);
                    //validHash = pblock->GetRawVerusPOSHash(rawHash, height);
                    //hash = UintToArith256(rawHash) / tx.vout[voutNum].nValue;
                    //printf("Raw POShash:   %s\n", hash.GetHex().c_str());

                    hash = UintToArith256(tx.GetVerusPOSHash(&nonce, voutNum, height, pastHash));

                    //printf("after nNonce:  %s, height: %d\n", nonce.GetHex().c_str(), height);
                    //printf("POShash:       %s\n\n", hash.GetHex().c_str());

                    if ((!newPOSEnforcement || posHash == hash) && hash <= target)
                    {
                        BlockMap::const_iterator it = mapBlockIndex.find(blkHash);
                        if ((it == mapBlockIndex.end()) ||
                            !(pastBlockIndex = it->second) || 
                            (height - pastBlockIndex->GetHeight()) < VERUS_MIN_STAKEAGE)
                        {
                            fprintf(stderr,"ERROR: invalid PoS block %s - stake source too new or not found\n",blkHash.ToString().c_str());
                        }
                        else
                        {
                            // make sure we have the right target
                            CBlockIndex *previndex;
                            it = mapBlockIndex.find(pblock->hashPrevBlock);
                            if (it == mapBlockIndex.end() || !(previndex = it->second))
                            {
                                fprintf(stderr,"ERROR: invalid PoS block %s - no prev block found\n",blkHash.ToString().c_str());
                            }
                            else
                            {
                                arith_uint256 cTarget;
                                uint32_t nBits = lwmaGetNextPOSRequired(previndex, Params().GetConsensus());
                                cTarget.SetCompact(nBits);
                                bool nonceOK = true;

                                // check to see how many fail
                                //if (nonce != pblock->nNonce)
                                //    printf("Mismatched nNonce: %s\nblkHash: %s, height: %d\n", nonce.GetHex().c_str(), pblock->GetHash().GetHex().c_str(), height);

                                if (CPOSNonce::NewNonceActive(height) && !nonce.CheckPOSEntropy(pastHash, txid, voutNum))
                                {
                                    fprintf(stderr,"ERROR: invalid PoS block %s - nonce entropy corrupted or forged\n",blkHash.ToString().c_str());
                                    nonceOK = false;
                                }
                                else
                                {
                                    if (cTarget != target)
                                    {
                                        fprintf(stderr,"ERROR: invalid PoS block %s - invalid diff target\n",blkHash.ToString().c_str());
                                        nonceOK = false;
                                    }
                                }
                                if ( nonceOK && ExtractDestination(pblock->vtx[txn_count-1].vout[0].scriptPubKey, voutaddress) &&
                                        ExtractDestination(tx.vout[voutNum].scriptPubKey, destaddress) &&
                                        CScriptExt::ExtractVoutDestination(pblock->vtx[0], 0, cbaddress) )
                                {
                                    strcpy(voutaddr, CBitcoinAddress(voutaddress).ToString().c_str());
                                    strcpy(destaddr, CBitcoinAddress(destaddress).ToString().c_str());
                                    strcpy(cbaddr, CBitcoinAddress(cbaddress).ToString().c_str());
                                    if (newPOSEnforcement)
                                    {
                                        if (!strcmp(destaddr, voutaddr))
                                        {
                                            // allow delegation of stake, but require all ouputs to be
                                            // crypto conditions
                                            CStakeParams p;

                                            // validatestake transaction sets the pubkey of the stake output
                                            // if it has no override into the pubkey
                                            if (ValidateStakeTransaction(pblock->vtx[txn_count-1], p, false))
                                            {
                                                COptCCParams cpp;
                                                // loop through all outputs to make sure they are sent to the proper pubkey
                                                isPOS = true;
                                                for (auto vout : pblock->vtx[0].vout)
                                                {
                                                    txnouttype tp;
                                                    std::vector<std::vector<unsigned char>> vvch = std::vector<std::vector<unsigned char>>();
                                                    // solve all outputs to check that destinations all go only to the pk
                                                    // specified in the stake params
                                                    if (!Solver(vout.scriptPubKey, tp, vvch) || 
                                                        tp != TX_CRYPTOCONDITION || 
                                                        vvch.size() < 2 || 
                                                        p.pk != CPubKey(vvch[1]))
                                                    {
                                                        isPOS = false;
                                                        break;
                                                    }
                                                }
                                            }
                                        }
                                    }
                                    else if ( !strcmp(destaddr,voutaddr) && ( !strcmp(destaddr,cbaddr) || (height < 17840)) )
                                    {
                                        isPOS = true;
                                    }
                                    else
                                    {
                                        fprintf(stderr,"ERROR: invalid PoS block %s - invalid stake or coinbase destination\n",blkHash.ToString().c_str());
                                    }
                                }
                            }
                        }
                    }
                    else
                    {
                        printf("ERROR: malformed nonce value for PoS block\nnNonce: %s\nrawHash: %s\nposHash: %s\nvalue: %lu\n",
                            pblock->nNonce.GetHex().c_str(), rawHash.GetHex().c_str(), posHash.GetHex().c_str(), value);
                    }
                }
            }
        }
    }
    return(isPOS);
}

int64_t komodo_checkcommission(CBlock *pblock,int32_t height)
{
    int64_t checktoshis=0; uint8_t *script,scripthex[8192]; int32_t scriptlen,matched = 0;
    if ( ASSETCHAINS_COMMISSION != 0 )
    {
        checktoshis = komodo_commission(pblock,height);
        fprintf(stderr,"height.%d commission %.8f\n",height,(double)checktoshis/COIN);
        /*if ( checktoshis > 10000 && pblock->vtx[0].vout.size() != 2 )  jl777: not sure why this was here
            return(-1);
        else*/ if ( checktoshis != 0 )
        {
<<<<<<< HEAD
            script = (uint8_t *)&pblock->vtx[0].vout[1].scriptPubKey[0];
            if ( script[0] != 33 || script[34] != OP_CHECKSIG || memcmp(script+1,ASSETCHAINS_OVERRIDE_PUBKEY33,33) != 0 )
=======
            script = (uint8_t *)pblock->vtx[0].vout[1].scriptPubKey.data();
            scriptlen = (int32_t)pblock->vtx[0].vout[1].scriptPubKey.size();
            if ( ASSETCHAINS_SCRIPTPUB.size() > 1 )
            {
                if ( ASSETCHAINS_SCRIPTPUB.size()/2 == scriptlen && scriptlen < sizeof(scripthex) )
                {
                    decode_hex(scripthex,scriptlen,(char *)ASSETCHAINS_SCRIPTPUB.c_str());
                    if ( memcmp(scripthex,script,scriptlen) == 0 )
                        matched = scriptlen;
                }
            }
            else if ( scriptlen == 35 && script[0] == 33 && script[34] == OP_CHECKSIG && memcmp(script+1,ASSETCHAINS_OVERRIDE_PUBKEY33,33) == 0 )
                matched = 35;
            else if ( scriptlen == 25 && script[0] == OP_DUP && script[1] == OP_HASH160 && script[2] == 20 && script[23] == OP_EQUALVERIFY && script[24] == OP_CHECKSIG && memcmp(script+3,ASSETCHAINS_OVERRIDE_PUBKEYHASH,20) == 0 )
                matched = 25;
            if ( matched == 0 )
            {
                int32_t i;
                for (i=0; i<25; i++)
                    fprintf(stderr,"%02x",script[i]);
                fprintf(stderr," payment to wrong pubkey scriptlen.%d, scriptpub[%d]\n",scriptlen,(int32_t)ASSETCHAINS_SCRIPTPUB.size()/2);
>>>>>>> 0dcc818a
                return(-1);
         
            }
            if ( pblock->vtx[0].vout[1].nValue != checktoshis )
            {
                fprintf(stderr,"ht.%d checktoshis %.8f vs actual vout[1] %.8f\n",height,dstr(checktoshis),dstr(pblock->vtx[0].vout[1].nValue));
                return(-1);
            }
        }
    }
    return(checktoshis);
}

bool KOMODO_TEST_ASSETCHAIN_SKIP_POW = 0;

int32_t komodo_checkPOW(int32_t slowflag,CBlock *pblock,int32_t height)
{
    uint256 hash; arith_uint256 bnTarget,bhash; bool fNegative,fOverflow; uint8_t *script,pubkey33[33],pubkeys[64][33]; int32_t i,possible,PoSperc,is_PoSblock=0,n,failed = 0,notaryid = -1; int64_t checktoshis,value; CBlockIndex *pprev;
    if ( KOMODO_TEST_ASSETCHAIN_SKIP_POW == 0 && Params().NetworkIDString() == "regtest" )
        KOMODO_TEST_ASSETCHAIN_SKIP_POW = 1;
    if ( !CheckEquihashSolution(pblock, Params()) )
    {
        fprintf(stderr,"komodo_checkPOW slowflag.%d ht.%d CheckEquihashSolution failed\n",slowflag,height);
        return(-1);
    }
    hash = pblock->GetHash();
    bnTarget.SetCompact(pblock->nBits,&fNegative,&fOverflow);
    bhash = UintToArith256(hash);
    possible = komodo_block2pubkey33(pubkey33,pblock);
    if ( height == 0 )
    {
        if ( slowflag != 0 )
        {
            fprintf(stderr,"height.%d slowflag.%d possible.%d cmp.%d\n",height,slowflag,possible,bhash > bnTarget);
            return(0);
        }
        BlockMap::const_iterator it = mapBlockIndex.find(pblock->hashPrevBlock);
        if ( it != mapBlockIndex.end() && (pprev= it->second) != 0 )
            height = pprev->GetHeight() + 1;
        if ( height == 0 )
            return(0);
    }
    if ( ASSETCHAINS_LWMAPOS != 0 && bhash > bnTarget )
    {
        // if proof of stake is active, check if this is a valid PoS block before we fail
        if (verusCheckPOSBlock(slowflag, pblock, height))
        {
            return(0);
        }
    }
    if ( (ASSETCHAINS_SYMBOL[0] != 0 || height > 792000) && bhash > bnTarget )
    {
        failed = 1;
        if ( height > 0 && ASSETCHAINS_SYMBOL[0] == 0 ) // for the fast case
        {
            if ( (n= komodo_notaries(pubkeys,height,pblock->nTime)) > 0 )
            {
                for (i=0; i<n; i++)
                    if ( memcmp(pubkey33,pubkeys[i],33) == 0 )
                    {
                        notaryid = i;
                        break;
                    }
            }
        }
        else if ( possible == 0 || ASSETCHAINS_SYMBOL[0] != 0 )
        {
            if ( KOMODO_TEST_ASSETCHAIN_SKIP_POW )
                return(0);
            if ( ASSETCHAINS_STAKED == 0 ) // komodo_is_PoSblock will check bnTarget for staked chains
                return(-1);
        }
    }
    if ( ASSETCHAINS_STAKED != 0 && height >= 2 ) // must PoS or have at least 16x better PoW
    {
        if ( (is_PoSblock= komodo_is_PoSblock(slowflag,height,pblock,bnTarget,bhash)) == 0 )
        {
            if ( ASSETCHAINS_STAKED == 100 && height > 100 )  // only PoS allowed! POSTEST64
                return(-1);
            else
            {
                if ( slowflag == 0 ) // need all past 100 blocks to calculate PoW target
                    return(0);
                if ( slowflag != 0 )
                    bnTarget = komodo_PoWtarget(&PoSperc,bnTarget,height,ASSETCHAINS_STAKED);
                if ( bhash > bnTarget )
                {
                    for (i=31; i>=16; i--)
                        fprintf(stderr,"%02x",((uint8_t *)&bhash)[i]);
                    fprintf(stderr," > ");
                    for (i=31; i>=16; i--)
                        fprintf(stderr,"%02x",((uint8_t *)&bnTarget)[i]);
                    fprintf(stderr," ht.%d PoW diff violation PoSperc.%d vs goalperc.%d\n",height,PoSperc,(int32_t)ASSETCHAINS_STAKED);
                    return(-1);
                } else failed = 0;
            }
        }
        else if ( is_PoSblock < 0 )
        {
            fprintf(stderr,"unexpected negative is_PoSblock.%d\n",is_PoSblock);
            return(-1);
        }
    }
    if ( failed == 0 && ASSETCHAINS_OVERRIDE_PUBKEY33[0] != 0 )
    {
        if ( height == 1 )
        {
            script = (uint8_t *)&pblock->vtx[0].vout[0].scriptPubKey[0];
            if ( script[0] != 33 || script[34] != OP_CHECKSIG || memcmp(script+1,ASSETCHAINS_OVERRIDE_PUBKEY33,33) != 0 )
                return(-1);
        }
        else
        {
            if ( komodo_checkcommission(pblock,height) < 0 )
                return(-1);
        }
    }
    //fprintf(stderr,"komodo_checkPOW possible.%d slowflag.%d ht.%d notaryid.%d failed.%d\n",possible,slowflag,height,notaryid,failed);
    if ( failed != 0 && possible == 0 && notaryid < 0 )
        return(-1);
    else return(0);
}

int64_t komodo_newcoins(int64_t *zfundsp,int32_t nHeight,CBlock *pblock)
{
    CTxDestination address; int32_t i,j,m,n,vout; uint8_t *script; uint256 txid,hashBlock; int64_t zfunds=0,vinsum=0,voutsum=0;
    n = pblock->vtx.size();
    for (i=0; i<n; i++)
    {
        CTransaction vintx,&tx = pblock->vtx[i];
        zfunds += (tx.GetValueOut() - tx.GetShieldedValueIn());
        if ( (m= tx.vin.size()) > 0 )
        {
            for (j=0; j<m; j++)
            {
                if ( i == 0 )
                    continue;
                txid = tx.vin[j].prevout.hash;
                vout = tx.vin[j].prevout.n;
                if ( !GetTransaction(txid,vintx,hashBlock, false) || vout >= vintx.vout.size() )
                {
                    fprintf(stderr,"ERROR: %s/v%d cant find\n",txid.ToString().c_str(),vout);
                    return(0);
                }
                vinsum += vintx.vout[vout].nValue;
            }
        }
        if ( (m= tx.vout.size()) > 0 )
        {
            for (j=0; j<m-1; j++)
            {
                if ( ExtractDestination(tx.vout[j].scriptPubKey,address) != 0 && strcmp("RD6GgnrMpPaTSMn8vai6yiGA7mN4QGPVMY",CBitcoinAddress(address).ToString().c_str()) != 0 )
                    voutsum += tx.vout[j].nValue;
                else printf("skip %.8f -> %s\n",dstr(tx.vout[j].nValue),CBitcoinAddress(address).ToString().c_str());
            }
            script = (uint8_t *)&tx.vout[j].scriptPubKey[0];
            if ( script == 0 || script[0] != 0x6a )
            {
                if ( ExtractDestination(tx.vout[j].scriptPubKey,address) != 0 && strcmp("RD6GgnrMpPaTSMn8vai6yiGA7mN4QGPVMY",CBitcoinAddress(address).ToString().c_str()) != 0 )
                    voutsum += tx.vout[j].nValue;
            }
        }
    }
    *zfundsp = zfunds;
    if ( ASSETCHAINS_SYMBOL[0] == 0 && (voutsum-vinsum) == 100003*SATOSHIDEN ) // 15 times
        return(3 * SATOSHIDEN);
    //if ( voutsum-vinsum+zfunds > 100000*SATOSHIDEN || voutsum-vinsum+zfunds < 0 )
    //.    fprintf(stderr,"ht.%d vins %.8f, vouts %.8f -> %.8f zfunds %.8f\n",nHeight,dstr(vinsum),dstr(voutsum),dstr(voutsum)-dstr(vinsum),dstr(zfunds));
    return(voutsum - vinsum);
}

int64_t komodo_coinsupply(int64_t *zfundsp,int32_t height)
{
    CBlockIndex *pindex; CBlock block; int64_t zfunds=0,supply = 0;
    //fprintf(stderr,"coinsupply %d\n",height);
    *zfundsp = 0;
    if ( (pindex= komodo_chainactive(height)) != 0 )
    {
        while ( pindex != 0 && pindex->GetHeight() > 0 )
        {
            if ( pindex->newcoins == 0 && pindex->zfunds == 0 )
            {
                if ( komodo_blockload(block,pindex) == 0 )
                    pindex->newcoins = komodo_newcoins(&pindex->zfunds,pindex->GetHeight(),&block);
                else
                {
                    fprintf(stderr,"error loading block.%d\n",pindex->GetHeight());
                    return(0);
                }
            }
            supply += pindex->newcoins;
            zfunds += pindex->zfunds;
            //printf("start ht.%d new %.8f -> supply %.8f zfunds %.8f -> %.8f\n",pindex->GetHeight(),dstr(pindex->newcoins),dstr(supply),dstr(pindex->zfunds),dstr(zfunds));
            pindex = pindex->pprev;
        }
    }
    *zfundsp = zfunds;
    return(supply);
}<|MERGE_RESOLUTION|>--- conflicted
+++ resolved
@@ -1471,7 +1471,6 @@
 
 bool GetStakeParams(const CTransaction &stakeTx, CStakeParams &stakeParams);
 bool ValidateMatchingStake(const CTransaction &ccTx, uint32_t voutNum, const CTransaction &stakeTx, bool &cheating);
-bool ValidateStakeTransaction(const CTransaction &stakeTx, CStakeParams &stakeParams, bool validateSig = true);
 
 // for now, we will ignore slowFlag in the interest of keeping success/fail simpler for security purposes
 bool verusCheckPOSBlock(int32_t slowflag, CBlock *pblock, int32_t height)
@@ -1508,11 +1507,10 @@
         {
             bool validHash = (value != 0);
             bool enablePOSNonce = CPOSNonce::NewPOSActive(height);
-            bool newPOSEnforcement = enablePOSNonce && (Params().GetConsensus().vUpgrades[Consensus::UPGRADE_SAPLING].nActivationHeight <= height);
             uint256 rawHash;
             arith_uint256 posHash;
 
-            if (validHash && newPOSEnforcement)
+            if (validHash && enablePOSNonce)
             {
                 validHash = pblock->GetRawVerusPOSHash(rawHash, height);
                 posHash = UintToArith256(rawHash) / value;
@@ -1521,29 +1519,6 @@
                     validHash = false;
                     printf("ERROR: invalid nonce value for PoS block\nnNonce: %s\nrawHash: %s\nposHash: %s\nvalue: %lu\n",
                             pblock->nNonce.GetHex().c_str(), rawHash.GetHex().c_str(), posHash.GetHex().c_str(), value);
-                }
-                // make sure prev block hash and block height are correct
-                CStakeParams p;
-                if (validHash && (validHash = GetStakeParams(pblock->vtx[txn_count-1], p)))
-                {
-                    for (int i = 0; validHash && i < pblock->vtx[0].vout.size(); i++)
-                    {
-                        validHash = false;
-                        if (ValidateMatchingStake(pblock->vtx[0], i, pblock->vtx[txn_count-1], validHash) && !validHash)
-                        {
-                            if ((p.prevHash == pblock->hashPrevBlock) && (int32_t)p.blkHeight == height)
-                            {
-                                validHash = true;
-                            }
-                            else
-                            {
-                                printf("ERROR: invalid block data for stake tx\nblkHash:   %s\ntxBlkHash: %s\nblkHeight: %d, txBlkHeight: %d\n",
-                                        pblock->hashPrevBlock.GetHex().c_str(), p.prevHash.GetHex().c_str(), height, p.blkHeight);
-                                validHash = false;
-                            }
-                        }
-                        else validHash = false;
-                    }
                 }
             }
             if (validHash)
@@ -1585,7 +1560,7 @@
                     //printf("after nNonce:  %s, height: %d\n", nonce.GetHex().c_str(), height);
                     //printf("POShash:       %s\n\n", hash.GetHex().c_str());
 
-                    if ((!newPOSEnforcement || posHash == hash) && hash <= target)
+                    if (posHash == hash && hash <= target)
                     {
                         BlockMap::const_iterator it = mapBlockIndex.find(blkHash);
                         if ((it == mapBlockIndex.end()) ||
@@ -1628,48 +1603,30 @@
                                     }
                                 }
                                 if ( nonceOK && ExtractDestination(pblock->vtx[txn_count-1].vout[0].scriptPubKey, voutaddress) &&
-                                        ExtractDestination(tx.vout[voutNum].scriptPubKey, destaddress) &&
-                                        CScriptExt::ExtractVoutDestination(pblock->vtx[0], 0, cbaddress) )
+                                        ExtractDestination(tx.vout[voutNum].scriptPubKey, destaddress) )
                                 {
                                     strcpy(voutaddr, CBitcoinAddress(voutaddress).ToString().c_str());
                                     strcpy(destaddr, CBitcoinAddress(destaddress).ToString().c_str());
-                                    strcpy(cbaddr, CBitcoinAddress(cbaddress).ToString().c_str());
-                                    if (newPOSEnforcement)
+                                    if ( !strcmp(destaddr,voutaddr) )
                                     {
-                                        if (!strcmp(destaddr, voutaddr))
+                                        isPOS = true;
+                                        CTransaction &cbtx = pblock->vtx[0];
+                                        for (int i = 0; i < cbtx.vout.size(); i++)
                                         {
-                                            // allow delegation of stake, but require all ouputs to be
-                                            // crypto conditions
-                                            CStakeParams p;
-
-                                            // validatestake transaction sets the pubkey of the stake output
-                                            // if it has no override into the pubkey
-                                            if (ValidateStakeTransaction(pblock->vtx[txn_count-1], p, false))
+                                            if (CScriptExt::ExtractVoutDestination(cbtx, i, cbaddress))
                                             {
-                                                COptCCParams cpp;
-                                                // loop through all outputs to make sure they are sent to the proper pubkey
-                                                isPOS = true;
-                                                for (auto vout : pblock->vtx[0].vout)
-                                                {
-                                                    txnouttype tp;
-                                                    std::vector<std::vector<unsigned char>> vvch = std::vector<std::vector<unsigned char>>();
-                                                    // solve all outputs to check that destinations all go only to the pk
-                                                    // specified in the stake params
-                                                    if (!Solver(vout.scriptPubKey, tp, vvch) || 
-                                                        tp != TX_CRYPTOCONDITION || 
-                                                        vvch.size() < 2 || 
-                                                        p.pk != CPubKey(vvch[1]))
-                                                    {
-                                                        isPOS = false;
-                                                        break;
-                                                    }
-                                                }
+                                                strcpy(cbaddr, CBitcoinAddress(cbaddress).ToString().c_str());
+                                                if (!strcmp(destaddr,cbaddr))
+                                                    continue;
+                                            }
+                                            else
+                                            {
+                                                if (cbtx.vout[i].scriptPubKey.IsOpReturn())
+                                                    continue;
+                                                isPOS = false;
+                                                break;
                                             }
                                         }
-                                    }
-                                    else if ( !strcmp(destaddr,voutaddr) && ( !strcmp(destaddr,cbaddr) || (height < 17840)) )
-                                    {
-                                        isPOS = true;
                                     }
                                     else
                                     {
@@ -1702,11 +1659,7 @@
             return(-1);
         else*/ if ( checktoshis != 0 )
         {
-<<<<<<< HEAD
             script = (uint8_t *)&pblock->vtx[0].vout[1].scriptPubKey[0];
-            if ( script[0] != 33 || script[34] != OP_CHECKSIG || memcmp(script+1,ASSETCHAINS_OVERRIDE_PUBKEY33,33) != 0 )
-=======
-            script = (uint8_t *)pblock->vtx[0].vout[1].scriptPubKey.data();
             scriptlen = (int32_t)pblock->vtx[0].vout[1].scriptPubKey.size();
             if ( ASSETCHAINS_SCRIPTPUB.size() > 1 )
             {
@@ -1727,7 +1680,6 @@
                 for (i=0; i<25; i++)
                     fprintf(stderr,"%02x",script[i]);
                 fprintf(stderr," payment to wrong pubkey scriptlen.%d, scriptpub[%d]\n",scriptlen,(int32_t)ASSETCHAINS_SCRIPTPUB.size()/2);
->>>>>>> 0dcc818a
                 return(-1);
          
             }
