--- conflicted
+++ resolved
@@ -1,20 +1,16 @@
-<<<<<<< HEAD
 dwcash (1.0.1) jessie; urgency=medium
-=======
-zcash (1.0.3) jessie; urgency=medium
 
   * 1.0.3 release.
 
- -- Zcash Company <team@z.cash>  Wed, 17 Nov 2016 15:56:00 -0700
+ -- DeepWebCash Company <team@dw.cash>  Wed, 17 Nov 2016 15:56:00 -0700
 
-zcash (1.0.2) jessie; urgency=medium
+dwcash (1.0.2) jessie; urgency=medium
 
   * 1.0.2 release.
 
- -- Zcash Company <team@z.cash>  Mon, 07 Nov 2016 19:01:35 -0600
+ -- DeepWebCash Company <team@dw.cash>  Mon, 07 Nov 2016 19:01:35 -0600
 
-zcash (1.0.1) jessie; urgency=medium
->>>>>>> 4e3ac9b0
+dwcash (1.0.1) jessie; urgency=medium
 
   * 1.0.1 release.
 
