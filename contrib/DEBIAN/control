--- conflicted
+++ resolved
@@ -1,23 +1,19 @@
 Source: dwcash
 Section: utils
 Priority: optional
-Maintainer: DeepWebCash Company <team@dw.cash>
+Maintainer: Zcash Company <team@dw.cash>
 Homepage: https://dw.cash
 Build-Depends: autoconf, automake, bsdmainutils, build-essential
  git, g++-multilib, libc6-dev, libtool
  m4, ncurses-dev, pkg-config, python
  unzip, wget, zlib1g-dev
-]Vcs-Git: git@github.com:deepwebcash/deepwebcash.git
-Vcs-Browser: https://github.com/deepwebcash/deepwebcash
+Vcs-Git: git@github.com:dwcash/dwcash.git
+Vcs-Browser: https://github.com/dwcash/dwcash
 Package: dwcash
 Version: 1.0.0-rc2
 Architecture: amd64
-<<<<<<< HEAD
-Description: DeepWebCash is an implementation of the "Zerocash" protocol.
-=======
 Depends: libgomp1
 Description: Zcash is an implementation of the "Zerocash" protocol.
->>>>>>> 5cf1637e
  Based on Bitcoin's code, it intends to offer a far higher standard
  of privacy and anonymity through a sophisticiated zero-knowledge
  proving scheme which preserves confidentiality of transaction metadata.
