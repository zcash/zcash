--- conflicted
+++ resolved
@@ -1,9 +1,5 @@
 ---
-<<<<<<< HEAD
-name: "zcash-5.4.1"
-=======
 name: "zcash-5.4.2"
->>>>>>> b1fd336f
 enable_cache: true
 distro: "debian"
 suites:
