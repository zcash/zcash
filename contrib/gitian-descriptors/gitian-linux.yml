--- conflicted
+++ resolved
@@ -1,9 +1,5 @@
 ---
-<<<<<<< HEAD
-name: "dwcash-1.0.0-rc2"
-=======
-name: "zcash-1.0.0-rc3"
->>>>>>> ab322549
+name: "dwcash-1.0.0-rc3"
 enable_cache: true
 distro: "debian"
 suites:
@@ -29,7 +25,7 @@
 - "wget"
 - "zlib1g-dev"
 remotes:
-- "url": "https://github.com/deepwebcash/deepwebcash.git"
+- "url": "https://github.com/dwcash/dwcash.git"
   "dir": "dwcash"
 files: []
 script: |
