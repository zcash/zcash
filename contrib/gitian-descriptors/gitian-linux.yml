--- conflicted
+++ resolved
@@ -1,9 +1,5 @@
 ---
-<<<<<<< HEAD
-name: "zcash-1.0.5"
-=======
 name: "zcash-1.0.6"
->>>>>>> be5ac316
 enable_cache: true
 distro: "debian"
 suites:
