---
<<<<<<< HEAD
name: "dwcash-1.0.0-rc4"
=======
name: "zcash-1.0.0"
>>>>>>> 1feaefac
enable_cache: true
distro: "debian"
suites:
- "jessie"
architectures:
- "amd64"
packages:
- "autoconf"
- "automake"
- "bsdmainutils"
- "binutils-gold"
- "ca-certificates"
- "faketime"
- "g++-multilib"
- "git-core"
- "libc6-dev"
- "libtool"
- "m4"
- "ncurses-dev"
- "pkg-config"
- "python"
- "unzip"
- "wget"
- "zlib1g-dev"
remotes:
- "url": "https://github.com/dwcash/dwcash.git"
  "dir": "dwcash"
files: []
script: |
  WRAP_DIR=$HOME/wrapped
  HOSTS="x86_64-unknown-linux-gnu"
  CONFIGFLAGS="--enable-glibc-back-compat --enable-reduce-exports --disable-bench --disable-gui-tests --with-gui=no --enable-hardening"
  MAKEOPTS="V=1 NO_QT=1"
  FAKETIME_HOST_PROGS=""
  FAKETIME_PROGS="date ar ranlib nm strip objcopy"
  HOST_CFLAGS="-fwrapv -fno-strict-aliasing -Werror -g"
  HOST_CXXFLAGS="-fwrapv -fno-strict-aliasing -Werror -g"
  HOST_LDFLAGS=-static-libstdc++

  export QT_RCC_TEST=0
  export GZIP="-9n"
  export TAR_OPTIONS="--mtime="$REFERENCE_DATE\\\ $REFERENCE_TIME""
  export TZ="UTC"
  export BUILD_DIR=`pwd`
  mkdir -p ${WRAP_DIR}
  if test -n "$GBUILD_CACHE_ENABLED"; then
    export SOURCES_PATH=${GBUILD_COMMON_CACHE}
    export BASE_CACHE=${GBUILD_PACKAGE_CACHE}
    mkdir -p ${BASE_CACHE} ${SOURCES_PATH}
  fi

  function create_global_faketime_wrappers {
  for prog in ${FAKETIME_PROGS}; do
    echo '#!/bin/bash' > ${WRAP_DIR}/${prog}
    echo "REAL=\`which -a ${prog} | grep -v ${WRAP_DIR}/${prog} | head -1\`" >> ${WRAP_DIR}/${prog}
    echo 'export LD_PRELOAD=/usr/lib/x86_64-linux-gnu/faketime/libfaketime.so.1' >> ${WRAP_DIR}/${prog}
    echo "export FAKETIME=\"$1\"" >> ${WRAP_DIR}/${prog}
    echo "\$REAL \$@" >> $WRAP_DIR/${prog}
    chmod +x ${WRAP_DIR}/${prog}
  done
  }

  function create_per-host_faketime_wrappers {
  for i in $HOSTS; do
    for prog in ${FAKETIME_HOST_PROGS}; do
        echo '#!/bin/bash' > ${WRAP_DIR}/${i}-${prog}
        echo "REAL=\`which -a ${i}-${prog} | grep -v ${WRAP_DIR}/${i}-${prog} | head -1\`" >> ${WRAP_DIR}/${i}-${prog}
        echo 'export LD_PRELOAD=/usr/lib/x86_64-linux-gnu/faketime/libfaketime.so.1' >> ${WRAP_DIR}/${i}-${prog}
        echo "export FAKETIME=\"$1\"" >> ${WRAP_DIR}/${i}-${prog}
        echo "\$REAL \$@" >> $WRAP_DIR/${i}-${prog}
        chmod +x ${WRAP_DIR}/${i}-${prog}
    done
  done
  }

  export PATH=${WRAP_DIR}:${PATH}

  # Faketime for depends so intermediate results are comparable
  create_global_faketime_wrappers "2000-01-01 12:00:00"
  create_per-host_faketime_wrappers "2000-01-01 12:00:00"

  cd dwcash
  BASEPREFIX=`pwd`/depends
  # Build dependencies for each host
  for i in $HOSTS; do
    make ${MAKEOPTS} -C ${BASEPREFIX} HOST="${i}"
  done

  # Faketime for binaries
  create_global_faketime_wrappers "${REFERENCE_DATETIME}"
  create_per-host_faketime_wrappers "${REFERENCE_DATETIME}"

  # Create the release tarball using (arbitrarily) the first host
  ./autogen.sh
  CONFIG_SITE=${BASEPREFIX}/`echo "${HOSTS}" | awk '{print $1;}'`/share/config.site ./configure --prefix=/
  make dist
  SOURCEDIST=`echo dwcash-*.tar.gz`
  DISTNAME=`echo ${SOURCEDIST} | sed 's/.tar.*//'`
  # Correct tar file order
  mkdir -p temp
  pushd temp
  tar xf ../$SOURCEDIST
  find dwcash* | sort | tar --no-recursion --mode='u+rw,go+r-w,a+X' --owner=0 --group=0 -c -T - | gzip -9n > ../$SOURCEDIST
  popd

  ORIGPATH="$PATH"
  # Extract the release tarball into a dir for each host and build
  for i in ${HOSTS}; do
    export PATH=${BASEPREFIX}/${i}/native/bin:${ORIGPATH}
    mkdir -p distsrc-${i}
    cd distsrc-${i}
    INSTALLPATH=`pwd`/installed/${DISTNAME}
    mkdir -p ${INSTALLPATH}
    tar --strip-components=1 -xf ../$SOURCEDIST

    CONFIG_SITE=${BASEPREFIX}/${i}/share/config.site ./configure --prefix=/ --disable-ccache --disable-maintainer-mode --disable-dependency-tracking ${CONFIGFLAGS} CFLAGS="${HOST_CFLAGS}" CXXFLAGS="${HOST_CXXFLAGS}" LDFLAGS="${HOST_LDFLAGS}"
    make ${MAKEOPTS}
    make ${MAKEOPTS} -C src check-security
    make install DESTDIR=${INSTALLPATH}
    cd installed
    find . -name "lib*.la" -delete
    find . -name "lib*.a" -delete
    rm -rf ${DISTNAME}/lib/pkgconfig
    find ${DISTNAME}/bin -type f -executable -exec objcopy --only-keep-debug {} {}.dbg \; -exec strip -s {} \; -exec objcopy --add-gnu-debuglink={}.dbg {} \;
    find ${DISTNAME}/lib -type f -exec objcopy --only-keep-debug {} {}.dbg \; -exec strip -s {} \; -exec objcopy --add-gnu-debuglink={}.dbg {} \;
    find ${DISTNAME} -not -name "*.dbg" | sort | tar --no-recursion --mode='u+rw,go+r-w,a+X' --owner=0 --group=0 -c -T - | gzip -9n > ${OUTDIR}/${DISTNAME}-${i}.tar.gz
    find ${DISTNAME} -name "*.dbg" | sort | tar --no-recursion --mode='u+rw,go+r-w,a+X' --owner=0 --group=0 -c -T - | gzip -9n > ${OUTDIR}/${DISTNAME}-${i}-debug.tar.gz
    cd ../../
    rm -rf distsrc-${i}
  done
  mkdir -p $OUTDIR/src
  mv $SOURCEDIST $OUTDIR/src
  mv ${OUTDIR}/${DISTNAME}-x86_64-*-debug.tar.gz ${OUTDIR}/${DISTNAME}-linux64-debug.tar.gz
  mv ${OUTDIR}/${DISTNAME}-x86_64-*.tar.gz ${OUTDIR}/${DISTNAME}-linux64.tar.gz
<|MERGE_RESOLUTION|>--- conflicted
+++ resolved
@@ -1,9 +1,5 @@
 ---
-<<<<<<< HEAD
-name: "dwcash-1.0.0-rc4"
-=======
-name: "zcash-1.0.0"
->>>>>>> 1feaefac
+name: "dwcash-1.0.0"
 enable_cache: true
 distro: "debian"
 suites:
