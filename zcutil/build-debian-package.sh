--- conflicted
+++ resolved
@@ -16,7 +16,7 @@
     mkdir $BUILD_PATH
 fi
 
-PACKAGE_VERSION=$($SRC_PATH/src/zcashd --version | grep version | cut -d' ' -f4 | tr -d v)
+PACKAGE_VERSION=$($SRC_PATH/src/dwcashd --version | grep version | cut -d' ' -f4 | tr -d v)
 BUILD_DIR="$BUILD_PATH/$PACKAGE_NAME-$PACKAGE_VERSION-amd64"
 
 if [ -d $BUILD_DIR ]; then
@@ -45,34 +45,24 @@
 cp $SRC_DEB/copyright $DEB_DOC
 cp -r $SRC_DEB/examples $DEB_DOC
 # Copy manpages
-<<<<<<< HEAD
 cp $SRC_DEB/manpages/dwcashd.1 $DEB_MAN
 cp $SRC_DEB/manpages/dwcash-cli.1 $DEB_MAN
+cp $SRC_DEB/manpages/dwcash-fetch-params.1 $DEB_MAN
+# Copy bash completion files
+cp $SRC_PATH/contrib/bitcoind.bash-completion $DEB_CMP/dwcashd
+cp $SRC_PATH/contrib/bitcoin-cli.bash-completion $DEB_CMP/dwcash-cli
 # Gzip files
 gzip --best -n $DEB_DOC/changelog
 gzip --best -n $DEB_DOC/changelog.Debian
 gzip --best -n $DEB_MAN/dwcashd.1
 gzip --best -n $DEB_MAN/dwcash-cli.1
-=======
-cp $SRC_DEB/manpages/zcashd.1 $DEB_MAN
-cp $SRC_DEB/manpages/zcash-cli.1 $DEB_MAN
-cp $SRC_DEB/manpages/zcash-fetch-params.1 $DEB_MAN
-# Copy bash completion files
-cp $SRC_PATH/contrib/bitcoind.bash-completion $DEB_CMP/zcashd
-cp $SRC_PATH/contrib/bitcoin-cli.bash-completion $DEB_CMP/zcash-cli
-# Gzip files
-gzip --best -n $DEB_DOC/changelog
-gzip --best -n $DEB_DOC/changelog.Debian
-gzip --best -n $DEB_MAN/zcashd.1
-gzip --best -n $DEB_MAN/zcash-cli.1
-gzip --best -n $DEB_MAN/zcash-fetch-params.1
+gzip --best -n $DEB_MAN/dwcash-fetch-params.1
 
 cd $SRC_PATH/contrib
 
 # Create the control file
-dpkg-shlibdeps $DEB_BIN/zcashd $DEB_BIN/zcash-cli
+dpkg-shlibdeps $DEB_BIN/dwcashd $DEB_BIN/dwcash-cli
 dpkg-gencontrol -P$BUILD_DIR
->>>>>>> 499e34fc
 
 # Create the Debian package
 fakeroot dpkg-deb --build $BUILD_DIR
