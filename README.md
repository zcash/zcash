--- conflicted
+++ resolved
@@ -1,12 +1,6 @@
-<<<<<<< HEAD
-Zclassic 1.0.8-2
-==============
+Zclassic v1.0.9
+
 NOTICE, the default ports have changed! The p2p port is now 8033 and rpcport is 8023
-=======
-Zcash 1.0.9
-=============
->>>>>>> a410f124
-
 
 What is Zclassic?
 ----------------
