--- conflicted
+++ resolved
@@ -1,24 +1,14 @@
-<<<<<<< HEAD
-DeepWebCash 1.0.0
-=======
 DeepWebCash 1.0.1
->>>>>>> 17823654
-===========
 
 What is DeepWebCash?
 --------------
 
 [DeepWebCash](https://dw.cash/) is an implementation of the "Zerocash" protocol.
 Based on Bitcoin's code, it intends to offer a far higher standard of privacy
-<<<<<<< HEAD
-and anonymity through a sophisticated zero-knowledge proving scheme that
-preserves confidentiality of transaction metadata. Technical details are
-available in our [Protocol Specification](https://github.com/deepwebcash/zips/raw/master/protocol/protocol.pdf).
-=======
 through a sophisticated zero-knowledge proving scheme that preserves
 confidentiality of transaction metadata. Technical details are available
-in our [Protocol Specification](https://github.com/dwcash/zips/raw/master/protocol/protocol.pdf).
->>>>>>> 17823654
+in our [Protocol Specification](https://github.com/deepwebcash/zips/raw/master/protocol/protocol.pdf).
+
 
 This software is the DeepWebCash client. It downloads and stores the entire history
 of DeepWebCash transactions; depending on the speed of your computer and network
@@ -35,14 +25,8 @@
 
 Where do I begin?
 -----------------
-<<<<<<< HEAD
-
-We have a guide for joining the public testnet:
-https://github.com/deepwebcash/deepwebcash/wiki/Beta-Guide
-=======
 We have a guide for joining the main DeepWebCash network:
 https://github.com/deepwebcash/deepwebcash/wiki/1.0-User-Guide
->>>>>>> 17823654
 
 ### Need Help?
 
@@ -57,11 +41,7 @@
 --------
 
 Build DeepWebCash along with most dependencies from source by running
-<<<<<<< HEAD
-./zcutil/build.sh. Currently only Linux is supported.
-=======
 ./zcutil/build.sh. Currently only Linux is officially supported.
->>>>>>> 17823654
 
 License
 -------
