<<<<<<< HEAD
Zclassic v1.0.9
===========
=======
Zcash 1.0.10-1
=============
>>>>>>> d6ec3954

NOTICE, the default ports have changed! The p2p port is now 8033 and rpcport is 8023

What is Zclassic?
----------------
Zclassic is financial freedom.

Install
-----------------
### Linux

Get dependencies
```{r, engine='bash'}
sudo apt-get install \
      build-essential pkg-config libc6-dev m4 g++-multilib \
      autoconf libtool ncurses-dev unzip git python \
      zlib1g-dev wget bsdmainutils automake
```

Install
```{r, engine='bash'}
# Build
./zcutil/build.sh -j$(nproc)
# fetch key
./zcutil/fetch-params.sh
# Run
./src/zcashd
```

### Windows
Get dependencies
```{r, engine='bash'}
sudo apt-get install \
      build-essential pkg-config libc6-dev m4 g++-multilib \
      autoconf libtool ncurses-dev unzip git python \
      zlib1g-dev wget bsdmainutils automake mingw-w64
```

Install (Cross-Compiled, building on Windows is not supported yet)
```{r, engine='bash'}
# Build
./zcutil/build-win.sh -j$(nproc)
```
The exe will save to `src` which you can then move to a windows machine

### Mac
Get dependencies
```{r, engine='bash'}
#install xcode
xcode-select --install

/usr/bin/ruby -e "$(curl -fsSL https://raw.githubusercontent.com/Homebrew/install/master/install)"
brew install cmake autoconf libtool automake coreutils pkgconfig gmp wget

brew install gcc5 --without-multilib 
```

Install
```{r, engine='bash'}
# Build
./zcutil/build-mac.sh -j$(nproc)
# fetch key
./zcutil/fetch-params.sh
# Run
./src/zcashd
```

About
--------------

[Zclassic](http://zclassic.org/), like [Zcash](https://z.cash/), is an implementation of the "Zerocash" protocol.
Based on Bitcoin's code, it intends to offer a far higher standard of privacy
through a sophisticated zero-knowledge proving scheme that preserves
confidentiality of transaction metadata. Technical details are available
in the Zcash [Protocol Specification](https://github.com/zcash/zips/raw/master/protocol/protocol.pdf).

This software is the Zclassic client. It downloads and stores the entire history
of Zclassic transactions; depending on the speed of your computer and network
connection, the synchronization process could take a day or more once the
blockchain has reached a significant size.

Security Warnings
-----------------

See important security warnings in
[doc/security-warnings.md](doc/security-warnings.md).

**Zclassic and Zcash are unfinished and highly experimental.** Use at your own risk.

Deprecation Policy
------------------

This release is considered deprecated 16 weeks after the release day. There
is an automatic deprecation shutdown feature which will halt the node some
time after this 16 week time period. The automatic feature is based on block
height and can be explicitly disabled.

Where do I begin?
-----------------
We have a guide for joining the main Zclassic network:
https://github.com/z-classic/zclassic/wiki/1.0-User-Guide

### Need Help?

* See the documentation at the [Zclassic Wiki](https://github.com/z-classic/zclassic/wiki)
  for help and more information.
* Ask for help on the [Zclassic](http://zcltalk.tech/index.php) forum.

### Want to participate in development?

* Code review is welcome!
* If you want to get to know us join our slack: http://zclassic.herokuapp.com/


Participation in the Zcash project is subject to a
[Code of Conduct](code_of_conduct.md).

Building
--------

Build Zcash along with most dependencies from source by running
./zcutil/build.sh. Currently only Linux is officially supported.

License
-------

For license information see the file [COPYING](COPYING).<|MERGE_RESOLUTION|>--- conflicted
+++ resolved
@@ -1,10 +1,4 @@
-<<<<<<< HEAD
-Zclassic v1.0.9
-===========
-=======
-Zcash 1.0.10-1
-=============
->>>>>>> d6ec3954
+Zclassic v1.0.10-1
 
 NOTICE, the default ports have changed! The p2p port is now 8033 and rpcport is 8023
 
@@ -59,7 +53,7 @@
 /usr/bin/ruby -e "$(curl -fsSL https://raw.githubusercontent.com/Homebrew/install/master/install)"
 brew install cmake autoconf libtool automake coreutils pkgconfig gmp wget
 
-brew install gcc5 --without-multilib 
+brew install gcc5 --without-multilib
 ```
 
 Install
