--- conflicted
+++ resolved
@@ -39,13 +39,8 @@
       Closes #701 by adding documentation about the Payment RPC interface.
       Add note about zkey and encrypted wallets.
 
-<<<<<<< HEAD
-Gaurav Rana:
+Gaurav Rana (1):
       Update dwcash-cli stop message.
-=======
-Gaurav Rana (1):
-      Update zcash-cli stop message.
->>>>>>> 4e3ac9b0
 
 Tom Ritter (1):
       Clarify comment about nonce space for Note Encryption.
