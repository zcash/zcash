<<<<<<< HEAD
DeepWebCash Core 1.0.0-rc1
=======
Zcash Core 1.0.0-rc2
>>>>>>> 90c116ac
====================

[DeepWebCash](https://dw.cash/) is the DeepWebCash client. It downloads and stores the entire history of DeepWebCash transactions; depending on the speed of your computer and network connection, the synchronization process could take a day or more once the blockchain has reached a significant size.

### Need Help?

* See the documentation at the [DeepWebCash Wiki](https://github.com/deepwebcash/deepwebcash/wiki) for help and more information. NOTE: Other documentation in this directory may be out of date and inaccurate.
* Ask for help on the [DeepWebCash](https://forum.dw.cash/) forums.

Building
--------

Build DeepWebCash along with most dependencies from source by running ./zcutil/build.sh. Currently only Linux is supported.

License
---------------------
Distributed under the [MIT software license](http://www.opensource.org/licenses/mit-license.php).

This product includes software developed by the OpenSSL Project for use in the [OpenSSL Toolkit](https://www.openssl.org/). This product includes
cryptographic software written by Eric Young ([eay@cryptsoft.com](mailto:eay@cryptsoft.com)), and UPnP software written by Thomas Bernard.

Certain files under the ``src/qt/`` and ``scripts/img/`` directories are distributed under the
LGPL or GPL licenses. Dependencies downloaded as part of the build process may be covered by other
open source licenses. For further details see ``contrib/DEBIAN/copyright``.<|MERGE_RESOLUTION|>--- conflicted
+++ resolved
@@ -1,9 +1,4 @@
-<<<<<<< HEAD
-DeepWebCash Core 1.0.0-rc1
-=======
-Zcash Core 1.0.0-rc2
->>>>>>> 90c116ac
-====================
+DeepWebCash Core 1.0.0-rc2
 
 [DeepWebCash](https://dw.cash/) is the DeepWebCash client. It downloads and stores the entire history of DeepWebCash transactions; depending on the speed of your computer and network connection, the synchronization process could take a day or more once the blockchain has reached a significant size.
 
