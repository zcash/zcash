--- conflicted
+++ resolved
@@ -1,28 +1,28 @@
-# DeepWebCash Payment API
+# Zcash Payment API
 
 ## Overview
 
-DeepWebCash extends the Bitcoin Core API with new RPC calls to support private DeepWebCash payments.
+Zcash extends the Bitcoin Core API with new RPC calls to support private Zcash payments.
 
-DeepWebCash payments make use of two address formats:
+Zcash payments make use of two address formats:
 
 * taddr - an address for transparent funds (just like a Bitcoin address, value stored in UTXOs)
 * zaddr - an address for private funds (value stored in objects called notes)
 
-When transferring funds from one taddr to another taddr, you can use either the existing Bitcoin RPC calls or the new DeepWebCash RPC calls.
+When transferring funds from one taddr to another taddr, you can use either the existing Bitcoin RPC calls or the new Zcash RPC calls.
 
-When a transfer involves zaddrs, you must use the new DeepWebCash RPC calls.
+When a transfer involves zaddrs, you must use the new Zcash RPC calls.
 
 
 ## Compatibility with Bitcoin Core
 
-DeepWebCash supports all commands in the Bitcoin Core API (as of version 0.11.2).   Where applicable, DeepWebCash will extend commands in a backwards-compatible way to enable additional functionality.
+Zcash supports all commands in the Bitcoin Core API (as of version 0.11.2).   Where applicable, Zcash will extend commands in a backwards-compatible way to enable additional functionality.
 
 We do not recommend use of accounts which are now deprecated in Bitcoin Core.  Where the account parameter exists in the API, please use “” as its value, otherwise an error will be returned.
 
 To support multiple users in a single node’s wallet, consider using getnewaddress or z_getnewaddress to obtain a new address for each user.  Also consider mapping multiple addresses to each user.
 
-## List of DeepWebCash API commands
+## List of Zcash API commands
 
 Optional parameters are denoted in [square brackets].
 
@@ -60,13 +60,8 @@
 
 Command | Parameters | Description
 --- | --- | ---
-<<<<<<< HEAD
-z_exportkey | zaddr | _Requires an unlocked wallet or an unencrypted wallet._<br><br>Return a zkey for a given zaddr belonging to the node’s wallet.<br><br>The key will be returned as a string formatted using Base58Check as described in the DeepWebCash protocol spec.<br><br>Output:AKWUAkypwQjhZ6LLNaMuuuLcmZ6gt5UFyo8m3jGutvALmwZKLdR5
-z_importkey | zkey [rescan=true] | _Wallet must be unlocked._<br><br>Add a zkey as returned by z_exportkey to a node's wallet.<br><br>The key should be formatted using Base58Check as described in the DeepWebCash protocol spec.<br><br>Set rescan to true (the default) to rescan the entire local block database for transactions affecting any address or pubkey script in the wallet (including transactions affecting the newly-added address for this spending key).<br><br>**NOTE:** If funds for imported keys fail to display, try stopping the node and restarting it with a `-reindex` flag. (`./src/dwcashd -reindex`)
-=======
 z_exportkey | zaddr | _Requires an unlocked wallet or an unencrypted wallet._<br><br>Return a zkey for a given zaddr belonging to the node’s wallet.<br><br>The key will be returned as a string formatted using Base58Check as described in the Zcash protocol spec.<br><br>Output:AKWUAkypwQjhZ6LLNaMuuuLcmZ6gt5UFyo8m3jGutvALmwZKLdR5
 z_importkey | zkey [rescan=true] | _Wallet must be unlocked._<br><br>Add a zkey as returned by z_exportkey to a node's wallet.<br><br>The key should be formatted using Base58Check as described in the Zcash protocol spec.<br><br>Set rescan to true (the default) to rescan the entire local block database for transactions affecting any address or pubkey script in the wallet (including transactions affecting the newly-added address for this spending key).
->>>>>>> 5cf1637e
 z_exportwallet | filename | _Requires an unlocked wallet or an unencrypted wallet._<br><br>Creates or overwrites a file with taddr private keys and zaddr private keys in a human-readable format.<br><br>Filename is the file in which the wallet dump will be placed. May be prefaced by an absolute file path. An existing file with that name will be overwritten.<br><br>No value is returned but a JSON-RPC error will be reported if a failure occurred.
 z_importwallet | filename | _Requires an unlocked wallet or an unencrypted wallet._<br><br>Imports private keys from a file in wallet export file format (see z_exportwallet). These keys will be added to the keys currently in the wallet. This call may need to rescan all or parts of the block chain for transactions affecting the newly-added keys, which may take several minutes.<br><br>Filename is the file to import. The path is relative to dwcashd’s working directory.<br><br>No value is returned but a JSON-RPC error will be reported if a failure occurred.
 
