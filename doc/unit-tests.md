<<<<<<< HEAD
*** Warning: This document has not been updated for DeepWebCash and may be inaccurate. ***
=======
Compiling/running automated tests
---------------------------------
>>>>>>> 90c116ac

Automated tests will be automatically compiled if dependencies were met in configure
and tests weren't explicitly disabled.

There are two scripts for running tests:

* ``qa/zcash/full-test-suite.sh``, to run the main test suite
* ``qa/pull-tester/rpc-tests.sh``, to run the RPC tests.

The main test suite uses two different testing frameworks. Tests using the Boost
framework are under ``src/test/``; tests using the Google Test/Google Mock
framework are under ``src/gtest/`` and ``src/wallet/gtest/``. The latter framework
is preferred for new Zcash unit tests.

RPC tests are implemented in Python under the ``qa/rpc-tests/`` directory.<|MERGE_RESOLUTION|>--- conflicted
+++ resolved
@@ -1,16 +1,12 @@
-<<<<<<< HEAD
-*** Warning: This document has not been updated for DeepWebCash and may be inaccurate. ***
-=======
 Compiling/running automated tests
 ---------------------------------
->>>>>>> 90c116ac
 
 Automated tests will be automatically compiled if dependencies were met in configure
 and tests weren't explicitly disabled.
 
 There are two scripts for running tests:
 
-* ``qa/zcash/full-test-suite.sh``, to run the main test suite
+* ``qa/dwcash/full-test-suite.sh``, to run the main test suite
 * ``qa/pull-tester/rpc-tests.sh``, to run the RPC tests.
 
 The main test suite uses two different testing frameworks. Tests using the Boost
