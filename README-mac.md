## Install for Mac OS X

First off you need Apple's Xcode (at least version 7, preferably 8.x or later) and the Xcode Command Line Tools:

https://itunes.apple.com/us/app/xcode/id497799835?mt=12

And Homebrew:

http://brew.sh/

And this is the list of brew packages you'll need installed:

```shell
brew tap discoteq/discoteq; brew install flock
brew install autoconf autogen automake
<<<<<<< HEAD
brew install gcc5
=======
brew install gcc@6
>>>>>>> bf109a68
brew install binutils
brew install protobuf
brew install coreutils
brew install wget
```

or 

```shell
<<<<<<< HEAD
brew tap discoteq/discoteq; brew install flock autoconf autogen automake gcc5 binutils protobuf coreutils wget
=======
brew tap discoteq/discoteq; brew install flock autoconf autogen automake gcc@6 binutils protobuf coreutils wget
>>>>>>> bf109a68
```

Get all that installed, then run:

```shell
git clone https://github.com/jl777/komodo.git
cd komodo
./zcutil/build-mac.sh
./zcutil/fetch-params.sh
```

To build a distributable version of komodo then run the makeDistrib.sh script after building.

When you are done building, you need to create `Komodo.conf` the Mac way. 

```shell
mkdir ~/Library/Application\ Support/Komodo
touch ~/Library/Application\ Support/Komodo/Komodo.conf
nano ~/Library/Application\ Support/Komodo/Komodo.conf
```

Add the following lines to the Komodo.conf file:

```shell
rpcuser=dontuseweakusernameoryougetrobbed
rpcpassword=dontuseweakpasswordoryougetrobbed
txindex=1
addnode=5.9.102.210
addnode=78.47.196.146
addnode=178.63.69.164
addnode=88.198.65.74
addnode=5.9.122.241
addnode=144.76.94.38
addnode=89.248.166.91
```

Happy Building<|MERGE_RESOLUTION|>--- conflicted
+++ resolved
@@ -13,11 +13,7 @@
 ```shell
 brew tap discoteq/discoteq; brew install flock
 brew install autoconf autogen automake
-<<<<<<< HEAD
-brew install gcc5
-=======
 brew install gcc@6
->>>>>>> bf109a68
 brew install binutils
 brew install protobuf
 brew install coreutils
@@ -27,11 +23,7 @@
 or 
 
 ```shell
-<<<<<<< HEAD
-brew tap discoteq/discoteq; brew install flock autoconf autogen automake gcc5 binutils protobuf coreutils wget
-=======
 brew tap discoteq/discoteq; brew install flock autoconf autogen automake gcc@6 binutils protobuf coreutils wget
->>>>>>> bf109a68
 ```
 
 Get all that installed, then run:
