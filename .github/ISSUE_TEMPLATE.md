--- conflicted
+++ resolved
@@ -35,11 +35,6 @@
 This includes the relevant contents of `~/.komodo/debug.log`. You can paste raw text, attach the file directly in the issue or link to the text via a pastebin type site.
 Please also include any non-standard things you did during compilation (extra flags, dependency version changes etc.) if applicable.
 
-<<<<<<< HEAD
-### Do you have a backup of `~/.zcash` directory and/or take a VM snapshot?
-- Backing up / making a copy of the `~/.zcash` directory might help make the problem reproducible. Please redact appropriately.
-=======
 ### Do you have a backup of `~/.komodo` directory and/or take a VM snapshot?
 - Backing up / making a copy of the `~/.komodo` directory might help make the problem reproducible. Please redact appropriately.
->>>>>>> bf109a68
 - Taking a VM snapshot is really helpful for interactively testing fixes